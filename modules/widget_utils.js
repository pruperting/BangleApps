exports.offset = 0;
exports.hide = function() {
  exports.cleanup();
  if (!global.WIDGETS) return;
  g.reset(); // reset colors
  for (var w of global.WIDGETS) {
    if (w._draw) return; // already hidden
    w._draw = w.draw;
    w.draw = () => {};
    w._area = w.area;
    w.area = "";
    if (w.x!=undefined) g.clearRect(w.x,w.y,w.x+w.width-1,w.y+23);
  }
};

/// Show any hidden widgets
exports.show = function() {
  exports.cleanup();
  if (!global.WIDGETS) return;
  for (var w of global.WIDGETS) {
    if (!w._draw) return; // not hidden
    w.draw = w._draw;
    w.area = w._area;
    delete w._draw;
    delete w._area;
    w.draw(w);
  }
};

/// Remove anything not needed if the overlay was removed
exports.cleanupOverlay = function() {
  exports.offset = -24;
  Bangle.setLCDOverlay(undefined, {id: "widget_utils"});
  delete exports.autohide;
  delete Bangle.appRect;
  if (exports.animInterval) {
    clearInterval(exports.animInterval);
    delete exports.animInterval;
  }
  if (exports.hideTimeout) {
    clearTimeout(exports.hideTimeout);
    delete exports.hideTimeout;
  }
};

/// Remove any intervals/handlers/etc that we might have added. Does NOT re-show widgets that were hidden
exports.cleanup = function() {
  exports.cleanupOverlay();
  delete exports.offset;
  if (exports.swipeHandler) {
    Bangle.removeListener("swipe", exports.swipeHandler);
    delete exports.swipeHandler;
  }
  if (exports.origDraw) {
    Bangle.drawWidgets = exports.origDraw;
    delete exports.origDraw;
  }
};

/** Put widgets offscreen, and allow them to be swiped
back onscreen with a downwards swipe. Use .show to undo.
First parameter controls automatic hiding time, 0 equals not hiding at all.
Default value is 2000ms until hiding.
Bangle.js 2 only at the moment. On Bangle.js 1 widgets will be hidden permanently.

Note: On Bangle.js 1 is is possible to draw widgets in an offscreen area of the LCD
and use Bangle.setLCDOffset. However we can't detect a downward swipe so how to
actually make this work needs some thought.
*/
exports.swipeOn = function(autohide) {
  if (process.env.HWVERSION!==2) return exports.hide();
  exports.cleanup();
  if (!global.WIDGETS) return;
  exports.autohide=autohide===undefined?2000:autohide;
  /* TODO: maybe when widgets are offscreen we don't even
  store them in an offscreen buffer? */

  // force app rect to be fullscreen
  Bangle.appRect = { x: 0, y: 0, w: g.getWidth(), h: g.getHeight(), x2: g.getWidth()-1, y2: g.getHeight()-1 };
  // setup offscreen graphics for widgets
  let og = Graphics.createArrayBuffer(g.getWidth(),26,16,{msb:true});
  og.theme = g.theme;
  og._reset = og.reset;
  og.reset = function() {
    return this._reset().setColor(g.theme.fg).setBgColor(g.theme.bg);
  };
  og.reset().clearRect(0,0,og.getWidth(),23).fillRect(0,24,og.getWidth(),25);
  let _g = g;
  exports.offset = -24; // where on the screen are we? -24=hidden, 0=full visible

  function queueDraw() {
    const o = exports.offset;
    if (o>-24) {
      Bangle.appRect.y = o+24;
      Bangle.appRect.h = 1 + Bangle.appRect.y2 - Bangle.appRect.y;
      if (o>-24) {
        Bangle.setLCDOverlay(og, 0, o, {
          id:"widget_utils",
          remove:()=>{
            require("widget_utils").cleanupOverlay();
          }
        });
      } else {
        Bangle.setLCDOverlay(undefined, {id: "widget_utils"});
      }
    }
  }

  for (var w of global.WIDGETS) if (!w._draw) { // already hidden
    w._draw = w.draw;
    w.draw = function() {
      g=og;
      this._draw(this);
      g=_g;
      if (exports.offset>-24) queueDraw();
    };
    w._area = w.area;
    if (w.area.startsWith("b"))
      w.area = "t"+w.area.substr(1);
  }

  exports.origDraw = Bangle.drawWidgets;
  Bangle.drawWidgets = ()=>{
    g=og;
    exports.origDraw();
    g=_g;
  };

  function anim(dir, callback) {
    if (exports.animInterval) clearInterval(exports.animInterval);
    exports.animInterval = setInterval(function() {
      exports.offset += dir;
      let stop = false;
      if (dir>0 && exports.offset>=0) { // fully down
        stop = true;
        exports.offset = 0;
      } else if (dir<0 && exports.offset<-23) { // fully up
        stop = true;
        exports.offset = -24;
      }
      if (stop) {
        clearInterval(exports.animInterval);
        delete exports.animInterval;
        if (callback) callback();
      }
      queueDraw();
    }, 50);
  }
  // On swipe down, animate to show widgets
  exports.swipeHandler = function(lr,ud) {
    if (exports.hideTimeout) {
      clearTimeout(exports.hideTimeout);
      delete exports.hideTimeout;
    }
    let cb;
    if (exports.autohide > 0) cb = function() {
      exports.hideTimeout = setTimeout(function() {
        anim(-4);
      }, exports.autohide);
    };
<<<<<<< HEAD
    if (ud>0 && offset<0) anim(4, cb);
    if (ud<0 && offset>-24) anim(-4);
=======
    if (ud>0 && exports.offset<0) anim(4, cb);
    if (ud<0 && exports.offset>-24) anim(-4);
>>>>>>> cac73740
  };
  Bangle.on("swipe", exports.swipeHandler);
  Bangle.drawWidgets();
};<|MERGE_RESOLUTION|>--- conflicted
+++ resolved
@@ -158,13 +158,8 @@
         anim(-4);
       }, exports.autohide);
     };
-<<<<<<< HEAD
-    if (ud>0 && offset<0) anim(4, cb);
-    if (ud<0 && offset>-24) anim(-4);
-=======
     if (ud>0 && exports.offset<0) anim(4, cb);
     if (ud<0 && exports.offset>-24) anim(-4);
->>>>>>> cac73740
   };
   Bangle.on("swipe", exports.swipeHandler);
   Bangle.drawWidgets();
