/*

Usage:

```
var Layout = require("Layout");
var layout = new Layout( layoutObject, btns, options )
layout.render(optionalObject);
```

For example:

```
var Layout = require("Layout");
var layout = new Layout( {
  type:"v", c: [
    {type:"txt", font:"20%", label:"12:00" },
    {type:"txt", font:"6x8", label:"The Date" }
  ]
});
g.clear();
layout.render();
```


layoutObject has:

* A `type` field of:
  * `undefined` - blank, can be used for padding
  * `"txt"` - a text label, with value `label` and `r` for text rotation. 'font' is required
  * `"btn"` - a button, with value `label` and callback `cb`
  * `"img"` - an image where the function `src` is called to return an image to draw
  * `"custom"` - a custom block where `render(layoutObj)` is called to render
  * `"h"` - Horizontal layout, `c` is an array of more `layoutObject`
  * `"v"` - Veritical layout, `c` is an array of more `layoutObject`
* A `id` field. If specified the object is added with this name to the
  returned `layout` object, so can be referenced as `layout.foo`
* A `font` field, eg `6x8` or `30%` to use a percentage of screen height
* A `col` field, eg `#f00` for red
* A `bgCol` field for background color (will automatically fill on render)
* A `halign` field to set horizontal alignment. `-1`=left, `1`=right, `0`=center
* A `valign` field to set vertical alignment. `-1`=top, `1`=bottom, `0`=center
* A `pad` integer field to set pixels padding
* A `fillx` int to choose if the object should fill available space in x. 0=no, 1=yes, 2=2x more space
* A `filly` int to choose if the object should fill available space in y. 0=no, 1=yes, 2=2x more space
* `width` and `height` fields to optionally specify minimum size

btns is an array of objects containing:

* `label` - the text on the button
* `cb` - a callback function
* `cbl` - a callback function for long presses

options is an object containing:

* `lazy` - a boolean specifying whether to enable automatic lazy rendering

If automatic lazy rendering is enabled, calls to `layout.render()` will attempt to automatically
determine what objects have changed or moved, clear their previous locations, and re-render just those objects.

Once `layout.update()` is called, the following fields are added
to each object:

* `x` and `y` for the top left position
* `w` and `h` for the width and height
* `_w` and `_h` for the **minimum** width and height


Other functions:

* `layout.update()` - update positions of everything if contents have changed
* `layout.debug(obj)` - draw outlines for objects on screen
* `layout.clear(obj)` - clear the given object (you can also just specify `bgCol` to clear before each render)

*/


function Layout(layout, buttons, options) {
  this._l = this.l = layout;
  this.b = buttons;
  // Do we have >1 physical buttons?
  this.physBtns = (process.env.HWVERSION==2) ? 1 : 3;
  this.yOffset = Object.keys(global.WIDGETS).length ? 24 : 0;

  options = options || {};
  this.lazy = options.lazy || false;

  if (buttons) {
    if (this.physBtns >= buttons.length) {
      // enough physical buttons
      let btnHeight = Math.floor((g.getHeight()-this.yOffset) / this.physBtns);
      if (Bangle.btnWatch) Bangle.btnWatch.forEach(clearWatch);
      Bangle.btnWatch = [];
      if (this.physBtns > 2 && buttons.length==1)
        buttons.unshift({label:""}); // pad so if we have a button in the middle
      while (this.physBtns > buttons.length)
        buttons.push({label:""});
      if (buttons[0]) Bangle.btnWatch.push(setWatch(pressHandler.bind(this,0), BTN1, {repeat:true,edge:-1}));
      if (buttons[1]) Bangle.btnWatch.push(setWatch(pressHandler.bind(this,1), BTN2, {repeat:true,edge:-1}));
      if (buttons[2]) Bangle.btnWatch.push(setWatch(pressHandler.bind(this,2), BTN3, {repeat:true,edge:-1}));
      this._l.width = g.getWidth()-8; // text width
      this._l = {type:"h", filly:1, c: [
        this._l,
        {type:"v", pad:1, filly:1, c: buttons.map(b=>(b.type="txt",b.font="6x8",b.height=btnHeight,b.r=1,b))}
      ]};
    } else {
      let btnHeight = Math.floor((g.getHeight()-this.yOffset) / buttons.length);
      this._l.width = g.getWidth()-20; // button width
      this._l = {type:"h", c: [
        this._l,
        {type:"v", c: buttons.map(b=>(b.type="btn",b.h=btnHeight,b.w=32,b.r=1,b))}
      ]};
    }
  }
  if (process.env.HWVERSION==2) {
    Bangle.touchHandler = function(_,e){touchHandler(layout,e)};
    Bangle.on('touch',Bangle.touchHandler);    
  }
  
  // add IDs
  var ll = this;
  function idRecurser(l) {
    if (l.id) ll[l.id] = l;
    if (!l.type) l.type="";
    if (l.c) l.c.forEach(idRecurser);
  }
  idRecurser(layout);
  this.update();
}

Layout.prototype.remove = function (l) {
  if (Bangle.btnWatch) {
    Bangle.btnWatch.forEach(clearWatch);
    delete Bangle.btnWatch;
  }
  if (Bangle.touchHandler) {
    Bangle.removeListener("touch",Bangle.touchHandler);
    delete Bangle.touchHandler;
  }
};

// Handler for button watch events
function pressHandler(btn,e) {
  if (e.time-e.lastTime > 0.75 && this.b[btn].cbl)
    this.b[btn].cbl(e);
  else
    if (this.b[btn].cb) this.b[btn].cb(e);
}

// Handler for touch events
function touchHandler(l,e) {
  if (l.type=="btn" && l.cb && e.x>=l.x && e.y>=l.y && e.x<=l.x+l.w && e.y<=l.y+l.h)
    l.cb(e);
  if (l.c) l.c.forEach(n => touchHandler(n,e));
}

function prepareLazyRender(l, rectsToClear, drawList, rects, bgCol) {
  if ((l.bgCol != null && l.bgCol != bgCol) || l.type == "txt" || l.type == "btn" || l.type == "img" || l.type == "custom") {
    // Hash the layoutObject without including its children
    let c = l.c;
    delete l.c;
    let hash = "H"+E.CRC32(E.toJS(l)); // String keys maintain insertion order
    if (c) l.c = c;

    if (!delete rectsToClear[hash]) {
      rects[hash] = {bg: bgCol, r: [l.x,l.y,l.x+l.w-1,l.y+l.h-1]};
      if (drawList) {
        drawList.push(l);
        drawList = null; // Prevent children from being redundantly added to the drawList
      }
    }
<<<<<<< HEAD
    case "img": {
      var src = l.src();
      if (typeof(src) === 'object') {
        l._h = ("width" in src) ? src.width : src.getWidth();
        l._w = ("height" in src) ? src.height : src.getHeight();
      } else {
        var im = E.toString(src);
        l._h = im.charCodeAt(0);
        l._w = im.charCodeAt(1);
      }
      break;
    }
    case undefined:
    case "custom": {
      // size should already be set up in width/height
      l._w = 0;
      l._h = 0;
      break;
    }
    case "h": {
      l.c.forEach(updateMin);
      l._h = l.c.reduce((a,b)=>Math.max(a,b._h+(b.pad<<1)),0);
      l._w = l.c.reduce((a,b)=>a+b._w+(b.pad<<1),0);
      l.fillx |= l.c.some(c=>c.fillx);
      break;
    }
    case "v": {
      l.c.forEach(updateMin);
      l._h = l.c.reduce((a,b)=>a+b._h+(b.pad<<1),0);
      l._w = l.c.reduce((a,b)=>Math.max(a,b._w+(b.pad<<1)),0);
      l.filly |= l.c.some(c=>c.filly);
      break;
    }
    default: throw "Unknown item type "+l.type;
  }
  if (l.r&1) { // rotation
    var t = l._w;l._w=l._h;l._h=t;
=======
>>>>>>> 2a1b1915
  }

  if (l.c) for (let ch of l.c) prepareLazyRender(ch, rectsToClear, drawList, rects, l.bgCol == null ? bgCol : l.bgCol);
}

Layout.prototype.render = function (l) {
  if (!l) l = this._l;
  
  function render(l) {"ram"
    g.reset();
    if (l.col) g.setColor(l.col);
    if (l.bgCol!==undefined) g.setBgColor(l.bgCol).clearRect(l.x,l.y,l.x+l.w-1,l.y+l.h-1);
    cb[l.type](l);
  }
  
  var cb = {
    "":function(){},
    "txt":function(l){
       g.setFont(l.font,l.fsz).setFontAlign(0,0,l.r).drawString(l.label, l.x+(l.w>>1), l.y+(l.h>>1));
    }, "btn":function(l){
      var poly = [
        l.x,l.y+4,
        l.x+4,l.y,
        l.x+l.w-5,l.y,
        l.x+l.w-1,l.y+4,
        l.x+l.w-1,l.y+l.h-5,
        l.x+l.w-5,l.y+l.h-1,
        l.x+4,l.y+l.h-1,
        l.x,l.y+l.h-5,
        l.x,l.y+4
      ];
    g.setColor(g.theme.bgH).fillPoly(poly).setColor(l.selected ? g.theme.fgH : g.theme.fg).drawPoly(poly).setFont("4x6",2).setFontAlign(0,0,l.r).drawString(l.label,l.x+l.w/2,l.y+l.h/2);
  }, "img":function(l){
    g.drawImage(l.src(), l.x, l.y);
  }, "custom":function(l){
    l.render(l);
  },"h":function(l) { l.c.forEach(render); },
    "v":function(l) { l.c.forEach(render); }
  };

  if (this.lazy) {
    // we have to use 'var' here not 'let', otherwise the minifier
    // renames vars to the same name, which causes problems as Espruino
    // doesn't yet honour the scoping of 'let'
    if (!this.rects) this.rects = {};
    var rectsToClear = this.rects.clone();
    var drawList = [];
    prepareLazyRender(l, rectsToClear, drawList, this.rects, g.getBgColor());
    for (var h in rectsToClear) delete this.rects[h];
    var clearList = Object.keys(rectsToClear).map(k=>rectsToClear[k]).reverse(); // Rects are cleared in reverse order so that the original bg color is restored
    for (var r of clearList) g.setBgColor(r.bg).clearRect.apply(g, r.r);
    drawList.forEach(render);
  } else { // non-lazy
    render(l);
  }
};

Layout.prototype.layout = function (l) {
  // l = current layout element
  // exw,exh = extra width/height available
  switch (l.type) {
    case "h": {
      let x = l.x + (l.w-l._w)/2;
      var fillx = l.c && l.c.reduce((a,l)=>a+(0|l.fillx),0);
      if (fillx) { x = l.x; }
      l.c.forEach(c => {
        c.w = c._w + ((0|c.fillx)*(l.w-l._w)/(fillx||1));
        c.h = c.filly ? l.h : c._h;
        c.x = x;
        c.y = l.y + (1+(0|c.valign))*(l.h-c.h)/2;
        x += c.w;
        if (c.pad) {
          x += c.pad*2;
          c.w += c.pad*2;
          c.h += c.pad*2;
        }
        if (c.c) this.layout(c);
      });
      break;
    }
    case "v": {
      let y = l.y + (l.h-l._h)/2;
      var filly = l.c && l.c.reduce((a,l)=>a+(0|l.filly),0);
      if (filly) { y = l.y; }
      l.c.forEach(c => {
        c.w = c.fillx ? l.w : c._w;
        c.h = c._h + ((0|c.filly)*(l.h-l._h)/(filly||1));
        c.x = l.x + (1+(0|c.halign))*(l.w-c.w)/2;
        c.y = y;
        y += c.h;
        if (c.pad) {
          y += c.pad*2;
          c.w += c.pad*2;
          c.h += c.pad*2;
        }
        if (c.c) this.layout(c);
      });
      break;
    }
  }
};
Layout.prototype.debug = function(l,c) {
  if (!l) l = this._l;
  c=c||1;
  g.setColor(c&1,c&2,c&4).drawRect(l.x+c-1, l.y+c-1, l.x+l.w-c, l.y+l.h-c);
  c++;
  if (l.c) l.c.forEach(n => this.debug(n,c));
};
Layout.prototype.update = function() {
  var l = this._l;
  var w = g.getWidth();
  var y = this.yOffset;
  var h = g.getHeight()-y;
  // update sizes
  function updateMin(l) {"ram"
    cb[l.type](l);
    if (l.r&1) { // rotation
      var t = l._w;l._w=l._h;l._h=t;
    }
    l._w = Math.max(l._w, 0|l.width);
    l._h = Math.max(l._h, 0|l.height);
  }
  var cb = {
    "txt" : function(l) {
      if (l.font.endsWith("%"))
        l.font = "Vector"+Math.round(g.getHeight()*l.font.slice(0,-1)/100);
      // FIXME ':'/fsz not needed in new firmwares - it's handled internally
      if (l.font.includes(":")) {
        var f = l.font.split(":");
        l.font = f[0];
        l.fsz = f[1];
      }
      g.setFont(l.font,l.fsz);
      l._h = g.getFontHeight();
      l._w = g.stringWidth(l.label);
    }, "btn": function(l) {
      l._h = 24;
      l._w = 14 + l.label.length*8;
    }, "img": function(l) {
      var im = E.toString(l.src());
      l._h = im.charCodeAt(0);
      l._w = im.charCodeAt(1);
    }, "": function(l) {
      // size should already be set up in width/height
      l._w = 0;
      l._h = 0;
    }, "custom": function(l) {
      // size should already be set up in width/height
      l._w = 0;
      l._h = 0;
    }, "h": function(l) {
      l.c.forEach(updateMin);
      l._h = l.c.reduce((a,b)=>Math.max(a,b._h+(b.pad<<1)),0);
      l._w = l.c.reduce((a,b)=>a+b._w+(b.pad<<1),0);
      if (l.c.some(c=>c.fillx)) l.fillx = 1;
      if (l.c.some(c=>c.filly)) l.filly = 1;
    }, "v": function(l) {
      l.c.forEach(updateMin);
      l._h = l.c.reduce((a,b)=>a+b._h+(b.pad<<1),0);
      l._w = l.c.reduce((a,b)=>Math.max(a,b._w+(b.pad<<1)),0);
      if (l.c.some(c=>c.fillx)) l.fillx = 1;
      if (l.c.some(c=>c.filly)) l.filly = 1;
    }
  };
  updateMin(l);
  // center
  if (l.fillx || l.filly) {
    l.w = w;
    l.h = h;
    l.x = 0;
    l.y = y;
  } else {
    l.w = l._w;
    l.h = l._h;
    l.x = (w-l.w)/2;
    l.y = y+(h-l.h)/2;
  }
  // layout children
  this.layout(l);
};

Layout.prototype.clear = function(l) {
  if (!l) l = this._l;
  g.reset();
  if (l.bgCol!==undefined) g.setBgColor(l.bgCol);
  g.clearRect(l.x,l.y,l.x+l.w-1,l.y+l.h-1);
};

exports = Layout;<|MERGE_RESOLUTION|>--- conflicted
+++ resolved
@@ -169,46 +169,6 @@
         drawList = null; // Prevent children from being redundantly added to the drawList
       }
     }
-<<<<<<< HEAD
-    case "img": {
-      var src = l.src();
-      if (typeof(src) === 'object') {
-        l._h = ("width" in src) ? src.width : src.getWidth();
-        l._w = ("height" in src) ? src.height : src.getHeight();
-      } else {
-        var im = E.toString(src);
-        l._h = im.charCodeAt(0);
-        l._w = im.charCodeAt(1);
-      }
-      break;
-    }
-    case undefined:
-    case "custom": {
-      // size should already be set up in width/height
-      l._w = 0;
-      l._h = 0;
-      break;
-    }
-    case "h": {
-      l.c.forEach(updateMin);
-      l._h = l.c.reduce((a,b)=>Math.max(a,b._h+(b.pad<<1)),0);
-      l._w = l.c.reduce((a,b)=>a+b._w+(b.pad<<1),0);
-      l.fillx |= l.c.some(c=>c.fillx);
-      break;
-    }
-    case "v": {
-      l.c.forEach(updateMin);
-      l._h = l.c.reduce((a,b)=>a+b._h+(b.pad<<1),0);
-      l._w = l.c.reduce((a,b)=>Math.max(a,b._w+(b.pad<<1)),0);
-      l.filly |= l.c.some(c=>c.filly);
-      break;
-    }
-    default: throw "Unknown item type "+l.type;
-  }
-  if (l.r&1) { // rotation
-    var t = l._w;l._w=l._h;l._h=t;
-=======
->>>>>>> 2a1b1915
   }
 
   if (l.c) for (let ch of l.c) prepareLazyRender(ch, rectsToClear, drawList, rects, l.bgCol == null ? bgCol : l.bgCol);
@@ -348,9 +308,15 @@
       l._h = 24;
       l._w = 14 + l.label.length*8;
     }, "img": function(l) {
-      var im = E.toString(l.src());
-      l._h = im.charCodeAt(0);
-      l._w = im.charCodeAt(1);
+      var src = l.src();
+      if (typeof(src) === 'object') {
+        l._h = ("width" in src) ? src.width : src.getWidth();
+        l._w = ("height" in src) ? src.height : src.getHeight();
+      } else {
+        var im = E.toString(src);
+        l._h = im.charCodeAt(0);
+        l._w = im.charCodeAt(1);
+      }
     }, "": function(l) {
       // size should already be set up in width/height
       l._w = 0;
