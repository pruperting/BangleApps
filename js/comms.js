Puck.debug=3;

// FIXME: use UART lib so that we handle errors properly
var Comms = {
reset : (opt) => new Promise((resolve,reject) => {
  Puck.write(`\x03\x10reset(${opt=="wipe"?"1":""});\n`, (result) => {
    if (result===null) return reject("Connection failed");
    setTimeout(resolve,500);
  });
}),
uploadApp : (app,skipReset) => { // expects an apps.json structure (i.e. with `storage`)
  Progress.show({title:`Uploading ${app.name}`,sticky:true});
  return AppInfo.getFiles(app, httpGet).then(fileContents => {
    return new Promise((resolve,reject) => {
      console.log("uploadApp",fileContents.map(f=>f.name).join(", "));
      var maxBytes = fileContents.reduce((b,f)=>b+f.content.length, 0)||1;
      var currentBytes = 0;

      var appInfoFileName = app.id+".info";
      var appInfoFile = fileContents.find(f=>f.name==appInfoFileName);
      if (!appInfoFile) reject(`${appInfoFileName} not found`);
      var appInfo = JSON.parse(appInfoFile.content);

      // Upload each file one at a time
      function doUploadFiles() {
        // No files left - print 'reboot' message
        if (fileContents.length==0) {
          Puck.write(`\x10E.showMessage('Hold BTN3\\nto reload')\n`,(result) => {
            Progress.hide({sticky:true});
            if (result===null) return reject("");
<<<<<<< HEAD
            // Reload apps to get a fresh list of apps and files
            this.getInstalledApps(true);
            resolve(app);
=======
            resolve(appInfo);
>>>>>>> 4bdc5813
          });
          return;
        }
        var f = fileContents.shift();
        console.log(`Upload ${f.name} => ${JSON.stringify(f.content)}`);
        Progress.show({
          min:currentBytes / maxBytes,
          max:(currentBytes+f.content.length) / maxBytes});
        currentBytes += f.content.length;
        // Chould check CRC here if needed instead of returning 'OK'...
        // E.CRC32(require("Storage").read(${JSON.stringify(app.name)}))
        Puck.write(`\x10${f.cmd};Bluetooth.println("OK")\n`,(result) => {
          if (!result || result.trim()!="OK") {
            Progress.hide({sticky:true});
            return reject("Unexpected response "+(result||""));
          }
          doUploadFiles();
        }, true); // wait for a newline
      }
      // Start the upload
      function doUpload() {
        Puck.write(`\x10E.showMessage('Uploading\\n${app.id}...')\n`,(result) => {
          if (result===null) {
            Progress.hide({sticky:true});
            return reject("");
          }
          doUploadFiles();
        });
      }
      if (skipReset) {
        doUpload();
      } else {
        // reset to ensure we have enough memory to upload what we need to
        Comms.reset().then(doUpload, reject)
      }
    });
  });
},
getInstalledApps : () => {
  Progress.show({title:`Getting app list...`,sticky:true});
  return new Promise((resolve,reject) => {
    Puck.write("\x03",(result) => {
      if (result===null) {
        Progress.hide({sticky:true});
        return reject("");
      }
      Puck.eval('require("Storage").list(/\.info$/).map(f=>{var j=require("Storage").readJSON(f,1)||{};j.id=f.slice(0,-5);return j})', (appList,err) => {
        Progress.hide({sticky:true});
        if (appList===null) return reject(err || "");
        console.log("getInstalledApps", appList);
        resolve(appList);
      });
    });
  });
},
removeApp : app => { // expects an appid.info structure (i.e. with `files`)
  if (app.files === '') return Promise.resolve(); // nothing to erase
  Progress.show({title:`Removing ${app.name}`,sticky:true});
  var cmds = app.files.split(',').map(file=>{
    return `\x10require("Storage").erase(${toJS(file)});\n`;
  }).join("");
  console.log("removeApp", cmds);
  return Comms.reset().then(new Promise((resolve,reject) => {
    Puck.write(`\x03\x10E.showMessage('Erasing\\n${app.id}...')${cmds}\x10E.showMessage('Hold BTN3\\nto reload')\n`,(result) => {
      Progress.hide({sticky:true});
      if (result===null) return reject("");
      resolve();
    });
  })).catch(function(reason) {
    Progress.hide({sticky:true});
    return Promise.reject(reason);
  });
},
removeAllApps : () => {
  Progress.show({title:"Removing all apps",progess:"animate",sticky:true});
  return new Promise((resolve,reject) => {
    // Use write with newline here so we wait for it to finish
    Puck.write('\x10E.showMessage("Erasing...");require("Storage").eraseAll();Bluetooth.println("OK");reset()\n', (result,err) => {
      Progress.hide({sticky:true});
      if (!result || result.trim()!="OK") return reject(err || "");
      resolve();
    }, true /* wait for newline */);
  });
},
setTime : () => {
  return new Promise((resolve,reject) => {
    var d = new Date();
    var tz = d.getTimezoneOffset()/-60
    var cmd = '\x03\x10setTime('+(d.getTime()/1000)+');';
    // in 1v93 we have timezones too
    cmd += 'E.setTimeZone('+tz+');';
    cmd += "(s=>{s&&(s.timezone="+tz+")&&require('Storage').write('setting.json',s);})(require('Storage').readJSON('setting.json',1))\n";
    Puck.write(cmd, (result) => {
      if (result===null) return reject("");
      resolve();
    });
  });
},
disconnectDevice: () => {
  var connection = Puck.getConnection();

  if (!connection) return;

  connection.close();
},
watchConnectionChange : cb => {
  var connected = Puck.isConnected();

  //TODO Switch to an event listener when Puck will support it
  var interval = setInterval(() => {
    if (connected === Puck.isConnected()) return;

    connected = Puck.isConnected();
    cb(connected);
  }, 1000);

  //stop watching
  return () => {
    clearInterval(interval);
  };
},
listFiles : () => {
  return new Promise((resolve,reject) => {
    Puck.write("\x03",(result) => {
      if (result===null) return reject("");
      //use encodeURIComponent to serialize octal sequence of append files
      Puck.eval('require("Storage").list().map(encodeURIComponent)', (files,err) => {
        if (files===null) return reject(err || "");
        files = files.map(decodeURIComponent);
        console.log("listFiles", files);
        resolve(files);
      });
    });
  });
},
readFile : (file) => {
  return new Promise((resolve,reject) => {
    //encode name to avoid serialization issue due to octal sequence
    const name = encodeURIComponent(file);
    Puck.write("\x03",(result) => {
      if (result===null) return reject("");
      //TODO: big files will not fit in RAM.
      //we should loop and read chunks one by one.
      //Use btoa for binary content
      Puck.eval(`btoa(require("Storage").read(decodeURIComponent("${name}"))))`, (content,err) => {
        if (content===null) return reject(err || "");
        resolve(atob(content));
      });
    });
  });
},
readStorageFile : (filename) => { // StorageFiles are different to normal storage entries
  return new Promise((resolve,reject) => {
    // Use "\xFF" to signal end of file (can't occur in files anyway)
    var fileContent = "";
    var fileSize = undefined;
    var connection = Puck.getConnection();
    connection.received = "";
    connection.cb = function(d) {
      var finished = false;
      var eofIndex = d.indexOf("\xFF");
      if (eofIndex>=0) {
        finished = true;
        d = d.substr(0,eofIndex);
      }
      fileContent += d;
      if (fileSize === undefined) {
        var newLineIdx = fileContent.indexOf("\n");
        if (newLineIdx>=0) {
          fileSize = parseInt(fileContent.substr(0,newLineIdx));
          console.log("File size is "+fileSize);
          fileContent = fileContent.substr(newLineIdx+1);
        }
      } else {
        Progress.show({percent:100*fileContent.length / (fileSize||1000000)});
      }
      if (finished) {
        Progress.hide();
        connection.received = "";
        connection.cb = undefined;
        resolve(fileContent);
      }
    };
    console.log(`Reading StorageFile ${JSON.stringify(filename)}`);
    connection.write(`\x03\x10(function() {
      var f = require("Storage").open(${JSON.stringify(filename)},"r");
      Bluetooth.println(f.getLength());
      var l = f.readLine();
      while (l!==undefined) { Bluetooth.print(l); l = f.readLine(); }
      Bluetooth.print("\xFF");
    })()\n`,() => {
      Progress.show({title:`Reading ${JSON.stringify(filename)}`,percent:0});
      console.log(`StorageFile read started...`);
    });
  });
}
};<|MERGE_RESOLUTION|>--- conflicted
+++ resolved
@@ -28,13 +28,7 @@
           Puck.write(`\x10E.showMessage('Hold BTN3\\nto reload')\n`,(result) => {
             Progress.hide({sticky:true});
             if (result===null) return reject("");
-<<<<<<< HEAD
-            // Reload apps to get a fresh list of apps and files
-            this.getInstalledApps(true);
-            resolve(app);
-=======
             resolve(appInfo);
->>>>>>> 4bdc5813
           });
           return;
         }
