--- conflicted
+++ resolved
@@ -5042,16 +5042,10 @@
   { "id": "circlesclock",
     "name": "Circles clock",
     "shortName":"Circles clock",
-<<<<<<< HEAD
-    "version":"0.02",
-    "description": "A clock with circles for different data at the bottom in a probably familiar style",
-    "icon": "app.png",
-=======
     "version":"0.04",
     "description": "A clock with circles for different data at the bottom in a probably familiar style",
     "icon": "app.png",
     "screenshots": [{"url":"screenshot-dark.png"}, {"url":"screenshot-light.png"}],
->>>>>>> 1d793a03
     "dependencies": {"widpedom":"app"},
     "type": "clock",
     "tags": "clock",
