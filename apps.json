--- conflicted
+++ resolved
@@ -2920,7 +2920,6 @@
     {"name":"waypointer.img","url":"icon.js","evaluate":true}
   ]
 },
-<<<<<<< HEAD
 { "id": "color_catalog",
   "name": "Colors Catalog",
   "shortName":"Colors Catalog",
@@ -2946,9 +2945,7 @@
     {"name":"UI4swatch.app.js","url":"app.js"},
     {"name":"UI4swatch.img","url":"app-icon.js","evaluate":true}
   ]
-}
-=======
-
+},
 { "id": "simplest",
   "name": "Simplest Clock",
   "icon": "simplest.png",
@@ -2975,5 +2972,4 @@
     {"name":"stepo.img","url":"icon.js","evaluate":true}
   ]
 } 
->>>>>>> 416c2c9d
 ]