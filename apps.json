--- conflicted
+++ resolved
@@ -3,11 +3,7 @@
     "id": "boot",
     "name": "Bootloader",
     "icon": "bootloader.png",
-<<<<<<< HEAD
-    "version": "0.14",
-=======
     "version":"0.17",
->>>>>>> 776fa297
     "description": "This is needed by Bangle.js to automatically load the clock, menu, widgets and settings",
     "tags": "tool,system",
     "type": "bootloader",
@@ -72,11 +68,7 @@
     "name": "Default Launcher",
     "shortName": "Launcher",
     "icon": "app.png",
-<<<<<<< HEAD
-    "version": "0.01",
-=======
     "version":"0.03",
->>>>>>> 776fa297
     "description": "This is needed by Bangle.js to display a menu allowing you to choose your own applications. You can replace this with a customised launcher.",
     "tags": "tool,system,launcher",
     "type": "launch",
@@ -92,11 +84,7 @@
     "id": "about",
     "name": "About",
     "icon": "app.png",
-<<<<<<< HEAD
-    "version": "0.04",
-=======
     "version":"0.05",
->>>>>>> 776fa297
     "description": "Bangle.js About page - showing software version, stats, and a collaborative mural from the Bangle.js KickStarter backers",
     "tags": "tool,system",
     "allow_emulator": true,
@@ -116,11 +104,7 @@
     "id": "locale",
     "name": "Languages",
     "icon": "locale.png",
-<<<<<<< HEAD
-    "version": "0.05",
-=======
     "version":"0.06",
->>>>>>> 776fa297
     "description": "Translations for different countries",
     "tags": "tool,system,locale,translate",
     "type": "locale",
@@ -136,34 +120,11 @@
     "id": "welcome",
     "name": "Welcome",
     "icon": "app.png",
-<<<<<<< HEAD
-    "version": "0.06",
-=======
     "version":"0.08",
->>>>>>> 776fa297
     "description": "Appears at first boot and explains how to use Bangle.js",
     "tags": "start,welcome",
     "allow_emulator": true,
     "storage": [
-<<<<<<< HEAD
-      {
-        "name": "welcome.boot.js",
-        "url": "boot.js"
-      },
-      {
-        "name": "welcome.app.js",
-        "url": "app.js"
-      },
-      {
-        "name": "welcome.settings.js",
-        "url": "settings.js"
-      },
-      {
-        "name": "welcome.img",
-        "url": "app-icon.js",
-        "evaluate": true
-      }
-=======
       {"name":"welcome.boot.js","url":"boot.js"},
       {"name":"welcome.app.js","url":"app.js"},
       {"name":"welcome.settings.js","url":"settings.js"},
@@ -171,18 +132,13 @@
     ],
     "data": [
       {"name":"welcome.json"}
->>>>>>> 776fa297
     ]
   },
   {
     "id": "gbridge",
     "name": "Gadgetbridge",
     "icon": "app.png",
-<<<<<<< HEAD
-    "version": "0.07",
-=======
     "version":"0.10",
->>>>>>> 776fa297
     "description": "The default notification handler for Gadgetbridge notifications from Android",
     "tags": "tool,system,android,widget",
     "type": "widget",
@@ -206,11 +162,7 @@
     "id": "mclock",
     "name": "Morphing Clock",
     "icon": "clock-morphing.png",
-<<<<<<< HEAD
-    "version": "0.03",
-=======
     "version":"0.06",
->>>>>>> 776fa297
     "description": "7 segment clock that morphs between minutes and hours",
     "tags": "clock",
     "type": "clock",
@@ -232,39 +184,14 @@
     "id": "setting",
     "name": "Settings",
     "icon": "settings.png",
-<<<<<<< HEAD
-    "version": "0.10",
-=======
     "version":"0.19",
->>>>>>> 776fa297
     "description": "A menu for setting up Bangle.js",
     "tags": "tool,system",
     "readme": "README.md",
     "storage": [
-<<<<<<< HEAD
-      {
-        "name": "setting.app.js",
-        "url": "settings.js"
-      },
-      {
-        "name": "setting.boot.js",
-        "url": "boot.js"
-      },
-      {
-        "name": "setting.json",
-        "url": "settings-default.json",
-        "evaluate": true
-      },
-      {
-        "name": "setting.img",
-        "url": "settings-icon.js",
-        "evaluate": true
-      }
-=======
       {"name":"setting.app.js","url":"settings.js"},
       {"name":"setting.boot.js","url":"boot.js"},
       {"name":"setting.img","url":"settings-icon.js","evaluate":true}
->>>>>>> 776fa297
     ],
     "sortorder": -2
   },
@@ -273,37 +200,6 @@
     "name": "Default Alarm",
     "shortName": "Alarms",
     "icon": "app.png",
-<<<<<<< HEAD
-    "version": "0.05",
-    "description": "Set and respond to alarms",
-    "tags": "tool,alarm,widget",
-    "storage": [
-      {
-        "name": "alarm.app.js",
-        "url": "app.js"
-      },
-      {
-        "name": "alarm.boot.js",
-        "url": "boot.js"
-      },
-      {
-        "name": "alarm.js",
-        "url": "alarm.js"
-      },
-      {
-        "name": "alarm.json",
-        "content": "[]"
-      },
-      {
-        "name": "alarm.img",
-        "url": "app-icon.js",
-        "evaluate": true
-      },
-      {
-        "name": "alarm.wid.js",
-        "url": "widget.js"
-      }
-=======
     "version":"0.07",
     "description": "Set and respond to alarms",
     "tags": "tool,alarm,widget",
@@ -316,7 +212,6 @@
     ],
     "data": [
       {"name":"alarm.json"}
->>>>>>> 776fa297
     ]
   },
   {
@@ -340,10 +235,6 @@
       }
     ]
   },
-<<<<<<< HEAD
-  {
-    "id": "aclock",
-=======
   { "id": "imgclock",
     "name": "Image background clock",
     "shortName":"Image Clock",
@@ -375,7 +266,6 @@
     ]
   },
   { "id": "aclock",
->>>>>>> 776fa297
     "name": "Analog Clock",
     "icon": "clock-analog.png",
     "version": "0.13",
@@ -420,11 +310,7 @@
     "id": "trex",
     "name": "T-Rex",
     "icon": "trex.png",
-<<<<<<< HEAD
-    "version": "0.01",
-=======
     "version":"0.02",
->>>>>>> 776fa297
     "description": "T-Rex game in the style of Chrome's offline game",
     "tags": "game",
     "allow_emulator": true,
@@ -444,11 +330,7 @@
     "id": "astroid",
     "name": "Asteroids!",
     "icon": "asteroids.png",
-<<<<<<< HEAD
-    "version": "0.01",
-=======
     "version":"0.02",
->>>>>>> 776fa297
     "description": "Retro asteroids game",
     "tags": "game",
     "allow_emulator": true,
@@ -506,11 +388,7 @@
     "id": "compass",
     "name": "Compass",
     "icon": "compass.png",
-<<<<<<< HEAD
-    "version": "0.01",
-=======
     "version":"0.02",
->>>>>>> 776fa297
     "description": "Simple compass that points North",
     "tags": "tool,outdoors",
     "storage": [
@@ -568,11 +446,7 @@
     "id": "speedo",
     "name": "Speedo",
     "icon": "speedo.png",
-<<<<<<< HEAD
-    "version": "0.01",
-=======
     "version":"0.03",
->>>>>>> 776fa297
     "description": "Show the current speed according to the GPS",
     "tags": "tool,outdoors,gps",
     "storage": [
@@ -591,35 +465,11 @@
     "id": "gpsrec",
     "name": "GPS Recorder",
     "icon": "app.png",
-<<<<<<< HEAD
-    "version": "0.06",
-=======
     "version":"0.09",
->>>>>>> 776fa297
     "interface": "interface.html",
     "description": "Application that allows you to record a GPS track. Can run in background",
     "tags": "tool,outdoors,gps,widget",
     "storage": [
-<<<<<<< HEAD
-      {
-        "name": "gpsrec.app.js",
-        "url": "app.js"
-      },
-      {
-        "name": "gpsrec.json",
-        "url": "app-settings.json",
-        "evaluate": true
-      },
-      {
-        "name": "gpsrec.img",
-        "url": "app-icon.js",
-        "evaluate": true
-      },
-      {
-        "name": "gpsrec.wid.js",
-        "url": "widget.js"
-      }
-=======
       {"name":"gpsrec.app.js","url":"app.js"},
       {"name":"gpsrec.img","url":"app-icon.js","evaluate":true},
       {"name":"gpsrec.wid.js","url":"widget.js"}
@@ -640,42 +490,17 @@
       {"name":"gpsnav.app.js","url":"app.js"},
       {"name":"waypoints.json","url":"waypoints.json","evaluate":false},
       {"name":"gpsnav.img","url":"app-icon.js","evaluate":true}
->>>>>>> 776fa297
     ]
   },
   {
     "id": "heart",
     "name": "Heart Rate Recorder",
     "icon": "app.png",
-<<<<<<< HEAD
-    "version": "0.01",
-=======
     "version":"0.02",
->>>>>>> 776fa297
     "interface": "interface.html",
     "description": "Application that allows you to record your heart rate. Can run in background",
     "tags": "tool,health,widget",
     "storage": [
-<<<<<<< HEAD
-      {
-        "name": "heart.app.js",
-        "url": "app.js"
-      },
-      {
-        "name": "heart.json",
-        "url": "app-settings.json",
-        "evaluate": true
-      },
-      {
-        "name": "heart.img",
-        "url": "app-icon.js",
-        "evaluate": true
-      },
-      {
-        "name": "heart.wid.js",
-        "url": "widget.js"
-      }
-=======
       {"name":"heart.app.js","url":"app.js"},
       {"name":"heart.img","url":"app-icon.js","evaluate":true},
       {"name":"heart.wid.js","url":"widget.js"}
@@ -683,7 +508,6 @@
     "data": [
       {"name":"heart.json"},
       {"wildcard":".heart?","storageFile": true}
->>>>>>> 776fa297
     ]
   },
   {
@@ -709,11 +533,7 @@
     "id": "files",
     "name": "App Manager",
     "icon": "files.png",
-<<<<<<< HEAD
-    "version": "0.01",
-=======
     "version":"0.05",
->>>>>>> 776fa297
     "description": "Show currently installed apps, free space, and allow their deletion from the watch",
     "tags": "tool,system,files",
     "storage": [
@@ -728,13 +548,6 @@
       }
     ]
   },
-<<<<<<< HEAD
-  {
-    "id": "widbat",
-    "name": "Battery Level Widget",
-    "icon": "widget.png",
-    "version": "0.04",
-=======
   { "id": "weather",
     "name": "Weather",
     "icon": "icon.png",
@@ -756,7 +569,6 @@
     "name": "Battery Level Widget",
     "icon": "widget.png",
     "version":"0.05",
->>>>>>> 776fa297
     "description": "Show the current battery level and charging status in the top right of the clock",
     "tags": "widget,battery",
     "type": "widget",
@@ -772,46 +584,23 @@
     "name": "Battery Level Widget (with percentage)",
     "shortName": "Battery Widget",
     "icon": "widget.png",
-<<<<<<< HEAD
-    "version": "0.08",
-=======
     "version":"0.11",
->>>>>>> 776fa297
     "description": "Show the current battery level and charging status in the top right of the clock, with charge percentage",
     "tags": "widget,battery",
     "type": "widget",
     "storage": [
-<<<<<<< HEAD
-      {
-        "name": "widbatpc.wid.js",
-        "url": "widget.js"
-      },
-      {
-        "name": "widbatpc.settings.js",
-        "url": "settings.js"
-      },
-      {
-        "name": "widbatpc.settings.json",
-        "content": "{}"
-      }
-=======
       {"name":"widbatpc.wid.js","url":"widget.js"},
       {"name":"widbatpc.settings.js","url":"settings.js"}
     ],
     "data": [
       {"name":"widbatpc.json"}
->>>>>>> 776fa297
     ]
   },
   {
     "id": "widbt",
     "name": "Bluetooth Widget",
     "icon": "widget.png",
-<<<<<<< HEAD
-    "version": "0.03",
-=======
     "version":"0.04",
->>>>>>> 776fa297
     "description": "Show the current Bluetooth connection status in the top right of the clock",
     "tags": "widget,bluetooth",
     "type": "widget",
@@ -822,10 +611,6 @@
       }
     ]
   },
-<<<<<<< HEAD
-  {
-    "id": "hrm",
-=======
   { "id": "widram",
     "name": "RAM Widget",
     "shortName":"RAM Widget",
@@ -839,7 +624,6 @@
     ]
   },
   { "id": "hrm",
->>>>>>> 776fa297
     "name": "Heart Rate Monitor",
     "icon": "heartrate.png",
     "version": "0.01",
@@ -895,11 +679,7 @@
     "id": "swatch",
     "name": "Stopwatch",
     "icon": "stopwatch.png",
-<<<<<<< HEAD
-    "version": "0.05",
-=======
     "version":"0.07",
->>>>>>> 776fa297
     "interface": "interface.html",
     "description": "Simple stopwatch with Lap Time logging to a JSON file",
     "tags": "health",
@@ -922,11 +702,7 @@
     "name": "Bluetooth Music Controls",
     "shortName": "Music Control",
     "icon": "hid-music.png",
-<<<<<<< HEAD
-    "version": "0.01",
-=======
-    "version":"0.02",
->>>>>>> 776fa297
+    "version": "0.02",
     "description": "Enable HID in settings, pair with your phone, then use this app to control music from your watch!",
     "tags": "bluetooth",
     "storage": [
@@ -946,11 +722,7 @@
     "name": "Bluetooth Keyboard",
     "shortName": "Bluetooth Kbd",
     "icon": "hid-keyboard.png",
-<<<<<<< HEAD
-    "version": "0.01",
-=======
     "version":"0.02",
->>>>>>> 776fa297
     "description": "Enable HID in settings, pair with your phone/PC, then use this app to control other apps",
     "tags": "bluetooth",
     "storage": [
@@ -970,11 +742,7 @@
     "name": "Binary Bluetooth Keyboard",
     "shortName": "Binary BT Kbd",
     "icon": "hid-binary-keyboard.png",
-<<<<<<< HEAD
-    "version": "0.01",
-=======
     "version":"0.02",
->>>>>>> 776fa297
     "description": "Enable HID in settings, pair with your phone/PC, then type messages using the onscreen keyboard by tapping repeatedly on the key you want",
     "tags": "bluetooth",
     "storage": [
@@ -1051,136 +819,46 @@
   {
     "id": "qrcode",
     "name": "Custom QR Code",
-<<<<<<< HEAD
-    "icon": "qrcode.png",
-    "version": "0.01",
-=======
     "icon": "app.png",
     "version":"0.02",
->>>>>>> 776fa297
     "description": "Use this to upload a customised QR code to Bangle.js",
     "tags": "qrcode",
     "custom": "custom.html",
     "storage": [
-<<<<<<< HEAD
-      {
-        "name": "qrcode.app.js"
-      },
-      {
-        "name": "qrcode.img"
-      }
-=======
       {"name":"qrcode.app.js"},
       {"name":"qrcode.img","url":"app-icon.js","evaluate":true}
->>>>>>> 776fa297
     ]
   },
   {
     "id": "beer",
     "name": "Beer Compass",
-<<<<<<< HEAD
-    "icon": "beercompass.png",
-    "version": "0.01",
-=======
     "icon": "app.png",
     "version":"0.01",
->>>>>>> 776fa297
     "description": "Uploads all the pubs in an area onto your watch, so it can always point you at the nearest one",
     "tags": "",
     "custom": "custom.html",
     "storage": [
-<<<<<<< HEAD
-      {
-        "name": "beer.app.js"
-      },
-      {
-        "name": "beer.img"
-      }
-=======
       {"name":"beer.app.js"},
       {"name":"beer.img","url":"app-icon.js","evaluate":true}
->>>>>>> 776fa297
     ]
   },
   {
     "id": "route",
     "name": "Route Viewer",
-<<<<<<< HEAD
-    "icon": "route.png",
-    "version": "0.01",
-=======
     "icon": "app.png",
     "version":"0.01",
->>>>>>> 776fa297
     "description": "Upload a KML file of a route, and have your watch display a map with how far around it you are",
     "tags": "",
     "custom": "custom.html",
     "storage": [
-<<<<<<< HEAD
-      {
-        "name": "route.app.js"
-      },
-      {
-        "name": "route.img"
-      }
-=======
       {"name":"route.app.js"},
       {"name":"route.img","url":"app-icon.js","evaluate":true}
->>>>>>> 776fa297
     ]
   },
   {
     "id": "ncstart",
     "name": "NCEU Startup",
     "icon": "start.png",
-<<<<<<< HEAD
-    "version": "0.03",
-    "description": "NodeConfEU 2019 'First Start' Sequence",
-    "tags": "start,welcome",
-    "storage": [
-      {
-        "name": "ncstart.app.js",
-        "url": "start.js"
-      },
-      {
-        "name": "ncstart.boot.js",
-        "url": "boot.js"
-      },
-      {
-        "name": "ncstart.settings.js",
-        "url": "settings.js"
-      },
-      {
-        "name": "ncstart.img",
-        "url": "start-icon.js",
-        "evaluate": true
-      },
-      {
-        "name": "nc-bangle.img",
-        "url": "start-bangle.js",
-        "evaluate": true
-      },
-      {
-        "name": "nc-nceu.img",
-        "url": "start-nceu.js",
-        "evaluate": true
-      },
-      {
-        "name": "nc-nfr.img",
-        "url": "start-nfr.js",
-        "evaluate": true
-      },
-      {
-        "name": "nc-nodew.img",
-        "url": "start-nodew.js",
-        "evaluate": true
-      },
-      {
-        "name": "nc-tf.img",
-        "url": "start-tf.js",
-        "evaluate": true
-      }
-=======
     "version":"0.05",
     "description": "NodeConfEU 2019 'First Start' Sequence",
     "tags": "start,welcome",
@@ -1197,7 +875,6 @@
     ],
     "data": [
       {"name":"ncstart.json"}
->>>>>>> 776fa297
     ]
   },
   {
@@ -1517,11 +1194,7 @@
     "id": "flappy",
     "name": "Flappy Bird",
     "icon": "app.png",
-<<<<<<< HEAD
-    "version": "0.03",
-=======
     "version":"0.04",
->>>>>>> 776fa297
     "description": "A Flappy Bird game clone",
     "tags": "game",
     "allow_emulator": true,
@@ -1541,11 +1214,7 @@
     "id": "gpsinfo",
     "name": "GPS Info",
     "icon": "gps-info.png",
-<<<<<<< HEAD
-    "version": "0.02",
-=======
     "version":"0.03",
->>>>>>> 776fa297
     "description": "An application that displays information about altitude, lat/lon, satellites and time",
     "tags": "gps",
     "type": "app",
@@ -1629,11 +1298,7 @@
     "id": "widclk",
     "name": "Digital clock widget",
     "icon": "widget.png",
-<<<<<<< HEAD
-    "version": "0.03",
-=======
     "version":"0.04",
->>>>>>> 776fa297
     "description": "A simple digital clock widget",
     "tags": "widget,clock",
     "type": "widget",
@@ -1648,24 +1313,13 @@
     "id": "widpedom",
     "name": "Pedometer widget",
     "icon": "widget.png",
-<<<<<<< HEAD
-    "version": "0.08",
-=======
     "version":"0.10",
->>>>>>> 776fa297
     "description": "Daily pedometer widget",
     "tags": "widget",
     "type": "widget",
     "storage": [
-<<<<<<< HEAD
-      {
-        "name": "widpedom.wid.js",
-        "url": "widget.js"
-      }
-=======
       {"name":"widpedom.wid.js","url":"widget.js"},
       {"name":"widpedom.settings.js","url":"settings.js"}
->>>>>>> 776fa297
     ]
   },
   {
@@ -1790,13 +1444,8 @@
     "name": "Torch",
     "shortName": "Torch",
     "icon": "app.png",
-<<<<<<< HEAD
-    "version": "0.01",
-    "description": "Turns screen white to help you see in the dark. Select from the launcher or press BTN3 four times in quick succession to start when in normal clock mode",
-=======
     "version":"0.02",
     "description": "Turns screen white to help you see in the dark. Select from the launcher or press BTN1,BTN3,BTN1,BTN3 quickly to start when in any app that shows widgets",
->>>>>>> 776fa297
     "tags": "tool,torch",
     "storage": [
       {
@@ -1818,12 +1467,8 @@
     "id": "wohrm",
     "name": "Workout HRM",
     "icon": "app.png",
-<<<<<<< HEAD
-    "version": "0.06",
-=======
     "version":"0.07",
     "readme": "README.md",
->>>>>>> 776fa297
     "description": "Workout heart rate monitor notifies you with a buzz if your heart rate goes above or below the set limits.",
     "tags": "hrm,workout",
     "type": "app",
@@ -1859,15 +1504,9 @@
     "id": "grocery",
     "name": "Grocery",
     "icon": "grocery.png",
-<<<<<<< HEAD
-    "version": "0.01",
-    "description": "Simple grocery list - Display a list of product and track if you already put them in your cart.",
-    "tags": "tool,outdoors",
-=======
     "version":"0.01",
     "description": "Simple grocery (shopping) list - Display a list of product and track if you already put them in your cart.",
     "tags": "tool,outdoors,shopping,list",
->>>>>>> 776fa297
     "type": "app",
     "custom": "grocery.html",
     "storage": [
@@ -1888,11 +1527,7 @@
     "id": "marioclock",
     "name": "Mario Clock",
     "icon": "marioclock.png",
-<<<<<<< HEAD
-    "version": "0.07",
-=======
     "version":"0.12",
->>>>>>> 776fa297
     "description": "Animated retro Mario clock, with Gameboy style 8-bit grey-scale graphics.",
     "tags": "clock,mario,retro",
     "type": "clock",
@@ -1951,11 +1586,7 @@
     "id": "barclock",
     "name": "Bar Clock",
     "icon": "clock-bar.png",
-<<<<<<< HEAD
-    "version": "0.04",
-=======
     "version":"0.05",
->>>>>>> 776fa297
     "description": "A simple digital clock showing seconds as a bar",
     "tags": "clock",
     "type": "clock",
@@ -2032,11 +1663,7 @@
     "id": "astrocalc",
     "name": "Astrocalc",
     "icon": "astrocalc.png",
-<<<<<<< HEAD
-    "version": "0.01",
-=======
     "version":"0.02",
->>>>>>> 776fa297
     "description": "Calculates interesting information on the sun and moon cycles for the current day based on your location.",
     "tags": "app,sun,moon,cycles,tool,outdoors",
     "allow_emulator": true,
@@ -2114,19 +1741,6 @@
   {
     "id": "toucher",
     "name": "Touch Launcher",
-<<<<<<< HEAD
-    "shortName": "Menu",
-    "icon": "app.png",
-    "version": "0.04",
-    "description": "Touch enable left to right launcher.",
-    "tags": "tool,system,launcher",
-    "type": "launch",
-    "storage": [
-      {
-        "name": "toucher.app.js",
-        "url": "app.js"
-      }
-=======
     "shortName":"Toucher",
     "icon": "app.png",
     "version":"0.06",
@@ -2139,7 +1753,6 @@
     "storage": [
       {"name":"toucher.app.js","url":"app.js"},
       {"name":"toucher.settings.js","url":"settings.js"}
->>>>>>> 776fa297
     ],
     "sortorder": -10
   },
