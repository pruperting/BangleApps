[
  { "id": "boot",
    "name": "Bootloader",
    "tags": "tool,system,b2",
    "type":"bootloader",
    "icon": "bootloader.png",
    "version":"0.28",
    "description": "This is needed by Bangle.js to automatically load the clock, menu, widgets and settings",
    "storage": [
      {"name":".boot0","url":"boot0.js"},
      {"name":".bootcde","url":"bootloader.js"},
      {"name":"bootupdate.js","url":"bootupdate.js"}
    ],
    "sortorder" : -10
  },
  { "id": "moonphase",
    "name": "Moonphase",
    "icon": "app.png",
    "version":"0.02",
    "description": "Shows current moon phase. Now with GPS function.",
    "tags": "",
    "allow_emulator":true,
    "storage": [
      {"name":"moonphase.app.js","url":"app.js"},
      {"name":"moonphase.img","url":"app-icon.js","evaluate":true}
    ]
  },
  { "id": "daysl",
    "name": "Days left",
    "icon": "app.png",
    "version":"0.03",
    "description": "Shows you the days left until a certain date. Date can be set with a settings app and is written to a file.",
    "tags": "",
    "allow_emulator":false,
    "storage": [
        {"name":"daysl.app.js","url":"app.js"},
        {"name":"daysl.img","url":"app-icon.js","evaluate":true},
        {"name":"daysl.wid.js","url":"widget.js"}
    ]
  },
  { "id": "launch",
    "name": "Launcher (Default)",
    "shortName":"Launcher",
    "icon": "app.png",
    "version":"0.06",
    "description": "This is needed by Bangle.js to display a menu allowing you to choose your own applications. You can replace this with a customised launcher.",
    "tags": "tool,system,launcher,b2",
    "type":"launch",
    "storage": [
      {"name":"launch.app.js","url":"app.js"}
    ],
    "sortorder" : -10
  },
  { "id": "launchb2",
    "name": "Launcher (Bangle.js 2)",
    "shortName":"Launcher",
    "icon": "app.png",
    "version":"0.01",
    "description": "This is needed by Bangle.js 2.0 to display a menu allowing you to choose your own applications. It will not work on Bangle.js 1.0.",
    "tags": "tool,system,launcher,b2,bno1",
    "type":"launch",
    "storage": [
      {"name":"launchb2.app.js","url":"app.js"}
    ],
    "sortorder" : -10
  },
  { "id": "about",
    "name": "About",
    "icon": "app.png",
    "version":"0.08",
    "description": "Bangle.js About page - showing software version, stats, and a collaborative mural from the Bangle.js KickStarter backers",
    "tags": "tool,system,b2",
    "allow_emulator":true,
    "storage": [
      {"name":"about.app.js","url":"app.js"},
      {"name":"about.img","url":"app-icon.js","evaluate":true}
    ]
  },
  { "id": "locale",
    "name": "Languages",
    "icon": "locale.png",
    "version":"0.09",
    "description": "Translations for different countries",
    "tags": "tool,system,locale,translate,b2",
    "type": "locale",
    "custom":"locale.html",
    "readme": "README.md",
    "storage": [
      {"name":"locale"}
    ],
    "sortorder" : -10
  },
  { "id": "notify",
    "name": "Notifications (default)",
    "shortName":"Notifications",
    "icon": "notify.png",
    "version":"0.09",
    "description": "A handler for displaying notifications that displays them in a bar at the top of the screen",
    "tags": "widget",
    "type": "notify",
    "readme": "README.md",
    "storage": [
      {"name":"notify","url":"notify.js"}
    ]
  },
  { "id": "notifyfs",
    "name": "Fullscreen Notifications",
    "shortName":"Notifications",
    "icon": "notify.png",
    "version":"0.10",
    "description": "A handler for displaying notifications that displays them fullscreen. This may not fully restore the screen after on some apps. See `Notifications (default)` for more information about the notifications library.",
    "tags": "widget",
    "type": "notify",
    "storage": [
      {"name":"notify","url":"notify.js"}
    ]
  },
  { "id": "welcome",
    "name": "Welcome",
    "icon": "app.png",
    "version":"0.11",
    "description": "Appears at first boot and explains how to use Bangle.js",
    "tags": "start,welcome",
    "allow_emulator":true,
    "storage": [
      {"name":"welcome.boot.js","url":"boot.js"},
      {"name":"welcome.app.js","url":"app.js"},
      {"name":"welcome.settings.js","url":"settings.js"},
      {"name":"welcome.img","url":"app-icon.js","evaluate":true}
    ],
    "data": [
      {"name":"welcome.json"}
    ]
  },
  { "id": "mywelcome",
    "name": "Customised Welcome",
    "shortName": "My Welcome",
    "icon": "app.png",
    "version":"0.11",
    "description": "Appears at first boot and explains how to use Bangle.js. Like 'Welcome', but can be customised with a greeting",
    "tags": "start,welcome",
    "custom":"custom.html",
    "storage": [
      {"name":"mywelcome.boot.js","url":"boot.js"},
      {"name":"mywelcome.app.js","url":"app.js"},
      {"name":"mywelcome.settings.js","url":"settings.js"},
      {"name":"mywelcome.img","url":"app-icon.js","evaluate":true}
    ],
    "data": [
      {"name":"mywelcome.json"}
    ]
  },
  { "id": "gbridge",
    "name": "Gadgetbridge",
    "icon": "app.png",
    "version":"0.23",
    "description": "The default notification handler for Gadgetbridge notifications from Android",
    "tags": "tool,system,android,widget",
    "readme": "README.md",
    "type":"widget",
    "dependencies": { "notify":"type" },
    "storage": [
      {"name":"gbridge.settings.js","url":"settings.js"},
      {"name":"gbridge.img","url":"app-icon.js","evaluate":true},
      {"name":"gbridge.wid.js","url":"widget.js"}
    ],
    "data": [
      {"name":"gbridge.json"}
    ]
  },
  { "id": "mclock",
    "name": "Morphing Clock",
    "icon": "clock-morphing.png",
    "version":"0.07",
    "description": "7 segment clock that morphs between minutes and hours",
    "tags": "clock",
    "type":"clock",
    "allow_emulator":true,
    "storage": [
      {"name":"mclock.app.js","url":"clock-morphing.js"},
      {"name":"mclock.img","url":"clock-morphing-icon.js","evaluate":true}
    ],
    "sortorder" : -9
  },
  { "id": "setting",
    "name": "Settings",
    "icon": "settings.png",
    "version":"0.28",
    "description": "A menu for setting up Bangle.js",
    "tags": "tool,system,b2",
    "readme": "README.md",
    "storage": [
      {"name":"setting.app.js","url":"settings.js"},
      {"name":"setting.img","url":"settings-icon.js","evaluate":true}
    ],
    "data": [
      {"name":"setting.json", "url":"settings.min.json","evaluate":true}
    ],
    "sortorder" : -2
  },
  { "id": "alarm",
    "name": "Default Alarm",
    "shortName":"Alarms",
    "icon": "app.png",
    "version":"0.11",
    "description": "Set and respond to alarms",
    "tags": "tool,alarm,widget,b2",
    "storage": [
      {"name":"alarm.app.js","url":"app.js"},
      {"name":"alarm.boot.js","url":"boot.js"},
      {"name":"alarm.js","url":"alarm.js"},
      {"name":"alarm.img","url":"app-icon.js","evaluate":true},
      {"name":"alarm.wid.js","url":"widget.js"}
    ],
    "data": [
      {"name":"alarm.json"}
    ]
  },
  { "id": "wclock",
    "name": "Word Clock",
    "icon": "clock-word.png",
    "version":"0.03",
    "description": "Display Time as Text",
    "tags": "clock,b2",
    "type":"clock",
    "allow_emulator":true,
    "storage": [
      {"name":"wclock.app.js","url":"clock-word.js"},
      {"name":"wclock.img","url":"clock-word-icon.js","evaluate":true}
    ]
  },
  { "id": "fontclock",
    "name": "Font Clock",
    "icon": "fontclock.png",
    "version":"0.01",
    "description": "Choose the font and design of clock face from a library of available designs",
    "tags": "clock",
    "type":"clock",
    "allow_emulator":false,
     "readme": "README.md",
    "custom":"custom.html",
    "storage": [
      {"name":"fontclock.app.js","url":"fontclock.js"},
      {"name":"fontclock.img","url":"fontclock-icon.js","evaluate":true},
      {"name":"fontclock.hand.js","url":"fontclock.hand.js"},
      {"name":"fontclock.thinhand.js","url":"fontclock.thinhand.js"},
      {"name":"fontclock.thickhand.js","url":"fontclock.thickhand.js"},
      {"name":"fontclock.hourscriber.js","url":"fontclock.hourscriber.js"},
      {"name":"fontclock.font.js","url":"fontclock.font.js"},
      {"name":"fontclock.font.abril_ff50.js","url":"fontclock.font.abril_ff50.js"},
      {"name":"fontclock.font.cpstc58.js","url":"fontclock.font.cpstc58.js"},
      {"name":"fontclock.font.mntn25.js","url":"fontclock.font.mntn25.js"},
      {"name":"fontclock.font.mntn50.js","url":"fontclock.font.mntn50.js"},
      {"name":"fontclock.font.vector25.js","url":"fontclock.font.vector25.js"},
      {"name":"fontclock.font.vector50.js","url":"fontclock.font.vector50.js"}
    ]
  },
  { "id": "slidingtext",
    "name": "Sliding Clock",
    "icon": "slidingtext.png",
    "version":"0.06",
    "description": "Inspired by the Pebble sliding clock, old times are scrolled off the screen and new times on. You are also able to change language on the fly so you can see the time written in other languages using button 1. Currently English, French, Japanese, Spanish and German are supported",
    "tags": "clock",
    "type":"clock",
    "allow_emulator":false,
     "readme": "README.md",
    "custom":"custom.html",
    "storage": [
      {"name":"slidingtext.app.js","url":"slidingtext.js"},
      {"name":"slidingtext.img","url":"slidingtext-icon.js","evaluate":true},
      {"name":"slidingtext.locale.en.js","url":"slidingtext.locale.en.js"},
      {"name":"slidingtext.locale.en2.js","url":"slidingtext.locale.en2.js"},
      {"name":"slidingtext.utils.en.js","url":"slidingtext.utils.en.js"},
      {"name":"slidingtext.locale.es.js","url":"slidingtext.locale.es.js"},
      {"name":"slidingtext.locale.fr.js","url":"slidingtext.locale.fr.js"},
      {"name":"slidingtext.locale.jp.js","url":"slidingtext.locale.jp.js"},
      {"name":"slidingtext.locale.de.js","url":"slidingtext.locale.de.js"},
      {"name":"slidingtext.dtfmt.js","url":"slidingtext.dtfmt.js"}
    ]
  },
  { "id": "solarclock",
    "name": "Solar Clock",
    "icon": "solar_clock.png",
    "version":"0.02",
    "description": "Using your current or chosen location the solar watch face shows the Sun's sky position, time and date. Also allows you to wind backwards and forwards in time to see the sun's position",
    "tags": "clock",
    "type":"clock",
    "allow_emulator":false,
     "readme": "README.md",
    "custom":"custom.html",
    "storage": [
      {"name":"solarclock.app.js","url":"solar_clock.js"},
      {"name":"solarclock.img","url":"solar_clock-icon.js","evaluate":true},
      {"name":"solar_colors.js","url":"solar_colors.js"},
      {"name":"solar_controller.js","url":"solar_controller.js"},
      {"name":"solar_date_utils.js","url":"solar_date_utils.js"},
      {"name":"solar_graphic_utils.js","url":"solar_graphic_utils.js"},
      {"name":"solar_location.js","url":"solar_location.js"},
      {"name":"solar_math_utils.js","url":"solar_math_utils.js"},
      {"name":"solar_loc.Reykjavik.json","url":"solar_loc.Reykjavik.json"},
      {"name":"solar_loc.Hong_Kong.json","url":"solar_loc.Hong_Kong.json"},
      {"name":"solar_loc.Honolulu.json","url":"solar_loc.Honolulu.json"},
      {"name":"solar_loc.Rio.json","url":"solar_loc.Rio.json"},
      {"name":"solar_loc.Tokyo.json","url":"solar_loc.Tokyo.json"},
      {"name":"solar_loc.Seoul.json","url":"solar_loc.Seoul.json"}
    ]
  },
  { "id": "sweepclock",
    "name": "Sweep Clock",
    "icon": "sweepclock.png",
    "version":"0.04",
    "description": "Smooth sweep secondhand with single hour numeral. Use button 1 to toggle the numeral font, button 3 to change the colour theme and button 4 to change the date placement",
    "tags": "clock",
    "type":"clock",
    "allow_emulator":true,
     "readme": "README.md",
    "storage": [
      {"name":"sweepclock.app.js","url":"sweepclock.js"},
      {"name":"sweepclock.img","url":"sweepclock-icon.js","evaluate":true}
    ]
  },
  { "id": "imgclock",
    "name": "Image background clock",
    "shortName":"Image Clock",
    "icon": "app.png",
    "version":"0.08",
    "description": "A clock with an image as a background",
    "tags": "clock",
    "type" : "clock",
    "custom": "custom.html",
    "storage": [
      {"name":"imgclock.app.js","url":"app.js"},
      {"name":"imgclock.img","url":"app-icon.js","evaluate":true},
      {"name":"imgclock.face.img"},
      {"name":"imgclock.face.json"},
      {"name":"imgclock.face.bg","content":""}
    ]
  },
  { "id": "impwclock",
    "name": "Imprecise Word Clock",
    "icon": "clock-impword.png",
    "version":"0.03",
    "description": "Imprecise word clock for vacations, weekends, and those who never need accurate time.",
    "tags": "clock",
    "type":"clock",
    "allow_emulator":true,
    "storage": [
      {"name":"impwclock.app.js","url":"clock-impword.js"},
      {"name":"impwclock.img","url":"clock-impword-icon.js","evaluate":true}
    ]
  },
  { "id": "aclock",
    "name": "Analog Clock",
    "icon": "clock-analog.png",
    "version": "0.15",
    "description": "An Analog Clock",
    "tags": "clock,b2",
    "type":"clock",
    "allow_emulator":true,
    "storage": [
      {"name":"aclock.app.js","url":"clock-analog.js"},
      {"name":"aclock.img","url":"clock-analog-icon.js","evaluate":true}
    ]
  },
  { "id": "clock2x3",
    "name": "2x3 Pixel Clock",
    "icon": "clock2x3.png",
    "version":"0.05",
    "description": "This is a simple clock using minimalist 2x3 pixel numerical digits",
    "tags": "clock,b2",
    "type": "clock",
    "allow_emulator":true,
    "storage": [
      {"name":"clock2x3.app.js","url":"clock2x3-app.js"},
      {"name":"clock2x3.img","url":"clock2x3-icon.js","evaluate":true}
    ]
  },
  { "id": "geissclk",
    "name": "Geiss Clock",
    "icon": "clock.png",
    "version":"0.03",
    "description": "7 segment clock with animated background in the style of Ryan Geiss' music visualisation. NOTE: The first run will take ~1 minute to do some precalculation",
    "tags": "clock,bno2",
    "type":"clock",
    "storage": [
      {"name":"geissclk.app.js","url":"clock.js"},
      {"name":"geissclk.precompute.js","url":"precompute.js"},
      {"name":"geissclk.img","url":"clock-icon.js","evaluate":true}
    ],
    "data": [
      {"name":"geissclk.0.map"},
      {"name":"geissclk.1.map"},
      {"name":"geissclk.2.map"},
      {"name":"geissclk.3.map"},
      {"name":"geissclk.4.map"},
      {"name":"geissclk.5.map"},
      {"name":"geissclk.0.pal"},
      {"name":"geissclk.1.pal"},
      {"name":"geissclk.2.pal"}
    ]
  },
  { "id": "trex",
    "name": "T-Rex",
    "icon": "trex.png",
    "version":"0.03",
    "description": "T-Rex game in the style of Chrome's offline game",
    "tags": "game",
    "allow_emulator":true,
    "storage": [
      {"name":"trex.app.js","url":"trex.js"},
      {"name":"trex.img","url":"trex-icon.js","evaluate":true},
      {"name":"trex.settings.js","url":"settings.js"}
    ],
    "data": [
      {"name":"trex.score", "storageFile": true}
    ]
  },
  { "id": "astroid",
    "name": "Asteroids!",
    "icon": "asteroids.png",
    "version":"0.02",
    "description": "Retro asteroids game",
    "tags": "game",
    "allow_emulator":true,
    "storage": [
      {"name":"astroid.app.js","url":"asteroids.js"},
      {"name":"astroid.img","url":"asteroids-icon.js","evaluate":true}
    ]
  },
  { "id": "clickms",
    "name": "Click Master",
    "icon": "click-master.png",
    "version":"0.01",
    "description": "Get several friends to start the game, then compete to see who can press BTN1 the most!",
    "tags": "game",
    "storage": [
      {"name":"clickms.app.js","url":"click-master.js"},
      {"name":"clickms.img","url":"click-master-icon.js","evaluate":true}
    ]
  },
  { "id": "horsey",
    "name": "Horse Race!",
    "icon": "horse-race.png",
    "version":"0.01",
    "description": "Get several friends to start the game, then compete to see who can press BTN1 the most!",
    "tags": "game",
    "storage": [
      {"name":"horsey.app.js","url":"horse-race.js"},
      {"name":"horsey.img","url":"horse-race-icon.js","evaluate":true}
    ]
  },
  { "id": "compass",
    "name": "Compass",
    "icon": "compass.png",
    "version":"0.03",
    "description": "Simple compass that points North",
    "tags": "tool,outdoors",
    "storage": [
      {"name":"compass.app.js","url":"compass.js"},
      {"name":"compass.img","url":"compass-icon.js","evaluate":true}
    ]
  },
  { "id": "gpstime",
    "name": "GPS Time",
    "icon": "gpstime.png",
    "version":"0.04",
    "description": "Update the Bangle.js's clock based on the time from the GPS receiver",
    "tags": "tool,gps",
    "storage": [
      {"name":"gpstime.app.js","url":"gpstime.js"},
      {"name":"gpstime.img","url":"gpstime-icon.js","evaluate":true}
    ]
  },
  { "id": "openloc",
    "name": "Open Location / Plus Codes",
    "shortName": "Open Location",
    "icon": "app.png",
    "version":"0.01",
    "description": "Convert your current GPS location to a series of characters",
    "tags": "tool,outdoors,gps",
    "storage": [
      {"name":"openloc.app.js","url":"app.js"},
      {"name":"openloc.img","url":"app-icon.js","evaluate":true}
    ]
  },
  { "id": "speedo",
    "name": "Speedo",
    "icon": "speedo.png",
    "version":"0.04",
    "description": "Show the current speed according to the GPS",
    "tags": "tool,outdoors,gps",
    "storage": [
      {"name":"speedo.app.js","url":"speedo.js"},
      {"name":"speedo.img","url":"speedo-icon.js","evaluate":true}
    ]
  },
  { "id": "gpsrec",
    "name": "GPS Recorder",
    "icon": "app.png",
    "version":"0.23",
    "interface": "interface.html",
    "description": "Application that allows you to record a GPS track. Can run in background",
    "tags": "tool,outdoors,gps,widget",
    "readme": "README.md",
    "storage": [
      {"name":"gpsrec.app.js","url":"app.js"},
      {"name":"gpsrec.img","url":"app-icon.js","evaluate":true},
      {"name":"gpsrec.wid.js","url":"widget.js"},
      {"name":"gpsrec.settings.js","url":"settings.js"}
    ],
    "data": [
      {"name":"gpsrec.json"},
      {"wildcard":".gpsrc?","storageFile": true}
    ]
  },
  { "id": "gpsnav",
    "name": "GPS Navigation",
    "icon": "icon.png",
    "version":"0.05",
    "description": "Displays GPS Course and Speed, + Directions to waypoint and waypoint recording, now with waypoint editor",
    "tags": "tool,outdoors,gps",
    "readme": "README.md",
    "interface":"waypoints.html",
    "storage": [
      {"name":"gpsnav.app.js","url":"app.min.js"},
      {"name":"gpsnav.img","url":"app-icon.js","evaluate":true}
    ],
    "data": [
      {"name":"waypoints.json","url":"waypoints.json"}
    ]
  },
  { "id": "heart",
    "name": "Heart Rate Recorder",
    "icon": "app.png",
    "version":"0.05",
    "interface": "interface.html",
    "description": "Application that allows you to record your heart rate. Can run in background",
    "tags": "tool,health,widget",
    "storage": [
      {"name":"heart.app.js","url":"app.js"},
      {"name":"heart.img","url":"app-icon.js","evaluate":true},
      {"name":"heart.wid.js","url":"widget.js"}
    ],
    "data": [
      {"name":"heart.json"},
      {"wildcard":".heart?","storageFile": true}
    ]
  },
  { "id": "slevel",
    "name": "Spirit Level",
    "icon": "spiritlevel.png",
    "version":"0.01",
    "description": "Show the current angle of the watch, so you can use it to make sure something is absolutely flat",
    "tags": "tool",
    "storage": [
      {"name":"slevel.app.js","url":"spiritlevel.js"},
      {"name":"slevel.img","url":"spiritlevel-icon.js","evaluate":true}
    ]
  },
  { "id": "files",
    "name": "App Manager",
    "icon": "files.png",
    "version":"0.07",
    "description": "Show currently installed apps, free space, and allow their deletion from the watch",
    "tags": "tool,system,files",
    "storage": [
      {"name":"files.app.js","url":"files.js"},
      {"name":"files.img","url":"files-icon.js","evaluate":true}
    ]
  },
  { "id": "weather",
    "name": "Weather",
    "icon": "icon.png",
    "version":"0.05",
    "description": "Show Gadgetbridge weather report",
    "readme": "readme.md",
    "tags": "widget,outdoors",
    "storage": [
      {"name":"weather.app.js","url":"app.js"},
      {"name":"weather.wid.js","url":"widget.js"},
      {"name":"weather","url":"lib.js"},
      {"name":"weather.img","url":"icon.js","evaluate":true},
      {"name":"weather.settings.js","url":"settings.js"}
    ],
    "data": [
      {"name": "weather.json"}
    ]
  },
  { "id": "chargeanim",
    "name": "Charge Animation",
    "icon": "icon.png",
    "version":"0.01",
    "description": "When charging, show a sideways charging animation and keep the screen on. When removed from the charger load the clock again.",
    "tags": "battery",
    "allow_emulator":true,
    "storage": [
      {"name":"chargeanim.app.js","url":"app.js"},
      {"name":"chargeanim.boot.js","url":"boot.js"},
      {"name":"chargeanim.img","url":"app-icon.js","evaluate":true}
    ]
  },
  { "id": "bluetoothdock",
    "name": "Bluetooth Dock",
    "shortName":"Dock",
    "icon": "app.png",
    "version":"0.01",
    "description": "When charging shows the time, scans Bluetooth for known devices (eg temperature) and shows them on the screen",
    "tags": "bluetooth",
    "readme": "README.md",
    "storage": [
      {"name":"bluetoothdock.app.js","url":"app.js"},
      {"name":"bluetoothdock.boot.js","url":"boot.js"},
      {"name":"bluetoothdock.img","url":"app-icon.js","evaluate":true}
    ]
  },
  { "id": "widbat",
    "name": "Battery Level Widget",
    "icon": "widget.png",
    "version":"0.07",
    "description": "Show the current battery level and charging status in the top right of the clock",
    "tags": "widget,battery,b2",
    "type":"widget",
    "storage": [
      {"name":"widbat.wid.js","url":"widget.js"}
    ]
  },
  { "id": "widlock",
    "name": "Lock Widget",
    "icon": "widget.png",
    "version":"0.03",
    "description": "On devices with always-on display (Bangle.js 2) this displays lock icon whenever the display is locked",
    "tags": "widget,lock,b2",
    "type":"widget",
    "storage": [
      {"name":"widlock.wid.js","url":"widget.js"}
    ]
  },
  { "id": "widbatpc",
    "name": "Battery Level Widget (with percentage)",
    "shortName": "Battery Widget",
    "icon": "widget.png",
    "version":"0.11",
    "description": "Show the current battery level and charging status in the top right of the clock, with charge percentage",
    "tags": "widget,battery",
    "type":"widget",
    "storage": [
      {"name":"widbatpc.wid.js","url":"widget.js"},
      {"name":"widbatpc.settings.js","url":"settings.js"}
    ],
    "data": [
      {"name":"widbatpc.json"}
    ]
  },
  { "id": "widbatwarn",
    "name": "Battery Warning",
    "shortName": "Battery Warning",
    "icon": "widget.png",
    "readme": "README.md",
    "version":"0.02",
    "description": "Show a warning when the battery runs low.",
    "tags": "tool,battery",
    "type":"widget",
    "dependencies": { "notify":"type" },
    "storage": [
      {"name":"widbatwarn.wid.js","url":"widget.js"},
      {"name":"widbatwarn.settings.js","url":"settings.js"}
    ],
    "data": [
      {"name":"widbatwarn.json"}
    ]
  },
  { "id": "widbt",
    "name": "Bluetooth Widget",
    "icon": "widget.png",
    "version":"0.05",
    "description": "Show the current Bluetooth connection status in the top right of the clock",
    "tags": "widget,bluetooth,b2",
    "type":"widget",
    "storage": [
      {"name":"widbt.wid.js","url":"widget.js"}
    ]
  },
  { "id": "widchime",
    "name": "Hour Chime",
    "icon": "widget.png",
    "version":"0.02",
    "description": "Buzz or beep on every whole hour.",
    "tags": "widget",
    "type": "widget",
    "storage": [
      {"name":"widchime.wid.js","url":"widget.js"},
      {"name":"widchime.settings.js","url":"settings.js"}
    ],
    "data": [
      {"name":"widchime.json"}
    ]
  },
  { "id": "widram",
    "name": "RAM Widget",
    "shortName":"RAM Widget",
    "icon": "widget.png",
    "version":"0.01",
    "description": "Display your Bangle's available RAM percentage in a widget",
    "tags": "widget",
    "type": "widget",
    "storage": [
      {"name":"widram.wid.js","url":"widget.js"}
    ]
  },
  { "id": "hrm",
    "name": "Heart Rate Monitor",
    "icon": "heartrate.png",
    "version":"0.05",
    "description": "Measure your heart rate and see live sensor data",
    "tags": "health",
    "storage": [
      {"name":"hrm.app.js","url":"heartrate.js"},
      {"name":"hrm.img","url":"heartrate-icon.js","evaluate":true}
    ]
  },
  { "id": "widhrm",
    "name": "Simple Heart Rate widget",
    "icon": "widget.png",
    "version":"0.03",
    "description": "When the screen is on, the widget turns on the heart rate monitor and displays the current heart rate (or last known in grey). For this to work well you'll need at least a 15 second LCD Timeout.",
    "tags": "health,widget",
    "type": "widget",
    "storage": [
      {"name":"widhrm.wid.js","url":"widget.js"}
    ]
  },
  { "id": "stetho",
    "name": "Stethoscope",
    "icon": "stetho.png",
    "version":"0.01",
    "description": "Hear your heart rate",
    "tags": "health",
    "storage": [
      {"name":"stetho.app.js","url":"stetho.js"},
      {"name":"stetho.img","url":"stetho-icon.js","evaluate":true}
    ]
  },
  { "id": "swatch",
    "name": "Stopwatch",
    "icon": "stopwatch.png",
    "version":"0.07",
    "interface": "interface.html",
    "description": "Simple stopwatch with Lap Time logging to a JSON file",
    "tags": "health",
    "allow_emulator":true,
    "readme": "README.md",
    "storage": [
      {"name":"swatch.app.js","url":"stopwatch.js"},
      {"name":"swatch.img","url":"stopwatch-icon.js","evaluate":true}
    ]
  },
  { "id": "hidmsic",
    "name": "Bluetooth Music Controls",
    "shortName": "Music Control",
    "icon": "hid-music.png",
    "version":"0.02",
    "description": "Enable HID in settings, pair with your phone, then use this app to control music from your watch!",
    "tags": "bluetooth",
    "storage": [
      {"name":"hidmsic.app.js","url":"hid-music.js"},
      {"name":"hidmsic.img","url":"hid-music-icon.js","evaluate":true}
    ]
  },
  { "id": "hidkbd",
    "name": "Bluetooth Keyboard",
    "shortName": "Bluetooth Kbd",
    "icon": "hid-keyboard.png",
    "version":"0.02",
    "description": "Enable HID in settings, pair with your phone/PC, then use this app to control other apps",
    "tags": "bluetooth",
    "storage": [
      {"name":"hidkbd.app.js","url":"hid-keyboard.js"},
      {"name":"hidkbd.img","url":"hid-keyboard-icon.js","evaluate":true}
    ]
  },
  { "id": "hidbkbd",
    "name": "Binary Bluetooth Keyboard",
    "shortName": "Binary BT Kbd",
    "icon": "hid-binary-keyboard.png",
    "version":"0.02",
    "description": "Enable HID in settings, pair with your phone/PC, then type messages using the onscreen keyboard by tapping repeatedly on the key you want",
    "tags": "bluetooth",
    "storage": [
      {"name":"hidbkbd.app.js","url":"hid-binary-keyboard.js"},
      {"name":"hidbkbd.img","url":"hid-binary-keyboard-icon.js","evaluate":true}
    ]
  },
  { "id": "animals",
    "name": "Animals Game",
    "icon": "animals.png",
    "version":"0.01",
    "description": "Simple toddler's game - displays a different number of animals each time the screen is pressed",
    "tags": "game",
    "storage": [
      {"name":"animals.app.js","url":"animals.js"},
      {"name":"animals.img","url":"animals-icon.js","evaluate":true},
      {"name":"animals-snake.img","url":"animals-snake.js","evaluate":true},
      {"name":"animals-duck.img","url":"animals-duck.js","evaluate":true},
      {"name":"animals-swan.img","url":"animals-swan.js","evaluate":true},
      {"name":"animals-fox.img","url":"animals-fox.js","evaluate":true},
      {"name":"animals-camel.img","url":"animals-camel.js","evaluate":true},
      {"name":"animals-pig.img","url":"animals-pig.js","evaluate":true},
      {"name":"animals-sheep.img","url":"animals-sheep.js","evaluate":true},
      {"name":"animals-mouse.img","url":"animals-mouse.js","evaluate":true}
    ]
  },
  { "id": "qrcode",
    "name": "Custom QR Code",
    "icon": "app.png",
    "version":"0.02",
    "description": "Use this to upload a customised QR code to Bangle.js",
    "tags": "qrcode",
    "custom": "custom.html",
    "storage": [
      {"name":"qrcode.app.js"},
      {"name":"qrcode.img","url":"app-icon.js","evaluate":true}
    ]
  },
  { "id": "beer",
    "name": "Beer Compass",
    "icon": "app.png",
    "version":"0.01",
    "description": "Uploads all the pubs in an area onto your watch, so it can always point you at the nearest one",
    "tags": "",
    "custom": "custom.html",
    "storage": [
      {"name":"beer.app.js"},
      {"name":"beer.img","url":"app-icon.js","evaluate":true}
    ]
  },
  { "id": "route",
    "name": "Route Viewer",
    "icon": "app.png",
    "version":"0.02",
    "description": "Upload a KML file of a route, and have your watch display a map with how far around it you are",
    "tags": "",
    "custom": "custom.html",
    "storage": [
      {"name":"route.app.js"},
      {"name":"route.img","url":"app-icon.js","evaluate":true}
    ]
  },
  {
    "id": "ncstart",
    "name": "NCEU Startup",
    "icon": "start.png",
    "version":"0.06",
    "description": "NodeConfEU 2019 'First Start' Sequence",
    "tags": "start,welcome",
    "storage": [
      {"name":"ncstart.app.js","url":"start.js"},
      {"name":"ncstart.boot.js","url":"boot.js"},
      {"name":"ncstart.settings.js","url":"settings.js"},
      {"name":"ncstart.img","url":"start-icon.js","evaluate":true},
      {"name":"nc-bangle.img","url":"start-bangle.js","evaluate":true},
      {"name":"nc-nceu.img","url":"start-nceu.js","evaluate":true},
      {"name":"nc-nfr.img","url":"start-nfr.js","evaluate":true},
      {"name":"nc-nodew.img","url":"start-nodew.js","evaluate":true},
      {"name":"nc-tf.img","url":"start-tf.js","evaluate":true}
    ],
    "data": [
      {"name":"ncstart.json"}
    ]
  },
  { "id": "ncfrun",
    "name": "NCEU 5K Fun Run",
    "icon": "nceu-funrun.png",
    "version":"0.01",
    "description": "Display a map of the NodeConf EU 2019 5K Fun Run route and your location on it",
    "tags": "health",
    "storage": [
      {"name":"ncfrun.app.js","url":"nceu-funrun.js"},
      {"name":"ncfrun.img","url":"nceu-funrun-icon.js","evaluate":true}
    ]
  },
  { "id": "widnceu",
    "name": "NCEU Logo Widget",
    "icon": "widget.png",
    "version":"0.02",
    "description": "Show the NodeConf EU logo in the top left",
    "tags": "widget",
    "type":"widget",
    "storage": [
      {"name":"widnceu.wid.js","url":"widget.js"}
    ]
  },
  { "id": "sclock",
    "name": "Simple Clock",
    "icon": "clock-simple.png",
    "version":"0.06",
    "description": "A Simple Digital Clock",
    "tags": "clock,b2",
    "type":"clock",
    "allow_emulator":true,
    "storage": [
      {"name":"sclock.app.js","url":"clock-simple.js"},
      {"name":"sclock.img","url":"clock-simple-icon.js","evaluate":true}
    ]
  },
  { "id": "s7clk",
    "name": "Simple 7 segment Clock",
    "icon": "icon.png",
    "version":"0.03",
    "description": "A simple 7 segment Clock with date",
    "tags": "clock,b2",
    "type":"clock",
    "allow_emulator":true,
    "storage": [
      {"name":"s7clk.app.js","url":"app.js"},
      {"name":"s7clk.img","url":"icon.js","evaluate":true}
    ]
  },
  { "id": "vibrclock",
    "name": "Vibrate Clock",
    "icon": "app.png",
    "version":"0.03",
    "description": "When BTN1 is pressed, vibrate out the time as a series of buzzes, one digit at a time. Hours, then Minutes. Zero is signified by one long buzz. Otherwise a simple digital clock.",
    "tags": "clock",
    "type":"clock",
    "allow_emulator":true,
    "storage": [
      {"name":"vibrclock.app.js","url":"app.js"},
      {"name":"vibrclock.img","url":"app-icon.js","evaluate":true}
    ]
  },
  { "id": "svclock",
    "name": "Simple V-Clock",
    "icon": "vclock-simple.png",
    "version":"0.02",
    "description": "Modification of Simple Clock 0.04 to use Vectorfont",
    "tags": "clock",
    "type":"clock",
    "allow_emulator":true,
    "storage": [
      {"name":"svclock.app.js","url":"vclock-simple.js"},
      {"name":"svclock.img","url":"vclock-simple-icon.js","evaluate":true}
    ]
  },
  { "id": "dclock",
    "name": "Dev Clock",
    "icon": "clock-dev.png",
    "version":"0.10",
    "description": "A Digital Clock including timestamp (tst), beats(@), days in current month (dm) and days since new moon (l)",
    "tags": "clock,b2",
    "type":"clock",
    "allow_emulator":true,
    "storage": [
      {"name":"dclock.app.js","url":"clock-dev.js"},
      {"name":"dclock.img","url":"clock-dev-icon.js","evaluate":true}
    ]
  },
  { "id": "gesture",
    "name": "Gesture Test",
    "icon": "gesture.png",
    "version":"0.01",
    "description": "BETA! Uploads a basic Tensorflow Gesture model, and then outputs each gesture as a message",
    "tags": "gesture,ai",
    "type":"app",
    "storage": [
      {"name":"gesture.app.js","url":"gesture.js"},
      {"name":".tfnames","url":"gesture-tfnames.js","evaluate":true},
      {"name":".tfmodel","url":"gesture-tfmodel.js","evaluate":true},
      {"name":"gesture.img","url":"gesture-icon.js","evaluate":true}
    ]
  },
  { "id": "pparrot",
    "name": "Party Parrot",
    "icon": "party-parrot.png",
    "version":"0.01",
    "description": "Party with a parrot on your wrist",
    "tags": "party,parrot,lol",
    "type":"app",
    "allow_emulator":true,
    "storage": [
      {"name":"pparrot.app.js","url":"party-parrot.js"},
      {"name":"pparrot.img","url":"party-parrot-icon.js","evaluate":true}
    ]
  },
  { "id": "hrings",
    "name": "Hypno Rings",
    "icon": "hypno-rings.png",
    "version":"0.01",
    "description": "Experiment with trippy rings, press buttons for change",
    "tags": "rings,hypnosis,psychadelic",
    "type":"app",
    "allow_emulator":true,
    "storage": [
      {"name":"hrings.app.js","url":"hypno-rings.js"},
      {"name":"hrings.img","url":"hypno-rings-icon.js","evaluate":true}
    ]
  },
  { "id": "morse",
    "name": "Morse Code",
    "icon": "morse-code.png",
    "version":"0.01",
    "description": "Learn morse code by hearing/seeing/feeling the code. Tap to toggle buzz!",
    "tags": "morse,sound,visual,input",
    "type":"app",
    "storage": [
      {"name":"morse.app.js","url":"morse-code.js"},
      {"name":"morse.img","url":"morse-code-icon.js","evaluate":true}
    ]
  },
  {
    "id": "blescan",
    "name": "BLE Scanner",
    "icon": "blescan.png",
    "version":"0.01",
    "description": "Scan for advertising BLE devices",
    "tags" : "bluetooth",
    "storage" : [
      {"name":"blescan.app.js","url":"blescan.js"},
      {"name":"blescan.img","url":"blescan-icon.js", "evaluate":true}
    ]
  },
  { "id": "mmonday",
  "name": "Manic Monday Tone",
  "icon": "manic-monday-icon.png",
  "version":"0.02",
  "description": "The Bangles make a comeback",
  "tags": "sound",
  "storage": [
    {"name":"mmonday.app.js","url":"manic-monday.js"},
    {"name":"mmonday.img","url":"manic-monday-icon.js","evaluate":true}
  ]
  },
  { "id": "jbells",
    "name": "Jingle Bells",
    "icon": "jbells.png",
    "version":"0.01",
    "description": "Play Jingle Bells",
    "tags": "sound",
    "type":"app",
    "storage": [
      {"name":"jbells.app.js","url":"jbells.js"},
      {"name":"jbells.img","url":"jbells-icon.js","evaluate":true}
    ]
  },
  { "id": "scolor",
    "name": "Show Color",
    "icon": "show-color.png",
    "version":"0.01",
    "description": "Display all available Colors and Names",
    "tags": "tool",
    "type":"app",
    "allow_emulator":true,
    "storage": [
      {"name":"scolor.app.js","url":"show-color.js"},
      {"name":"scolor.img","url":"show-color-icon.js","evaluate":true}
    ]
  },
  { "id": "miclock",
    "name": "Mixed Clock",
    "icon": "clock-mixed.png",
    "version":"0.05",
    "description": "A mix of analog and digital Clock",
    "tags": "clock",
    "type":"clock",
    "allow_emulator":true,
    "storage": [
      {"name":"miclock.app.js","url":"clock-mixed.js"},
      {"name":"miclock.img","url":"clock-mixed-icon.js","evaluate":true}
    ]
  },
  { "id": "bclock",
    "name": "Binary Clock",
    "icon": "clock-binary.png",
    "version":"0.03",
    "description": "A simple binary clock watch face",
    "tags": "clock",
    "type":"clock",
    "allow_emulator":true,
    "storage": [
      {"name":"bclock.app.js","url":"clock-binary.js"},
      {"name":"bclock.img","url":"clock-binary-icon.js","evaluate":true}
    ]
  },
  { "id": "clotris",
    "name": "Clock-Tris",
    "icon": "clock-tris.png",
    "version":"0.01",
    "description": "A fully functional clone of a classic game of falling blocks",
    "tags": "game",
    "allow_emulator":true,
    "storage": [
      {"name":"clotris.app.js","url":"clock-tris.js"},
      {"name":"clotris.img","url":"clock-tris-icon.js","evaluate":true},
      {"name":".trishig","url":"clock-tris-high"}
    ]
  },
  { "id": "flappy",
    "name": "Flappy Bird",
    "icon": "app.png",
    "version":"0.04",
    "description": "A Flappy Bird game clone",
    "tags": "game",
    "allow_emulator":true,
    "storage": [
      {"name":"flappy.app.js","url":"app.js"},
      {"name":"flappy.img","url":"app-icon.js","evaluate":true}
    ]
  },
  {
    "id": "gpsinfo",
    "name": "GPS Info",
    "icon": "gps-info.png",
    "version":"0.04",
    "description": "An application that displays information about altitude, lat/lon, satellites and time",
    "tags": "gps",
    "type": "app",
    "storage": [
      {"name":"gpsinfo.app.js","url": "gps-info.js"},
      {"name":"gpsinfo.img","url": "gps-info-icon.js","evaluate": true}
    ]
  },
  { "id": "assistedgps",
    "name": "Assisted GPS Update (AGPS)",
    "icon": "app.png",
    "version":"0.01",
    "description": "Downloads assisted GPS (AGPS) data to Bangle.js for faster GPS startup and more accurate fixes. **No app will be installed**, this just uploads new data to the GPS chip.",
    "custom": "custom.html",
    "tags": "tool,outdoors,agps",
    "type": "RAM",
    "storage": [ ]
  },
  {
    "id": "pomodo",
    "name":"Pomodoro",
    "icon":"pomodoro.png",
    "version":"0.01",
    "description": "A simple pomodoro timer.",
    "tags": "pomodoro,cooking,tools",
    "type": "app",
    "allow_emulator":true,
    "storage": [
      {"name":"pomodo.app.js","url": "pomodoro.js"},
      {"name":"pomodo.img","url": "pomodoro-icon.js","evaluate": true}
    ]
  },
  { "id": "blobclk",
    "name": "Large Digit Blob Clock",
    "shortName" : "Blob Clock",
    "icon": "clock-blob.png",
    "version":"0.06",
    "description": "A clock with big digits",
    "tags": "clock,b2",
    "type":"clock",
    "allow_emulator":true,
    "storage": [
      {"name":"blobclk.app.js","url":"clock-blob.js"},
      {"name":"blobclk.img","url":"clock-blob-icon.js","evaluate":true}
    ]
  },
  { "id": "boldclk",
    "name": "Bold Clock",
    "icon": "bold_clock.png",
    "version":"0.05",
    "description": "Simple, readable and practical clock",
    "tags": "clock,b2",
    "type":"clock",
    "allow_emulator":true,
    "storage": [
      {"name":"boldclk.app.js","url":"bold_clock.js"},
      {"name":"boldclk.img","url":"bold_clock-icon.js","evaluate":true}
    ]
  },
  { "id": "widclk",
    "name": "Digital clock widget",
    "icon": "widget.png",
    "version":"0.05",
    "description": "A simple digital clock widget",
    "tags": "widget,clock",
    "type":"widget",
    "storage": [
      {"name":"widclk.wid.js","url":"widget.js"}
    ]
  },
  { "id": "widpedom",
    "name": "Pedometer widget",
    "icon": "widget.png",
    "version":"0.14",
    "description": "Daily pedometer widget",
    "tags": "widget,b2",
    "type":"widget",
    "storage": [
      {"name":"widpedom.wid.js","url":"widget.js"},
      {"name":"widpedom.settings.js","url":"settings.js"}
    ]
  },
  { "id": "berlinc",
    "name": "Berlin Clock",
    "icon": "berlin-clock.png",
    "version":"0.04",
    "description": "Berlin Clock (see https://en.wikipedia.org/wiki/Mengenlehreuhr)",
    "tags": "clock",
    "type":"clock",
    "allow_emulator":true,
    "storage": [
      {"name":"berlinc.app.js","url":"berlin-clock.js"},
      {"name":"berlinc.img","url":"berlin-clock-icon.js","evaluate":true}
    ]
  },
  { "id": "ctrclk",
    "name": "Centerclock",
    "icon": "app.png",
    "version":"0.03",
    "description": "Watch-centered digital 24h clock with date in dd.mm.yyyy format.",
    "tags": "clock,bno2",
    "type":"clock",
    "allow_emulator":true,
    "storage": [
      {"name":"ctrclk.app.js","url":"app.js"},
      {"name":"ctrclk.img","url":"app-icon.js","evaluate":true}
    ]
  },
  { "id": "demoapp",
    "name": "Demo Loop",
    "icon": "app.png",
    "version":"0.01",
    "description": "Simple demo app - displays Bangle.js, JS logo, graphics, and Bangle.js information",
    "tags": "",
    "type":"app",
    "allow_emulator":true,
    "storage": [
      {"name":"demoapp.app.js","url":"app.js"},
      {"name":"demoapp.img","url":"app-icon.js","evaluate":true}
    ],
    "sortorder" : -9
  },
  { "id": "flagrse",
    "name": "Espruino Flag Raiser",
    "icon": "app.png",
    "version":"0.01",
    "readme": "README.md",
    "description": "App to send a command to another Espruino to cause it to raise a flag",
    "tags": "",
    "storage": [
      {"name":"flagrse.app.js","url":"app.js"},
      {"name":"flagrse.img","url":"app-icon.js","evaluate":true}
    ]
  },
  {
    "id": "pipboy",
    "name": "Pipboy",
    "icon": "app.png",
    "version": "0.04",
    "description": "Pipboy themed clock",
    "tags": "clock,bno2",
    "type":"clock",
    "allow_emulator":true,
    "storage": [
      {"name":"pipboy.app.js","url":"app.js"},
      {"name":"pipboy.img","url":"app-icon.js","evaluate":true}
    ]
  },
  { "id": "torch",
    "name": "Torch",
    "shortName":"Torch",
    "icon": "app.png",
    "version":"0.02",
    "description": "Turns screen white to help you see in the dark. Select from the launcher or press BTN1,BTN3,BTN1,BTN3 quickly to start when in any app that shows widgets",
    "tags": "tool,torch",
    "storage": [
      {"name":"torch.app.js","url":"app.js"},
      {"name":"torch.wid.js","url":"widget.js"},
      {"name":"torch.img","url":"app-icon.js","evaluate":true}
    ]
  },
  { "id": "rtorch",
    "name": "Red Torch",
    "shortName":"RedTorch",
    "icon": "app.png",
    "version":"0.01",
    "description": "Turns screen RED to help you see in the dark without breaking your night vision. Select from the launcher or press BTN3,BTN1,BTN3,BTN1 quickly to start when in any app that shows widgets",
    "tags": "tool,torch",
    "storage": [
      {"name":"rtorch.app.js","url":"app.js"},
      {"name":"rtorch.wid.js","url":"widget.js"},
      {"name":"rtorch.img","url":"app-icon.js","evaluate":true}
    ]
  },
  { "id": "wohrm",
    "name": "Workout HRM",
    "icon": "app.png",
    "version":"0.07",
    "readme": "README.md",
    "description": "Workout heart rate monitor notifies you with a buzz if your heart rate goes above or below the set limits.",
    "tags": "hrm,workout",
    "type": "app",
    "allow_emulator":true,
    "storage": [
      {"name":"wohrm.app.js","url":"app.js"},
      {"name":"wohrm.img","url":"app-icon.js","evaluate":true}
    ]
  },
  { "id": "widid",
    "name": "Bluetooth ID Widget",
    "icon": "widget.png",
    "version":"0.02",
    "description": "Display the last two tuple of your Bangle.js MAC address in the widget section. This is useful for figuring out which Bangle.js to connect to if you have more than one Bangle.js!",
    "tags": "widget,address,mac",
    "type":"widget",
    "storage": [
      {"name":"widid.wid.js","url":"widget.js"}
    ]
  },
  {
    "id": "grocery",
    "name": "Grocery",
    "icon": "grocery.png",
    "version":"0.01",
    "description": "Simple grocery (shopping) list - Display a list of product and track if you already put them in your cart.",
    "tags": "tool,outdoors,shopping,list",
    "type": "app",
    "custom":"grocery.html",
    "storage": [
      {"name":"grocery"},
      {"name":"grocery.app.js"},
      {"name":"grocery.img","url":"grocery-icon.js","evaluate":true}
    ]
  },
  { "id": "marioclock",
    "name": "Mario Clock",
    "icon": "marioclock.png",
    "version":"0.15",
    "description": "Animated retro Mario clock, with Gameboy style 8-bit grey-scale graphics.",
    "tags": "clock,mario,retro",
    "type": "clock",
    "allow_emulator":false,
    "readme": "README.md",
    "storage": [
      {"name":"marioclock.app.js","url":"marioclock-app.js"},
      {"name":"marioclock.img","url":"marioclock-icon.js","evaluate":true}
    ]
  },
  { "id": "cliock",
    "name": "Commandline-Clock",
    "shortName":"CLI-Clock",
    "icon": "app.png",
    "version":"0.13",
    "description": "Simple CLI-Styled Clock",
    "tags": "clock,cli,command,bash,shell,b2",
    "type":"clock",
    "allow_emulator":true,
    "storage": [
      {"name":"cliock.app.js","url":"app.js"},
      {"name":"cliock.img","url":"app-icon.js","evaluate":true}
    ]
  },
  { "id": "widver",
    "name": "Firmware Version Widget",
    "icon": "widget.png",
    "version":"0.01",
    "description": "Display the version of the installed firmware in the top widget section.",
    "tags": "widget,tool,system",
    "type":"widget",
    "storage": [
      {"name":"widver.wid.js","url":"widget.js"}
    ]
  },
  { "id": "barclock",
    "name": "Bar Clock",
    "icon": "clock-bar.png",
    "version":"0.07",
    "description": "A simple digital clock showing seconds as a bar",
    "tags": "clock",
    "type":"clock",
    "readme": "README.md",
    "allow_emulator":true,
    "storage": [
      {"name":"barclock.app.js","url":"clock-bar.js"},
      {"name":"barclock.img","url":"clock-bar-icon.js","evaluate":true}
    ]
  },
  { "id": "dotclock",
    "name": "Dot Clock",
    "icon": "clock-dot.png",
    "version":"0.03",
    "description": "A Minimal Dot Analog Clock",
    "tags": "clock,b2",
    "type":"clock",
    "allow_emulator":true,
    "storage": [
      {"name":"dotclock.app.js","url":"clock-dot.js"},
      {"name":"dotclock.img","url":"clock-dot-icon.js","evaluate":true}
    ]
  },
  { "id": "widtbat",
    "name": "Tiny Battery Widget",
    "icon": "widget.png",
    "version":"0.01",
    "description": "Tiny blueish battery widget, vibs and changes level color when charging",
    "tags": "widget,tool,system",
    "type":"widget",
    "storage": [
      {"name":"widtbat.wid.js","url":"widget.js"}
    ]
  },
  { "id": "chrono",
    "name": "Chrono",
    "shortName":"Chrono",
    "icon": "chrono.png",
    "version":"0.01",
    "description": "Single click BTN1 to add 5 minutes. Single click BTN2 to add 30 seconds. Single click BTN3 to add 5 seconds. Tap to pause or play to timer. Double click BTN1 to reset. When timer finishes the watch vibrates.",
    "tags": "Tools",
    "storage": [
      {"name":"chrono.app.js","url":"chrono.js"},
      {"name":"chrono.img","url":"chrono-icon.js","evaluate":true}
    ]
  },
  { "id": "astrocalc",
    "name": "Astrocalc",
    "icon": "astrocalc.png",
    "version":"0.02",
    "description": "Calculates interesting information on the sun and moon cycles for the current day based on your location.",
    "tags": "app,sun,moon,cycles,tool,outdoors",
    "allow_emulator":true,
    "storage": [
      {"name":"astrocalc.app.js","url":"astrocalc-app.js"},
      {"name":"suncalc.js","url":"suncalc.js"},
      {"name":"astrocalc.img","url":"astrocalc-icon.js","evaluate":true},
      {"name":"first-quarter.img","url":"first-quarter-icon.js","evaluate":true},
      {"name":"last-quarter.img","url":"last-quarter-icon.js","evaluate":true},
      {"name":"waning-crescent.img","url":"waning-crescent-icon.js","evaluate":true},
      {"name":"waning-gibbous.img","url":"waning-gibbous-icon.js","evaluate":true},
      {"name":"full.img","url":"full-icon.js","evaluate":true},
      {"name":"new.img","url":"new-icon.js","evaluate":true},
      {"name":"waxing-gibbous.img","url":"waxing-gibbous-icon.js","evaluate":true},
      {"name":"waxing-crescent.img","url":"waxing-crescent-icon.js","evaluate":true}
    ]
  },
  { "id": "widhwt",
    "name": "Hand Wash Timer",
    "icon": "widget.png",
    "version":"0.01",
    "description": "Swipe your wrist over the watch face to start your personal Bangle.js hand wash timer for 35 sec. Start washing after the short buzz and stop after the long buzz.",
    "tags": "widget,tool",
    "type":"widget",
    "storage": [
      {"name":"widhwt.wid.js","url":"widget.js"}
    ]
  },
  { "id": "toucher",
    "name": "Touch Launcher",
    "shortName":"Toucher",
    "icon": "app.png",
    "version":"0.06",
    "description": "Touch enable left to right launcher.",
    "tags": "tool,system,launcher",
    "type":"launch",
    "data": [
      {"name":"toucher.json"}
    ],
    "storage": [
      {"name":"toucher.app.js","url":"app.js"},
      {"name":"toucher.settings.js","url":"settings.js"}
    ],
    "sortorder" : -10
  },
  {
    "id": "balltastic",
    "name": "Balltastic",
    "icon": "app.png",
    "version": "0.01",
    "description": "Simple but fun ball eats dots game.",
    "tags": "game,fun",
    "type": "app",
    "storage": [
        {"name":"balltastic.app.js","url":"app.js"},
        {"name":"balltastic.img","url":"app-icon.js","evaluate":true}
      ]
  },
  {
    "id": "rpgdice",
    "name": "RPG dice",
    "icon": "rpgdice.png",
    "version": "0.02",
    "description": "Simple RPG dice rolling app.",
    "tags": "game,fun",
    "type": "app",
    "allow_emulator": true,
    "storage": [
      {"name":"rpgdice.app.js","url": "app.js"},
      {"name":"rpgdice.img","url": "app-icon.js","evaluate":true}
    ]
  },
  { "id": "widmp",
    "name": "Moon Phase Widget",
    "icon": "widget.png",
    "version":"0.01",
    "description": "Display the current moon phase in blueish for the northern hemisphere in eight phases",
    "tags": "widget,tools",
    "type":"widget",
    "storage": [
      {"name":"widmp.wid.js","url":"widget.js"}
    ]
  },
  { "id": "minionclk",
    "name": "Minion clock",
    "icon": "minionclk.png",
    "version": "0.05",
    "description": "Minion themed clock.",
    "tags": "clock,minion",
    "type": "clock",
    "allow_emulator": true,
    "storage": [
      {"name":"minionclk.app.js","url":"app.js"},
      {"name":"minionclk.img","url":"app-icon.js","evaluate":true}
    ]
  },
  { "id": "openstmap",
    "name": "OpenStreetMap",
    "shortName":"OpenStMap",
    "icon": "app.png",
    "version":"0.08",
    "description": "[BETA] Loads map tiles from OpenStreetMap onto your Bangle.js and displays a map of where you are",
    "tags": "outdoors,gps,b2",
    "custom": "custom.html",
    "storage": [
      {"name":"openstmap","url":"openstmap.js"},
      {"name":"openstmap.app.js","url":"app.js"},
      {"name":"openstmap.img","url":"app-icon.js","evaluate":true}
    ]
  },
  { "id": "activepedom",
    "name": "Active Pedometer",
    "shortName":"Active Pedometer",
    "icon": "app.png",
    "version":"0.09",
    "description": "Pedometer that filters out arm movement and displays a step goal progress. Steps are saved to a daily file and can be viewed as graph.",
    "tags": "outdoors,widget",
     "readme": "README.md",
    "storage": [
      {"name":"activepedom.wid.js","url":"widget.js"},
      {"name":"activepedom.settings.js","url":"settings.js"},
      {"name":"activepedom.img","url":"app-icon.js","evaluate":true},
      {"name":"activepedom.app.js","url":"app.js"}
    ]
  },
  { "id": "chronowid",
    "name": "Chrono Widget",
    "shortName":"Chrono Widget",
    "icon": "app.png",
    "version":"0.03",
    "description": "Chronometer (timer) which runs as widget.",
    "tags": "tools,widget",
     "readme": "README.md",
    "storage": [
      {"name":"chronowid.wid.js","url":"widget.js"},
      {"name":"chronowid.app.js","url":"app.js"},
      {"name":"chronowid.img","url":"app-icon.js","evaluate":true}
    ]
  },
  { "id": "tabata",
    "name": "Tabata",
    "shortName": "Tabata - Control High-Intensity Interval Training",
    "icon": "tabata.png",
    "version":"0.01",
    "description": "Control high-intensity interval training (according to tabata: https://en.wikipedia.org/wiki/Tabata_method).",
    "tags": "workout,health",
    "storage": [
      {"name":"tabata.app.js","url":"tabata.js"},
      {"name":"tabata.img","url":"tabata-icon.js","evaluate":true}
    ]
  },
  { "id": "custom",
    "name": "Custom Boot Code ",
    "icon": "custom.png",
    "version":"0.01",
    "description": "Add code you want to run at boot time",
    "tags": "tool,system",
    "type": "bootloader",
    "custom":"custom.html",
    "storage": [
       {"name":"custom"}
    ]
  },
  { "id": "devstopwatch",
  "name": "Dev Stopwatch",
  "shortName":"Dev Stopwatch",
  "icon": "app.png",
  "version":"0.03",
  "description": "Stopwatch with 5 laps supported (cyclically replaced)",
  "tags": "stopwatch,chrono,timer,chronometer,b2",
  "allow_emulator":true,
  "storage": [
    {"name":"devstopwatch.app.js","url":"app.js"},
    {"name":"devstopwatch.img","url":"app-icon.js","evaluate":true}
  ]
  },
  { "id": "batchart",
    "name": "Battery Chart",
    "shortName":"Battery Chart",
    "icon": "app.png",
    "version":"0.10",
    "readme": "README.md",
    "description": "A widget and an app for recording and visualizing battery percentage over time.",
    "tags": "app,widget,battery,time,record,chart,tool",
    "storage": [
      {"name":"batchart.wid.js","url":"widget.js"},
      {"name":"batchart.app.js","url":"app.js"},
      {"name":"batchart.img","url":"app-icon.js","evaluate":true}
    ]
  },
  { "id": "nato",
    "name": "NATO Alphabet",
    "shortName" : "NATOAlphabet",
    "icon": "nato.png",
    "version":"0.01",
    "type": "app",
    "description": "Learn the NATO Phonetic alphabet plus some numbers.",
    "tags": "app,learn,visual",
    "allow_emulator":true,
    "storage": [
      {"name":"nato.app.js","url":"nato.js"},
      {"name":"nato.img","url":"nato-icon.js","evaluate":true}
    ]
  },
  { "id": "numerals",
    "name": "Numerals Clock",
    "shortName": "Numerals Clock",
    "icon": "numerals.png",
    "version":"0.09",
    "description": "A simple big numerals clock",
    "tags": "numerals,clock",
	"type":"clock",
    "allow_emulator":true,
    "storage": [
      {"name":"numerals.app.js","url":"numerals.app.js"},
      {"name":"numerals.img","url":"numerals-icon.js","evaluate":true},
      {"name":"numerals.settings.js","url":"numerals.settings.js"}
    ],
    "data":[
      {"name":"numerals.json"}
    ]
  },
  { "id": "bledetect",
    "name": "BLE Detector",
    "shortName":"BLE Detector",
    "icon": "bledetect.png",
    "version":"0.03",
    "description": "Detect BLE devices and show some informations.",
    "tags": "app,bluetooth,tool",
    "readme": "README.md",
    "storage": [
      {"name":"bledetect.app.js","url":"bledetect.js"},
      {"name":"bledetect.img","url":"bledetect-icon.js","evaluate":true}
    ]
  },
  { "id": "snake",
    "name": "Snake",
    "shortName":"Snake",
    "icon": "snake.png",
    "version":"0.02",
    "description": "The classic snake game. Eat apples and don't bite your tail.",
    "tags": "game,fun",
    "readme": "README.md",
    "storage": [
      {"name":"snake.app.js","url":"snake.js"},
      {"name":"snake.img","url":"snake-icon.js","evaluate":true}
    ]
  },
    { "id": "calculator",
    "name": "Calculator",
    "shortName":"Calculator",
    "icon": "calculator.png",
    "version":"0.03",
    "description": "Basic calculator reminiscent of MacOs's one. Handy for small calculus.",
    "tags": "app,tool,b2",
    "storage": [
      {"name":"calculator.app.js","url":"app.js"},
      {"name":"calculator.img","url":"calculator-icon.js","evaluate":true}
    ]
  },
  {
    "id": "dane",
    "name": "Digital Assistant, not EDITH",
    "shortName": "DANE",
    "icon": "app.png",
    "version": "0.16",
    "description": "A Watchface inspired by Tony Stark's EDITH and based on https://arwes.dev/",
    "tags": "clock",
    "type": "clock",
    "allow_emulator": true,
    "storage": [
      {
        "name": "dane.app.js",
        "url": "app.js"
      },
      {
        "name": "dane.img",
        "url": "app-icon.js",
        "evaluate": true
      }
    ]
  },
  { "id": "dane_tcr",
    "name": "DANE Touch Launcher",
    "shortName":"DANE Toucher",
    "icon": "app.png",
    "version":"0.07",
    "description": "Touch enable left to right launcher in the style of the DANE Watchface",
    "tags": "tool,system,launcher",
    "type":"launch",
    "data": [
      {"name":"dane_tcr.json"}
    ],
    "storage": [
      {"name":"dane_tcr.app.js","url":"app.js"},
      {"name":"dane_tcr.settings.js","url":"settings.js"}
    ],
    "sortorder" : -10
  },
  {
    "id": "buffgym",
    "name": "BuffGym",
    "icon": "buffgym.png",
    "version":"0.02",
    "description": "BuffGym is the famous 5x5 workout program for the BangleJS",
    "tags": "tool,outdoors,gym,exercise",
    "type": "app",
    "interface": "buffgym.html",
    "allow_emulator": false,
    "readme": "README.md",
    "storage": [
      {"name":"buffgym.app.js", "url": "buffgym.app.js"},
      {"name":"buffgym-set.js","url":"buffgym-set.js"},
      {"name":"buffgym-exercise.js","url":"buffgym-exercise.js"},
      {"name":"buffgym-workout.js","url":"buffgym-workout.js"},
      {"name":"buffgym-workout-a.json","url":"buffgym-workout-a.json"},
      {"name":"buffgym-workout-b.json","url":"buffgym-workout-b.json"},
      {"name":"buffgym-workout-index.json","url":"buffgym-workout-index.json"},
      {"name":"buffgym.img","url":"buffgym-icon.js","evaluate":true}
    ]
  },
  {
    "id": "banglerun",
    "name": "BangleRun",
    "shortName": "BangleRun",
    "icon": "banglerun.png",
    "version": "0.10",
    "interface": "interface.html",
    "description": "An app for running sessions. Displays info and logs your run for later viewing.",
    "tags": "run,running,fitness,outdoors",
    "allow_emulator": false,
    "storage": [
      {
        "name": "banglerun.app.js",
        "url": "app.js"
      },
      {
        "name": "banglerun.img",
        "url": "app-icon.js",
        "evaluate": true
      }
    ]
  },
  {
    "id": "metronome",
    "name": "Metronome",
    "icon": "metronome_icon.png",
    "version": "0.06",
    "readme": "README.md",
    "description": "Makes the watch blinking and vibrating with a given rate",
    "tags": "tool",
    "allow_emulator": true,
    "storage": [
      {
        "name": "metronome.app.js",
        "url": "metronome.js"
      },
      {
        "name": "metronome.img",
        "url": "metronome-icon.js",
        "evaluate": true
      },
      {"name":"metronome.settings.js","url":"settings.js"}
    ]
  },
  { "id": "blackjack",
    "name": "Black Jack game",
    "shortName":"Black Jack game",
    "icon": "blackjack.png",
    "version":"0.02",
    "description": "Simple implementation of card game Black Jack",
    "tags": "game",
    "allow_emulator":true,
    "storage": [
      {"name":"blackjack.app.js","url":"blackjack.app.js"},
      {"name":"blackjack.img","url":"blackjack-icon.js","evaluate":true}
    ]
  },
  { "id": "hidcam",
    "name": "Camera shutter",
    "shortName":"Cam shutter",
    "icon": "app.png",
    "version":"0.03",
    "description": "Enable HID, connect to your phone, start your camera and trigger the shot on your Bangle",
    "readme": "README.md",
    "tags": "bluetooth,tool",
    "storage": [
        {"name":"hidcam.app.js","url":"app.js"},
        {"name":"hidcam.img","url":"app-icon.js","evaluate":true}
    ]
  },
  { "id": "swlclk",
    "name": "SWL Clock / Short Wave Listner Clock",
    "shortName": "SWL Clock",
    "icon": "swlclk.png",
    "version":"0.02",
    "description": "Display Local, UTC time and some programs on the shorts waves along the day, with the frequencies",
    "tags": "tool,clock",
    "type":"clock",
    "readme": "README.md",
    "allow_emulator":true,
    "storage": [
      {"name":"swlclk.app.js","url":"app.js"},
      {"name":"swlclk.img","url":"app-icon.js","evaluate":true}
    ]
  },
  {
    "id": "rclock",
    "name": "Round clock with seconds,  minutes and date",
    "shortName": "Round Clock",
    "icon": "app.png",
    "version": "0.06",
    "description": "Designed round clock with ticks for minutes and seconds and heart rate indication",
    "tags": "clock",
    "type": "clock",
    "storage": [
      {"name":"rclock.app.js","url":"rclock.app.js"},
      {"name":"rclock.img","url":"app-icon.js","evaluate":true}
    ]
  },
  {
    "id": "fclock",
    "name": "fclock",
    "shortName": "F Clock",
    "icon": "app.png",
    "version": "0.02",
    "description": "Simple design of a digital clock",
    "tags": "clock",
    "type": "clock",
    "storage": [
      {"name":"fclock.app.js","url":"fclock.app.js"},
      {"name":"fclock.img","url":"app-icon.js","evaluate":true}
    ]
  },
  { "id": "hamloc",
    "name": "QTH Locator / Maidenhead Locator System",
    "shortName": "QTH Locator",
    "icon": "app.png",
    "version":"0.01",
    "description": "Convert your current GPS location to the Maidenhead locator system used by HAM amateur radio operators",
    "tags": "tool,outdoors,gps",
    "readme": "README.md",
    "storage": [
      {"name":"hamloc.app.js","url":"app.js"},
      {"name":"hamloc.img","url":"app-icon.js","evaluate":true}
    ]
  },
  { "id": "osmpoi",
    "name": "POI Compass",
    "icon": "app.png",
    "version":"0.03",
    "description": "Uploads all the points of interest in an area onto your watch, same as Beer Compass with more p.o.i.",
    "tags": "tool,outdoors,gps",
    "readme": "README.md",
    "custom": "custom.html",
    "storage": [
      {"name":"osmpoi.app.js"},
      {"name":"osmpoi.img","url":"app-icon.js","evaluate":true}
    ]
  },
  { "id": "pong",
    "name": "Pong",
    "shortName": "Pong",
    "icon": "pong.png",
    "version": "0.03",
    "description": "A clone of the Atari game Pong",
    "tags": "game",
    "type": "app",
    "allow_emulator": true,
    "readme": "README.md",
    "storage": [
      {"name":"pong.app.js","url":"app.js"},
      {"name":"pong.img","url":"app-icon.js","evaluate":true}
    ]
  },
  { "id": "ballmaze",
    "name": "Ball Maze",
    "icon": "icon.png",
    "version": "0.01",
    "description": "Navigate a ball through a maze by tilting your watch.",
    "readme": "README.md",
    "tags": "game",
    "type": "app",
    "storage": [
      {"name": "ballmaze.app.js","url":"app.js"},
      {"name": "ballmaze.img","url":"icon.js","evaluate": true}
    ],
    "data": [
      {"name": "ballmaze.json"}
    ]
  },
  { "id": "calendar",
    "name": "Calendar",
    "icon": "calendar.png",
    "version": "0.02",
    "description": "Simple calendar",
    "tags": "calendar,b2",
    "readme": "README.md",
    "allow_emulator": true,
    "storage": [
      {
        "name": "calendar.app.js",
        "url": "calendar.js"
      },
      {
        "name": "calendar.img",
        "url": "calendar-icon.js",
        "evaluate": true
      }
    ]
  },
  { "id": "hidjoystick",
    "name": "Bluetooth Joystick",
    "shortName": "Joystick",
    "icon": "app.png",
    "version":"0.01",
    "description": "Emulates a 2 axis/5 button Joystick using the accelerometer as stick input and buttons 1-3, touch left as button 4 and touch right as button 5.",
    "tags": "bluetooth",
    "storage": [
      {"name":"hidjoystick.app.js","url":"app.js"},
      {"name":"hidjoystick.img","url":"app-icon.js","evaluate":true}
    ]
  },
  {
    "id": "largeclock",
    "name": "Large Clock",
    "icon": "largeclock.png",
    "version": "0.09",
    "description": "A readable and informational digital watch, with date, seconds and moon phase",
    "readme": "README.md",
    "tags": "clock",
    "type": "clock",
    "allow_emulator": true,
    "storage": [
      {
        "name": "largeclock.app.js",
        "url": "largeclock.js"
      },
      {
        "name": "largeclock.img",
        "url": "largeclock-icon.js",
        "evaluate": true
      },
      {
        "name": "largeclock.settings.js",
        "url": "settings.js"
      }
    ],
    "data": [
      {"name":"largeclock.json"}
    ]
  },
  { "id": "smtswch",
    "name": "Smart Switch",
    "shortName":"Smart Switch",
    "icon": "app.png",
    "version":"0.01",
    "description": "Using EspruinoHub, control your smart devices on and off via Bluetooth Low Energy!",
    "tags": "bluetooth,btle,smart,switch",
    "type": "app",
    "readme": "README.md",
    "storage": [
      {"name":"smtswch.app.js","url":"app.js"},
      {"name":"smtswch.img","url":"app-icon.js","evaluate":true},
      {"name":"light-on.img","url":"light-on.js","evaluate":true},
      {"name":"light-off.img","url":"light-off.js","evaluate":true},
      {"name":"switch-on.img","url":"switch-on.js","evaluate":true},
      {"name":"switch-off.img","url":"switch-off.js","evaluate":true}
    ]
  },
  { "id": "miplant",
    "name": "Xiaomi Plant Sensor",
    "shortName":"Mi Plant",
    "icon": "app.png",
    "version":"0.02",
    "description": "Reads and displays data from Xiaomi bluetooth plant moisture sensors",
    "tags": "xiaomi,mi,plant,ble,bluetooth",
    "storage": [
      {"name":"miplant.app.js","url":"app.js"},
      {"name":"miplant.img","url":"app-icon.js","evaluate":true}
    ]
  },
  {
    "id": "simpletimer",
    "name": "Timer",
    "icon": "app.png",
    "version": "0.07",
    "description": "Simple timer, useful when playing board games or cooking",
    "tags": "timer",
    "readme": "README.md",
    "allow_emulator": true,
    "storage": [
      {
        "name": "simpletimer.app.js",
        "url": "app.js"
      },
      {
        "name": ".tfnames",
        "url": "gesture-tfnames.js",
        "evaluate": true
      },
      {
        "name": ".tfmodel",
        "url": "gesture-tfmodel.js",
        "evaluate": true
      },
      {
        "name": "simpletimer.img",
        "url": "app-icon.js",
        "evaluate": true
      }
    ],
    "data": [
      {
        "name": "simpletimer.json"
      }
    ]
  },
  {
    "id": "beebclock",
    "name": "Beeb Clock",
    "icon": "beebclock.png",
    "version":"0.04",
    "description": "Clock face that may be coincidentally familiar to BBC viewers",
    "tags": "clock",
    "type": "clock",
    "allow_emulator": true,
    "storage": [
        {"name":"beebclock.app.js","url":"beebclock.js"},
        {"name":"beebclock.img","url":"beebclock-icon.js","evaluate":true}
    ]
  },
  { "id": "findphone",
    "name": "Find Phone",
    "shortName":"Find Phone",
    "icon": "app.png",
    "version":"0.02",
    "description": "Find your phone via Gadgetbridge. Click any button to let your phone ring. 📳  Note: The functionality is available even without this app, just go to Settings, App Settings, Gadgetbridge, Find Phone.",
    "tags": "tool,android",
    "readme": "README.md",
    "allow_emulator": true,
    "storage": [
        {"name":"findphone.app.js","url":"app.js"},
        {"name":"findphone.img","url":"app-icon.js","evaluate":true}
    ]
  },
  { "id": "getup",
    "name": "Get Up",
    "shortName":"Get Up",
    "icon": "app.png",
    "version":"0.01",
    "description": "Reminds you to getup every x minutes. Sitting to long is dangerous!",
    "tags": "tools,health",
    "readme": "README.md",
    "allow_emulator":true,
    "storage": [
      {"name":"getup.app.js","url":"app.js"},
      {"name":"getup.settings.js","url":"settings.js"},
      {"name":"getup.img","url":"app-icon.js","evaluate":true}
    ]
  },
  {
    "id": "gallifr",
    "name": "Time Traveller's Chronometer",
    "shortName": "Time Travel Clock",
    "icon": "gallifr.png",
    "version": "0.02",
    "description": "A clock for time travellers. The light pie segment shows the minutes, the black circle, the hour. The dial itself reads 'time' just in case you forget.",
    "tags": "clock,b2",
    "readme": "README.md",
    "type": "clock",
    "allow_emulator":true,
    "storage": [
      { "name": "gallifr.app.js", "url": "app.js" },
      { "name": "gallifr.img", "url": "app-icon.js", "evaluate": true },
      { "name": "gallifr.settings.js", "url": "settings.js" }
    ],
    "data": [
      {"name":"gallifr.json"}
    ]
  },
  { "id": "rndmclk",
    "name": "Random Clock Loader",
    "icon": "rndmclk.png",
    "version":"0.03",
    "description": "Load a different clock whenever the LCD is switched on.",
    "readme": "README.md",
    "tags": "widget,clock",
    "type":"widget",
    "storage": [
      {"name":"rndmclk.wid.js","url":"widget.js"}
    ]
  },
  { "id": "dotmatrixclock",
    "name": "Dotmatrix Clock",
    "icon": "dotmatrixclock.png",
    "version":"0.01",
    "description": "A clear white-on-blue dotmatrix simulated clock",
    "tags": "clock,dotmatrix,retro",
    "type": "clock",
    "allow_emulator":true,
    "readme": "README.md",
    "storage": [
      {"name":"dotmatrixclock.app.js","url":"app.js"},
      {"name":"dotmatrixclock.img","url":"dotmatrixclock-icon.js","evaluate":true}
    ]
  },
  {
    "id": "jbm8b",
    "name": "Magic 8 Ball",
    "shortName": "Magic 8 Ball",
    "icon": "app.png",
    "description": "A simple fortune telling app",
    "tags": "game",
    "version": "0.03",
    "storage": [
      { "name": "jbm8b.app.js", "url": "app.js" },
      { "name": "jbm8b.img", "url": "app-icon.js",  "evaluate": true  }
  ]
  },
  {
    "id": "jbm8b_IT",
    "name": "Magic 8 Ball Italiano",
    "shortName": "Magic 8 Ball IT",
    "icon": "app.png",
    "description": "La palla predice il futuro",
    "tags": "game",
    "version": "0.01",
    "allow_emulator":true,
    "storage": [
      { "name": "jbm8b_IT.app.js", "url": "app.js" },
      { "name": "jbm8b_IT.img", "url": "app-icon.js",  "evaluate": true  }
  ]
  },
  { "id": "BLEcontroller",
    "name": "BLE Customisable Controller with Joystick",
    "shortName": "BLE Controller",
    "icon": "BLEcontroller.png",
    "version": "0.01",
    "description": "A configurable controller for BLE devices and robots, with a basic four direction joystick. Designed to be easy to customise so you can add your own menus.",
    "tags": "tool,bluetooth",
    "readme": "README.md",
    "allow_emulator":false,
    "storage": [
      { "name": "BLEcontroller.app.js", "url": "app.js" },
      { "name": "BLEcontroller.img", "url": "app-icon.js", "evaluate": true }
    ]
  },
  { "id": "widviz",
    "name": "Widget Visibility Widget",
    "shortName":"Viz Widget",
    "icon": "eye.png",
    "version":"0.02",
    "description": "Swipe left to hide top bar widgets, swipe right to redisplay.",
    "tags": "widget",
    "type": "widget",
    "storage": [
      {"name":"widviz.wid.js","url":"widget.js"}
    ]
  },
  { "id": "binclock",
    "name": "Binary Clock",
    "shortName":"Binary Clock",
    "icon": "app.png",
    "version":"0.03",
    "description": "A binary clock with hours and minutes. BTN1 toggles a digital clock.",
    "tags": "clock,binary",
    "type": "clock",
    "storage": [
      {"name":"binclock.app.js","url":"app.js"},
      {"name":"binclock.img","url":"app-icon.js","evaluate":true}
    ]
  },
  {
    "id": "pizzatimer",
    "name": "Pizza Timer",
    "shortName":"Pizza Timer",
    "icon": "pizza.png",
    "version":"0.01",
    "description": "A timer app for when you cook Pizza. Some say it can also time other things",
    "tags": "timer,tool,pizza",
    "readme": "README.md",
    "storage": [
      {"name":"pizzatimer.app.js","url":"app.js"},
      {"name":"pizzatimer.img","url":"app-icon.js","evaluate":true}
    ]
  },
  { "id": "animclk",
    "name": "Animated Clock",
    "shortName":"Anim Clock",
    "icon": "app.png",
    "version":"0.03",
    "description": "An animated clock face using Mark Ferrari's amazing 8 bit game art and palette cycling: http://www.markferrari.com/art/8bit-game-art",
    "tags": "clock,animated,bno2",
    "type": "clock",
    "storage": [
      {"name":"animclk.app.js","url":"app.js"},
      {"name":"animclk.pixels1","url":"animclk.pixels1"},
      {"name":"animclk.pixels2","url":"animclk.pixels2"},
      {"name":"animclk.pal","url":"animclk.pal"},
      {"name":"animclk.img","url":"app-icon.js","evaluate":true}
    ]
  },
  { "id": "analogimgclk",
    "name": "Analog Clock (Image background)",
    "shortName":"Analog Clock",
    "icon": "app.png",
    "version":"0.03",
    "description": "An analog clock with an image background",
    "tags": "clock,bno2",
    "type": "clock",
    "storage": [
      {"name":"analogimgclk.app.js","url":"app.js"},
      {"name":"analogimgclk.bg.img","url":"bg.img"},
      {"name":"analogimgclk.img","url":"app-icon.js","evaluate":true}
    ]
  },
  {
    "id": "verticalface",
    "name": "Vertical watch face",
    "shortName":"Vertical Face",
    "icon": "app.png",
    "version":"0.09",
    "description": "A simple vertical watch face with the date. Heart rate monitor is toggled with BTN1",
    "tags": "clock",
    "type":"clock",
    "allow_emulator":true,
    "storage": [
      {"name":"verticalface.app.js","url":"app.js"},
      {"name":"verticalface.img","url":"app-icon.js","evaluate":true}
    ]
  },
  { "id": "sleepphasealarm",
    "name": "SleepPhaseAlarm",
    "shortName":"SleepPhaseAlarm",
    "icon": "app.png",
    "version":"0.02",
    "description": "Uses the accelerometer to estimate sleep and wake states with the principle of Estimation of Stationary Sleep-segments (ESS, see https://ubicomp.eti.uni-siegen.de/home/datasets/ichi14/index.html.en). This app will read the next alarm from the alarm application and will wake you up to 30 minutes early at the best guessed time when you are almost already awake.",
    "tags": "alarm",
    "storage": [
      {"name":"sleepphasealarm.app.js","url":"app.js"},
      {"name":"sleepphasealarm.img","url":"app-icon.js","evaluate":true}
    ]
  },
  { "id": "life",
    "name": "Game of Life",
    "icon": "life.png",
    "version":"0.04",
    "description": "Conway's Game of Life - 16x16 board",
    "tags": "game",
    "allow_emulator":true,
    "storage": [
      {"name":"life.app.js","url":"life.min.js"},
      {"name":"life.img","url":"life-icon.js","evaluate":true}
    ]
  },
   { "id": "magnav",
    "name": "Navigation Compass",
    "icon": "magnav.png",
    "version":"0.04",
    "description": "Compass with linear display as for GPSNAV. Has Tilt compensation and remembers calibration.",
    "readme": "README.md",
    "tags": "tool,outdoors",
    "storage": [
      {"name":"magnav.app.js","url":"magnav.min.js"},
      {"name":"magnav.img","url":"magnav-icon.js","evaluate":true}
    ],
    "data":[{"name":"magnav.json"}]
  },
  { "id": "gpspoilog",
    "name": "GPS POI Logger",
    "shortName":"GPS POI Log",
    "icon": "app.png",
    "version":"0.01",
    "description": "A simple app to log points of interest with their GPS coordinates and read them back onto your PC. Based on the https://www.espruino.com/Bangle.js+Storage tutorial",
    "tags": "outdoors",
    "interface": "interface.html",
    "storage": [
      {"name":"gpspoilog.app.js","url":"app.js"},
      {"name":"gpspoilog.img","url":"app-icon.js","evaluate":true}
    ]
  },
  { "id": "miclock2",
    "name": "Mixed Clock 2",
    "icon": "clock-mixed.png",
    "version":"0.01",
    "description": "White color variant of the Mixed Clock with thicker clock hands for better readability in the bright sunlight, extra space under the clock for widgets and seconds in the digital clock.",
    "tags": "clock",
    "type":"clock",
    "allow_emulator":true,
    "storage": [
      {"name":"miclock2.app.js","url":"clock-mixed.js"},
      {"name":"miclock2.img","url":"clock-mixed-icon.js","evaluate":true}
    ]
  },
  { "id": "1button",
    "name": "One-Button-Tracker",
    "icon": "widget.png",
    "version":"0.01",
    "interface": "interface.html",
    "description": "A widget that turns BTN1 into a tracker, records time of button press/release.",
    "tags": "tool,quantifiedself,widget",
    "type": "widget",
    "readme": "README.md",
    "storage": [
      {"name":"1button.wid.js","url":"widget.js"}
    ],
    "data": [
      {"name":"one_button_presses.csv","storageFile": true}
    ]
  },
  { "id": "gpsautotime",
    "name": "GPS auto time",
    "shortName":"GPS auto time",
    "icon": "widget.png",
    "version":"0.01",
    "description": "A widget that automatically updates the Bangle.js time to the GPS time whenever there is a valid GPS fix.",
    "tags": "widget,gps",
    "type": "widget",
    "storage": [
      {"name":"gpsautotime.wid.js","url":"widget.js"}
    ]
  },
  { "id": "espruinoctrl",
    "name": "Espruino Control",
    "shortName":"Espruino Ctrl",
    "icon": "app.png",
    "version":"0.01",
    "description": "Send commands to other Espruino devices via the Bluetooth UART interface. Customisable commands!",
    "tags": "",
    "readme": "README.md",
    "custom": "custom.html",
    "storage": [
      {"name":"espruinoctrl.app.js"},
      {"name":"espruinoctrl.img","url":"app-icon.js","evaluate":true}
    ]
  },
  { "id": "multiclock",
    "name": "Multi Clock",
    "icon": "multiclock.png",
    "version":"0.13",
    "description": "Clock with multiple faces - Big, Analogue, Digital, Text, Time-Date.\n Switch between faces with BTN1 & BTN3",
    "readme": "README.md",
    "tags": "clock",
    "type":"clock",
    "allow_emulator":true,
    "storage": [
      {"name":"multiclock.app.js","url":"clock.js"},
      {"name":"big.face.js","url":"big.js"},
      {"name":"ana.face.js","url":"ana.js"},
      {"name":"digi.face.js","url":"digi.js"},
      {"name":"txt.face.js","url":"txt.js"},
      {"name":"timdat.face.js","url":"timdat.js"},
      {"name":"ped.face.js","url":"ped.js"},
      {"name":"multiclock.img","url":"multiclock-icon.js","evaluate":true}
    ]
  },
   { "id": "widancs",
    "name": "Apple Notification Widget",
    "shortName":"ANCS Widget",
    "icon": "widget.png",
    "version":"0.07",
    "description": "Displays call, message etc notifications from a paired iPhone. Read README before installation as it only works with compatible apps",
    "readme": "README.md",
    "tags": "widget",
    "type": "widget",
    "storage": [
      {"name":"widancs.wid.js","url":"ancs.min.js"},
      {"name":"widancs.settings.js","url":"settings.js"}
    ]
  },
  { "id": "accelrec",
    "name": "Acceleration Recorder",
    "shortName":"Accel Rec",
    "icon": "app.png",
    "version":"0.02",
    "interface": "interface.html",
    "description": "This app puts the Bangle's accelerometer into 100Hz mode and reads 2 seconds worth of data after movement starts. The data can then be exported back to the PC.",
    "tags": "",
    "readme": "README.md",
    "storage": [
      {"name":"accelrec.app.js","url":"app.js"},
      {"name":"accelrec.img","url":"app-icon.js","evaluate":true}
    ],
    "data": [
      {"wildcard":"accelrec.?.csv" }
    ]
  },
  { "id": "accellog",
    "name": "Acceleration Logger",
    "shortName":"Accel Log",
    "icon": "app.png",
    "version":"0.01",
    "interface": "interface.html",
    "description": "Logs XYZ acceleration data to a CSV file that can be downloaded to your PC",
    "tags": "outdoor",
    "readme": "README.md",
    "storage": [
      {"name":"accellog.app.js","url":"app.js"},
      {"name":"accellog.img","url":"app-icon.js","evaluate":true}
    ],
    "data": [
      {"wildcard":"accellog.?.csv" }
    ]
  },
  {
    "id": "cprassist",
    "name":"CPR Assist",
    "icon":"cprassist-icon.png",
    "version": "0.01",
    "readme": "README.md",
    "description": "Provides assistance while performing a CPR",
    "tags": "tool,firstaid",
    "allow_emulator": true,
    "storage": [
      {
        "name": "cprassist.app.js",
        "url": "cprassist.js"
      },
      {
        "name": "cprassist.img",
        "url": "cprassist-icon.js",
        "evaluate": true
      },
      {
        "name": "cprassist.settings.js",
        "url": "settings.js"
      }
    ]
  },
  { "id": "osgridref",
    "name": "Ordnance Survey Grid Reference",
    "shortName":"OS Grid ref",
    "icon": "app.png",
    "version":"0.01",
    "description": "Displays the UK Ordnance Survey grid reference of your current GPS location. Useful when in the United Kingdom with an Ordnance Survey map",
    "tags": "outdoors,gps",
    "storage": [
      {"name":"osgridref.app.js","url":"app.js"},
      {"name":"osgridref.img","url":"app-icon.js","evaluate":true}
    ]
  },
  { "id": "openseizure",
    "name": "OpenSeizureDetector Widget",
    "shortName":"Short Name",
    "icon": "widget.png",
    "version":"0.01",
    "description": "[BETA!] A widget to work alongside [OpenSeizureDetector](https://www.openseizuredetector.org.uk/)",
    "tags": "widget",
    "type": "widget",
    "readme": "README.md",
    "storage": [
      {"name":"openseizure.wid.js","url":"widget.js"}
    ]
  },
  {"id": "counter",
  "name": "Counter",
  "icon": "counter_icon.png",
  "version": "0.03",
  "description": "Simple counter",
  "tags": "tool",
  "allow_emulator": true,
  "storage": [
    {"name": "counter.app.js", "url": "counter.js"},
    {"name": "counter.img", "url": "counter-icon.js", "evaluate": true}
   ]
  },
  { "id": "bootgattbat",
    "name": "BLE GATT Battery Service",
    "shortName":"BLE Battery Service",
    "icon": "bluetooth.png",
    "version":"0.01",
    "description": "Adds the GATT Battery Service to advertise the percentage of battery currently remaining over Bluetooth.\n",
    "tags": "battery,ble,bluetooth,gatt",
    "type": "bootloader",
    "readme": "README.md",
    "storage": [
      {"name":"gattbat.boot.js","url":"boot.js"}
    ]
  },
  { "id": "viewstl",
  "name": "STL file viewer",
  "shortName":"ViewSTL",
  "icon": "icons8-octahedron-48.png",
  "version":"0.02",
  "description": "This app allows you to view STL 3D models on your watch",
  "tags": "tool",
  "readme": "README.md",
  "storage": [
    {"name":"viewstl.app.js","url":"viewstl.min.js"},
    {"name":"viewstl.img","url":"viewstl-icon.js","evaluate":true},
    {"name":"tetra.stl","url":"tetra.stl"},
    {"name":"cube.stl","url":"cube.stl"},
    {"name":"icosa.stl","url":"icosa.stl"}
   ]
  },
  { "id": "cscsensor",
    "name": "Cycling speed sensor",
    "shortName":"CSCSensor",
    "icon": "icons8-cycling-48.png",
    "version":"0.04",
    "description": "Read BLE enabled cycling speed and cadence sensor and display readings on watch",
    "tags": "outdoors,exercise,ble,bluetooth",
    "readme": "README.md",
    "storage": [
      {"name":"cscsensor.app.js","url":"cscsensor.app.js"},
      {"name":"cscsensor.settings.js","url":"settings.js"},
      {"name":"cscsensor.img","url":"cscsensor-icon.js","evaluate":true}
    ]
  },
  { "id": "fileman",
    "name": "File manager",
    "shortName":"FileManager",
    "icon": "icons8-filing-cabinet-48.png",
    "version":"0.03",
    "description": "Simple file manager, allows user to examine watch storage and display, load or delete individual files",
    "tags": "tools",
    "readme": "README.md",
    "storage": [
      {"name":"fileman.app.js","url":"fileman.app.js"},
      {"name":"fileman.img","url":"fileman-icon.js","evaluate":true}
    ]
  },
 { "id": "worldclock",
    "name": "World Clock - 4 time zones",
    "shortName":"World Clock",
    "icon": "app.png",
    "version":"0.04",
    "description": "Current time zone plus up to four others",
    "tags": "clock",
    "type" : "clock",
    "custom": "custom.html",
    "readme": "README.md",
    "storage": [
      {"name":"worldclock.app.js","url":"app.js"},
      {"name":"worldclock.img","url":"worldclock-icon.js","evaluate":true}
    ],
    "data": [
      {"name":"worldclock.settings.json"}
    ]
 },
{ "id": "digiclock",
  "name": "Digital Clock Face",
  "shortName":"Digi Clock",
  "icon": "digiclock.png",
  "version":"0.02",
  "description": "A simple digital clock with the time, day, month, and year",
  "tags": "clock,bno2",
  "type" : "clock",
  "storage": [
    {"name":"digiclock.app.js","url":"digiclock.js"},
    {"name":"digiclock.img","url":"digiclock-icon.js","evaluate":true}
 ]
},
  { "id": "dsdrelay",
    "name": "DSD BLE Relay controller",
    "shortName":"DSDRelay",
    "icon": "icons8-relay-48.png",
    "version":"0.01",
    "description": "Control BLE relay board from the watch",
    "tags": "ble,bluetooth",
    "readme": "README.md",
    "storage": [
      {"name":"dsdrelay.app.js","url":"dsdrelay.app.js"},
      {"name":"dsdrelay.img","url":"dsdrelay-icon.js","evaluate":true}
    ]
  },
  { "id": "mandel",
    "name": "Mandelbrot",
    "shortName":"Mandel",
    "icon": "mandel.png",
    "version":"0.01",
    "description": "Draw a zoomable Mandelbrot set",
    "tags": "game",
    "readme": "README.md",
    "storage": [
      {"name":"mandel.app.js","url":"mandel.min.js"},
      {"name":"mandel.img","url":"mandel-icon.js","evaluate":true}
    ]
  },
  {
    "id": "petrock",
    "name": "Pet rock",
    "icon": "petrock.png",
    "version": "0.02",
    "description": "A virtual pet rock with wobbly eyes",
    "tags": "game",
    "type": "app",
    "storage": [
      {"name": "petrock.app.js", "url": "app.js"},
      {"name": "petrock.img", "url": "app-icon.js", "evaluate": true}
    ]
  },
  { "id": "smartibot",
    "name": "Smartibot controller",
    "shortName":"Smartibot",
    "icon": "app.png",
    "version":"0.01",
    "description": "Control a [Smartibot Robot](https://thecraftyrobot.net/) straight from your Bangle.js",
    "tags": "",
    "storage": [
      {"name":"smartibot.app.js","url":"app.js"},
      {"name":"smartibot.img","url":"app-icon.js","evaluate":true}
    ]
  },
  { "id": "widncr",
    "name": "NCR Logo Widget",
    "icon": "widget.png",
    "version":"0.01",
    "description": "Show the NodeConf Remote logo in the top left",
    "tags": "widget",
    "type":"widget",
    "storage": [
      {"name":"widncr.wid.js","url":"widget.js"}
    ]
  },
  { "id": "ncrclk",
    "name": "NCR Clock",
    "shortName":"NCR Clock",
    "icon": "app.png",
    "version":"0.02",
    "description": "NodeConf Remote clock",
    "tags": "clock",
    "type": "clock",
    "storage": [
      {"name":"ncrclk.app.js","url":"app.js"},
      {"name":"ncrclk.img","url":"app-icon.js","evaluate":true}
    ]
  },
{ "id": "isoclock",
  "name": "ISO Compliant Clock Face",
  "shortName":"ISO Clock",
  "icon": "isoclock.png",
  "version":"0.02",
  "description": "Tweaked fork of digiclock for ISO date and time",
  "tags": "clock",
  "type" : "clock",
  "storage": [
    {"name":"isoclock.app.js","url":"isoclock.js"},
    {"name":"isoclock.img","url":"isoclock-icon.js","evaluate":true}
 ]
},
{ "id": "gpstimeserver",
  "name": "GPS Time Server",
  "icon": "widget.png",
  "version":"0.01",
  "description": "A widget which automatically starts the GPS and turns Bangle.js into a Bluetooth time server.",
  "tags": "widget",
  "type": "widget",
  "readme": "README.md",
  "storage": [
    {"name":"gpstimeserver.wid.js","url":"widget.js"}
  ]
},
{ "id": "tilthydro",
  "name": "Tilt Hydrometer Display",
  "shortName":"Tilt Hydro",
  "icon": "app.png",
  "version":"0.01",
  "description": "A display for the [Tilt Hydrometer](https://tilthydrometer.com/) - [more info here](http://www.espruino.com/Tilt+Hydrometer+Display)",
  "tags": "tools,bluetooth",
  "storage": [
    {"name":"tilthydro.app.js","url":"app.js"},
    {"name":"tilthydro.img","url":"app-icon.js","evaluate":true}
  ]
},
{ "id": "supmariodark",
  "name": "Super mario clock night mode",
  "shortName":"supmariodark",
  "icon": "supmariodark.png",
  "version":"0.01",
  "description": "Super mario clock in night mode",
  "tags": "clock",
  "type" : "clock",
  "storage": [
    {"name":"supmariodark.app.js","url":"supmariodark.js"},
    {"name":"supmariodark.img","url":"supmariodark-icon.js","evaluate":true},
    {"name":"supmario30x24.bin","url":"supmario30x24.bin.js"},
    {"name":"supmario30x24.wdt","url":"supmario30x24.wdt.js"},
    {"name":"banner-up.img","url":"banner-up.js","evaluate":true},
    {"name":"banner-down.img","url":"banner-down.js","evaluate":true},
    {"name":"brick2.img","url":"brick2.js","evaluate":true},
    {"name":"enemy.img","url":"enemy.js","evaluate":true},
    {"name":"flower.img","url":"flower.js","evaluate":true},
    {"name":"flower_b.img","url":"flower_b.js","evaluate":true},
    {"name":"mario_wh.img","url":"mario_wh.js","evaluate":true},
    {"name":"pipe.img","url":"pipe.js","evaluate":true}
  ]
},
{ "id": "gmeter",
  "name": "G-Meter",
  "shortName":"G-Meter",
  "icon": "app.png",
  "version":"0.01",
  "description": "Simple G-Meter",
  "tags": "",
  "storage": [
    {"name":"gmeter.app.js","url":"app.js"},
    {"name":"gmeter.img","url":"app-icon.js","evaluate":true}
  ]
},
{ "id": "dtlaunch",
  "name": "Desktop Launcher",
  "icon": "icon.png",
  "version":"0.04",
  "description": "Desktop style App Launcher with six apps per page - fast access if you have lots of apps installed.",
  "readme": "README.md",
  "tags": "tool,system,launcher",
  "type":"launch",
  "storage": [
    {"name":"dtlaunch.app.js","url":"app.js"},
    {"name":"dtlaunch.img","url":"app-icon.js","evaluate":true}
  ]
},
{ "id": "HRV",
  "name": "Heart Rate Variability monitor",
  "shortName":"HRV monitor",
  "icon": "hrv.png",
  "version":"0.03",
  "description": "Heart Rate Variability monitor, see Readme for more info",
  "tags": "",
  "readme": "README.md",
  "storage": [
    {"name":"HRV.app.js","url":"app.js"},
    {"name":"HRV.img","url":"app-icon.js","evaluate":true}
  ]
},
{ "id": "hardalarm",
  "name": "Hard Alarm",
  "shortName":"HardAlarm",
  "icon": "app.png",
  "version":"0.02",
  "description": "Make sure you wake up! Count to the right number to turn off the alarm",
  "tags": "tool,alarm,widget",
  "storage": [
    {"name":"hardalarm.app.js","url":"app.js"},
    {"name":"hardalarm.boot.js","url":"boot.js"},
    {"name":"hardalarm.js","url":"hardalarm.js"},
    {"name":"hardalarm.img","url":"app-icon.js","evaluate":true},
    {"name":"hardalarm.wid.js","url":"widget.js"}
  ],
  "data": [
    {"name":"hardalarm.json"}
  ]
},
{ "id": "edisonsball",
  "name": "Edison's Ball",
  "shortName":"Edison's Ball",
  "icon": "app-icon.png",
  "version":"0.01",
  "description": "Hypnagogia/Micro-Sleep alarm for experimental use in exploring sleep transition and combating drowsiness",
  "tags": "",
  "readme": "README.md",
  "storage": [
    {"name":"edisonsball.app.js","url":"app.js"},
    {"name":"edisonsball.img","url":"app-icon.js","evaluate":true}
  ]
},
{ "id": "hrrawexp",
  "name": "HRM Data Exporter",
  "shortName":"HRM Data Exporter",
  "icon": "app-icon.png",
  "version":"0.01",
  "description": "export raw hrm signal data to a csv file",
  "tags": "",
  "readme": "README.md",
  "interface": "interface.html",
  "storage": [
    {"name":"hrrawexp.app.js","url":"app.js"},
    {"name":"hrrawexp.img","url":"app-icon.js","evaluate":true}
  ]
},
{ "id": "breath",
  "name": "Breathing App",
  "shortName":"Breathing App",
  "icon": "app-icon.png",
  "version":"0.01",
  "description": "app to aid relaxation and train breath syncronicity using haptics and visualisation, also displays HR",
  "tags": "tools,health",
  "readme": "README.md",
  "storage": [
    {"name":"breath.app.js","url":"app.js"},
    {"name":"breath.img","url":"app-icon.js","evaluate":true}
  ],
  "data": [
    {"name":"breath.settings.json","url":"settings.json"}
  ]
},
{ "id": "lazyclock",
  "name": "Lazy Clock",
  "icon": "lazyclock.png",
  "version":"0.03",
  "readme": "README.md",
  "description": "Tells the time, roughly",
  "tags": "clock",
  "type":"clock",
  "allow_emulator":true,
  "storage": [
    {"name":"lazyclock.app.js","url":"lazyclock-app.js"},
    {"name":"lazyclock.img","url":"lazyclock-icon.js","evaluate":true}
  ]
},
{ "id": "astral",
  "name": "Astral Clock",
  "icon": "app-icon.png",
  "version":"0.03",
  "readme": "README.md",
  "description": "Clock that calculates and displays Alt Az positions of all planets, Sun as well as several other astronomy targets (customizable) and current Moon phase. Coordinates are calculated by GPS & time and onscreen compass assists orienting. See Readme before using.",
  "tags": "clock",
  "type":"clock",
  "storage": [
    {"name":"astral.app.js","url":"app.js"},
    {"name":"astral.img","url":"app-icon.js","evaluate":true}
  ]
},
{ "id": "alpinenav",
  "name": "Alpine Nav",
  "icon": "app-icon.png",
  "version":"0.01",
  "readme": "README.md",
  "description": "App that performs GPS monitoring to track and display position relative to a given origin in realtime",
  "tags": "outdoors,gps",
  "storage": [
    {"name":"alpinenav.app.js","url":"app.js"},
    {"name":"alpinenav.img","url":"app-icon.js","evaluate":true}
  ]
},
{ "id": "lifeclk",
  "name": "Game of Life Clock",
  "shortName":"Conway's Clock",
  "icon": "app.png",
  "version":"0.06",
  "description": "Modification and clockification of Conway's Game of Life",
  "tags": "clock",
  "type" : "clock",
  "readme": "README.md",
  "storage": [
    {"name":"lifeclk.app.js","url":"app.min.js"},
    {"name":"lifeclk.img","url":"app-icon.js","evaluate":true}
  ]
},
{ "id": "speedalt",
  "name": "GPS Adventure Sports",
  "shortName":"GPS Adv Sport",
  "icon": "app.png",
  "version":"1.02",
  "description": "GPS speed, altitude and distance to waypoint display. Designed for easy viewing and use during outdoor activities such as para-gliding, hang-gliding, sailing, cycling etc.",
  "tags": "tool,outdoors",
  "type":"app",
  "allow_emulator":true,
  "readme": "README.md",
  "storage": [
    {"name":"speedalt.app.js","url":"app.js"},
    {"name":"speedalt.img","url":"app-icon.js","evaluate":true},
    {"name":"speedalt.settings.js","url":"settings.js"}
  ],
 "data": [
      {"name":"speedalt.json"}
    ]
},
{ "id": "de-stress",
  "name": "De-Stress",
  "shortName":"De-Stress",
  "icon": "app.png",
  "version":"0.02",
  "description": "Simple haptic heartbeat",
  "storage": [
    {"name":"de-stress.app.js","url":"app.js"},
    {"name":"de-stress.img","url":"app-icon.js","evaluate":true}
  ]
},
{ "id": "gpsservice",
  "name": "Low power GPS Service",
  "shortName":"GPS Service",
  "icon": "gpsservice.png",
  "version":"0.04",
  "description": "low power GPS widget",
  "tags": "gps outdoors navigation",
  "readme": "README.md",
  "storage": [
    {"name":"gpsservice.app.js","url":"app.js"},
    {"name":"gpsservice.settings.js","url":"settings.js"},
    {"name":"gpsservice.wid.js","url":"widget.js"},
    {"name":"gpsservice.img","url":"gpsservice-icon.js","evaluate":true}
  ],
  "data": [
    {"name":"gpsservice.settings.json","url":"settings.json"}
  ]
},
{ "id": "mclockplus",
  "name": "Morph Clock+",
  "shortName":"Morph Clock+",
  "icon": "mclockplus.png",
  "version":"0.02",
  "description": "Morphing Clock with more readable seconds and date and additional stopwatch",
  "tags": "clock",
  "type": "clock",
  "readme": "README.md",
  "storage": [
    {"name":"mclockplus.app.js","url":"mclockplus.app.js"},
    {"name":"mclockplus.img","url":"mclockplus-icon.js","evaluate":true}
  ]
},
{ "id": "intervals",
  "name": "Intervals App",
  "shortName":"Intervals",
  "icon": "intervals.png",
  "version":"0.01",
  "description": "Intervals for training. It is possible to configure work time and rest time and number of sets.",
  "tags": "",
  "storage": [
    {"name":"intervals.app.js","url":"intervals.app.js"},
    {"name":"intervals.img","url":"intervals-icon.js","evaluate":true}
  ]
},
{ "id": "planetarium",
  "name": "Planetarium",
  "shortName":"Planetarium",
  "icon": "planetarium.png",
  "readme": "README.md",
  "version":"0.03",
  "description": "Planetarium showing up to 500 stars using the watch location and time",
  "tags": "",
  "storage": [
    {"name":"planetarium.app.js","url":"planetarium.app.js"},
    {"name":"planetarium.data.csv","url":"planetarium.data.csv"},
    {"name":"planetarium.const.csv","url":"planetarium.const.csv"},
    {"name":"planetarium.extra.csv","url":"planetarium.extra.csv"},
    {"name":"planetarium.settings.js","url":"settings.js"},
    {"name":"planetarium.img","url":"planetarium-icon.js","evaluate":true}
  ],
  "data":[
    {"name":"planetarium.json"}
  ]
},
{ "id": "tapelauncher",
  "name": "Tape Launcher",
  "icon": "icon.png",
  "version":"0.02",
  "description": "An App launcher, icons displayed in a horizontal tape, swipe or use buttons",
  "readme": "README.md",
  "tags": "tool,system,launcher",
  "type":"launch",
  "storage": [
    {"name":"tapelauncher.app.js","url":"app.js"},
    {"name":"tapelauncher.img","url":"icon.js","evaluate":true}
  ]
},
{ "id": "oblique",
  "name": "Oblique Strategies",
  "icon": "eno.png",
  "version": "0.01",
  "description": "Oblique Strategies for creativity. Copied from Brian Eno.",
  "tags": "tool",
  "storage": [
    {"name":"oblique.app.js","url":"app.js"},
    {"name":"oblique.img","url":"app-icon.js","evaluate":true}
  ]
},
{ "id": "testuserinput",
  "name": "Test User Input",
  "shortName":"Test User Input",
  "icon": "app.png",
  "version":"0.06",
  "description": "App to test the bangle.js input interface. It displays the user action in text, circle buttons or on/off switch UI elements.",
  "readme": "README.md",
  "tags": "input,interface,buttons,touch,UI",
  "storage": [
    {"name":"testuserinput.app.js","url":"app.js"},
    {"name":"testuserinput.img","url":"app-icon.js","evaluate":true}
  ]
},
{ "id": "gpssetup",
  "name": "GPS Setup",
  "shortName":"GPS Setup",
  "icon": "gpssetup.png",
  "version":"0.02",
  "description": "Configure the GPS power options and store them in the GPS nvram",
  "tags": "gps, tools, outdoors",
  "readme": "README.md",
  "storage": [
    {"name":"gpssetup","url":"gpssetup.js"},
    {"name":"gpssetup.settings.js","url":"settings.js"},
    {"name":"gpssetup.app.js","url":"app.js"},
    {"name":"gpssetup.img","url":"icon.js","evaluate":true}
  ],
  "data": [
    {"name":"gpssetup.settings.json","url":"settings.json"}
  ]
},
{ "id": "walkersclock",
  "name": "Walkers Clock",
  "shortName":"Walkers Clock",
  "icon": "walkersclock48.png",
  "version":"0.04",
  "description": "A large font watch, displays steps, can switch GPS on/off, displays grid reference",
  "type":"clock",
  "tags": "clock, gps, tools, outdoors",
  "readme": "README.md",
  "storage": [
    {"name":"walkersclock.app.js","url":"app.js"},
    {"name":"walkersclock.img","url":"icon.js","evaluate":true}
  ]
},
{ "id": "widgps",
  "name": "GPS Widget",
  "icon": "widget.png",
  "version":"0.02",
  "description": "Tiny widget to show the power on/off status of the GPS. Require firmware v2.08.167 or later",
  "tags": "widget,gps",
  "type":"widget",
  "readme": "README.md",
  "storage": [
    {"name":"widgps.wid.js","url":"widget.js"}
  ]
},
{ "id": "widhrt",
  "name": "HRM Widget",
  "icon": "widget.png",
  "version":"0.02",
  "description": "Tiny widget to show the power on/off status of the Heart Rate Monitor. Requires firmware v2.08.167 or later",
  "tags": "widget, hrm",
  "type":"widget",
  "readme": "README.md",
  "storage": [
    {"name":"widhrt.wid.js","url":"widget.js"}
  ]
},
{ "id": "countdowntimer",
  "name" : "Countdown Timer",
  "icon": "countdowntimer.png",
  "version": "0.01",
  "description": "A simple countdown timer with a focus on usability",
  "tags": "timer, tool",
  "readme": "README.md",
  "storage": [
    {"name": "countdowntimer.app.js", "url": "countdowntimer.js"},
    {"name": "countdowntimer.img", "url": "countdowntimer-icon.js", "evaluate": true}
  ]
},
{ "id": "helloworld",
  "name": "hello, world!",
  "shortName":"hello world",
  "icon": "app.png",
  "version":"0.02",
  "description": "A cross cultural hello world!/hola mundo! app with colors and languages",
  "readme": "README.md",
  "tags": "input,interface,buttons,touch",
  "storage": [
    {"name":"helloworld.app.js","url":"app.js"},
    {"name":"helloworld.img","url":"app-icon.js","evaluate":true}
  ]
},
{ "id": "widcom",
  "name": "Compass Widget",
  "icon": "widget.png",
  "version":"0.01",
  "description": "Tiny widget to show the power on/off status of the Compass. Requires firmware v2.08.167 or later",
  "tags": "widget, compass",
  "type":"widget",
  "readme": "README.md",
  "storage": [
    {"name":"widcom.wid.js","url":"widget.js"}
  ]
},
{ "id": "arrow",
  "name": "Arrow Compass",
  "icon": "arrow.png",
  "type":"app",
  "version":"0.04",
  "description": "Moving arrow compass that points North, shows heading, with tilt correction. Based on jeffmer's Navigation Compass",
  "tags": "tool,outdoors",
  "readme": "README.md",
  "storage": [
    {"name":"arrow.app.js","url":"app.js"},
    {"name":"arrow.img","url":"icon.js","evaluate":true}
  ]
},
{ "id": "waypointer",
  "name": "Way Pointer",
  "icon": "waypointer.png",
  "version":"0.01",
  "description": "Navigate to a waypoint using the GPS for bearing and compass to point way, uses the same waypoint interface as GPS Navigation",
  "tags": "tool,outdoors,gps",
  "readme": "README.md",
  "interface":"waypoints.html",
  "storage": [
    {"name":"waypointer.app.js","url":"app.js"},
    {"name":"waypointer.img","url":"icon.js","evaluate":true}
  ],
  "data": [
    {"name":"waypoints.json","url":"waypoints.json"}
  ]
},
{ "id": "color_catalog",
  "name": "Colors Catalog",
  "shortName":"Colors Catalog",
  "icon": "app.png",
  "version":"0.01",
  "description": "Displays RGB565 and RGB888 colors, its name and code in screen.",
  "readme": "README.md",
  "tags": "Color,input,buttons,touch,UI,bno2",
  "storage": [
    {"name":"color_catalog.app.js","url":"app.js"},
    {"name":"color_catalog.img","url":"app-icon.js","evaluate":true}
  ]
},
{ "id": "UI4swatch",
  "name": "UI 4 swatch",
  "shortName":"UI 4 swatch",
  "icon": "app.png",
  "version":"0.01",
  "description": "A UI/UX for espruino smartwatches, displays dinamically calc. x,y coordinates.",
  "readme": "README.md",
  "tags": "Color, input,buttons,touch,UI",
  "storage": [
    {"name":"UI4swatch.app.js","url":"app.js"},
    {"name":"UI4swatch.img","url":"app-icon.js","evaluate":true}
  ]
},
{ "id": "simplest",
  "name": "Simplest Clock",
  "icon": "simplest.png",
  "version":"0.02",
  "description": "The simplest working clock, acts as a tutorial piece",
  "tags": "clock",
  "type":"clock",
  "readme": "README.md",
  "storage": [
    {"name":"simplest.app.js","url":"app.js"},
    {"name":"simplest.img","url":"icon.js","evaluate":true}
  ]
},
{ "id": "stepo",
  "name": "Stepometer Clock",
  "icon": "stepo.png",
  "version":"0.03",
  "description": "A large font watch, displays step count in a doughnut guage and warns of low battery, requires one of the steps widgets to be installed",
  "tags": "clock",
  "type":"clock",
  "readme": "README.md",
  "storage": [
    {"name":"stepo.app.js","url":"app.js"},
    {"name":"stepo.img","url":"icon.js","evaluate":true}
  ]
},
{ "id": "gbmusic",
  "name": "Gadgetbridge Music Controls",
  "shortName":"Music Controls",
  "icon": "icon.png",
  "version":"0.05",
  "description": "Control the music on your Gadgetbridge-connected phone",
  "tags": "tools,bluetooth,gadgetbridge,music",
  "type":"app",
  "allow_emulator": false,
  "readme": "README.md",
  "storage": [
    {"name":"gbmusic.app.js","url":"app.js"},
    {"name":"gbmusic.settings.js","url":"settings.js"},
    {"name":"gbmusic.wid.js","url":"widget.js"},
    {"name":"gbmusic.img","url":"icon.js","evaluate":true}
  ],
  "data": [
    {"name":"gbmusic.json"},
    {"name":"gbmusic.load.json"}
  ]
},
{
  "id": "battleship",
  "name":"Battleship",
  "icon":"battleship-icon.png",
  "version": "0.01",
  "readme": "README.md",
  "description": "The classic game of battleship",
  "tags": "game",
  "allow_emulator": true,
  "storage": [
    {
      "name": "battleship.app.js",
      "url": "battleship.js"
    },
    {
      "name": "battleship.img",
      "url": "battleship-icon.js",
      "evaluate": true
    }
  ]
},
{ "id": "kitchen",
  "name": "Kitchen Combo",
  "icon": "kitchen.png",
  "version":"0.12",
  "description": "Combination of the Stepo, Walkersclock, Arrow and Waypointer apps into a multiclock format. 'Everything but the kitchen sink'. Requires firmware v2.08.167 or later",
  "tags": "tool,outdoors,gps",
  "type":"clock",
  "readme": "README.md",
  "interface":"waypoints.html",
  "storage": [
    {"name":"kitchen.app.js","url":"kitchen.app.js"},
    {"name":"stepo2.kit.js","url":"stepo2.kit.js"},
    {"name":"swatch.kit.js","url":"swatch.kit.js"},
    {"name":"gps.kit.js","url":"gps.kit.js"},
    {"name":"compass.kit.js","url":"compass.kit.js"},
    {"name":"kitchen.img","url":"kitchen.icon.js","evaluate":true}
  ],
  "data": [
      {"name":"waypoints.json","url":"waypoints.json"}
  ]
},
{ "id": "banglebridge",
    "name": "BangleBridge",
    "shortName":"BangleBridge",
    "icon": "widget.png",
    "version":"0.01",
    "description": "Widget that allows Bangle Js to record pair and end data using Bluetooth Low Energy in combination with the BangleBridge Android App",
    "tags": "widget",
    "type": "widget",
    "readme": "README.md",
    "storage": [
      {"name":"banglebridge.wid.js","url":"widget.js"},
	    {"name":"banglebridge.watch.img","url":"watch.img"},
	    {"name":"banglebridge.heart.img","url":"heart.img"}
    ]
 },
{ "id": "qmsched",
  "name": "Quiet Mode Schedule and Widget",
  "shortName":"Quiet Mode",
  "icon": "app.png",
  "version":"0.02",
  "description": "Automatically turn Quiet Mode on or off at set times",
  "readme": "README.md",
  "tags": "tool,widget",
  "storage": [
    {"name":"qmsched","url":"lib.js"},
    {"name":"qmsched.app.js","url":"app.js"},
    {"name":"qmsched.boot.js","url":"boot.js"},
    {"name":"qmsched.img","url":"icon.js","evaluate":true},
    {"name":"qmsched.wid.js","url":"widget.js"}
  ],
  "data": [
    {"name":"qmsched.json"}
  ]
},
{
  "id": "hourstrike",
  "name": "Hour Strike",
  "shortName": "Hour Strike",
  "icon": "app-icon.png",
  "version": "0.07",
  "description": "Strike the clock on the hour. A great tool to remind you an hour has passed!",
  "tags": "tool,alarm",
  "readme": "README.md",
  "storage": [
    {"name":"hourstrike.app.js","url":"app.js"},
    {"name":"hourstrike.boot.js","url":"boot.js"},
    {"name":"hourstrike.img","url":"app-icon.js","evaluate":true}
  ]
},
{ "id": "whereworld",
  "name": "Where in the World?",
  "shortName" : "Where World",
  "icon": "app.png",
  "version": "0.01",
  "description": "Shows your current location on the world map",
  "tags": "gps",
  "storage": [
    {"name":"whereworld.app.js","url":"app.js"},
    {"name":"whereworld.img","url":"app-icon.js","evaluate":true},
    {"name":"whereworld.worldmap","url":"worldmap"}
  ]
},
{
  "id": "omnitrix",
  "name":"Omnitrix",
  "icon":"omnitrix.png",
  "version": "0.01",
  "readme": "README.md",
  "description": "An Omnitrix Showpiece",
  "tags": "game",
  "storage": [
    {"name":"omnitrix.app.js","url":"omnitrix.app.js"},
    {"name":"omnitrix.img","url":"omnitrix.icon.js","evaluate":true}
  ]
},
{ "id": "batclock",
  "name": "Bat Clock",
  "shortName":"Bat Clock",
  "icon": "bat-clock.png",
  "version":"0.02",
  "description": "Morphing Clock, with an awesome \"The Dark Knight\" themed logo.",
  "tags": "clock",
  "type": "clock",
  "readme": "README.md",
  "storage": [
    {"name":"batclock.app.js","url":"bat-clock.app.js"},
    {"name":"batclock.img","url":"bat-clock.icon.js","evaluate":true}
  ]
},
{ "id":"doztime",
  "name":"Dozenal Time",
  "shortName":"Dozenal Time",
  "icon":"app.png",
  "version":"0.04",
  "description":"A dozenal Holocene calendar and dozenal diurnal clock",
  "tags":"clock",
  "type":"clock",
  "allow_emulator":true,
  "readme": "README.md",
  "storage": [
    {"name":"doztime.app.js","url":"app.js"},
    {"name":"doztime.img","url":"app-icon.js","evaluate":true}
  ]
},
{ "id":"gbtwist",
  "name":"Gadgetbridge Twist Control",
  "shortName":"Twist Control",
  "icon":"app.png",
  "version":"0.01",
  "description":"Shake your wrist to control your music app via Gadgetbridge",
  "tags":"tools,bluetooth,gadgetbridge,music",
  "type":"app",
  "allow_emulator":false,
  "readme": "README.md",
  "storage": [
    {"name":"gbtwist.app.js","url":"app.js"},
    {"name":"gbtwist.img","url":"app-icon.js","evaluate":true}
  ]
},
{ "id": "thermom",
  "name": "Thermometer",
  "icon": "app.png",
  "version":"0.02",
  "description": "Displays the current temperature, updated every 20 seconds",
  "tags": "tool",
  "allow_emulator":true,
  "storage": [
    {"name":"thermom.app.js","url":"app.js"},
    {"name":"thermom.img","url":"app-icon.js","evaluate":true}
  ]
},
{ "id": "mysticdock",
  "name": "Mystic Dock",
  "icon": "mystic-dock.png",
  "version":"1.00",
  "description": "A retro-inspired dockface that displays the current time and battery charge while plugged in, and which features an interactive mode that shows the time, date, and a rotating data display line.",
  "tags": "dock",
  "type":"dock",
  "readme": "README.md",
  "storage": [
    {"name":"mysticdock.app.js","url":"mystic-dock-app.js"},
    {"name":"mysticdock.boot.js","url":"mystic-dock-boot.js"},
    {"name":"mysticdock.settings.js","url":"mystic-dock-settings.js"},
    {"name":"mysticdock.img","url":"mystic-dock-icon.js","evaluate":true}
  ]
},
{ "id": "mysticclock",
  "name": "Mystic Clock",
  "icon": "mystic-clock.png",
  "version":"1.01",
  "description": "A retro-inspired watchface featuring time, date, and an interactive data display line.",
  "tags": "clock",
  "type":"clock",
  "readme": "README.md",
  "allow_emulator":true,
  "storage": [
    {"name":"mysticclock.app.js","url":"mystic-clock-app.js"},
    {"name":"mysticclock.settings.js","url":"mystic-clock-settings.js"},
    {"name":"mysticclock.img","url":"mystic-clock-icon.js","evaluate":true}
  ]
},
{ "id": "hcclock",
  "name": "Hi-Contrast Clock",
  "icon": "hcclock-icon.png",
  "version":"0.01",
  "description": "Hi-Contrast Clock : A simple yet very bold clock that aims to be readable in high luninosity environments. Uses big 10x5 pixel digits. Use BTN 1 to switch background and foreground colors.",
  "tags": "clock",
  "type":"clock",
  "allow_emulator":true,
  "storage": [
    {"name":"hcclock.app.js","url":"hcclock.app.js"},
    {"name":"hcclock.img","url":"hcclock-icon.js","evaluate":true}
  ]
},
{ "id": "thermomF",
  "name": "Fahrenheit Temp",
  "icon": "thermf.png",
  "version":"0.01",
  "description": "A modification of the Thermometer App to display temprature in Fahrenheit",
  "tags": "tool",
  "storage": [
    {"name":"thermomF.app.js","url":"app.js"},
    {"name":"thermomF.img","url":"app-icon.js","evaluate":true}
  ]
},
<<<<<<< HEAD
{ "id": "vNixie",
  "name": "Nixie Clock",
  "shortName":"Nixie",
  "icon": "nixie.png",
  "version":"1.0",
  "description": "A nixie tube clock for both Bangle 1 and 2.",
  "tags": "clock",
  "type":"clock",
  "readme": "README.md",
  "storage": [
    {"name":"nixie.app.js","url":"app.js"},
    {"name":"nixie.img","url":"app-icon.js","evaluate":true},
    {"name":"m_vatch.js","url":"m_vatch.js"}
=======
{ "id": "carcrazy",
  "name": "Car Crazy",
  "shortName":"Car Crazy",
  "icon": "carcrash.png",
  "version":"0.01",
  "description": "A simple car game where you try to avoid the other cars by tilting your wrist left and right. Hold down button 2 to start.",
  "tags": "game",
  "readme": "README.md",
  "storage": [
    {"name":"carcrazy.app.js","url":"app.js"},
    {"name":"carcrazy.img","url":"app-icon.js","evaluate":true}
>>>>>>> 6d46cd3e
  ]
}
]<|MERGE_RESOLUTION|>--- conflicted
+++ resolved
@@ -3411,7 +3411,6 @@
     {"name":"thermomF.img","url":"app-icon.js","evaluate":true}
   ]
 },
-<<<<<<< HEAD
 { "id": "vNixie",
   "name": "Nixie Clock",
   "shortName":"Nixie",
@@ -3425,7 +3424,8 @@
     {"name":"nixie.app.js","url":"app.js"},
     {"name":"nixie.img","url":"app-icon.js","evaluate":true},
     {"name":"m_vatch.js","url":"m_vatch.js"}
-=======
+  ]
+},
 { "id": "carcrazy",
   "name": "Car Crazy",
   "shortName":"Car Crazy",
@@ -3437,7 +3437,6 @@
   "storage": [
     {"name":"carcrazy.app.js","url":"app.js"},
     {"name":"carcrazy.img","url":"app-icon.js","evaluate":true}
->>>>>>> 6d46cd3e
   ]
 }
 ]