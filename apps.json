--- conflicted
+++ resolved
@@ -57,7 +57,7 @@
   {
     "id": "messages",
     "name": "Messages",
-    "version": "0.11",
+    "version": "0.12",
     "description": "App to display notifications from iOS and Gadgetbridge",
     "icon": "app.png",
     "type": "app",
@@ -95,13 +95,8 @@
   {
     "id": "ios",
     "name": "iOS Integration",
-<<<<<<< HEAD
     "version": "0.07",
-    "description": "(BETA) App to display notifications from iOS devices",
-=======
-    "version": "0.06",
     "description": "Display notifications/music/etc from iOS devices",
->>>>>>> 6b2f8e98
     "icon": "app.png",
     "tags": "tool,system,ios,apple,messages,notifications",
     "dependencies": {"messages":"app"},
