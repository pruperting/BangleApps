--- conflicted
+++ resolved
@@ -1357,7 +1357,7 @@
   "shortName":"HR Alarm",
   "version":"0.01",
   "description": "This invisible widget vibrates whenever the heart rate gets close to the upper limit or goes over or under the configured limits",
-  "icon": "widget.png",  
+  "icon": "widget.png",
   "type": "widget",
   "tags": "widget",
   "supports" : ["BANGLEJS2"],
@@ -5184,7 +5184,7 @@
       {"name":"mmind.app.js","url":"mmind.app.js"},
       {"name":"mmind.img","url":"mmind.icon.js","evaluate":true}
      ]
-   }, 
+   },
    {
     "id": "presentor",
     "name": "Presentor",
@@ -5491,23 +5491,6 @@
     ],
     "data": [{"name":"puzzle15.json"}]
   },
-<<<<<<< HEAD
-  { "id": "configurable_clock",
-    "name": "Configurable Analog Clock",
-    "shortName":"Configurable Clock",
-    "version":"0.01",
-    "description": "an analog clock with several kinds of faces, hands and colors to choose from",
-    "icon": "app-icon.png",
-    "type": "clock",
-    "tags": "clock",
-    "supports" : ["BANGLEJS2"],
-    "allow_emulator": true,
-    "screenshots": [{"url":"app-screenshot.png"}],
-    "readme": "README.md",
-    "storage": [
-      {"name":"configurable_clock.app.js","url":"app.js"},
-      {"name":"configurable_clock.img","url":"app-icon.js","evaluate":true}
-=======
   {
     "id": "flipper",
     "name": "Flipper",
@@ -5554,7 +5537,6 @@
       {"name":"limelight.app.js","url":"limelight.app.js"},
       {"name":"limelight.settings.js","url":"limelight.settings.js"},
       {"name":"limelight.img","url":"limelight.icon.js","evaluate":true}
->>>>>>> 24f4ba9b
     ]
   }
 ]