--- conflicted
+++ resolved
@@ -5123,7 +5123,6 @@
     ]
   },
   {
-<<<<<<< HEAD
     "id": "ftclock",
     "name": "Four Twenty Clock",
     "version": "0.01",
@@ -5140,7 +5139,8 @@
       {"name":"fourTwenty","url":"fourTwenty.js"},
       {"name":"fourTwentyTz","url":"fourTwentyTz.js"},
       {"name":"ftclock.img","url":"app-icon.js","evaluate":true}
-=======
+  },
+  {
     "id": "slash",
     "name": "Slash Watch",
     "shortName":"Slash",
@@ -5406,7 +5406,6 @@
     "supports": ["BANGLEJS2"],
     "storage": [
       {"name":"touchmenu.boot.js","url":"touchmenu.boot.js"}
->>>>>>> f81032ac
     ]
   }
 ]