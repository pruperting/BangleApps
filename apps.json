[
  {
    "id": "fwupdate",
    "name": "Firmware Update",
    "version": "0.02",
    "description": "[BETA] Uploads new Espruino firmwares to Bangle.js 2. For now, please use the instructions under https://www.espruino.com/Bangle.js2#firmware-updates",
    "icon": "app.png",
    "type": "RAM",
    "tags": "tools,system",
    "supports": ["BANGLEJS2"],
    "custom": "custom.html",
    "customConnect": true,
    "storage": [],
    "sortorder": 20
  },
  {
    "id": "boot",
    "name": "Bootloader",
    "version": "0.40",
    "description": "This is needed by Bangle.js to automatically load the clock, menu, widgets and settings",
    "icon": "bootloader.png",
    "type": "bootloader",
    "tags": "tool,system",
    "supports": ["BANGLEJS","BANGLEJS2"],
    "storage": [
      {"name":".boot0","url":"boot0.js"},
      {"name":".bootcde","url":"bootloader.js"},
      {"name":"bootupdate.js","url":"bootupdate.js"}
    ],
    "sortorder": -10
  },
  {
    "id": "hebrew_calendar",
    "name": "Hebrew Calendar",
    "shortName": "HebCal",
    "version": "0.04",
    "description": "lists the date according to the hebrew calendar",
    "icon": "app.png",
    "allow_emulator": false,
    "tags": "tool,locale",
    "supports": [
      "BANGLEJS",
      "BANGLEJS2"
    ],
    "readme": "README.md",
    "storage": [
      {
        "name": "hebrew_calendar.app.js",
        "url": "app.js"
      },
      {
        "name": "hebrewDate",
        "url": "hebrewDate.js"
      },
      {
        "name": "hebrew_calendar.img",
        "url": "app-icon.js",
        "evaluate": true
      }
    ]
  },
  { "id": "golfscore",
    "name": "Golf Score",
    "shortName":"golfscore",
    "version":"0.02",
    "description": "keeps track of strokes during a golf game",
    "icon": "app.png",
    "tags": "outdoors",
    "allow_emulator": true,
    "supports" : ["BANGLEJS","BANGLEJS2"],
    "readme": "README.md",
    "storage": [
      {"name":"golfscore.app.js","url":"app.js"},
      {"name":"golfscore.img","url":"app-icon.js","evaluate":true}
    ]
  },
  {
    "id": "messages",
    "name": "Messages",
<<<<<<< HEAD
    "version": "0.15",
=======
    "version": "0.17",
>>>>>>> 1906dd28
    "description": "App to display notifications from iOS and Gadgetbridge",
    "icon": "app.png",
    "type": "app",
    "tags": "tool,system",
    "supports": ["BANGLEJS","BANGLEJS2"],
    "readme": "README.md",
    "storage": [
      {"name":"messages.app.js","url":"app.js"},
      {"name":"messages.settings.js","url":"settings.js"},
      {"name":"messages.img","url":"app-icon.js","evaluate":true},
      {"name":"messages.wid.js","url":"widget.js"},
      {"name":"messages","url":"lib.js"}
    ],
    "data": [{"name":"messages.json"},{"name":"messages.settings.json"}],
    "screenshots": [{"url":"screenshot.png"},{"url":"screenshot-notify.gif"}],
    "sortorder": -9
  },
  {
    "id": "android",
    "name": "Android Integration",
    "shortName": "Android",
    "version": "0.05",
    "description": "Display notifications/music/etc sent from the Gadgetbridge app on Android. This replaces the old 'Gadgetbridge' Bangle.js widget.",
    "icon": "app.png",
    "tags": "tool,system,messages,notifications",
    "dependencies": {"messages":"app"},
    "supports": ["BANGLEJS","BANGLEJS2"],
    "storage": [
      {"name":"android.app.js","url":"app.js"},
      {"name":"android.settings.js","url":"settings.js"},
      {"name":"android.img","url":"app-icon.js","evaluate":true},
      {"name":"android.boot.js","url":"boot.js"}
    ],
    "sortorder": -8
  },
  {
    "id": "ios",
    "name": "iOS Integration",
    "version": "0.08",
    "description": "Display notifications/music/etc from iOS devices",
    "icon": "app.png",
    "tags": "tool,system,ios,apple,messages,notifications",
    "dependencies": {"messages":"app"},
    "supports": ["BANGLEJS","BANGLEJS2"],
    "storage": [
      {"name":"ios.app.js","url":"app.js"},
      {"name":"ios.img","url":"app-icon.js","evaluate":true},
      {"name":"ios.boot.js","url":"boot.js"}
    ],
    "sortorder": -8
  },
  {
    "id": "health",
    "name": "Health Tracking",
    "version": "0.09",
    "description": "Logs health data and provides an app to view it (requires firmware 2v10.100 or later)",
    "icon": "app.png",
    "tags": "tool,system,health",
    "supports": ["BANGLEJS","BANGLEJS2"],
    "readme": "README.md",
    "interface": "interface.html",
    "storage": [
      {"name":"health.app.js","url":"app.js"},
      {"name":"health.img","url":"app-icon.js","evaluate":true},
      {"name":"health.boot.js","url":"boot.js"},
      {"name":"health","url":"lib.js"}
    ]
  },
  {
    "id": "launch",
    "name": "Launcher",
    "shortName": "Launcher",
    "version": "0.10",
    "description": "This is needed to display a menu allowing you to choose your own applications. You can replace this with a customised launcher.",
    "icon": "app.png",
    "type": "launch",
    "tags": "tool,system,launcher",
    "supports": ["BANGLEJS","BANGLEJS2"],
    "storage": [
      {"name":"launch.app.js","url":"app-bangle1.js","supports":["BANGLEJS"]},
      {"name":"launch.app.js","url":"app-bangle2.js","supports":["BANGLEJS2"]},
      {"name":"launch.settings.js","url":"settings.js","supports":["BANGLEJS2"]}
    ],
    "data": [{"name":"launch.json"}],
    "sortorder": -10
  },
  {
    "id": "setting",
    "name": "Settings",
<<<<<<< HEAD
    "version": "0.38",
=======
    "version": "0.40",
>>>>>>> 1906dd28
    "description": "A menu for setting up Bangle.js",
    "icon": "settings.png",
    "tags": "tool,system",
    "supports": ["BANGLEJS","BANGLEJS2"],
    "readme": "README.md",
    "storage": [
      {"name":"setting.app.js","url":"settings.js"},
      {"name":"setting.img","url":"settings-icon.js","evaluate":true}
    ],
    "data": [{"name":"setting.json","url":"settings.min.json","evaluate":true}],
    "sortorder": -5
  },
  {
    "id": "about",
    "name": "About",
    "version": "0.12",
    "description": "Bangle.js About page - showing software version, stats, and a collaborative mural from the Bangle.js KickStarter backers",
    "icon": "app.png",
    "tags": "tool,system",
    "supports": ["BANGLEJS","BANGLEJS2"],
    "screenshots": [{"url":"bangle1-about-screenshot.png"}],
    "allow_emulator": true,
    "storage": [
      {"name":"about.app.js","url":"app-bangle1.js","supports": ["BANGLEJS"]},
      {"name":"about.app.js","url":"app-bangle2.js","supports": ["BANGLEJS2"]},
      {"name":"about.img","url":"app-icon.js","evaluate":true}
    ],
    "sortorder": -4
  },
  {
    "id": "alarm",
    "name": "Default Alarm & Timer",
    "shortName": "Alarms",
    "version": "0.14",
    "description": "Set and respond to alarms and timers",
    "icon": "app.png",
    "tags": "tool,alarm,widget",
    "supports": ["BANGLEJS","BANGLEJS2"],
    "storage": [
      {"name":"alarm.app.js","url":"app.js"},
      {"name":"alarm.boot.js","url":"boot.js"},
      {"name":"alarm.js","url":"alarm.js"},
      {"name":"alarm.img","url":"app-icon.js","evaluate":true},
      {"name":"alarm.wid.js","url":"widget.js"}
    ],
    "data": [{"name":"alarm.json"}]
  },
  {
    "id": "locale",
    "name": "Languages",
    "version": "0.14",
    "description": "Translations for different countries",
    "icon": "locale.png",
    "type": "locale",
    "tags": "tool,system,locale,translate",
    "supports": ["BANGLEJS","BANGLEJS2"],
    "readme": "README.md",
    "custom": "locale.html",
    "storage": [
      {"name":"locale"}
    ],
    "sortorder": -10
  },
  {
    "id": "notify",
    "name": "Notifications (default)",
    "shortName": "Notifications",
    "version": "0.11",
    "description": "Provides the default `notify` module used by applications to display notifications in a bar at the top of the screen. This module is installed by default by client applications such as the Gadgetbridge app.  Installing `Fullscreen Notifications` replaces this module with a version that displays the notifications using the full screen",
    "icon": "notify.png",
    "type": "notify",
    "tags": "widget",
    "supports": ["BANGLEJS"],
    "readme": "README.md",
    "storage": [
      {"name":"notify","url":"notify.js"}
    ]
  },
  {
    "id": "notifyfs",
    "name": "Fullscreen Notifications",
    "shortName": "Notifications",
    "version": "0.12",
    "description": "Provides a replacement for the `Notifications (default)` `notify` module.   This version is used by applications to display notifications fullscreen. This may not fully restore the screen after on some apps. See `Notifications (default)` for more information about the notify module.",
    "icon": "notify.png",
    "type": "notify",
    "tags": "widget",
    "supports": ["BANGLEJS","BANGLEJS2"],
    "storage": [
      {"name":"notify","url":"notify.js"}
    ]
  },
  {
    "id": "welcome",
    "name": "Welcome",
    "shortName": "Welcome",
    "version": "0.14",
    "description": "Appears at first boot and explains how to use Bangle.js",
    "icon": "app.png",
    "screenshots": [{"url":"screenshot_welcome.png"}],
    "tags": "start,welcome",
    "supports": ["BANGLEJS","BANGLEJS2"],
    "allow_emulator": true,
    "storage": [
      {"name":"welcome.boot.js","url":"boot.js"},
      {"name":"welcome.app.js","url":"app-bangle1.js","supports": ["BANGLEJS"]},
      {"name":"welcome.app.js","url":"app-bangle2.js","supports": ["BANGLEJS2"]},
      {"name":"welcome.settings.js","url":"settings.js"},
      {"name":"welcome.img","url":"app-icon.js","evaluate":true}
    ],
    "data": [{"name":"welcome.json"}]
  },
  {
    "id": "mywelcome",
    "name": "Customised Welcome",
    "shortName": "My Welcome",
    "version": "0.13",
    "description": "Appears at first boot and explains how to use Bangle.js. Like 'Welcome', but can be customised with a greeting",
    "icon": "app.png",
    "tags": "start,welcome",
    "supports": ["BANGLEJS","BANGLEJS2"],
    "custom": "custom.html",
    "screenshots": [{"url":"bangle1-customized-welcome-screenshot.png"}],
    "storage": [
      {"name":"mywelcome.boot.js","url":"boot.js"},
      {"name":"mywelcome.app.js","url":"app-bangle1.js","supports": ["BANGLEJS"]},
      {"name":"mywelcome.app.js","url":"app-bangle2.js","supports": ["BANGLEJS2"]},
      {"name":"mywelcome.settings.js","url":"settings.js"},
      {"name":"mywelcome.img","url":"app-icon.js","evaluate":true}
    ],
    "data": [{"name":"mywelcome.json"}]
  },
  {
    "id": "gbridge",
    "name": "Gadgetbridge",
    "version": "0.25",
    "description": "(NOT RECOMMENDED) Displays Gadgetbridge notifications from Android. Please use the 'Android' Bangle.js app instead.",
    "icon": "app.png",
    "type": "widget",
    "tags": "tool,system,android,widget",
    "supports": ["BANGLEJS","BANGLEJS2"],
    "dependencies": {"notify":"type"},
    "readme": "README.md",
    "storage": [
      {"name":"gbridge.settings.js","url":"settings.js"},
      {"name":"gbridge.img","url":"app-icon.js","evaluate":true},
      {"name":"gbridge.wid.js","url":"widget.js"}
    ],
    "data": [{"name":"gbridge.json"}]
  },
  { "id": "gbdebug",
    "name": "Gadgetbridge Debug",
    "shortName":"GB Debug",
    "version":"0.01",
    "description": "Debug info for Gadgetbridge. Run this app and when Gadgetbridge messages arrive they are displayed on-screen.",
    "icon": "app.png",
    "tags": "",
    "supports" : ["BANGLEJS2"],
    "readme": "README.md",
    "storage": [
      {"name":"gbdebug.app.js","url":"app.js"},
      {"name":"gbdebug.img","url":"app-icon.js","evaluate":true}
    ]
  },
  {
    "id": "mclock",
    "name": "Morphing Clock",
    "version": "0.07",
    "description": "7 segment clock that morphs between minutes and hours",
    "icon": "clock-morphing.png",
    "type": "clock",
    "tags": "clock",
    "supports": ["BANGLEJS"],
    "allow_emulator": true,
    "screenshots": [{"url":"bangle1-morphing-clock-screenshot.png"}],
    "storage": [
      {"name":"mclock.app.js","url":"clock-morphing.js"},
      {"name":"mclock.img","url":"clock-morphing-icon.js","evaluate":true}
    ],
    "sortorder": -9
  },
  {
    "id": "moonphase",
    "name": "Moonphase",
    "version": "0.02",
    "description": "Shows current moon phase. Now with GPS function.",
    "icon": "app.png",
    "tags": "",
    "supports": ["BANGLEJS"],
    "screenshots": [{"url":"bangle1-moon-phase-screenshot.png"}],
    "allow_emulator": true,
    "storage": [
      {"name":"moonphase.app.js","url":"app.js"},
      {"name":"moonphase.img","url":"app-icon.js","evaluate":true}
    ]
  },
  {
    "id": "daysl",
    "name": "Days left",
    "version": "0.03",
    "description": "Shows you the days left until a certain date. Date can be set with a settings app and is written to a file.",
    "icon": "app.png",
    "tags": "",
    "supports": ["BANGLEJS"],
    "allow_emulator": false,
    "storage": [
      {"name":"daysl.app.js","url":"app.js"},
      {"name":"daysl.img","url":"app-icon.js","evaluate":true},
      {"name":"daysl.wid.js","url":"widget.js"}
    ]
  },
  {
    "id": "wclock",
    "name": "Word Clock",
    "version": "0.03",
    "description": "Display Time as Text",
    "icon": "clock-word.png",
    "screenshots": [{"url":"screenshot_word.png"}],
    "type": "clock",
    "tags": "clock",
    "supports": ["BANGLEJS","BANGLEJS2"],
    "allow_emulator": true,
    "storage": [
      {"name":"wclock.app.js","url":"clock-word.js"},
      {"name":"wclock.img","url":"clock-word-icon.js","evaluate":true}
    ]
  },
  {
    "id": "fontclock",
    "name": "Font Clock",
    "version": "0.01",
    "description": "Choose the font and design of clock face from a library of available designs",
    "icon": "fontclock.png",
    "type": "clock",
    "tags": "clock",
    "supports": ["BANGLEJS"],
    "readme": "README.md",
    "custom": "custom.html",
    "allow_emulator": false,
    "storage": [
      {"name":"fontclock.app.js","url":"fontclock.js"},
      {"name":"fontclock.img","url":"fontclock-icon.js","evaluate":true},
      {"name":"fontclock.hand.js","url":"fontclock.hand.js"},
      {"name":"fontclock.thinhand.js","url":"fontclock.thinhand.js"},
      {"name":"fontclock.thickhand.js","url":"fontclock.thickhand.js"},
      {"name":"fontclock.hourscriber.js","url":"fontclock.hourscriber.js"},
      {"name":"fontclock.font.js","url":"fontclock.font.js"},
      {"name":"fontclock.font.abril_ff50.js","url":"fontclock.font.abril_ff50.js"},
      {"name":"fontclock.font.cpstc58.js","url":"fontclock.font.cpstc58.js"},
      {"name":"fontclock.font.mntn25.js","url":"fontclock.font.mntn25.js"},
      {"name":"fontclock.font.mntn50.js","url":"fontclock.font.mntn50.js"},
      {"name":"fontclock.font.vector25.js","url":"fontclock.font.vector25.js"},
      {"name":"fontclock.font.vector50.js","url":"fontclock.font.vector50.js"}
    ]
  },
  {
    "id": "slidingtext",
    "name": "Sliding Clock",
    "version": "0.07",
    "description": "Inspired by the Pebble sliding clock, old times are scrolled off the screen and new times on. You are also able to change language on the fly so you can see the time written in other languages using button 1. Currently English, French, Japanese, Spanish and German are supported",
    "icon": "slidingtext.png",
    "type": "clock",
    "tags": "clock",
    "supports": ["BANGLEJS","BANGLEJS2"],
    "readme": "README.md",
    "custom": "custom.html",
    "allow_emulator": false,
    "storage": [
      {"name":"slidingtext.app.js","url":"slidingtext.js"},
      {"name":"slidingtext.img","url":"slidingtext-icon.js","evaluate":true},
      {"name":"slidingtext.locale.en.js","url":"slidingtext.locale.en.js"},
      {"name":"slidingtext.locale.en2.js","url":"slidingtext.locale.en2.js"},
      {"name":"slidingtext.utils.en.js","url":"slidingtext.utils.en.js"},
      {"name":"slidingtext.locale.es.js","url":"slidingtext.locale.es.js"},
      {"name":"slidingtext.locale.fr.js","url":"slidingtext.locale.fr.js"},
      {"name":"slidingtext.locale.jp.js","url":"slidingtext.locale.jp.js"},
      {"name":"slidingtext.locale.de.js","url":"slidingtext.locale.de.js"},
      {"name":"slidingtext.dtfmt.js","url":"slidingtext.dtfmt.js"}
    ]
  },
  {
    "id": "solarclock",
    "name": "Solar Clock",
    "version": "0.02",
    "description": "Using your current or chosen location the solar watch face shows the Sun's sky position, time and date. Also allows you to wind backwards and forwards in time to see the sun's position",
    "icon": "solar_clock.png",
    "type": "clock",
    "tags": "clock",
    "supports": ["BANGLEJS"],
    "readme": "README.md",
    "custom": "custom.html",
    "allow_emulator": false,
    "storage": [
      {"name":"solarclock.app.js","url":"solar_clock.js"},
      {"name":"solarclock.img","url":"solar_clock-icon.js","evaluate":true},
      {"name":"solar_colors.js","url":"solar_colors.js"},
      {"name":"solar_controller.js","url":"solar_controller.js"},
      {"name":"solar_date_utils.js","url":"solar_date_utils.js"},
      {"name":"solar_graphic_utils.js","url":"solar_graphic_utils.js"},
      {"name":"solar_location.js","url":"solar_location.js"},
      {"name":"solar_math_utils.js","url":"solar_math_utils.js"},
      {"name":"solar_loc.Reykjavik.json","url":"solar_loc.Reykjavik.json"},
      {"name":"solar_loc.Hong_Kong.json","url":"solar_loc.Hong_Kong.json"},
      {"name":"solar_loc.Honolulu.json","url":"solar_loc.Honolulu.json"},
      {"name":"solar_loc.Rio.json","url":"solar_loc.Rio.json"},
      {"name":"solar_loc.Tokyo.json","url":"solar_loc.Tokyo.json"},
      {"name":"solar_loc.Seoul.json","url":"solar_loc.Seoul.json"}
    ]
  },
  {
    "id": "sweepclock",
    "name": "Sweep Clock",
    "version": "0.04",
    "description": "Smooth sweep secondhand with single hour numeral. Use button 1 to toggle the numeral font, button 3 to change the colour theme and button 4 to change the date placement",
    "icon": "sweepclock.png",
    "type": "clock",
    "tags": "clock",
    "supports": ["BANGLEJS"],
    "readme": "README.md",
    "allow_emulator": true,
    "screenshots": [{"url":"bangle1-sweep-clock-screenshot.png"}],
    "storage": [
      {"name":"sweepclock.app.js","url":"sweepclock.js"},
      {"name":"sweepclock.img","url":"sweepclock-icon.js","evaluate":true}
    ]
  },
  {
    "id": "matrixclock",
    "name": "Matrix Clock",
    "version": "0.02",
    "description": "inspired by The Matrix, a clock of the same style",
    "icon": "matrixclock.png",
    "screenshots": [{"url":"screenshot_matrix.png"}],
    "type": "clock",
    "tags": "clock",
    "supports": ["BANGLEJS","BANGLEJS2"],
    "readme": "README.md",
    "allow_emulator": true,
    "storage": [
      {"name":"matrixclock.app.js","url":"matrixclock.js"},
      {"name":"matrixclock.img","url":"matrixclock-icon.js","evaluate":true}
    ]
  },
  {
    "id": "mandelbrotclock",
    "name": "Mandelbrot Clock",
    "version": "0.01",
    "description": "A mandelbrot set themed clock cool",
    "icon": "mandelbrotclock.png",
    "screenshots": [{ "url": "screenshot_mandelbrotclock.png" }],
    "type": "clock",
    "tags": "clock",
    "supports": ["BANGLEJS2"],
    "readme": "README.md",
    "allow_emulator": true,
    "storage": [
      { "name": "mandelbrotclock.app.js", "url": "mandelbrotclock.js" },
      {
        "name": "mandelbrotclock.img",
        "url": "mandelbrotclock-icon.js",
        "evaluate": true
      }
    ]
  },
  {
    "id": "imgclock",
    "name": "Image background clock",
    "shortName": "Image Clock",
    "version": "0.08",
    "description": "A clock with an image as a background",
    "icon": "app.png",
    "type": "clock",
    "tags": "clock",
    "supports": ["BANGLEJS"],
    "custom": "custom.html",
    "storage": [
      {"name":"imgclock.app.js","url":"app.js"},
      {"name":"imgclock.img","url":"app-icon.js","evaluate":true},
      {"name":"imgclock.face.img"},
      {"name":"imgclock.face.json"},
      {"name":"imgclock.face.bg","content":""}
    ]
  },
  {
    "id": "impwclock",
    "name": "Imprecise Word Clock",
    "version": "0.04",
    "description": "Imprecise word clock for vacations, weekends, and those who never need accurate time.",
    "icon": "clock-impword.png",
    "type": "clock",
    "tags": "clock",
    "supports": ["BANGLEJS","BANGLEJS2"],
    "screenshots": [{"url":"bangle1-impercise-word-clock-screenshot.png"}],
    "allow_emulator": true,
    "storage": [
      {"name":"impwclock.app.js","url":"clock-impword.js"},
      {"name":"impwclock.img","url":"clock-impword-icon.js","evaluate":true}
    ]
  },
  {
    "id": "aclock",
    "name": "Analog Clock",
    "version": "0.15",
    "description": "An Analog Clock",
    "icon": "clock-analog.png",
    "screenshots": [{"url":"screenshot_analog.png"}],
    "type": "clock",
    "tags": "clock",
    "supports": ["BANGLEJS","BANGLEJS2"],
    "allow_emulator": true,
    "storage": [
      {"name":"aclock.app.js","url":"clock-analog.js"},
      {"name":"aclock.img","url":"clock-analog-icon.js","evaluate":true}
    ]
  },
  {
    "id": "clock2x3",
    "name": "2x3 Pixel Clock",
    "version": "0.05",
    "description": "This is a simple clock using minimalist 2x3 pixel numerical digits",
    "icon": "clock2x3.png",
    "screenshots": [{"url":"screenshot_pixel.png"}],
    "type": "clock",
    "tags": "clock",
    "supports": ["BANGLEJS","BANGLEJS2"],
    "readme": "README.md",
    "allow_emulator": true,
    "storage": [
      {"name":"clock2x3.app.js","url":"clock2x3-app.js"},
      {"name":"clock2x3.img","url":"clock2x3-icon.js","evaluate":true}
    ]
  },
  {
    "id": "geissclk",
    "name": "Geiss Clock",
    "version": "0.03",
    "description": "7 segment clock with animated background in the style of Ryan Geiss' music visualisation. NOTE: The first run will take ~1 minute to do some precalculation",
    "icon": "clock.png",
    "type": "clock",
    "tags": "clock",
    "supports": ["BANGLEJS"],
    "storage": [
      {"name":"geissclk.app.js","url":"clock.js"},
      {"name":"geissclk.precompute.js","url":"precompute.js"},
      {"name":"geissclk.img","url":"clock-icon.js","evaluate":true}
    ],
    "data": [{"name":"geissclk.0.map"},{"name":"geissclk.1.map"},{"name":"geissclk.2.map"},{"name":"geissclk.3.map"},{"name":"geissclk.4.map"},{"name":"geissclk.5.map"},{"name":"geissclk.0.pal"},{"name":"geissclk.1.pal"},{"name":"geissclk.2.pal"}]
  },
  {
    "id": "trex",
    "name": "T-Rex",
    "version": "0.04",
    "description": "T-Rex game in the style of Chrome's offline game",
    "icon": "trex.png",
    "screenshots": [{"url":"screenshot_trex.png"}],
    "tags": "game",
    "supports": ["BANGLEJS","BANGLEJS2"],
    "readme": "README.md",
    "allow_emulator": true,
    "storage": [
      {"name":"trex.app.js","url":"trex.js"},
      {"name":"trex.img","url":"trex-icon.js","evaluate":true},
      {"name":"trex.settings.js","url":"settings.js"}
    ],
    "data": [{"name":"trex.score","storageFile":true}]
  },
  {
    "id": "cubescramble",
    "name": "Cube Scramble",
    "version":"0.04",
    "description": "A random scramble generator for the 3x3 Rubik's cube with a basic timer",
    "icon": "cube-scramble.png",
    "tags": "",
    "supports" : ["BANGLEJS","BANGLEJS2"],
    "readme": "README.md",
    "allow_emulator": true,
    "screenshots": [{"url":"bangle2-cube-scramble-screenshot.png"},{"url":"bangle1-cube-scramble-screenshot.png"}],
    "storage": [
      {"name":"cubescramble.app.js","url":"cube-scramble.js"},
      {"name":"cubescramble.img","url":"cube-scramble-icon.js","evaluate":true}
    ]
  },
  {
    "id": "astroid",
    "name": "Asteroids!",
    "version": "0.03",
    "description": "Retro asteroids game",
    "icon": "asteroids.png",
    "screenshots": [{"url":"screenshot_asteroids.png"}],
    "tags": "game",
    "supports": ["BANGLEJS","BANGLEJS2"],
    "allow_emulator": true,
    "storage": [
      {"name":"astroid.app.js","url":"asteroids.js"},
      {"name":"astroid.img","url":"asteroids-icon.js","evaluate":true}
    ]
  },
  {
    "id": "clickms",
    "name": "Click Master",
    "version": "0.01",
    "description": "Get several friends to start the game, then compete to see who can press BTN1 the most!",
    "icon": "click-master.png",
    "tags": "game",
    "supports": ["BANGLEJS"],
    "storage": [
      {"name":"clickms.app.js","url":"click-master.js"},
      {"name":"clickms.img","url":"click-master-icon.js","evaluate":true}
    ]
  },
  {
    "id": "horsey",
    "name": "Horse Race!",
    "version": "0.01",
    "description": "Get several friends to start the game, then compete to see who can press BTN1 the most!",
    "icon": "horse-race.png",
    "tags": "game",
    "supports": ["BANGLEJS"],
    "storage": [
      {"name":"horsey.app.js","url":"horse-race.js"},
      {"name":"horsey.img","url":"horse-race-icon.js","evaluate":true}
    ]
  },
  {
    "id": "compass",
    "name": "Compass",
    "version": "0.05",
    "description": "Simple compass that points North",
    "icon": "compass.png",
    "screenshots": [{"url":"screenshot_compass.png"}],
    "tags": "tool,outdoors",
    "supports": ["BANGLEJS","BANGLEJS2"],
    "storage": [
      {"name":"compass.app.js","url":"compass.js"},
      {"name":"compass.img","url":"compass-icon.js","evaluate":true}
    ]
  },
  {
    "id": "gpstime",
    "name": "GPS Time",
    "version": "0.05",
    "description": "Update the Bangle.js's clock based on the time from the GPS receiver",
    "icon": "gpstime.png",
    "tags": "tool,gps",
    "supports": ["BANGLEJS","BANGLEJS2"],
    "storage": [
      {"name":"gpstime.app.js","url":"gpstime.js"},
      {"name":"gpstime.img","url":"gpstime-icon.js","evaluate":true}
    ]
  },
  {
    "id": "openloc",
    "name": "Open Location / Plus Codes",
    "shortName": "Open Location",
    "version": "0.01",
    "description": "Convert your current GPS location to a series of characters",
    "icon": "app.png",
    "tags": "tool,outdoors,gps",
    "supports": ["BANGLEJS"],
    "storage": [
      {"name":"openloc.app.js","url":"app.js"},
      {"name":"openloc.img","url":"app-icon.js","evaluate":true}
    ]
  },
  {
    "id": "speedo",
    "name": "Speedo",
    "version": "0.05",
    "description": "Show the current speed according to the GPS",
    "icon": "speedo.png",
    "tags": "tool,outdoors,gps",
    "supports": ["BANGLEJS","BANGLEJS2"],
    "storage": [
      {"name":"speedo.app.js","url":"speedo.js"},
      {"name":"speedo.img","url":"speedo-icon.js","evaluate":true}
    ]
  },
  {
    "id": "gpsrec",
    "name": "GPS Recorder",
    "version": "0.27",
    "description": "Application that allows you to record a GPS track. Can run in background",
    "icon": "app.png",
    "tags": "tool,outdoors,gps,widget",
    "screenshots": [{"url":"screenshot.png"}],
    "supports": ["BANGLEJS","BANGLEJS2"],
    "readme": "README.md",
    "interface": "interface.html",
    "storage": [
      {"name":"gpsrec.app.js","url":"app.js"},
      {"name":"gpsrec.img","url":"app-icon.js","evaluate":true},
      {"name":"gpsrec.wid.js","url":"widget.js"},
      {"name":"gpsrec.settings.js","url":"settings.js"}
    ],
    "data": [{"name":"gpsrec.json"},{"wildcard":".gpsrc?","storageFile":true}]
  },
  {
    "id": "recorder",
    "name": "Recorder (BETA)",
    "shortName": "Recorder",
    "version": "0.04",
    "description": "Record GPS position, heart rate and more in the background, then download to your PC.",
    "icon": "app.png",
    "tags": "tool,outdoors,gps,widget",
    "supports": ["BANGLEJS","BANGLEJS2"],
    "readme": "README.md",
    "interface": "interface.html",
    "storage": [
      {"name":"recorder.app.js","url":"app.js"},
      {"name":"recorder.img","url":"app-icon.js","evaluate":true},
      {"name":"recorder.wid.js","url":"widget.js"},
      {"name":"recorder.settings.js","url":"settings.js"}
    ],
    "data": [{"name":"recorder.json"},{"wildcard":"recorder.log?.csv","storageFile":true}]
  },
  {
    "id": "gpsnav",
    "name": "GPS Navigation",
    "version": "0.05",
    "description": "Displays GPS Course and Speed, + Directions to waypoint and waypoint recording, now with waypoint editor",
    "icon": "icon.png",
    "tags": "tool,outdoors,gps",
    "supports": ["BANGLEJS"],
    "readme": "README.md",
    "interface": "waypoints.html",
    "storage": [
      {"name":"gpsnav.app.js","url":"app.min.js"},
      {"name":"gpsnav.img","url":"app-icon.js","evaluate":true}
    ],
    "data": [{"name":"waypoints.json","url":"waypoints.json"}]
  },
  {
    "id": "heart",
    "name": "Heart Rate Recorder",
    "shortName": "HRM Record",
    "version": "0.07",
    "description": "Application that allows you to record your heart rate. Can run in background",
    "icon": "app.png",
    "tags": "tool,health,widget",
    "supports": ["BANGLEJS","BANGLEJS2"],
    "interface": "interface.html",
    "storage": [
      {"name":"heart.app.js","url":"app.js"},
      {"name":"heart.img","url":"app-icon.js","evaluate":true},
      {"name":"heart.wid.js","url":"widget.js"}
    ],
    "data": [{"name":"heart.json"},{"wildcard":".heart?","storageFile":true}]
  },
  {
    "id": "slevel",
    "name": "Spirit Level",
    "version": "0.02",
    "description": "Show the current angle of the watch, so you can use it to make sure something is absolutely flat",
    "icon": "spiritlevel.png",
    "tags": "tool",
    "supports": ["BANGLEJS","BANGLEJS2"],
    "storage": [
      {"name":"slevel.app.js","url":"spiritlevel.js"},
      {"name":"slevel.img","url":"spiritlevel-icon.js","evaluate":true}
    ]
  },
  {
    "id": "files",
    "name": "App Manager",
    "version": "0.07",
    "description": "Show currently installed apps, free space, and allow their deletion from the watch",
    "icon": "files.png",
    "tags": "tool,system,files",
    "supports": ["BANGLEJS","BANGLEJS2"],
    "storage": [
      {"name":"files.app.js","url":"files.js"},
      {"name":"files.img","url":"files-icon.js","evaluate":true}
    ]
  },
  {
    "id": "weather",
    "name": "Weather",
<<<<<<< HEAD
    "version": "0.13",
=======
    "version": "0.15",
>>>>>>> 1906dd28
    "description": "Show Gadgetbridge weather report",
    "icon": "icon.png",
    "screenshots": [{"url":"screenshot.png"}],
    "tags": "widget,outdoors",
    "supports": ["BANGLEJS","BANGLEJS2"],
    "readme": "readme.md",
    "storage": [
      {"name":"weather.app.js","url":"app.js"},
      {"name":"weather.wid.js","url":"widget.js"},
      {"name":"weather","url":"lib.js"},
      {"name":"weather.img","url":"icon.js","evaluate":true},
      {"name":"weather.settings.js","url":"settings.js"}
    ],
    "data": [{"name":"weather.json"}]
  },
  {
    "id": "chargeanim",
    "name": "Charge Animation",
    "version": "0.02",
    "description": "When charging, show a sideways charging animation and keep the screen on. When removed from the charger load the clock again.",
    "icon": "icon.png",
    "tags": "battery",
    "supports": ["BANGLEJS", "BANGLEJS2"],
    "allow_emulator": true,
    "screenshots": [{"url":"bangle2-charge-animation-screenshot.png"},{"url":"bangle-charge-animation-screenshot.png"}],
    "storage": [
      {"name":"chargeanim.app.js","url":"app.js"},
      {"name":"chargeanim.boot.js","url":"boot.js"},
      {"name":"chargeanim.img","url":"app-icon.js","evaluate":true}
    ]
  },
  {
    "id": "bluetoothdock",
    "name": "Bluetooth Dock",
    "shortName": "Dock",
    "version": "0.01",
    "description": "When charging shows the time, scans Bluetooth for known devices (eg temperature) and shows them on the screen",
    "icon": "app.png",
    "tags": "bluetooth",
    "supports": ["BANGLEJS"],
    "readme": "README.md",
    "storage": [
      {"name":"bluetoothdock.app.js","url":"app.js"},
      {"name":"bluetoothdock.boot.js","url":"boot.js"},
      {"name":"bluetoothdock.img","url":"app-icon.js","evaluate":true}
    ]
  },
  {
    "id": "widbat",
    "name": "Battery Level Widget",
    "version": "0.09",
    "description": "Show the current battery level and charging status in the top right of the clock",
    "icon": "widget.png",
    "type": "widget",
    "tags": "widget,battery",
    "supports": ["BANGLEJS","BANGLEJS2"],
    "storage": [
      {"name":"widbat.wid.js","url":"widget.js"}
    ]
  },
  {
    "id": "widbatv",
    "name": "Battery Level Widget (Vertical)",
    "version": "0.01",
    "description": "Slim, vertical battery widget that only takes up 14px",
    "icon": "widget.png",
    "type": "widget",
    "tags": "widget,battery",
    "supports": ["BANGLEJS","BANGLEJS2"],
    "storage": [
      {"name":"widbatv.wid.js","url":"widget.js"}
    ]
  },
  {
    "id": "widlock",
    "name": "Lock Widget",
    "version": "0.03",
    "description": "On devices with always-on display (Bangle.js 2) this displays lock icon whenever the display is locked",
    "icon": "widget.png",
    "type": "widget",
    "tags": "widget,lock",
    "supports": ["BANGLEJS","BANGLEJS2"],
    "storage": [
      {"name":"widlock.wid.js","url":"widget.js"}
    ]
  },
  {
    "id": "widbatpc",
    "name": "Battery Level Widget (with percentage)",
    "shortName": "Battery Widget",
    "version": "0.15",
    "description": "Show the current battery level and charging status in the top right of the clock, with charge percentage",
    "icon": "widget.png",
    "type": "widget",
    "tags": "widget,battery",
    "supports": ["BANGLEJS","BANGLEJS2"],
    "readme": "README.md",
    "storage": [
      {"name":"widbatpc.wid.js","url":"widget.js"},
      {"name":"widbatpc.settings.js","url":"settings.js"}
    ],
    "data": [{"name":"widbatpc.json"}]
  },
  {
    "id": "widbatwarn",
    "name": "Battery Warning",
    "shortName": "Battery Warning",
    "version": "0.02",
    "description": "Show a warning when the battery runs low.",
    "icon": "widget.png",
    "screenshots": [{"url":"screenshot.png"}],
    "type": "widget",
    "tags": "tool,battery",
    "supports": ["BANGLEJS"],
    "dependencies": {"notify":"type"},
    "readme": "README.md",
    "storage": [
      {"name":"widbatwarn.wid.js","url":"widget.js"},
      {"name":"widbatwarn.settings.js","url":"settings.js"}
    ],
    "data": [{"name":"widbatwarn.json"}]
  },
  {
    "id": "widbt",
    "name": "Bluetooth Widget",
    "version": "0.07",
    "description": "Show the current Bluetooth connection status in the top right of the clock",
    "icon": "widget.png",
    "type": "widget",
    "tags": "widget,bluetooth",
    "supports": ["BANGLEJS","BANGLEJS2"],
    "storage": [
      {"name":"widbt.wid.js","url":"widget.js"}
    ]
  },
  {
    "id": "widchime",
    "name": "Hour Chime",
    "version": "0.02",
    "description": "Buzz or beep on every whole hour.",
    "icon": "widget.png",
    "type": "widget",
    "tags": "widget",
    "supports": ["BANGLEJS","BANGLEJS2"],
    "storage": [
      {"name":"widchime.wid.js","url":"widget.js"},
      {"name":"widchime.settings.js","url":"settings.js"}
    ],
    "data": [{"name":"widchime.json"}]
  },
  {
    "id": "widram",
    "name": "RAM Widget",
    "shortName": "RAM Widget",
    "version": "0.01",
    "description": "Display your Bangle's available RAM percentage in a widget",
    "icon": "widget.png",
    "type": "widget",
    "tags": "widget",
    "supports": ["BANGLEJS","BANGLEJS2"],
    "storage": [
      {"name":"widram.wid.js","url":"widget.js"}
    ]
  },
  {
    "id": "hrm",
    "name": "Heart Rate Monitor",
    "version": "0.06",
    "description": "Measure your heart rate and see live sensor data",
    "icon": "heartrate.png",
    "tags": "health",
    "supports": ["BANGLEJS","BANGLEJS2"],
    "storage": [
      {"name":"hrm.app.js","url":"heartrate.js"},
      {"name":"hrm.img","url":"heartrate-icon.js","evaluate":true}
    ]
  },
  {
    "id": "widhrm",
    "name": "Simple Heart Rate widget",
    "version": "0.05",
    "description": "When the screen is on, the widget turns on the heart rate monitor and displays the current heart rate (or last known in grey). For this to work well you'll need at least a 15 second LCD Timeout.",
    "icon": "widget.png",
    "type": "widget",
    "tags": "health,widget",
    "supports": ["BANGLEJS","BANGLEJS2"],
    "storage": [
      {"name":"widhrm.wid.js","url":"widget.js"}
    ]
  },
  {
    "id": "bthrm",
    "name": "Bluetooth Heart Rate Monitor",
    "shortName": "BT HRM",
    "version": "0.01",
    "description": "Overrides Bangle.js's build in heart rate monitor with an external Bluetooth one.",
    "icon": "app.png",
    "type": "boot",
    "tags": "health,bluetooth",
    "supports": ["BANGLEJS","BANGLEJS2"],
    "readme": "README.md",
    "storage": [
      {"name":"bthrm.boot.js","url":"boot.js"},
      {"name":"bthrm.img","url":"app-icon.js","evaluate":true}
    ]
  },
  {
    "id": "stetho",
    "name": "Stethoscope",
    "version": "0.01",
    "description": "Hear your heart rate",
    "icon": "stetho.png",
    "tags": "health",
    "supports": ["BANGLEJS"],
    "storage": [
      {"name":"stetho.app.js","url":"stetho.js"},
      {"name":"stetho.img","url":"stetho-icon.js","evaluate":true}
    ]
  },
  {
    "id": "swatch",
    "name": "Stopwatch",
    "version": "0.07",
    "description": "Simple stopwatch with Lap Time logging to a JSON file",
    "icon": "stopwatch.png",
    "tags": "health",
    "supports": ["BANGLEJS"],
    "readme": "README.md",
    "interface": "interface.html",
    "allow_emulator": true,
    "screenshots": [{"url":"bangle1-stopwatch-screenshot.png"}],
    "storage": [
      {"name":"swatch.app.js","url":"stopwatch.js"},
      {"name":"swatch.img","url":"stopwatch-icon.js","evaluate":true}
    ]
  },
  {
    "id": "hidmsic",
    "name": "Bluetooth Music Controls",
    "shortName": "Music Control",
    "version": "0.02",
    "description": "Enable HID in settings, pair with your phone, then use this app to control music from your watch!",
    "icon": "hid-music.png",
    "tags": "bluetooth",
    "supports": ["BANGLEJS"],
    "storage": [
      {"name":"hidmsic.app.js","url":"hid-music.js"},
      {"name":"hidmsic.img","url":"hid-music-icon.js","evaluate":true}
    ]
  },
  {
    "id": "hidkbd",
    "name": "Bluetooth Keyboard",
    "shortName": "Bluetooth Kbd",
    "version": "0.02",
    "description": "Enable HID in settings, pair with your phone/PC, then use this app to control other apps",
    "icon": "hid-keyboard.png",
    "tags": "bluetooth",
    "supports": ["BANGLEJS"],
    "storage": [
      {"name":"hidkbd.app.js","url":"hid-keyboard.js"},
      {"name":"hidkbd.img","url":"hid-keyboard-icon.js","evaluate":true}
    ]
  },
  {
    "id": "hidbkbd",
    "name": "Binary Bluetooth Keyboard",
    "shortName": "Binary BT Kbd",
    "version": "0.02",
    "description": "Enable HID in settings, pair with your phone/PC, then type messages using the onscreen keyboard by tapping repeatedly on the key you want",
    "icon": "hid-binary-keyboard.png",
    "tags": "bluetooth",
    "supports": ["BANGLEJS"],
    "storage": [
      {"name":"hidbkbd.app.js","url":"hid-binary-keyboard.js"},
      {"name":"hidbkbd.img","url":"hid-binary-keyboard-icon.js","evaluate":true}
    ]
  },
  {
    "id": "animals",
    "name": "Animals Game",
    "version": "0.01",
    "description": "Simple toddler's game - displays a different number of animals each time the screen is pressed",
    "icon": "animals.png",
    "tags": "game",
    "supports": ["BANGLEJS"],
    "storage": [
      {"name":"animals.app.js","url":"animals.js"},
      {"name":"animals.img","url":"animals-icon.js","evaluate":true},
      {"name":"animals-snake.img","url":"animals-snake.js","evaluate":true},
      {"name":"animals-duck.img","url":"animals-duck.js","evaluate":true},
      {"name":"animals-swan.img","url":"animals-swan.js","evaluate":true},
      {"name":"animals-fox.img","url":"animals-fox.js","evaluate":true},
      {"name":"animals-camel.img","url":"animals-camel.js","evaluate":true},
      {"name":"animals-pig.img","url":"animals-pig.js","evaluate":true},
      {"name":"animals-sheep.img","url":"animals-sheep.js","evaluate":true},
      {"name":"animals-mouse.img","url":"animals-mouse.js","evaluate":true}
    ]
  },
  {
    "id": "qrcode",
    "name": "Custom QR Code",
    "version": "0.04",
    "description": "Use this to upload a customised QR code to Bangle.js",
    "icon": "app.png",
    "tags": "qrcode",
    "supports": ["BANGLEJS","BANGLEJS2"],
    "custom": "custom.html",
    "customConnect": true,
    "storage": [
      {"name":"qrcode.app.js"},
      {"name":"qrcode.img","url":"app-icon.js","evaluate":true}
    ]
  },
  {
    "id": "beer",
    "name": "Beer Compass",
    "version": "0.01",
    "description": "Uploads all the pubs in an area onto your watch, so it can always point you at the nearest one",
    "icon": "app.png",
    "tags": "",
    "supports": ["BANGLEJS"],
    "custom": "custom.html",
    "storage": [
      {"name":"beer.app.js"},
      {"name":"beer.img","url":"app-icon.js","evaluate":true}
    ]
  },
  {
    "id": "route",
    "name": "Route Viewer",
    "version": "0.02",
    "description": "Upload a KML file of a route, and have your watch display a map with how far around it you are",
    "icon": "app.png",
    "tags": "",
    "supports": ["BANGLEJS"],
    "custom": "custom.html",
    "storage": [
      {"name":"route.app.js"},
      {"name":"route.img","url":"app-icon.js","evaluate":true}
    ]
  },
  {
    "id": "ncstart",
    "name": "NCEU Startup",
    "version": "0.06",
    "description": "NodeConfEU 2019 'First Start' Sequence",
    "icon": "start.png",
    "tags": "start,welcome",
    "supports": ["BANGLEJS"],
    "storage": [
      {"name":"ncstart.app.js","url":"start.js"},
      {"name":"ncstart.boot.js","url":"boot.js"},
      {"name":"ncstart.settings.js","url":"settings.js"},
      {"name":"ncstart.img","url":"start-icon.js","evaluate":true},
      {"name":"nc-bangle.img","url":"start-bangle.js","evaluate":true},
      {"name":"nc-nceu.img","url":"start-nceu.js","evaluate":true},
      {"name":"nc-nfr.img","url":"start-nfr.js","evaluate":true},
      {"name":"nc-nodew.img","url":"start-nodew.js","evaluate":true},
      {"name":"nc-tf.img","url":"start-tf.js","evaluate":true}
    ],
    "data": [{"name":"ncstart.json"}]
  },
  {
    "id": "ncfrun",
    "name": "NCEU 5K Fun Run",
    "version": "0.01",
    "description": "Display a map of the NodeConf EU 2019 5K Fun Run route and your location on it",
    "icon": "nceu-funrun.png",
    "tags": "health",
    "supports": ["BANGLEJS"],
    "storage": [
      {"name":"ncfrun.app.js","url":"nceu-funrun.js"},
      {"name":"ncfrun.img","url":"nceu-funrun-icon.js","evaluate":true}
    ]
  },
  {
    "id": "widnceu",
    "name": "NCEU Logo Widget",
    "version": "0.02",
    "description": "Show the NodeConf EU logo in the top left",
    "icon": "widget.png",
    "type": "widget",
    "tags": "widget",
    "supports": ["BANGLEJS"],
    "storage": [
      {"name":"widnceu.wid.js","url":"widget.js"}
    ]
  },
  {
    "id": "sclock",
    "name": "Simple Clock",
    "version": "0.07",
    "description": "A Simple Digital Clock",
    "icon": "clock-simple.png",
    "screenshots": [{"url":"screenshot_simplec.png"}],
    "type": "clock",
    "tags": "clock",
    "supports": ["BANGLEJS","BANGLEJS2"],
    "allow_emulator": true,
    "storage": [
      {"name":"sclock.app.js","url":"clock-simple.js"},
      {"name":"sclock.img","url":"clock-simple-icon.js","evaluate":true}
    ]
  },
  {
    "id": "s7clk",
    "name": "Simple 7 segment Clock",
    "version": "0.03",
    "description": "A simple 7 segment Clock with date",
    "icon": "icon.png",
    "screenshots": [{"url":"screenshot_s7segment.png"}],
    "type": "clock",
    "tags": "clock",
    "supports": ["BANGLEJS","BANGLEJS2"],
    "readme": "README.md",
    "allow_emulator": true,
    "storage": [
      {"name":"s7clk.app.js","url":"app.js"},
      {"name":"s7clk.img","url":"icon.js","evaluate":true}
    ]
  },
  {
    "id": "vibrclock",
    "name": "Vibrate Clock",
    "version": "0.03",
    "description": "When BTN1 is pressed, vibrate out the time as a series of buzzes, one digit at a time. Hours, then Minutes. Zero is signified by one long buzz. Otherwise a simple digital clock.",
    "icon": "app.png",
    "type": "clock",
    "tags": "clock",
    "supports": ["BANGLEJS"],
    "allow_emulator": true,
    "screenshots": [{"url":"bangle1-vibrate-clock-screenshot.png"}],
    "storage": [
      {"name":"vibrclock.app.js","url":"app.js"},
      {"name":"vibrclock.img","url":"app-icon.js","evaluate":true}
    ]
  },
  {
    "id": "svclock",
    "name": "Simple V-Clock",
    "version": "0.04",
    "description": "Modification of Simple Clock 0.04 to use Vectorfont",
    "icon": "vclock-simple.png",
    "type": "clock",
    "tags": "clock",
    "supports": ["BANGLEJS","BANGLEJS2"],
    "allow_emulator": true,
    "screenshots": [{"url":"bangle2-simple-v-clock-screenshot.png"}],
    "storage": [
      {"name":"svclock.app.js","url":"vclock-simple.js"},
      {"name":"svclock.img","url":"vclock-simple-icon.js","evaluate":true}
    ]
  },
  {
    "id": "dclock",
    "name": "Dev Clock",
    "version": "0.10",
    "description": "A Digital Clock including timestamp (tst), beats(@), days in current month (dm) and days since new moon (l)",
    "icon": "clock-dev.png",
    "type": "clock",
    "tags": "clock",
    "supports": ["BANGLEJS","BANGLEJS2"],
    "allow_emulator": true,
    "screenshots": [{"url":"bangle2-dev-clock-screenshot.png"},{"url":"bangle1-dev-clock-screenshot.png"}],
    "storage": [
      {"name":"dclock.app.js","url":"clock-dev.js"},
      {"name":"dclock.img","url":"clock-dev-icon.js","evaluate":true}
    ]
  },
  {
    "id": "gesture",
    "name": "Gesture Test",
    "version": "0.01",
    "description": "BETA! Uploads a basic Tensorflow Gesture model, and then outputs each gesture as a message",
    "icon": "gesture.png",
    "type": "app",
    "tags": "gesture,ai",
    "supports": ["BANGLEJS", "BANGLEJS2"],
    "storage": [
      {"name":"gesture.app.js","url":"gesture.js"},
      {"name":".tfnames","url":"gesture-tfnames.js","evaluate":true},
      {"name":".tfmodel","url":"gesture-tfmodel.js","evaluate":true},
      {"name":"gesture.img","url":"gesture-icon.js","evaluate":true}
    ]
  },
  {
    "id": "pparrot",
    "name": "Party Parrot",
    "version": "0.01",
    "description": "Party with a parrot on your wrist",
    "icon": "party-parrot.png",
    "type": "app",
    "tags": "party,parrot,lol",
    "supports": ["BANGLEJS"],
    "allow_emulator": true,
    "screenshots": [{"url":"bangle1-party-parrot-screenshot.png"}],
    "storage": [
      {"name":"pparrot.app.js","url":"party-parrot.js"},
      {"name":"pparrot.img","url":"party-parrot-icon.js","evaluate":true}
    ]
  },
  {
    "id": "hrings",
    "name": "Hypno Rings",
    "version": "0.01",
    "description": "Experiment with trippy rings, press buttons for change",
    "icon": "hypno-rings.png",
    "type": "app",
    "tags": "rings,hypnosis,psychadelic",
    "supports": ["BANGLEJS"],
    "allow_emulator": true,
    "screenshots": [{"url":"bangle1-hypno-rings-screenshot.png"}],
    "storage": [
      {"name":"hrings.app.js","url":"hypno-rings.js"},
      {"name":"hrings.img","url":"hypno-rings-icon.js","evaluate":true}
    ]
  },
  {
    "id": "morse",
    "name": "Morse Code",
    "version": "0.01",
    "description": "Learn morse code by hearing/seeing/feeling the code. Tap to toggle buzz!",
    "icon": "morse-code.png",
    "type": "app",
    "tags": "morse,sound,visual,input",
    "supports": ["BANGLEJS"],
    "storage": [
      {"name":"morse.app.js","url":"morse-code.js"},
      {"name":"morse.img","url":"morse-code-icon.js","evaluate":true}
    ]
  },
  {
    "id": "blescan",
    "name": "BLE Scanner",
    "version": "0.01",
    "description": "Scan for advertising BLE devices",
    "icon": "blescan.png",
    "tags": "bluetooth",
    "supports": ["BANGLEJS"],
    "storage": [
      {"name":"blescan.app.js","url":"blescan.js"},
      {"name":"blescan.img","url":"blescan-icon.js","evaluate":true}
    ]
  },
  {
    "id": "mmonday",
    "name": "Manic Monday Tone",
    "version": "0.02",
    "description": "The Bangles make a comeback",
    "icon": "manic-monday-icon.png",
    "tags": "sound",
    "supports": ["BANGLEJS"],
    "storage": [
      {"name":"mmonday.app.js","url":"manic-monday.js"},
      {"name":"mmonday.img","url":"manic-monday-icon.js","evaluate":true}
    ]
  },
  {
    "id": "jbells",
    "name": "Jingle Bells",
    "version": "0.01",
    "description": "Play Jingle Bells",
    "icon": "jbells.png",
    "type": "app",
    "tags": "sound",
    "supports": ["BANGLEJS"],
    "storage": [
      {"name":"jbells.app.js","url":"jbells.js"},
      {"name":"jbells.img","url":"jbells-icon.js","evaluate":true}
    ]
  },
  {
    "id": "scolor",
    "name": "Show Color",
    "version": "0.01",
    "description": "Display all available Colors and Names",
    "icon": "show-color.png",
    "type": "app",
    "tags": "tool",
    "screenshots": [{"url":"bangle1-view-color-screenshot.png"}],
    "supports": ["BANGLEJS"],
    "allow_emulator": true,
    "storage": [
      {"name":"scolor.app.js","url":"show-color.js"},
      {"name":"scolor.img","url":"show-color-icon.js","evaluate":true}
    ]
  },
  {
    "id": "miclock",
    "name": "Mixed Clock",
    "version": "0.05",
    "description": "A mix of analog and digital Clock",
    "icon": "clock-mixed.png",
    "type": "clock",
    "tags": "clock",
    "screenshots": [{"url":"bangle1-mixed-clock-screenshot.png"}],
    "supports": ["BANGLEJS"],
    "allow_emulator": true,
    "storage": [
      {"name":"miclock.app.js","url":"clock-mixed.js"},
      {"name":"miclock.img","url":"clock-mixed-icon.js","evaluate":true}
    ]
  },
  {
    "id": "bclock",
    "name": "Binary Clock",
    "version": "0.03",
    "description": "A simple binary clock watch face",
    "icon": "clock-binary.png",
    "type": "clock",
    "tags": "clock",
    "supports": ["BANGLEJS"],
    "allow_emulator": true,
    "screenshots": [{"url":"bangle1-binary-clock-screenshot.png"}],
    "storage": [
      {"name":"bclock.app.js","url":"clock-binary.js"},
      {"name":"bclock.img","url":"clock-binary-icon.js","evaluate":true}
    ]
  },
  {
    "id": "clotris",
    "name": "Clock-Tris",
    "version": "0.01",
    "description": "A fully functional clone of a classic game of falling blocks",
    "icon": "clock-tris.png",
    "tags": "game",
    "supports": ["BANGLEJS"],
    "screenshots": [{"url":"bangle1-clock-tris-screenshot.png"}],
    "allow_emulator": true,
    "storage": [
      {"name":"clotris.app.js","url":"clock-tris.js"},
      {"name":"clotris.img","url":"clock-tris-icon.js","evaluate":true},
      {"name":".trishig","url":"clock-tris-high"}
    ]
  },
  {
    "id": "flappy",
    "name": "Flappy Bird",
    "version": "0.05",
    "description": "A Flappy Bird game clone",
    "icon": "app.png",
    "screenshots": [{"url":"screenshot1_flappy.png"},{"url":"screenshot2_flappy.png"}],
    "tags": "game",
    "supports": ["BANGLEJS","BANGLEJS2"],
    "readme": "README.md",
    "allow_emulator": true,
    "storage": [
      {"name":"flappy.app.js","url":"app.js"},
      {"name":"flappy.img","url":"app-icon.js","evaluate":true}
    ]
  },
  {
    "id": "gpsinfo",
    "name": "GPS Info",
    "version": "0.05",
    "description": "An application that displays information about altitude, lat/lon, satellites and time",
    "icon": "gps-info.png",
    "type": "app",
    "tags": "gps",
    "supports": ["BANGLEJS","BANGLEJS2"],
    "storage": [
      {"name":"gpsinfo.app.js","url":"gps-info.js"},
      {"name":"gpsinfo.img","url":"gps-info-icon.js","evaluate":true}
    ]
  },
  {
    "id": "assistedgps",
    "name": "Assisted GPS Update (AGPS)",
    "version": "0.01",
    "description": "Downloads assisted GPS (AGPS) data to Bangle.js 1 for faster GPS startup and more accurate fixes. **No app will be installed**, this just uploads new data to the GPS chip.",
    "icon": "app.png",
    "type": "RAM",
    "tags": "tool,outdoors,agps",
    "supports": ["BANGLEJS"],
    "custom": "custom.html",
    "storage": []
  },
  {
    "id": "pomodo",
    "name": "Pomodoro",
    "version": "0.02",
    "description": "A simple pomodoro timer.",
    "icon": "pomodoro.png",
    "type": "app",
    "tags": "pomodoro,cooking,tools",
    "supports": ["BANGLEJS", "BANGLEJS2"],
    "allow_emulator": true,
    "screenshots": [{"url":"bangle2-pomodoro-screenshot.png"}],
    "storage": [
      {"name":"pomodo.app.js","url":"pomodoro.js"},
      {"name":"pomodo.img","url":"pomodoro-icon.js","evaluate":true}
    ]
  },
  {
    "id": "blobclk",
    "name": "Large Digit Blob Clock",
    "shortName": "Blob Clock",
    "version": "0.06",
    "description": "A clock with big digits",
    "icon": "clock-blob.png",
    "type": "clock",
    "tags": "clock",
    "supports": ["BANGLEJS","BANGLEJS2"],
    "allow_emulator": true,
    "screenshots": [{"url":"bangle2-large-digit-blob-clock-screenshot.png"},{"url":"bangle1-large-digit-blob-clock-screenshot.png"}],
    "storage": [
      {"name":"blobclk.app.js","url":"clock-blob.js"},
      {"name":"blobclk.img","url":"clock-blob-icon.js","evaluate":true}
    ]
  },
  {
    "id": "boldclk",
    "name": "Bold Clock",
    "version": "0.05",
    "description": "Simple, readable and practical clock",
    "icon": "bold_clock.png",
    "screenshots": [{"url":"screenshot_bold.png"}],
    "type": "clock",
    "tags": "clock",
    "supports": ["BANGLEJS","BANGLEJS2"],
    "readme": "README.md",
    "allow_emulator": true,
    "storage": [
      {"name":"boldclk.app.js","url":"bold_clock.js"},
      {"name":"boldclk.img","url":"bold_clock-icon.js","evaluate":true}
    ]
  },
  {
    "id": "widclk",
    "name": "Digital clock widget",
    "version": "0.06",
    "description": "A simple digital clock widget",
    "icon": "widget.png",
    "type": "widget",
    "tags": "widget,clock",
    "supports": ["BANGLEJS","BANGLEJS2"],
    "storage": [
      {"name":"widclk.wid.js","url":"widget.js"}
    ]
  },
  {
    "id": "widpedom",
    "name": "Pedometer widget",
    "version": "0.20",
    "description": "Daily pedometer widget",
    "icon": "widget.png",
    "type": "widget",
    "tags": "widget",
    "supports": ["BANGLEJS","BANGLEJS2"],
    "storage": [
      {"name":"widpedom.wid.js","url":"widget.js"},
      {"name":"widpedom.settings.js","url":"settings.js"}
    ]
  },
  {
    "id": "berlinc",
    "name": "Berlin Clock",
    "version": "0.05",
    "description": "Berlin Clock (see https://en.wikipedia.org/wiki/Mengenlehreuhr)",
    "icon": "berlin-clock.png",
    "type": "clock",
    "tags": "clock",
    "supports": ["BANGLEJS","BANGLEJS2"],
    "allow_emulator": true,
    "screenshots": [{"url":"berlin-clock-screenshot.png"}],
    "storage": [
      {"name":"berlinc.app.js","url":"berlin-clock.js"},
      {"name":"berlinc.img","url":"berlin-clock-icon.js","evaluate":true}
    ]
  },
  {
    "id": "ctrclk",
    "name": "Centerclock",
    "version": "0.03",
    "description": "Watch-centered digital 24h clock with date in dd.mm.yyyy format.",
    "icon": "app.png",
    "type": "clock",
    "tags": "clock",
    "supports": ["BANGLEJS"],
    "screenshots": [{"url":"bangle1-center-clock-screenshot.png"}],
    "allow_emulator": true,
    "storage": [
      {"name":"ctrclk.app.js","url":"app.js"},
      {"name":"ctrclk.img","url":"app-icon.js","evaluate":true}
    ]
  },
  {
    "id": "demoapp",
    "name": "Demo Loop",
    "version": "0.02",
    "description": "Simple demo app - displays Bangle.js, JS logo, graphics, and Bangle.js information",
    "icon": "app.png",
    "type": "app",
    "tags": "",
    "screenshots": [{"url":"bangle1-demo-loop-screenshot1.png"},{"url":"bangle1-demo-loop-screenshot2.png"},{"url":"bangle1-demo-loop-screenshot3.png"},{"url":"bangle1-demo-loop-screenshot4.png"}],
    "supports": ["BANGLEJS"],
    "allow_emulator": true,
    "storage": [
      {"name":"demoapp.app.js","url":"app.js"},
      {"name":"demoapp.img","url":"app-icon.js","evaluate":true}
    ],
    "sortorder": -9
  },
  {
    "id": "flagrse",
    "name": "Espruino Flag Raiser",
    "version": "0.01",
    "description": "App to send a command to another Espruino to cause it to raise a flag",
    "icon": "app.png",
    "tags": "",
    "supports": ["BANGLEJS"],
    "readme": "README.md",
    "storage": [
      {"name":"flagrse.app.js","url":"app.js"},
      {"name":"flagrse.img","url":"app-icon.js","evaluate":true}
    ]
  },
  {
    "id": "pipboy",
    "name": "Pipboy",
    "version": "0.04",
    "description": "Pipboy themed clock",
    "icon": "app.png",
    "type": "clock",
    "tags": "clock",
    "supports": ["BANGLEJS"],
    "allow_emulator": true,
    "screenshots": [{"url":"bangle1-pipboy-themed-clock-screenshot.png"}],
    "storage": [
      {"name":"pipboy.app.js","url":"app.js"},
      {"name":"pipboy.img","url":"app-icon.js","evaluate":true}
    ]
  },
  {
    "id": "torch",
    "name": "Torch",
    "shortName": "Torch",
    "version": "0.02",
    "description": "Turns screen white to help you see in the dark. Select from the launcher or press BTN1,BTN3,BTN1,BTN3 quickly to start when in any app that shows widgets",
    "icon": "app.png",
    "tags": "tool,torch",
    "supports": ["BANGLEJS"],
    "storage": [
      {"name":"torch.app.js","url":"app.js"},
      {"name":"torch.wid.js","url":"widget.js"},
      {"name":"torch.img","url":"app-icon.js","evaluate":true}
    ]
  },
  {
    "id": "rtorch",
    "name": "Red Torch",
    "shortName": "RedTorch",
    "version": "0.02",
    "description": "Turns screen RED to help you see in the dark without breaking your night vision. Select from the launcher or on Bangle 1 press BTN3,BTN1,BTN3,BTN1 quickly to start when in any app that shows widgets",
    "icon": "app.png",
    "tags": "tool,torch",
    "supports": ["BANGLEJS","BANGLEJS2"],
    "allow_emulator": true,
    "storage": [
      {"name":"rtorch.app.js","url":"app.js"},
      {"name":"rtorch.wid.js","url":"widget.js", "supports": ["BANGLEJS"]},
      {"name":"rtorch.img","url":"app-icon.js","evaluate":true}
    ]
  },
  {
    "id": "wohrm",
    "name": "Workout HRM",
    "version": "0.08",
    "description": "Workout heart rate monitor notifies you with a buzz if your heart rate goes above or below the set limits.",
    "icon": "app.png",
    "type": "app",
    "tags": "hrm,workout",
    "supports": ["BANGLEJS"],
    "readme": "README.md",
    "allow_emulator": true,
    "screenshots": [{"url":"bangle1-workout-HRM-screenshot.png"}],
    "storage": [
      {"name":"wohrm.app.js","url":"app.js"},
      {"name":"wohrm.img","url":"app-icon.js","evaluate":true}
    ]
  },
  {
    "id": "widid",
    "name": "Bluetooth ID Widget",
    "version": "0.03",
    "description": "Display the last two tuple of your Bangle.js MAC address in the widget section. This is useful for figuring out which Bangle.js to connect to if you have more than one Bangle.js!",
    "icon": "widget.png",
    "type": "widget",
    "tags": "widget,address,mac",
    "supports": ["BANGLEJS","BANGLEJS2"],
    "storage": [
      {"name":"widid.wid.js","url":"widget.js"}
    ]
  },
  {
    "id": "grocery",
    "name": "Grocery",
    "version": "0.02",
    "description": "Simple grocery (shopping) list - Display a list of product and track if you already put them in your cart.",
    "icon": "grocery.png",
    "type": "app",
    "tags": "tool,outdoors,shopping,list",
    "supports": ["BANGLEJS", "BANGLEJS2"],
    "custom": "grocery.html",
    "allow_emulator": true,
    "storage": [
      {"name":"grocery.app.js","url":"app.js"},
      {"name":"grocery.img","url":"grocery-icon.js","evaluate":true}
    ]
  },
  {
    "id": "marioclock",
    "name": "Mario Clock",
    "version": "0.15",
    "description": "Animated retro Mario clock, with Gameboy style 8-bit grey-scale graphics.",
    "icon": "marioclock.png",
    "type": "clock",
    "tags": "clock,mario,retro",
    "supports": ["BANGLEJS"],
    "readme": "README.md",
    "allow_emulator": false,
    "screenshots": [{"url":"bangle1-mario-clock-screenshot.png"}],
    "storage": [
      {"name":"marioclock.app.js","url":"marioclock-app.js"},
      {"name":"marioclock.img","url":"marioclock-icon.js","evaluate":true}
    ]
  },
  {
    "id": "cliock",
    "name": "Commandline-Clock",
    "shortName": "CLI-Clock",
    "version": "0.15",
    "description": "Simple CLI-Styled Clock",
    "icon": "app.png",
    "screenshots": [{"url":"screenshot_cli.png"}],
    "type": "clock",
    "tags": "clock,cli,command,bash,shell",
    "supports": ["BANGLEJS","BANGLEJS2"],
    "allow_emulator": true,
    "storage": [
      {"name":"cliock.app.js","url":"app.js"},
      {"name":"cliock.img","url":"app-icon.js","evaluate":true}
    ]
  },
  {
    "id": "widver",
    "name": "Firmware Version Widget",
    "version": "0.03",
    "description": "Display the version of the installed firmware in the top widget section.",
    "icon": "widget.png",
    "type": "widget",
    "tags": "widget,tool,system",
    "supports": ["BANGLEJS","BANGLEJS2"],
    "storage": [
      {"name":"widver.wid.js","url":"widget.js"}
    ]
  },
  {
    "id": "barclock",
    "name": "Bar Clock",
    "version": "0.09",
    "description": "A simple digital clock showing seconds as a bar",
    "icon": "clock-bar.png",
    "screenshots": [{"url":"screenshot.png"},{"url":"screenshot_pm.png"}],
    "type": "clock",
    "tags": "clock",
    "supports": ["BANGLEJS","BANGLEJS2"],
    "readme": "README.md",
    "allow_emulator": true,
    "storage": [
      {"name":"barclock.app.js","url":"clock-bar.js"},
      {"name":"barclock.img","url":"clock-bar-icon.js","evaluate":true}
    ]
  },
  {
    "id": "dotclock",
    "name": "Dot Clock",
    "version": "0.03",
    "description": "A Minimal Dot Analog Clock",
    "icon": "clock-dot.png",
    "type": "clock",
    "tags": "clock",
    "supports": ["BANGLEJS","BANGLEJS2"],
    "allow_emulator": true,
    "screenshots": [{"url":"bangle2-dot-clcok-screenshot.png"},{"url":"bangle1-dot-clock-screenshot.png"}],
    "storage": [
      {"name":"dotclock.app.js","url":"clock-dot.js"},
      {"name":"dotclock.img","url":"clock-dot-icon.js","evaluate":true}
    ]
  },
  {
    "id": "widtbat",
    "name": "Tiny Battery Widget",
    "version": "0.02",
    "description": "Tiny blueish battery widget, vibs and changes level color when charging",
    "icon": "widget.png",
    "type": "widget",
    "tags": "widget,tool,system",
    "supports": ["BANGLEJS","BANGLEJS2"],
    "storage": [
      {"name":"widtbat.wid.js","url":"widget.js"}
    ]
  },
  {
    "id": "chrono",
    "name": "Chrono",
    "shortName": "Chrono",
    "version": "0.01",
    "description": "Single click BTN1 to add 5 minutes. Single click BTN2 to add 30 seconds. Single click BTN3 to add 5 seconds. Tap to pause or play to timer. Double click BTN1 to reset. When timer finishes the watch vibrates.",
    "icon": "chrono.png",
    "tags": "tool",
    "supports": ["BANGLEJS"],
    "storage": [
      {"name":"chrono.app.js","url":"chrono.js"},
      {"name":"chrono.img","url":"chrono-icon.js","evaluate":true}
    ]
  },
  {
    "id": "astrocalc",
    "name": "Astrocalc",
    "version": "0.02",
    "description": "Calculates interesting information on the sun and moon cycles for the current day based on your location.",
    "icon": "astrocalc.png",
    "tags": "app,sun,moon,cycles,tool,outdoors",
    "supports": ["BANGLEJS"],
    "allow_emulator": true,
    "storage": [
      {"name":"astrocalc.app.js","url":"astrocalc-app.js"},
      {"name":"suncalc.js","url":"suncalc.js"},
      {"name":"astrocalc.img","url":"astrocalc-icon.js","evaluate":true},
      {"name":"first-quarter.img","url":"first-quarter-icon.js","evaluate":true},
      {"name":"last-quarter.img","url":"last-quarter-icon.js","evaluate":true},
      {"name":"waning-crescent.img","url":"waning-crescent-icon.js","evaluate":true},
      {"name":"waning-gibbous.img","url":"waning-gibbous-icon.js","evaluate":true},
      {"name":"full.img","url":"full-icon.js","evaluate":true},
      {"name":"new.img","url":"new-icon.js","evaluate":true},
      {"name":"waxing-gibbous.img","url":"waxing-gibbous-icon.js","evaluate":true},
      {"name":"waxing-crescent.img","url":"waxing-crescent-icon.js","evaluate":true}
    ]
  },
  {
    "id": "widhwt",
    "name": "Hand Wash Timer",
    "version": "0.01",
    "description": "Swipe your wrist over the watch face to start your personal Bangle.js hand wash timer for 35 sec. Start washing after the short buzz and stop after the long buzz.",
    "icon": "widget.png",
    "type": "widget",
    "tags": "widget,tool",
    "supports": ["BANGLEJS"],
    "storage": [
      {"name":"widhwt.wid.js","url":"widget.js"}
    ]
  },
  {
    "id": "toucher",
    "name": "Touch Launcher",
    "shortName": "Toucher",
    "version": "0.07",
    "description": "Touch enable left to right launcher.",
    "icon": "app.png",
    "type": "launch",
    "tags": "tool,system,launcher",
    "supports": ["BANGLEJS","BANGLEJS2"],
    "readme": "README.md",
    "storage": [
      {"name":"toucher.app.js","url":"app.js"},
      {"name":"toucher.settings.js","url":"settings.js"}
    ],
    "data": [{"name":"toucher.json"}]
  },
  {
    "id": "balltastic",
    "name": "Balltastic",
    "version": "0.02",
    "description": "Simple but fun ball eats dots game.",
    "icon": "app.png",
    "type": "app",
    "tags": "game,fun",
    "supports": ["BANGLEJS"],
    "storage": [
      {"name":"balltastic.app.js","url":"app.js"},
      {"name":"balltastic.img","url":"app-icon.js","evaluate":true}
    ]
  },
  {
    "id": "rpgdice",
    "name": "RPG dice",
    "version": "0.02",
    "description": "Simple RPG dice rolling app.",
    "icon": "rpgdice.png",
    "type": "app",
    "tags": "game,fun",
    "supports": ["BANGLEJS"],
    "allow_emulator": true,
    "screenshots": [{"url":"bangle1-rpg-dice-screenshot.png"}],
    "storage": [
      {"name":"rpgdice.app.js","url":"app.js"},
      {"name":"rpgdice.img","url":"app-icon.js","evaluate":true}
    ]
  },
  {
    "id": "widmp",
    "name": "Moon Phase Widget",
    "version": "0.02",
    "description": "Display the current moon phase in blueish for the northern hemisphere in eight phases",
    "icon": "widget.png",
    "type": "widget",
    "tags": "widget,tools",
    "supports": ["BANGLEJS","BANGLEJS2"],
    "storage": [
      {"name":"widmp.wid.js","url":"widget.js"}
    ]
  },
  {
    "id": "widmpsh",
    "name": "Moon Phase Widget Southern Hemisphere",
    "version": "0.01",
    "description": "Display the current moon phase in blueish for the southern hemisphere in eight phases",
    "icon": "widget.png",
    "type": "widget",
    "tags": "widget,tools",
    "supports": ["BANGLEJS","BANGLEJS2"],
    "storage": [
      {"name":"widmpsh.wid.js","url":"widget.js"}
    ]
  },
  {
    "id": "minionclk",
    "name": "Minion clock",
    "version": "0.05",
    "description": "Minion themed clock.",
    "icon": "minionclk.png",
    "type": "clock",
    "tags": "clock,minion",
    "supports": ["BANGLEJS"],
    "allow_emulator": true,
    "screenshots": [{"url":"bangle1-minion-clock-screenshot.png"}],
    "storage": [
      {"name":"minionclk.app.js","url":"app.js"},
      {"name":"minionclk.img","url":"app-icon.js","evaluate":true}
    ]
  },
  {
    "id": "openstmap",
    "name": "OpenStreetMap",
    "shortName": "OpenStMap",
    "version": "0.11",
    "description": "Loads map tiles from OpenStreetMap onto your Bangle.js and displays a map of where you are. Once installed this also adds map functionality to `GPS Recorder` and `Recorder` apps",
    "icon": "app.png",
    "tags": "outdoors,gps,osm",
    "supports": ["BANGLEJS","BANGLEJS2"],
    "screenshots": [{"url":"screenshot.png"}],
    "custom": "custom.html",
    "customConnect": true,
    "storage": [
      {"name":"openstmap","url":"openstmap.js"},
      {"name":"openstmap.app.js","url":"app.js"},
      {"name":"openstmap.img","url":"app-icon.js","evaluate":true}
    ]
  },
  {
    "id": "activepedom",
    "name": "Active Pedometer",
    "shortName": "Active Pedometer",
    "version": "0.09",
    "description": "Pedometer that filters out arm movement and displays a step goal progress. Steps are saved to a daily file and can be viewed as graph.",
    "icon": "app.png",
    "tags": "outdoors,widget",
    "supports": ["BANGLEJS"],
    "readme": "README.md",
    "storage": [
      {"name":"activepedom.wid.js","url":"widget.js"},
      {"name":"activepedom.settings.js","url":"settings.js"},
      {"name":"activepedom.img","url":"app-icon.js","evaluate":true},
      {"name":"activepedom.app.js","url":"app.js"}
    ]
  },
  {
    "id": "chronowid",
    "name": "Chrono Widget",
    "shortName": "Chrono Widget",
    "version": "0.04",
    "description": "Chronometer (timer) which runs as widget.",
    "icon": "app.png",
    "tags": "tool,widget",
    "supports": ["BANGLEJS","BANGLEJS2"],
    "screenshots": [{"url":"screenshot.png"}],
    "readme": "README.md",
    "storage": [
      {"name":"chronowid.wid.js","url":"widget.js"},
      {"name":"chronowid.app.js","url":"app.js"},
      {"name":"chronowid.img","url":"app-icon.js","evaluate":true}
    ]
  },
  {
    "id": "tabata",
    "name": "Tabata",
    "shortName": "Tabata - Control High-Intensity Interval Training",
    "version": "0.01",
    "description": "Control high-intensity interval training (according to tabata: https://en.wikipedia.org/wiki/Tabata_method).",
    "icon": "tabata.png",
    "tags": "workout,health",
    "supports": ["BANGLEJS"],
    "storage": [
      {"name":"tabata.app.js","url":"tabata.js"},
      {"name":"tabata.img","url":"tabata-icon.js","evaluate":true}
    ]
  },
  {
    "id": "custom",
    "name": "Custom Boot Code ",
    "version": "0.01",
    "description": "Add code you want to run at boot time",
    "icon": "custom.png",
    "type": "bootloader",
    "tags": "tool,system",
    "supports": ["BANGLEJS","BANGLEJS2"],
    "custom": "custom.html",
    "storage": [
      {"name":"custom"}
    ]
  },
  {
    "id": "devstopwatch",
    "name": "Dev Stopwatch",
    "shortName": "Dev Stopwatch",
    "version": "0.03",
    "description": "Stopwatch with 5 laps supported (cyclically replaced)",
    "icon": "app.png",
    "tags": "stopwatch,chrono,timer,chronometer",
    "supports": ["BANGLEJS","BANGLEJS2"],
    "screenshots": [{"url":"bangle1-dev-stopwatch-screenshot.png"}],
    "allow_emulator": true,
    "storage": [
      {"name":"devstopwatch.app.js","url":"app.js"},
      {"name":"devstopwatch.img","url":"app-icon.js","evaluate":true}
    ]
  },
  {
    "id": "batchart",
    "name": "Battery Chart",
    "shortName": "Battery Chart",
    "version": "0.10",
    "description": "A widget and an app for recording and visualizing battery percentage over time.",
    "icon": "app.png",
    "tags": "app,widget,battery,time,record,chart,tool",
    "supports": ["BANGLEJS"],
    "readme": "README.md",
    "storage": [
      {"name":"batchart.wid.js","url":"widget.js"},
      {"name":"batchart.app.js","url":"app.js"},
      {"name":"batchart.img","url":"app-icon.js","evaluate":true}
    ]
  },
  {
    "id": "nato",
    "name": "NATO Alphabet",
    "shortName": "NATOAlphabet",
    "version": "0.01",
    "description": "Learn the NATO Phonetic alphabet plus some numbers.",
    "icon": "nato.png",
    "type": "app",
    "tags": "app,learn,visual",
    "supports": ["BANGLEJS"],
    "allow_emulator": true,
    "screenshots": [{"url":"bangle1-NATO-alphabet-screenshot.png"},{"url":"bangle1-NATO-alphabet-screenshot2.png"}],
    "storage": [
      {"name":"nato.app.js","url":"nato.js"},
      {"name":"nato.img","url":"nato-icon.js","evaluate":true}
    ]
  },
  {
    "id": "numerals",
    "name": "Numerals Clock",
    "shortName": "Numerals Clock",
    "version": "0.10",
    "description": "A simple big numerals clock",
    "icon": "numerals.png",
    "type": "clock",
    "tags": "numerals,clock",
    "supports": ["BANGLEJS","BANGLEJS2"],
    "allow_emulator": true,
    "screenshots": [{"url":"bangle1-numerals-screenshot.png"}],
    "storage": [
      {"name":"numerals.app.js","url":"numerals.app.js"},
      {"name":"numerals.img","url":"numerals-icon.js","evaluate":true},
      {"name":"numerals.settings.js","url":"numerals.settings.js"}
    ],
    "data": [{"name":"numerals.json"}]
  },
  {
    "id": "bledetect",
    "name": "BLE Detector",
    "shortName": "BLE Detector",
    "version": "0.03",
    "description": "Detect BLE devices and show some informations.",
    "icon": "bledetect.png",
    "tags": "app,bluetooth,tool",
    "supports": ["BANGLEJS"],
    "readme": "README.md",
    "storage": [
      {"name":"bledetect.app.js","url":"bledetect.js"},
      {"name":"bledetect.img","url":"bledetect-icon.js","evaluate":true}
    ]
  },
  {
    "id": "snake",
    "name": "Snake",
    "shortName": "Snake",
    "version": "0.02",
    "description": "The classic snake game. Eat apples and don't bite your tail.",
    "icon": "snake.png",
    "tags": "game,fun",
    "supports": ["BANGLEJS"],
    "readme": "README.md",
    "storage": [
      {"name":"snake.app.js","url":"snake.js"},
      {"name":"snake.img","url":"snake-icon.js","evaluate":true}
    ]
  },
  { "id": "snek",
    "name": "The snek game",
    "shortName":"Snek",
    "version": "0.02",
    "description": "A snek game where you control a snek to eat all the apples!",
    "screenshots": [{"url":"screenshot_snek.png"}],
    "icon": "snek.png",
    "supports": ["BANGLEJS2"],
    "tags": "game,fun",
    "storage": [
      {"name":"snek.app.js","url":"snek.js"},
      {"name":"snek.img","url":"snek.icon.js","evaluate":true}
    ]
  },
  {
    "id": "calculator",
    "name": "Calculator",
    "shortName": "Calculator",
    "version": "0.04",
    "description": "Basic calculator reminiscent of MacOs's one. Handy for small calculus.",
    "icon": "calculator.png",
    "screenshots": [{"url":"screenshot_calculator.png"}],
    "tags": "app,tool",
    "supports": ["BANGLEJS","BANGLEJS2"],
    "storage": [
      {"name":"calculator.app.js","url":"app.js"},
      {"name":"calculator.img","url":"calculator-icon.js","evaluate":true}
    ]
  },
  {
    "id": "dane",
    "name": "Digital Assistant, not EDITH",
    "shortName": "DANE",
    "version": "0.16",
    "description": "A Watchface inspired by Tony Stark's EDITH and based on https://arwes.dev/",
    "icon": "app.png",
    "type": "clock",
    "tags": "clock",
    "supports": ["BANGLEJS"],
    "allow_emulator": true,
    "storage": [
      {"name":"dane.app.js","url":"app.js"},
      {"name":"dane.img","url":"app-icon.js","evaluate":true}
    ]
  },
  {
    "id": "dane_tcr",
    "name": "DANE Touch Launcher",
    "shortName": "DANE Toucher",
    "version": "0.07",
    "description": "Touch enable left to right launcher in the style of the DANE Watchface",
    "icon": "app.png",
    "type": "launch",
    "tags": "tool,system,launcher",
    "supports": ["BANGLEJS"],
    "storage": [
      {"name":"dane_tcr.app.js","url":"app.js"},
      {"name":"dane_tcr.settings.js","url":"settings.js"}
    ],
    "data": [{"name":"dane_tcr.json"}]
  },
  {
    "id": "buffgym",
    "name": "BuffGym",
    "version": "0.02",
    "description": "BuffGym is the famous 5x5 workout program for the BangleJS",
    "icon": "buffgym.png",
    "type": "app",
    "tags": "tool,outdoors,gym,exercise",
    "supports": ["BANGLEJS"],
    "readme": "README.md",
    "interface": "buffgym.html",
    "allow_emulator": false,
    "storage": [
      {"name":"buffgym.app.js","url":"buffgym.app.js"},
      {"name":"buffgym-set.js","url":"buffgym-set.js"},
      {"name":"buffgym-exercise.js","url":"buffgym-exercise.js"},
      {"name":"buffgym-workout.js","url":"buffgym-workout.js"},
      {"name":"buffgym-workout-a.json","url":"buffgym-workout-a.json"},
      {"name":"buffgym-workout-b.json","url":"buffgym-workout-b.json"},
      {"name":"buffgym-workout-index.json","url":"buffgym-workout-index.json"},
      {"name":"buffgym.img","url":"buffgym-icon.js","evaluate":true}
    ]
  },
  {
    "id": "banglerun",
    "name": "BangleRun",
    "shortName": "BangleRun",
    "version": "0.10",
    "description": "An app for running sessions. Displays info and logs your run for later viewing.",
    "icon": "banglerun.png",
    "tags": "run,running,fitness,outdoors",
    "supports": ["BANGLEJS"],
    "interface": "interface.html",
    "allow_emulator": false,
    "storage": [
      {"name":"banglerun.app.js","url":"app.js"},
      {"name":"banglerun.img","url":"app-icon.js","evaluate":true}
    ]
  },
  {
    "id": "metronome",
    "name": "Metronome",
    "version": "0.07",
    "readme": "README.md",
    "description": "Makes the watch blinking and vibrating with a given rate",
    "icon": "metronome_icon.png",
    "tags": "tool",
    "supports": ["BANGLEJS","BANGLEJS2"],
    "allow_emulator": true,
    "screenshots": [{"url":"bangle1-metronome-screenshot.png"}],
    "storage": [
      {"name":"metronome.app.js","url":"metronome.js"},
      {"name":"metronome.img","url":"metronome-icon.js","evaluate":true},
      {"name":"metronome.settings.js","url":"settings.js"}
    ]
  },
  {
    "id": "blackjack",
    "name": "Black Jack game",
    "shortName": "Black Jack game",
    "version": "0.02",
    "description": "Simple implementation of card game Black Jack",
    "icon": "blackjack.png",
    "tags": "game",
    "supports": ["BANGLEJS"],
    "screenshots": [{"url":"bangle1-black-jack-game-screenshot.png"}],
    "allow_emulator": true,
    "storage": [
      {"name":"blackjack.app.js","url":"blackjack.app.js"},
      {"name":"blackjack.img","url":"blackjack-icon.js","evaluate":true}
    ]
  },
  {
    "id": "hidcam",
    "name": "Camera shutter",
    "shortName": "Cam shutter",
    "version": "0.03",
    "description": "Enable HID, connect to your phone, start your camera and trigger the shot on your Bangle",
    "icon": "app.png",
    "tags": "bluetooth,tool",
    "supports": ["BANGLEJS"],
    "readme": "README.md",
    "storage": [
      {"name":"hidcam.app.js","url":"app.js"},
      {"name":"hidcam.img","url":"app-icon.js","evaluate":true}
    ]
  },
  {
    "id": "swlclk",
    "name": "SWL Clock / Short Wave Listner Clock",
    "shortName": "SWL Clock",
    "version": "0.02",
    "description": "Display Local, UTC time and some programs on the shorts waves along the day, with the frequencies",
    "icon": "swlclk.png",
    "type": "clock",
    "tags": "tool,clock",
    "supports": ["BANGLEJS"],
    "readme": "README.md",
    "allow_emulator": true,
    "screenshots": [{"url":"bangle1-SWL-clock-screenshot.png"}],
    "storage": [
      {"name":"swlclk.app.js","url":"app.js"},
      {"name":"swlclk.img","url":"app-icon.js","evaluate":true}
    ]
  },
  {
    "id": "rclock",
    "name": "Round clock with seconds,  minutes and date",
    "shortName": "Round Clock",
    "version": "0.06",
    "description": "Designed round clock with ticks for minutes and seconds and heart rate indication",
    "icon": "app.png",
    "type": "clock",
    "tags": "clock",
    "supports": ["BANGLEJS"],
    "storage": [
      {"name":"rclock.app.js","url":"rclock.app.js"},
      {"name":"rclock.img","url":"app-icon.js","evaluate":true}
    ]
  },
  {
    "id": "fclock",
    "name": "fclock",
    "shortName": "F Clock",
    "version": "0.02",
    "description": "Simple design of a digital clock",
    "icon": "app.png",
    "type": "clock",
    "tags": "clock",
    "supports": ["BANGLEJS"],
    "storage": [
      {"name":"fclock.app.js","url":"fclock.app.js"},
      {"name":"fclock.img","url":"app-icon.js","evaluate":true}
    ]
  },
  {
    "id": "hamloc",
    "name": "QTH Locator / Maidenhead Locator System",
    "shortName": "QTH Locator",
    "version": "0.01",
    "description": "Convert your current GPS location to the Maidenhead locator system used by HAM amateur radio operators",
    "icon": "app.png",
    "tags": "tool,outdoors,gps",
    "supports": ["BANGLEJS"],
    "readme": "README.md",
    "storage": [
      {"name":"hamloc.app.js","url":"app.js"},
      {"name":"hamloc.img","url":"app-icon.js","evaluate":true}
    ]
  },
  {
    "id": "osmpoi",
    "name": "POI Compass",
    "version": "0.03",
    "description": "Uploads all the points of interest in an area onto your watch, same as Beer Compass with more p.o.i.",
    "icon": "app.png",
    "tags": "tool,outdoors,gps",
    "supports": ["BANGLEJS"],
    "readme": "README.md",
    "custom": "custom.html",
    "storage": [
      {"name":"osmpoi.app.js"},
      {"name":"osmpoi.img","url":"app-icon.js","evaluate":true}
    ]
  },
  {
    "id": "pong",
    "name": "Pong",
    "shortName": "Pong",
    "version": "0.03",
    "description": "A clone of the Atari game Pong",
    "icon": "pong.png",
    "type": "app",
    "tags": "game",
    "supports": ["BANGLEJS"],
    "readme": "README.md",
    "allow_emulator": true,
    "screenshots": [{"url":"bangle1-pong-screenshot.png"}],
    "storage": [
      {"name":"pong.app.js","url":"app.js"},
      {"name":"pong.img","url":"app-icon.js","evaluate":true}
    ]
  },
  {
    "id": "ballmaze",
    "name": "Ball Maze",
    "version": "0.02",
    "description": "Navigate a ball through a maze by tilting your watch.",
    "icon": "icon.png",
    "type": "app",
    "tags": "game",
    "supports": ["BANGLEJS"],
    "readme": "README.md",
    "storage": [
      {"name":"ballmaze.app.js","url":"app.js"},
      {"name":"ballmaze.img","url":"icon.js","evaluate":true}
    ],
    "data": [{"name":"ballmaze.json"}]
  },
  {
    "id": "calendar",
    "name": "Calendar",
<<<<<<< HEAD
    "version": "0.04",
=======
    "version": "0.06",
>>>>>>> 1906dd28
    "description": "Simple calendar",
    "icon": "calendar.png",
    "screenshots": [{"url":"screenshot_calendar.png"}],
    "tags": "calendar",
    "supports": ["BANGLEJS","BANGLEJS2"],
    "readme": "README.md",
    "allow_emulator": true,
    "storage": [
      {"name":"calendar.app.js","url":"calendar.js"},
      {"name":"calendar.settings.js","url":"settings.js"},
      {"name":"calendar.img","url":"calendar-icon.js","evaluate":true}
    ],
    "data": [{"name":"calendar.json"}]
  },
  {
    "id": "hidjoystick",
    "name": "Bluetooth Joystick",
    "shortName": "Joystick",
    "version": "0.01",
    "description": "Emulates a 2 axis/5 button Joystick using the accelerometer as stick input and buttons 1-3, touch left as button 4 and touch right as button 5.",
    "icon": "app.png",
    "tags": "bluetooth",
    "supports": ["BANGLEJS"],
    "storage": [
      {"name":"hidjoystick.app.js","url":"app.js"},
      {"name":"hidjoystick.img","url":"app-icon.js","evaluate":true}
    ]
  },
  {
    "id": "largeclock",
    "name": "Large Clock",
    "version": "0.10",
    "description": "A readable and informational digital watch, with date, seconds and moon phase",
    "icon": "largeclock.png",
    "type": "clock",
    "tags": "clock",
    "supports": ["BANGLEJS"],
    "readme": "README.md",
    "allow_emulator": true,
    "screenshots": [{"url":"bangle1-large-clock-screenshot.png"}],
    "storage": [
      {"name":"largeclock.app.js","url":"largeclock.js"},
      {"name":"largeclock.img","url":"largeclock-icon.js","evaluate":true},
      {"name":"largeclock.settings.js","url":"settings.js"}
    ],
    "data": [{"name":"largeclock.json"}]
  },
  {
    "id": "smtswch",
    "name": "Smart Switch",
    "shortName": "Smart Switch",
    "version": "0.01",
    "description": "Using EspruinoHub, control your smart devices on and off via Bluetooth Low Energy!",
    "icon": "app.png",
    "type": "app",
    "tags": "bluetooth,btle,smart,switch",
    "supports": ["BANGLEJS"],
    "readme": "README.md",
    "storage": [
      {"name":"smtswch.app.js","url":"app.js"},
      {"name":"smtswch.img","url":"app-icon.js","evaluate":true},
      {"name":"light-on.img","url":"light-on.js","evaluate":true},
      {"name":"light-off.img","url":"light-off.js","evaluate":true},
      {"name":"switch-on.img","url":"switch-on.js","evaluate":true},
      {"name":"switch-off.img","url":"switch-off.js","evaluate":true}
    ]
  },
  {
    "id": "miplant",
    "name": "Xiaomi Plant Sensor",
    "shortName": "Mi Plant",
    "version": "0.02",
    "description": "Reads and displays data from Xiaomi bluetooth plant moisture sensors",
    "icon": "app.png",
    "tags": "xiaomi,mi,plant,ble,bluetooth",
    "supports": ["BANGLEJS"],
    "storage": [
      {"name":"miplant.app.js","url":"app.js"},
      {"name":"miplant.img","url":"app-icon.js","evaluate":true}
    ]
  },
  {
    "id": "simpletimer",
    "name": "Timer",
    "version": "0.07",
    "description": "Simple timer, useful when playing board games or cooking",
    "icon": "app.png",
    "tags": "timer",
    "supports": ["BANGLEJS"],
    "readme": "README.md",
    "allow_emulator": true,
    "screenshots": [{"url":"bangle1-timer-screenshot.png"}],
    "storage": [
      {"name":"simpletimer.app.js","url":"app.js"},
      {"name":".tfnames","url":"gesture-tfnames.js","evaluate":true},
      {"name":".tfmodel","url":"gesture-tfmodel.js","evaluate":true},
      {"name":"simpletimer.img","url":"app-icon.js","evaluate":true}
    ],
    "data": [{"name":"simpletimer.json"}]
  },
  {
    "id": "beebclock",
    "name": "Beeb Clock",
    "version": "0.05",
    "description": "Clock face that may be coincidentally familiar to BBC viewers",
    "icon": "beebclock.png",
    "type": "clock",
    "tags": "clock",
    "screenshots": [{"url":"bangle1-beeb-clock-screenshot.png"}],
    "supports": ["BANGLEJS"],
    "allow_emulator": true,
    "storage": [
      {"name":"beebclock.app.js","url":"beebclock.js"},
      {"name":"beebclock.img","url":"beebclock-icon.js","evaluate":true}
    ]
  },
  {
    "id": "findphone",
    "name": "Find Phone",
    "shortName": "Find Phone",
    "version": "0.03",
    "description": "Find your phone via Gadgetbridge. Click any button to let your phone ring. 📳  Note: The functionality is available even without this app, just go to Settings, App Settings, Gadgetbridge, Find Phone.",
    "icon": "app.png",
    "tags": "tool,android",
    "supports": ["BANGLEJS"],
    "readme": "README.md",
    "allow_emulator": true,
    "storage": [
      {"name":"findphone.app.js","url":"app.js"},
      {"name":"findphone.img","url":"app-icon.js","evaluate":true}
    ]
  },
  {
    "id": "getup",
    "name": "Get Up",
    "shortName": "Get Up",
    "version": "0.01",
    "description": "Reminds you to getup every x minutes. Sitting to long is dangerous!",
    "icon": "app.png",
    "tags": "tools,health",
    "supports": ["BANGLEJS"],
    "readme": "README.md",
    "screenshots": [{"url":"bangle1-get-up-screenshot.png"}],
    "allow_emulator": true,
    "storage": [
      {"name":"getup.app.js","url":"app.js"},
      {"name":"getup.settings.js","url":"settings.js"},
      {"name":"getup.img","url":"app-icon.js","evaluate":true}
    ]
  },
  {
    "id": "gallifr",
    "name": "Time Traveller's Chronometer",
    "shortName": "Time Travel Clock",
    "version": "0.02",
    "description": "A clock for time travellers. The light pie segment shows the minutes, the black circle, the hour. The dial itself reads 'time' just in case you forget.",
    "icon": "gallifr.png",
    "screenshots": [{"url":"screenshot_time.png"}],
    "type": "clock",
    "tags": "clock",
    "supports": ["BANGLEJS","BANGLEJS2"],
    "readme": "README.md",
    "allow_emulator": true,
    "storage": [
      {"name":"gallifr.app.js","url":"app.js"},
      {"name":"gallifr.img","url":"app-icon.js","evaluate":true},
      {"name":"gallifr.settings.js","url":"settings.js"}
    ],
    "data": [{"name":"gallifr.json"}]
  },
  {
    "id": "rndmclk",
    "name": "Random Clock Loader",
    "version": "0.03",
    "description": "Load a different clock whenever the LCD is switched on.",
    "icon": "rndmclk.png",
    "type": "widget",
    "tags": "widget,clock",
    "supports": ["BANGLEJS"],
    "readme": "README.md",
    "storage": [
      {"name":"rndmclk.wid.js","url":"widget.js"}
    ]
  },
  {
    "id": "dotmatrixclock",
    "name": "Dotmatrix Clock",
    "version": "0.01",
    "description": "A clear white-on-blue dotmatrix simulated clock",
    "icon": "dotmatrixclock.png",
    "type": "clock",
    "tags": "clock,dotmatrix,retro",
    "supports": ["BANGLEJS"],
    "readme": "README.md",
    "allow_emulator": true,
    "storage": [
      {"name":"dotmatrixclock.app.js","url":"app.js"},
      {"name":"dotmatrixclock.img","url":"dotmatrixclock-icon.js","evaluate":true}
    ]
  },
  {
    "id": "jbm8b",
    "name": "Magic 8 Ball",
    "shortName": "Magic 8 Ball",
    "version": "0.03",
    "description": "A simple fortune telling app",
    "icon": "app.png",
    "tags": "game",
    "supports": ["BANGLEJS"],
    "storage": [
      {"name":"jbm8b.app.js","url":"app.js"},
      {"name":"jbm8b.img","url":"app-icon.js","evaluate":true}
    ]
  },
  {
    "id": "jbm8b_IT",
    "name": "Magic 8 Ball Italiano",
    "shortName": "Magic 8 Ball IT",
    "version": "0.01",
    "description": "La palla predice il futuro",
    "icon": "app.png",
    "screenshots": [{"url":"bangle1-magic-8-ball-italiano-screenshot.png"}],
    "tags": "game",
    "supports": ["BANGLEJS"],
    "allow_emulator": true,
    "storage": [
      {"name":"jbm8b_IT.app.js","url":"app.js"},
      {"name":"jbm8b_IT.img","url":"app-icon.js","evaluate":true}
    ]
  },
  {
    "id": "BLEcontroller",
    "name": "BLE Customisable Controller with Joystick",
    "shortName": "BLE Controller",
    "version": "0.01",
    "description": "A configurable controller for BLE devices and robots, with a basic four direction joystick. Designed to be easy to customise so you can add your own menus.",
    "icon": "BLEcontroller.png",
    "tags": "tool,bluetooth",
    "supports": ["BANGLEJS"],
    "readme": "README.md",
    "allow_emulator": false,
    "storage": [
      {"name":"BLEcontroller.app.js","url":"app.js"},
      {"name":"BLEcontroller.img","url":"app-icon.js","evaluate":true}
    ]
  },
  {
    "id": "widviz",
    "name": "Widget Visibility Widget",
    "shortName": "Viz Widget",
    "version": "0.03",
    "description": "Swipe left to hide top bar widgets, swipe right to redisplay.",
    "icon": "eye.png",
    "type": "widget",
    "tags": "widget",
    "supports": ["BANGLEJS","BANGLEJS2"],
    "storage": [
      {"name":"widviz.wid.js","url":"widget.js"}
    ]
  },
  {
    "id": "binclock",
    "name": "Binary Clock",
    "shortName": "Binary Clock",
    "version": "0.03",
    "description": "A binary clock with hours and minutes. BTN1 toggles a digital clock.",
    "icon": "app.png",
    "type": "clock",
    "tags": "clock,binary",
    "supports": ["BANGLEJS"],
    "storage": [
      {"name":"binclock.app.js","url":"app.js"},
      {"name":"binclock.img","url":"app-icon.js","evaluate":true}
    ]
  },
  {
    "id": "pizzatimer",
    "name": "Pizza Timer",
    "shortName": "Pizza Timer",
    "version": "0.01",
    "description": "A timer app for when you cook Pizza. Some say it can also time other things",
    "icon": "pizza.png",
    "tags": "timer,tool,pizza",
    "supports": ["BANGLEJS"],
    "readme": "README.md",
    "storage": [
      {"name":"pizzatimer.app.js","url":"app.js"},
      {"name":"pizzatimer.img","url":"app-icon.js","evaluate":true}
    ]
  },
  {
    "id": "animclk",
    "name": "Animated Clock",
    "shortName": "Anim Clock",
    "version": "0.03",
    "description": "An animated clock face using Mark Ferrari's amazing 8 bit game art and palette cycling: http://www.markferrari.com/art/8bit-game-art",
    "icon": "app.png",
    "type": "clock",
    "tags": "clock,animated",
    "supports": ["BANGLEJS"],
    "storage": [
      {"name":"animclk.app.js","url":"app.js"},
      {"name":"animclk.pixels1","url":"animclk.pixels1"},
      {"name":"animclk.pixels2","url":"animclk.pixels2"},
      {"name":"animclk.pal","url":"animclk.pal"},
      {"name":"animclk.img","url":"app-icon.js","evaluate":true}
    ]
  },
  {
    "id": "analogimgclk",
    "name": "Analog Clock (Image background)",
    "shortName": "Analog Clock",
    "version": "0.03",
    "description": "An analog clock with an image background",
    "icon": "app.png",
    "type": "clock",
    "tags": "clock",
    "supports": ["BANGLEJS"],
    "storage": [
      {"name":"analogimgclk.app.js","url":"app.js"},
      {"name":"analogimgclk.bg.img","url":"bg.img"},
      {"name":"analogimgclk.img","url":"app-icon.js","evaluate":true}
    ]
  },
  {
    "id": "verticalface",
    "name": "Vertical watch face",
    "shortName": "Vertical Face",
    "version": "0.09",
    "description": "A simple vertical watch face with the date. Heart rate monitor is toggled with BTN1",
    "icon": "app.png",
    "type": "clock",
    "tags": "clock",
    "supports": ["BANGLEJS"],
    "allow_emulator": true,
    "screenshots": [{"url":"bangle1-vertical-watch-face-screenshot.png"}],
    "storage": [
      {"name":"verticalface.app.js","url":"app.js"},
      {"name":"verticalface.img","url":"app-icon.js","evaluate":true}
    ]
  },
  {
    "id": "sleepphasealarm",
    "name": "SleepPhaseAlarm",
    "shortName": "SleepPhaseAlarm",
    "version": "0.02",
    "description": "Uses the accelerometer to estimate sleep and wake states with the principle of Estimation of Stationary Sleep-segments (ESS, see https://ubicomp.eti.uni-siegen.de/home/datasets/ichi14/index.html.en). This app will read the next alarm from the alarm application and will wake you up to 30 minutes early at the best guessed time when you are almost already awake.",
    "icon": "app.png",
    "tags": "alarm",
    "supports": ["BANGLEJS"],
    "storage": [
      {"name":"sleepphasealarm.app.js","url":"app.js"},
      {"name":"sleepphasealarm.img","url":"app-icon.js","evaluate":true}
    ]
  },
  {
    "id": "life",
    "name": "Game of Life",
    "version": "0.04",
    "description": "Conway's Game of Life - 16x16 board",
    "icon": "life.png",
    "tags": "game",
    "supports": ["BANGLEJS"],
    "screenshots": [{"url":"bangle1-game-of-life-screenshot.png"}],
    "allow_emulator": true,
    "storage": [
      {"name":"life.app.js","url":"life.min.js"},
      {"name":"life.img","url":"life-icon.js","evaluate":true}
    ]
  },
  {
    "id": "magnav",
    "name": "Navigation Compass",
    "version": "0.05",
    "description": "Compass with linear display as for GPSNAV. Has Tilt compensation and remembers calibration.",
    "screenshots": [{"url":"screenshot-b2.png"},{"url":"screenshot-light-b2.png"}],
    "icon": "magnav.png",
    "tags": "tool,outdoors",
    "supports": ["BANGLEJS","BANGLEJS2"],
    "readme": "README.md",
    "storage": [
      {"name":"magnav.app.js","url":"magnav_b1.js","supports":["BANGLEJS"]},
      {"name":"magnav.app.js","url":"magnav_b2.js","supports":["BANGLEJS2"]},
      {"name":"magnav.img","url":"magnav-icon.js","evaluate":true}
    ],
    "data": [{"name":"magnav.json"}]
  },
  {
    "id": "gpspoilog",
    "name": "GPS POI Logger",
    "shortName": "GPS POI Log",
    "version": "0.01",
    "description": "A simple app to log points of interest with their GPS coordinates and read them back onto your PC. Based on the https://www.espruino.com/Bangle.js+Storage tutorial",
    "icon": "app.png",
    "tags": "outdoors",
    "supports": ["BANGLEJS"],
    "interface": "interface.html",
    "storage": [
      {"name":"gpspoilog.app.js","url":"app.js"},
      {"name":"gpspoilog.img","url":"app-icon.js","evaluate":true}
    ]
  },
  {
    "id": "miclock2",
    "name": "Mixed Clock 2",
    "version": "0.01",
    "description": "White color variant of the Mixed Clock with thicker clock hands for better readability in the bright sunlight, extra space under the clock for widgets and seconds in the digital clock.",
    "icon": "clock-mixed.png",
    "type": "clock",
    "tags": "clock",
    "supports": ["BANGLEJS"],
    "screenshots": [{"url":"bangle1-mixed-clock-2-screenshot.png"}],
    "allow_emulator": true,
    "storage": [
      {"name":"miclock2.app.js","url":"clock-mixed.js"},
      {"name":"miclock2.img","url":"clock-mixed-icon.js","evaluate":true}
    ]
  },
  {
    "id": "1button",
    "name": "One-Button-Tracker",
    "version": "0.01",
    "description": "A widget that turns BTN1 into a tracker, records time of button press/release.",
    "icon": "widget.png",
    "type": "widget",
    "tags": "tool,quantifiedself,widget",
    "supports": ["BANGLEJS"],
    "readme": "README.md",
    "interface": "interface.html",
    "storage": [
      {"name":"1button.wid.js","url":"widget.js"}
    ],
    "data": [{"name":"one_button_presses.csv","storageFile":true}]
  },
  {
    "id": "gpsautotime",
    "name": "GPS auto time",
    "shortName": "GPS auto time",
    "version": "0.01",
    "description": "A widget that automatically updates the Bangle.js time to the GPS time whenever there is a valid GPS fix.",
    "icon": "widget.png",
    "type": "widget",
    "tags": "widget,gps",
    "supports": ["BANGLEJS"],
    "storage": [
      {"name":"gpsautotime.wid.js","url":"widget.js"}
    ]
  },
  {
    "id": "espruinoctrl",
    "name": "Espruino Control",
    "shortName": "Espruino Ctrl",
    "version": "0.01",
    "description": "Send commands to other Espruino devices via the Bluetooth UART interface. Customisable commands!",
    "icon": "app.png",
    "tags": "",
    "supports": ["BANGLEJS"],
    "readme": "README.md",
    "custom": "custom.html",
    "storage": [
      {"name":"espruinoctrl.app.js"},
      {"name":"espruinoctrl.img","url":"app-icon.js","evaluate":true}
    ]
  },
  {
    "id": "multiclock",
    "name": "Multi Clock",
    "version": "0.09",
    "description": "Clock with multiple faces.  Switch between faces with BTN1 & BTN3 (Bangle 2 touch top-right, bottom right). For best display set theme Background 2 to cyan or some other bright colour in settings.",
    "screenshots": [{"url":"screen-ana.png"},{"url":"screen-big.png"},{"url":"screen-td.png"},{"url":"screen-nifty.png"},{"url":"screen-word.png"},{"url":"screen-sec.png"}],
    "icon": "multiclock.png",
    "type": "clock",
    "tags": "clock",
    "supports": ["BANGLEJS","BANGLEJS2"],
    "readme": "README.md",
    "allow_emulator": true,
    "storage": [
      {"name":"multiclock.app.js","url":"multiclock.app.js"},
      {"name":"big.face.js","url":"big.face.js"},
      {"name":"ana.face.js","url":"ana.face.js"},
      {"name":"digi.face.js","url":"digi.face.js"},
      {"name":"txt.face.js","url":"txt.face.js"},
      {"name":"dk.face.js","url":"dk.face.js"},
      {"name":"nifty.face.js","url":"nifty.face.js"},
      {"name":"multiclock.img","url":"multiclock-icon.js","evaluate":true}
    ]
  },
  {
    "id": "widancs",
    "name": "Apple Notification Widget",
    "shortName": "ANCS Widget",
    "version": "0.07",
    "description": "Displays call, message etc notifications from a paired iPhone. Read README before installation as it only works with compatible apps",
    "icon": "widget.png",
    "type": "widget",
    "tags": "widget",
    "supports": ["BANGLEJS"],
    "readme": "README.md",
    "storage": [
      {"name":"widancs.wid.js","url":"ancs.min.js"},
      {"name":"widancs.settings.js","url":"settings.js"}
    ]
  },
  {
    "id": "accelrec",
    "name": "Acceleration Recorder",
    "shortName": "Accel Rec",
    "version": "0.02",
    "description": "This app puts the Bangle's accelerometer into 100Hz mode and reads 2 seconds worth of data after movement starts. The data can then be exported back to the PC.",
    "icon": "app.png",
    "tags": "",
    "supports": ["BANGLEJS"],
    "readme": "README.md",
    "interface": "interface.html",
    "storage": [
      {"name":"accelrec.app.js","url":"app.js"},
      {"name":"accelrec.img","url":"app-icon.js","evaluate":true}
    ],
    "data": [{"wildcard":"accelrec.?.csv"}]
  },
  {
    "id": "accellog",
    "name": "Acceleration Logger",
    "shortName": "Accel Log",
    "version": "0.03",
    "description": "Logs XYZ acceleration data to a CSV file that can be downloaded to your PC",
    "icon": "app.png",
    "tags": "outdoor",
    "supports": ["BANGLEJS","BANGLEJS2"],
    "readme": "README.md",
    "interface": "interface.html",
    "storage": [
      {"name":"accellog.app.js","url":"app.js"},
      {"name":"accellog.img","url":"app-icon.js","evaluate":true}
    ],
    "data": [{"wildcard":"accellog.?.csv"}]
  },
  {
    "id": "cprassist",
    "name": "CPR Assist",
    "version": "0.02",
    "description": "Provides assistance while performing a CPR",
    "icon": "cprassist-icon.png",
    "tags": "tool,firstaid",
    "supports": ["BANGLEJS", "BANGLEJS2"],
    "readme": "README.md",
    "allow_emulator": true,
    "screenshots": [{"url":"bangle1-CPR-assist-screenshot.png"}],
    "storage": [
      {"name":"cprassist.app.js","url":"cprassist.js"},
      {"name":"cprassist.img","url":"cprassist-icon.js","evaluate":true},
      {"name":"cprassist.settings.js","url":"settings.js"}
    ]
  },
  {
    "id": "osgridref",
    "name": "Ordnance Survey Grid Reference",
    "shortName": "OS Grid ref",
    "version": "0.01",
    "description": "Displays the UK Ordnance Survey grid reference of your current GPS location. Useful when in the United Kingdom with an Ordnance Survey map",
    "icon": "app.png",
    "tags": "outdoors,gps",
    "supports": ["BANGLEJS"],
    "storage": [
      {"name":"osgridref.app.js","url":"app.js"},
      {"name":"osgridref.img","url":"app-icon.js","evaluate":true}
    ]
  },
  {
    "id": "openseizure",
    "name": "OpenSeizureDetector Widget",
    "shortName": "Short Name",
    "version": "0.01",
    "description": "[BETA!] A widget to work alongside [OpenSeizureDetector](https://www.openseizuredetector.org.uk/)",
    "icon": "widget.png",
    "type": "widget",
    "tags": "widget",
    "supports": ["BANGLEJS"],
    "readme": "README.md",
    "storage": [
      {"name":"openseizure.wid.js","url":"widget.js"}
    ]
  },
  {
    "id": "counter",
    "name": "Counter",
    "version": "0.03",
    "description": "Simple counter",
    "icon": "counter_icon.png",
    "tags": "tool",
    "supports": ["BANGLEJS"],
    "screenshots": [{"url":"bangle1-counter-screenshot.png"}],
    "allow_emulator": true,
    "storage": [
      {"name":"counter.app.js","url":"counter.js"},
      {"name":"counter.img","url":"counter-icon.js","evaluate":true}
    ]
  },
  {
    "id": "bootgattbat",
    "name": "BLE GATT Battery Service",
    "shortName": "BLE Battery Service",
    "version": "0.01",
    "description": "Adds the GATT Battery Service to advertise the percentage of battery currently remaining over Bluetooth.\n",
    "icon": "bluetooth.png",
    "type": "bootloader",
    "tags": "battery,ble,bluetooth,gatt",
    "supports": ["BANGLEJS","BANGLEJS2"],
    "readme": "README.md",
    "storage": [
      {"name":"gattbat.boot.js","url":"boot.js"}
    ]
  },
  {
    "id": "viewstl",
    "name": "STL file viewer",
    "shortName": "ViewSTL",
    "version": "0.02",
    "description": "This app allows you to view STL 3D models on your watch",
    "icon": "icons8-octahedron-48.png",
    "tags": "tool",
    "supports": ["BANGLEJS"],
    "readme": "README.md",
    "storage": [
      {"name":"viewstl.app.js","url":"viewstl.min.js"},
      {"name":"viewstl.img","url":"viewstl-icon.js","evaluate":true},
      {"name":"tetra.stl","url":"tetra.stl"},
      {"name":"cube.stl","url":"cube.stl"},
      {"name":"icosa.stl","url":"icosa.stl"}
    ]
  },
  {
    "id": "cscsensor",
    "name": "Cycling speed sensor",
    "shortName": "CSCSensor",
    "version": "0.06",
    "description": "Read BLE enabled cycling speed and cadence sensor and display readings on watch",
    "icon": "icons8-cycling-48.png",
    "tags": "outdoors,exercise,ble,bluetooth",
    "supports": ["BANGLEJS"],
    "readme": "README.md",
    "storage": [
      {"name":"cscsensor.app.js","url":"cscsensor.app.js"},
      {"name":"cscsensor.settings.js","url":"settings.js"},
      {"name":"cscsensor.img","url":"cscsensor-icon.js","evaluate":true}
    ]
  },
  {
    "id": "fileman",
    "name": "File manager",
    "shortName": "FileManager",
    "version": "0.03",
    "description": "Simple file manager, allows user to examine watch storage and display, load or delete individual files",
    "icon": "icons8-filing-cabinet-48.png",
    "tags": "tools",
    "supports": ["BANGLEJS"],
    "readme": "README.md",
    "storage": [
      {"name":"fileman.app.js","url":"fileman.app.js"},
      {"name":"fileman.img","url":"fileman-icon.js","evaluate":true}
    ]
  },
  {
    "id": "worldclock",
    "name": "World Clock - 4 time zones",
    "shortName": "World Clock",
    "version": "0.05",
    "description": "Current time zone plus up to four others",
    "icon": "app.png",
    "screenshots": [{"url":"screenshot_world.png"}],
    "type": "clock",
    "tags": "clock",
    "supports": ["BANGLEJS","BANGLEJS2"],
    "readme": "README.md",
    "custom": "custom.html",
    "storage": [
      {"name":"worldclock.app.js","url":"app.js"},
      {"name":"worldclock.img","url":"worldclock-icon.js","evaluate":true}
    ],
    "data": [{"name":"worldclock.settings.json"}]
  },
  {
    "id": "digiclock",
    "name": "Digital Clock Face",
    "shortName": "Digi Clock",
    "version": "0.02",
    "description": "A simple digital clock with the time, day, month, and year",
    "icon": "digiclock.png",
    "type": "clock",
    "tags": "clock",
    "supports": ["BANGLEJS"],
    "storage": [
      {"name":"digiclock.app.js","url":"digiclock.js"},
      {"name":"digiclock.img","url":"digiclock-icon.js","evaluate":true}
    ]
  },
  {
    "id": "dsdrelay",
    "name": "DSD BLE Relay controller",
    "shortName": "DSDRelay",
    "version": "0.01",
    "description": "Control BLE relay board from the watch",
    "icon": "icons8-relay-48.png",
    "tags": "ble,bluetooth",
    "supports": ["BANGLEJS"],
    "readme": "README.md",
    "storage": [
      {"name":"dsdrelay.app.js","url":"dsdrelay.app.js"},
      {"name":"dsdrelay.img","url":"dsdrelay-icon.js","evaluate":true}
    ]
  },
  {
    "id": "mandel",
    "name": "Mandelbrot",
    "shortName": "Mandel",
    "version": "0.01",
    "description": "Draw a zoomable Mandelbrot set",
    "icon": "mandel.png",
    "tags": "game",
    "supports": ["BANGLEJS"],
    "readme": "README.md",
    "storage": [
      {"name":"mandel.app.js","url":"mandel.min.js"},
      {"name":"mandel.img","url":"mandel-icon.js","evaluate":true}
    ]
  },
  {
    "id": "petrock",
    "name": "Pet rock",
    "version": "0.02",
    "description": "A virtual pet rock with wobbly eyes",
    "icon": "petrock.png",
    "type": "app",
    "tags": "game",
    "supports": ["BANGLEJS"],
    "storage": [
      {"name":"petrock.app.js","url":"app.js"},
      {"name":"petrock.img","url":"app-icon.js","evaluate":true}
    ]
  },
  {
    "id": "smartibot",
    "name": "Smartibot controller",
    "shortName": "Smartibot",
    "version": "0.01",
    "description": "Control a [Smartibot Robot](https://thecraftyrobot.net/) straight from your Bangle.js",
    "icon": "app.png",
    "tags": "",
    "supports": ["BANGLEJS"],
    "storage": [
      {"name":"smartibot.app.js","url":"app.js"},
      {"name":"smartibot.img","url":"app-icon.js","evaluate":true}
    ]
  },
  {
    "id": "widncr",
    "name": "NCR Logo Widget",
    "version": "0.01",
    "description": "Show the NodeConf Remote logo in the top left",
    "icon": "widget.png",
    "type": "widget",
    "tags": "widget",
    "supports": ["BANGLEJS"],
    "storage": [
      {"name":"widncr.wid.js","url":"widget.js"}
    ]
  },
  {
    "id": "ncrclk",
    "name": "NCR Clock",
    "shortName": "NCR Clock",
    "version": "0.02",
    "description": "NodeConf Remote clock",
    "icon": "app.png",
    "type": "clock",
    "tags": "clock",
    "supports": ["BANGLEJS"],
    "storage": [
      {"name":"ncrclk.app.js","url":"app.js"},
      {"name":"ncrclk.img","url":"app-icon.js","evaluate":true}
    ]
  },
  {
    "id": "isoclock",
    "name": "ISO Compliant Clock Face",
    "shortName": "ISO Clock",
    "version": "0.02",
    "description": "Tweaked fork of digiclock for ISO date and time",
    "icon": "isoclock.png",
    "type": "clock",
    "tags": "clock",
    "supports": ["BANGLEJS"],
    "storage": [
      {"name":"isoclock.app.js","url":"isoclock.js"},
      {"name":"isoclock.img","url":"isoclock-icon.js","evaluate":true}
    ]
  },
  {
    "id": "gpstimeserver",
    "name": "GPS Time Server",
    "version": "0.01",
    "description": "A widget which automatically starts the GPS and turns Bangle.js into a Bluetooth time server.",
    "icon": "widget.png",
    "type": "widget",
    "tags": "widget",
    "supports": ["BANGLEJS"],
    "readme": "README.md",
    "storage": [
      {"name":"gpstimeserver.wid.js","url":"widget.js"}
    ]
  },
  {
    "id": "tilthydro",
    "name": "Tilt Hydrometer Display",
    "shortName": "Tilt Hydro",
    "version": "0.01",
    "description": "A display for the [Tilt Hydrometer](https://tilthydrometer.com/) - [more info here](http://www.espruino.com/Tilt+Hydrometer+Display)",
    "icon": "app.png",
    "tags": "tools,bluetooth",
    "supports": ["BANGLEJS"],
    "storage": [
      {"name":"tilthydro.app.js","url":"app.js"},
      {"name":"tilthydro.img","url":"app-icon.js","evaluate":true}
    ]
  },
  {
    "id": "supmariodark",
    "name": "Super mario clock night mode",
    "shortName": "supmariodark",
    "version": "0.01",
    "description": "Super mario clock in night mode",
    "icon": "supmariodark.png",
    "type": "clock",
    "tags": "clock",
    "supports": ["BANGLEJS"],
    "storage": [
      {"name":"supmariodark.app.js","url":"supmariodark.js"},
      {"name":"supmariodark.img","url":"supmariodark-icon.js","evaluate":true},
      {"name":"supmario30x24.bin","url":"supmario30x24.bin.js"},
      {"name":"supmario30x24.wdt","url":"supmario30x24.wdt.js"},
      {"name":"banner-up.img","url":"banner-up.js","evaluate":true},
      {"name":"banner-down.img","url":"banner-down.js","evaluate":true},
      {"name":"brick2.img","url":"brick2.js","evaluate":true},
      {"name":"enemy.img","url":"enemy.js","evaluate":true},
      {"name":"flower.img","url":"flower.js","evaluate":true},
      {"name":"flower_b.img","url":"flower_b.js","evaluate":true},
      {"name":"mario_wh.img","url":"mario_wh.js","evaluate":true},
      {"name":"pipe.img","url":"pipe.js","evaluate":true}
    ]
  },
  {
    "id": "gmeter",
    "name": "G-Meter",
    "shortName": "G-Meter",
    "version": "0.01",
    "description": "Simple G-Meter",
    "icon": "app.png",
    "tags": "",
    "supports": ["BANGLEJS"],
    "storage": [
      {"name":"gmeter.app.js","url":"app.js"},
      {"name":"gmeter.img","url":"app-icon.js","evaluate":true}
    ]
  },
  {
    "id": "dtlaunch",
    "name": "Desktop Launcher",
    "version": "0.07",
    "description": "Desktop style App Launcher with six (four for Bangle 2) apps per page - fast access if you have lots of apps installed.",
    "screenshots": [{"url":"shot1.png"},{"url":"shot2.png"},{"url":"shot3.png"}],
    "icon": "icon.png",
    "type": "launch",
    "tags": "tool,system,launcher",
    "supports": ["BANGLEJS","BANGLEJS2"],
    "readme": "README.md",
    "storage": [
      {"name":"dtlaunch.app.js","url":"app-b1.js", "supports": ["BANGLEJS"]},
      {"name":"dtlaunch.app.js","url":"app-b2.js", "supports": ["BANGLEJS2"]},
      {"name":"dtlaunch.settings.js","url":"settings-b1.js", "supports": ["BANGLEJS"]},
      {"name":"dtlaunch.settings.js","url":"settings-b2.js", "supports": ["BANGLEJS2"]},
      {"name":"dtlaunch.img","url":"app-icon.js","evaluate":true}
    ],
    "data": [{"name":"dtlaunch.json"}]
  },
  {
    "id": "HRV",
    "name": "Heart Rate Variability monitor",
    "shortName": "HRV monitor",
    "version": "0.04",
    "description": "Heart Rate Variability monitor, see Readme for more info",
    "icon": "hrv.png",
    "tags": "",
    "supports": ["BANGLEJS"],
    "readme": "README.md",
    "storage": [
      {"name":"HRV.app.js","url":"app.js"},
      {"name":"HRV.img","url":"app-icon.js","evaluate":true}
    ]
  },
  {
    "id": "hardalarm",
    "name": "Hard Alarm",
    "shortName": "HardAlarm",
    "version": "0.02",
    "description": "Make sure you wake up! Count to the right number to turn off the alarm",
    "icon": "app.png",
    "tags": "tool,alarm,widget",
    "supports": ["BANGLEJS"],
    "storage": [
      {"name":"hardalarm.app.js","url":"app.js"},
      {"name":"hardalarm.boot.js","url":"boot.js"},
      {"name":"hardalarm.js","url":"hardalarm.js"},
      {"name":"hardalarm.img","url":"app-icon.js","evaluate":true},
      {"name":"hardalarm.wid.js","url":"widget.js"}
    ],
    "data": [{"name":"hardalarm.json"}]
  },
  {
    "id": "edisonsball",
    "name": "Edison's Ball",
    "shortName": "Edison's Ball",
    "version": "0.01",
    "description": "Hypnagogia/Micro-Sleep alarm for experimental use in exploring sleep transition and combating drowsiness",
    "icon": "app-icon.png",
    "tags": "",
    "supports": ["BANGLEJS"],
    "readme": "README.md",
    "storage": [
      {"name":"edisonsball.app.js","url":"app.js"},
      {"name":"edisonsball.img","url":"app-icon.js","evaluate":true}
    ]
  },
  {
    "id": "hrrawexp",
    "name": "HRM Data Exporter",
    "shortName": "HRM Data Exporter",
    "version": "0.01",
    "description": "export raw hrm signal data to a csv file",
    "icon": "app-icon.png",
    "tags": "",
    "supports": ["BANGLEJS"],
    "readme": "README.md",
    "interface": "interface.html",
    "storage": [
      {"name":"hrrawexp.app.js","url":"app.js"},
      {"name":"hrrawexp.img","url":"app-icon.js","evaluate":true}
    ]
  },
  {
    "id": "breath",
    "name": "Breathing App",
    "shortName": "Breathing App",
    "version": "0.01",
    "description": "app to aid relaxation and train breath syncronicity using haptics and visualisation, also displays HR",
    "icon": "app-icon.png",
    "tags": "tools,health",
    "supports": ["BANGLEJS"],
    "readme": "README.md",
    "storage": [
      {"name":"breath.app.js","url":"app.js"},
      {"name":"breath.img","url":"app-icon.js","evaluate":true}
    ],
    "data": [{"name":"breath.settings.json","url":"settings.json"}]
  },
  {
    "id": "lazyclock",
    "name": "Lazy Clock",
    "version": "0.03",
    "description": "Tells the time, roughly",
    "icon": "lazyclock.png",
    "type": "clock",
    "tags": "clock",
    "supports": ["BANGLEJS"],
    "readme": "README.md",
    "screenshots": [{"url":"bangle1-lazy-clock-screenshot.png"}],
    "allow_emulator": true,
    "storage": [
      {"name":"lazyclock.app.js","url":"lazyclock-app.js"},
      {"name":"lazyclock.img","url":"lazyclock-icon.js","evaluate":true}
    ]
  },
  {
    "id": "astral",
    "name": "Astral Clock",
    "version": "0.03",
    "description": "Clock that calculates and displays Alt Az positions of all planets, Sun as well as several other astronomy targets (customizable) and current Moon phase. Coordinates are calculated by GPS & time and onscreen compass assists orienting. See Readme before using.",
    "icon": "app-icon.png",
    "type": "clock",
    "tags": "clock",
    "supports": ["BANGLEJS"],
    "readme": "README.md",
    "storage": [
      {"name":"astral.app.js","url":"app.js"},
      {"name":"astral.img","url":"app-icon.js","evaluate":true}
    ]
  },
  {
    "id": "alpinenav",
    "name": "Alpine Nav",
    "version": "0.01",
    "description": "App that performs GPS monitoring to track and display position relative to a given origin in realtime",
    "icon": "app-icon.png",
    "tags": "outdoors,gps",
    "supports": ["BANGLEJS"],
    "readme": "README.md",
    "storage": [
      {"name":"alpinenav.app.js","url":"app.js"},
      {"name":"alpinenav.img","url":"app-icon.js","evaluate":true}
    ]
  },
  {
    "id": "lifeclk",
    "name": "Game of Life Clock",
    "shortName": "Conway's Clock",
    "version": "0.06",
    "description": "Modification and clockification of Conway's Game of Life",
    "icon": "app.png",
    "type": "clock",
    "tags": "clock",
    "supports": ["BANGLEJS"],
    "readme": "README.md",
    "storage": [
      {"name":"lifeclk.app.js","url":"app.min.js"},
      {"name":"lifeclk.img","url":"app-icon.js","evaluate":true}
    ]
  },
  {
    "id": "speedalt",
    "name": "GPS Adventure Sports",
    "shortName": "GPS Adv Sport",
    "version": "1.02",
    "description": "GPS speed, altitude and distance to waypoint display. Designed for easy viewing and use during outdoor activities such as para-gliding, hang-gliding, sailing, cycling etc.",
    "icon": "app.png",
    "type": "app",
    "tags": "tool,outdoors",
    "supports": ["BANGLEJS"],
    "readme": "README.md",
    "allow_emulator": true,
    "storage": [
      {"name":"speedalt.app.js","url":"app.js"},
      {"name":"speedalt.img","url":"app-icon.js","evaluate":true},
      {"name":"speedalt.settings.js","url":"settings.js"}
    ],
    "data": [{"name":"speedalt.json"}]
  },
  {
    "id": "speedalt2",
    "name": "GPS Adventure Sports II",
    "shortName":"GPS Adv Sport II",
    "version":"1.10",
    "description": "GPS speed, altitude and distance to waypoint display. Designed for easy viewing and use during outdoor activities such as para-gliding, hang-gliding, sailing, cycling etc.",
    "icon": "app.png",
    "type": "app",
    "tags": "tool,outdoors",
    "supports": ["BANGLEJS"],
    "readme": "README.md",
    "allow_emulator": true,
    "storage": [
      {"name":"speedalt2.app.js","url":"app.js"},
      {"name":"speedalt2.img","url":"app-icon.js","evaluate":true},
      {"name":"speedalt2.settings.js","url":"settings.js"}
    ],
    "data": [{"name":"speedalt2.json"}]
  },
  {
    "id": "slomoclock",
    "name": "SloMo Clock",
    "shortName": "SloMo Clock",
    "version": "0.10",
    "description": "Simple 24h clock face with large digits, hour above minute. Uses Layout library.",
    "icon": "watch.png",
    "type": "clock",
    "tags": "clock",
    "supports": ["BANGLEJS"],
    "readme": "README.md",
    "allow_emulator": true,
    "screenshots": [{"url":"bangle1-slow-mo-clock-screenshot.png"}],
    "storage": [
      {"name":"slomoclock.app.js","url":"app.js"},
      {"name":"slomoclock.img","url":"app-icon.js","evaluate":true},
      {"name":"slomoclock.settings.js","url":"settings.js"}
    ],
    "data": [{"name":"slomoclock.json"}]
  },
  {
    "id": "de-stress",
    "name": "De-Stress",
    "shortName": "De-Stress",
    "version": "0.02",
    "description": "Simple haptic heartbeat",
    "icon": "app.png",
    "tags": "",
    "supports": ["BANGLEJS"],
    "storage": [
      {"name":"de-stress.app.js","url":"app.js"},
      {"name":"de-stress.img","url":"app-icon.js","evaluate":true}
    ]
  },
  {
    "id": "mclockplus",
    "name": "Morph Clock+",
    "shortName": "Morph Clock+",
    "version": "0.03",
    "description": "Morphing Clock with more readable seconds and date and additional stopwatch",
    "icon": "mclockplus.png",
    "type": "clock",
    "tags": "clock",
    "supports": ["BANGLEJS"],
    "readme": "README.md",
    "storage": [
      {"name":"mclockplus.app.js","url":"mclockplus.app.js"},
      {"name":"mclockplus.img","url":"mclockplus-icon.js","evaluate":true}
    ]
  },
  {
    "id": "intervals",
    "name": "Intervals App",
    "shortName": "Intervals",
    "version": "0.01",
    "description": "Intervals for training. It is possible to configure work time and rest time and number of sets.",
    "icon": "intervals.png",
    "tags": "",
    "supports": ["BANGLEJS"],
    "storage": [
      {"name":"intervals.app.js","url":"intervals.app.js"},
      {"name":"intervals.img","url":"intervals-icon.js","evaluate":true}
    ]
  },
  {
    "id": "planetarium",
    "name": "Planetarium",
    "shortName": "Planetarium",
    "version": "0.03",
    "description": "Planetarium showing up to 500 stars using the watch location and time",
    "icon": "planetarium.png",
    "tags": "",
    "supports": ["BANGLEJS"],
    "readme": "README.md",
    "storage": [
      {"name":"planetarium.app.js","url":"planetarium.app.js"},
      {"name":"planetarium.data.csv","url":"planetarium.data.csv"},
      {"name":"planetarium.const.csv","url":"planetarium.const.csv"},
      {"name":"planetarium.extra.csv","url":"planetarium.extra.csv"},
      {"name":"planetarium.settings.js","url":"settings.js"},
      {"name":"planetarium.img","url":"planetarium-icon.js","evaluate":true}
    ],
    "data": [{"name":"planetarium.json"}]
  },
  {
    "id": "tapelauncher",
    "name": "Tape Launcher",
    "version": "0.02",
    "description": "An App launcher, icons displayed in a horizontal tape, swipe or use buttons",
    "icon": "icon.png",
    "type": "launch",
    "tags": "tool,system,launcher",
    "supports": ["BANGLEJS"],
    "readme": "README.md",
    "storage": [
      {"name":"tapelauncher.app.js","url":"app.js"},
      {"name":"tapelauncher.img","url":"icon.js","evaluate":true}
    ]
  },
  {
    "id": "oblique",
    "name": "Oblique Strategies",
    "version": "0.01",
    "description": "Oblique Strategies for creativity. Copied from Brian Eno.",
    "icon": "eno.png",
    "tags": "tool",
    "supports": ["BANGLEJS"],
    "storage": [
      {"name":"oblique.app.js","url":"app.js"},
      {"name":"oblique.img","url":"app-icon.js","evaluate":true}
    ]
  },
  {
    "id": "testuserinput",
    "name": "Test User Input",
    "shortName": "Test User Input",
    "version": "0.06",
    "description": "App to test the bangle.js input interface. It displays the user action in text, circle buttons or on/off switch UI elements.",
    "icon": "app.png",
    "tags": "input,interface,buttons,touch,UI",
    "supports": ["BANGLEJS"],
    "readme": "README.md",
    "storage": [
      {"name":"testuserinput.app.js","url":"app.js"},
      {"name":"testuserinput.img","url":"app-icon.js","evaluate":true}
    ]
  },
  {
    "id": "gpssetup",
    "name": "GPS Setup",
    "shortName": "GPS Setup",
    "version": "0.02",
    "description": "Configure the GPS power options and store them in the GPS nvram",
    "icon": "gpssetup.png",
    "tags": "gps,tools,outdoors",
    "supports": ["BANGLEJS"],
    "readme": "README.md",
    "storage": [
      {"name":"gpssetup","url":"gpssetup.js"},
      {"name":"gpssetup.settings.js","url":"settings.js"},
      {"name":"gpssetup.app.js","url":"app.js"},
      {"name":"gpssetup.img","url":"icon.js","evaluate":true}
    ],
    "data": [{"name":"gpssetup.settings.json","url":"settings.json"}]
  },
  {
    "id": "walkersclock",
    "name": "Walkers Clock",
    "shortName": "Walkers Clock",
    "version": "0.04",
    "description": "A large font watch, displays steps, can switch GPS on/off, displays grid reference",
    "icon": "walkersclock48.png",
    "type": "clock",
    "tags": "clock,gps,tools,outdoors",
    "supports": ["BANGLEJS"],
    "readme": "README.md",
    "storage": [
      {"name":"walkersclock.app.js","url":"app.js"},
      {"name":"walkersclock.img","url":"icon.js","evaluate":true}
    ]
  },
  {
    "id": "widgps",
    "name": "GPS Widget",
    "version": "0.03",
    "description": "Tiny widget to show the power on/off status of the GPS",
    "icon": "widget.png",
    "type": "widget",
    "tags": "widget,gps",
    "supports": ["BANGLEJS","BANGLEJS2"],
    "readme": "README.md",
    "storage": [
      {"name":"widgps.wid.js","url":"widget.js"}
    ]
  },
  {
    "id": "widhrt",
    "name": "HRM Widget",
    "version": "0.03",
    "description": "Tiny widget to show the power on/off status of the Heart Rate Monitor",
    "icon": "widget.png",
    "type": "widget",
    "tags": "widget,hrm",
    "supports": ["BANGLEJS","BANGLEJS2"],
    "readme": "README.md",
    "storage": [
      {"name":"widhrt.wid.js","url":"widget.js"}
    ]
  },
  {
    "id": "countdowntimer",
    "name": "Countdown Timer",
    "version": "0.01",
    "description": "A simple countdown timer with a focus on usability",
    "icon": "countdowntimer.png",
    "tags": "timer,tool",
    "supports": ["BANGLEJS"],
    "readme": "README.md",
    "storage": [
      {"name":"countdowntimer.app.js","url":"countdowntimer.js"},
      {"name":"countdowntimer.img","url":"countdowntimer-icon.js","evaluate":true}
    ]
  },
  {
    "id": "helloworld",
    "name": "hello, world!",
    "shortName": "hello world",
    "version": "0.02",
    "description": "A cross cultural hello world!/hola mundo! app with colors and languages",
    "icon": "app.png",
    "tags": "input,interface,buttons,touch",
    "supports": ["BANGLEJS"],
    "readme": "README.md",
    "storage": [
      {"name":"helloworld.app.js","url":"app.js"},
      {"name":"helloworld.img","url":"app-icon.js","evaluate":true}
    ]
  },
  {
    "id": "widcom",
    "name": "Compass Widget",
    "version": "0.02",
    "description": "Tiny widget to show the power on/off status of the Compass",
    "icon": "widget.png",
    "type": "widget",
    "tags": "widget,compass",
    "supports": ["BANGLEJS","BANGLEJS2"],
    "readme": "README.md",
    "storage": [
      {"name":"widcom.wid.js","url":"widget.js"}
    ]
  },
  {
    "id": "arrow",
    "name": "Arrow Compass",
    "version": "0.05",
    "description": "Moving arrow compass that points North, shows heading, with tilt correction. Based on jeffmer's Navigation Compass",
    "icon": "arrow.png",
    "type": "app",
    "tags": "tool,outdoors",
    "supports": ["BANGLEJS"],
    "readme": "README.md",
    "storage": [
      {"name":"arrow.app.js","url":"app.js"},
      {"name":"arrow.img","url":"icon.js","evaluate":true}
    ]
  },
  {
    "id": "waypointer",
    "name": "Way Pointer",
    "version": "0.01",
    "description": "Navigate to a waypoint using the GPS for bearing and compass to point way, uses the same waypoint interface as GPS Navigation",
    "icon": "waypointer.png",
    "tags": "tool,outdoors,gps",
    "supports": ["BANGLEJS"],
    "readme": "README.md",
    "interface": "waypoints.html",
    "storage": [
      {"name":"waypointer.app.js","url":"app.js"},
      {"name":"waypointer.img","url":"icon.js","evaluate":true}
    ],
    "data": [{"name":"waypoints.json","url":"waypoints.json"}]
  },
  {
    "id": "color_catalog",
    "name": "Colors Catalog",
    "shortName": "Colors Catalog",
    "version": "0.01",
    "description": "Displays RGB565 and RGB888 colors, its name and code in screen.",
    "icon": "app.png",
    "tags": "Color,input,buttons,touch,UI",
    "supports": ["BANGLEJS"],
    "readme": "README.md",
    "storage": [
      {"name":"color_catalog.app.js","url":"app.js"},
      {"name":"color_catalog.img","url":"app-icon.js","evaluate":true}
    ]
  },
  {
    "id": "UI4swatch",
    "name": "UI 4 swatch",
    "shortName": "UI 4 swatch",
    "version": "0.01",
    "description": "A UI/UX for espruino smartwatches, displays dinamically calc. x,y coordinates.",
    "icon": "app.png",
    "tags": "Color,input,buttons,touch,UI",
    "supports": ["BANGLEJS"],
    "readme": "README.md",
    "storage": [
      {"name":"UI4swatch.app.js","url":"app.js"},
      {"name":"UI4swatch.img","url":"app-icon.js","evaluate":true}
    ]
  },
  {
    "id": "simplest",
    "name": "Simplest Clock",
    "version": "0.03",
    "description": "The simplest working clock, acts as a tutorial piece",
    "icon": "simplest.png",
    "screenshots": [{"url":"screenshot_simplest.png"}],
    "type": "clock",
    "tags": "clock",
    "supports": ["BANGLEJS","BANGLEJS2"],
    "storage": [
      {"name":"simplest.app.js","url":"app.js"},
      {"name":"simplest.img","url":"icon.js","evaluate":true}
    ]
  },
  {
    "id": "stepo",
    "name": "Stepometer Clock",
    "version": "0.03",
    "description": "A large font watch, displays step count in a doughnut guage and warns of low battery, requires one of the steps widgets to be installed",
    "icon": "stepo.png",
    "type": "clock",
    "tags": "clock",
    "supports": ["BANGLEJS"],
    "readme": "README.md",
    "storage": [
      {"name":"stepo.app.js","url":"app.js"},
      {"name":"stepo.img","url":"icon.js","evaluate":true}
    ]
  },
  {
    "id": "gbmusic",
    "name": "Gadgetbridge Music Controls",
    "shortName": "Music Controls",
    "version": "0.08",
    "description": "Control the music on your Gadgetbridge-connected phone",
    "icon": "icon.png",
    "screenshots": [{"url":"screenshot_v1.png"},{"url":"screenshot_v2.png"}],
    "type": "app",
    "tags": "tools,bluetooth,gadgetbridge,music",
    "supports": ["BANGLEJS","BANGLEJS2"],
    "readme": "README.md",
    "allow_emulator": true,
    "storage": [
      {"name":"gbmusic.app.js","url":"app.js"},
      {"name":"gbmusic.settings.js","url":"settings.js"},
      {"name":"gbmusic.wid.js","url":"widget.js"},
      {"name":"gbmusic.img","url":"icon.js","evaluate":true}
    ],
    "data": [{"name":"gbmusic.json"},{"name":"gbmusic.load.json"}]
  },
  {
    "id": "battleship",
    "name": "Battleship",
    "version": "0.01",
    "description": "The classic game of battleship",
    "icon": "battleship-icon.png",
    "tags": "game",
    "supports": ["BANGLEJS"],
    "screenshots": [{"url":"bangle1-battle-ship-screenshot.png"}],
    "readme": "README.md",
    "allow_emulator": true,
    "storage": [
      {"name":"battleship.app.js","url":"battleship.js"},
      {"name":"battleship.img","url":"battleship-icon.js","evaluate":true}
    ]
  },
  {
    "id": "kitchen",
    "name": "Kitchen Combo",
    "version": "0.13",
    "description": "Combination of the Stepo, Walkersclock, Arrow and Waypointer apps into a multiclock format. 'Everything but the kitchen sink'",
    "icon": "kitchen.png",
    "type": "clock",
    "tags": "tool,outdoors,gps",
    "supports": ["BANGLEJS"],
    "readme": "README.md",
    "interface": "waypoints.html",
    "storage": [
      {"name":"kitchen.app.js","url":"kitchen.app.js"},
      {"name":"stepo2.kit.js","url":"stepo2.kit.js"},
      {"name":"swatch.kit.js","url":"swatch.kit.js"},
      {"name":"gps.kit.js","url":"gps.kit.js"},
      {"name":"compass.kit.js","url":"compass.kit.js"},
      {"name":"kitchen.img","url":"kitchen.icon.js","evaluate":true}
    ],
    "data": [{"name":"waypoints.json","url":"waypoints.json"}]
  },
  {
    "id": "banglebridge",
    "name": "BangleBridge",
    "shortName": "BangleBridge",
    "version": "0.01",
    "description": "Widget that allows Bangle Js to record pair and end data using Bluetooth Low Energy in combination with the BangleBridge Android App",
    "icon": "widget.png",
    "type": "widget",
    "tags": "widget",
    "supports": ["BANGLEJS"],
    "readme": "README.md",
    "storage": [
      {"name":"banglebridge.wid.js","url":"widget.js"},
      {"name":"banglebridge.watch.img","url":"watch.img"},
      {"name":"banglebridge.heart.img","url":"heart.img"}
    ]
  },
  {
    "id": "qmsched",
    "name": "Quiet Mode Schedule and Widget",
    "shortName": "Quiet Mode",
    "version": "0.06",
    "description": "Automatically turn Quiet Mode on or off at set times, and change LCD options while Quiet Mode is active.",
    "icon": "app.png",
    "screenshots": [{"url":"screenshot_b1_main.png"},{"url":"screenshot_b1_edit.png"},{"url":"screenshot_b1_lcd.png"},
                    {"url":"screenshot_b2_main.png"},{"url":"screenshot_b2_edit.png"},{"url":"screenshot_b2_lcd.png"}],
    "tags": "tool,widget",
    "supports": ["BANGLEJS","BANGLEJS2"],
    "readme": "README.md",
    "storage": [
      {"name":"qmsched","url":"lib.js"},
      {"name":"qmsched.app.js","url":"app.js"},
      {"name":"qmsched.boot.js","url":"boot.js"},
      {"name":"qmsched.img","url":"icon.js","evaluate":true},
      {"name":"qmsched.wid.js","url":"widget.js"}
    ],
    "data": [{"name":"qmsched.json"}]
  },
  {
    "id": "hourstrike",
    "name": "Hour Strike",
    "shortName": "Hour Strike",
    "version": "0.08",
    "description": "Strike the clock on the hour. A great tool to remind you an hour has passed!",
    "icon": "app-icon.png",
    "tags": "tool,alarm",
    "supports": ["BANGLEJS"],
    "readme": "README.md",
    "storage": [
      {"name":"hourstrike.app.js","url":"app.js"},
      {"name":"hourstrike.boot.js","url":"boot.js"},
      {"name":"hourstrike.img","url":"app-icon.js","evaluate":true},
      {"name":"hourstrike.json","url":"hourstrike.json"}
    ]
  },
  {
    "id": "whereworld",
    "name": "Where in the World?",
    "shortName": "Where World",
    "version": "0.01",
    "description": "Shows your current location on the world map",
    "icon": "app.png",
    "tags": "gps",
    "supports": ["BANGLEJS"],
    "storage": [
      {"name":"whereworld.app.js","url":"app.js"},
      {"name":"whereworld.img","url":"app-icon.js","evaluate":true},
      {"name":"whereworld.worldmap","url":"worldmap"}
    ]
  },
  {
    "id": "omnitrix",
    "name": "Omnitrix",
    "version": "0.01",
    "description": "An Omnitrix Showpiece",
    "icon": "omnitrix.png",
    "screenshots": [{"url":"screenshot.png"}],
    "tags": "game",
    "supports": ["BANGLEJS"],
    "readme": "README.md",
    "storage": [
      {"name":"omnitrix.app.js","url":"omnitrix.app.js"},
      {"name":"omnitrix.img","url":"omnitrix.icon.js","evaluate":true}
    ]
  },
  {
    "id": "batclock",
    "name": "Bat Clock",
    "shortName": "Bat Clock",
    "version": "0.02",
    "description": "Morphing Clock, with an awesome \"The Dark Knight\" themed logo.",
    "icon": "bat-clock.png",
    "screenshots": [{"url":"screenshot.png"}],
    "type": "clock",
    "tags": "clock",
    "supports": ["BANGLEJS"],
    "readme": "README.md",
    "storage": [
      {"name":"batclock.app.js","url":"bat-clock.app.js"},
      {"name":"batclock.img","url":"bat-clock.icon.js","evaluate":true}
    ]
  },
  {
    "id": "doztime",
    "name": "Dozenal Time",
    "shortName": "Dozenal Time",
    "version": "0.04",
    "description": "A dozenal Holocene calendar and dozenal diurnal clock",
    "icon": "app.png",
    "type": "clock",
    "tags": "clock",
    "supports": ["BANGLEJS", "BANGLEJS2"],
    "readme": "README.md",
    "allow_emulator": true,
    "storage": [
      {"name":"doztime.app.js","url":"app-bangle1.js","supports":["BANGLEJS"]},
      {"name":"doztime.app.js","url":"app-bangle2.js","supports":["BANGLEJS2"]},
      {"name":"doztime.img","url":"app-icon.js","evaluate":true}
    ]
  },
  {
    "id": "gbtwist",
    "name": "Gadgetbridge Twist Control",
    "shortName": "Twist Control",
    "version": "0.01",
    "description": "Shake your wrist to control your music app via Gadgetbridge",
    "icon": "app.png",
    "type": "app",
    "tags": "tools,bluetooth,gadgetbridge,music",
    "supports": ["BANGLEJS"],
    "readme": "README.md",
    "allow_emulator": false,
    "storage": [
      {"name":"gbtwist.app.js","url":"app.js"},
      {"name":"gbtwist.img","url":"app-icon.js","evaluate":true}
    ]
  },
  {
    "id": "thermom",
    "name": "Thermometer",
    "version": "0.05",
    "description": "Displays the current temperature in degree Celsius/Fahrenheit (depending on locale), updates every 10 seconds with average of last 5 readings.",
    "icon": "app.png",
    "tags": "tool",
    "supports": ["BANGLEJS", "BANGLEJS2"],
    "screenshots": [{"url":"screenshot.png"}],
    "allow_emulator": true,
    "storage": [
      {"name":"thermom.app.js","url":"app.js"},
      {"name":"thermom.img","url":"app-icon.js","evaluate":true}
    ]
  },
  {
    "id": "mysticdock",
    "name": "Mystic Dock",
    "version": "1.00",
    "description": "A retro-inspired dockface that displays the current time and battery charge while plugged in, and which features an interactive mode that shows the time, date, and a rotating data display line.",
    "icon": "mystic-dock.png",
    "type": "dock",
    "tags": "dock",
    "supports": ["BANGLEJS"],
    "readme": "README.md",
    "storage": [
      {"name":"mysticdock.app.js","url":"mystic-dock-app.js"},
      {"name":"mysticdock.boot.js","url":"mystic-dock-boot.js"},
      {"name":"mysticdock.settings.js","url":"mystic-dock-settings.js"},
      {"name":"mysticdock.img","url":"mystic-dock-icon.js","evaluate":true}
    ]
  },
  {
    "id": "mysticclock",
    "name": "Mystic Clock",
    "version": "1.01",
    "description": "A retro-inspired watchface featuring time, date, and an interactive data display line.",
    "icon": "mystic-clock.png",
    "type": "clock",
    "tags": "clock",
    "supports": ["BANGLEJS"],
    "screenshots": [{"url":"bangle1-mystic-clock-screenshot.png"}],
    "readme": "README.md",
    "allow_emulator": true,
    "storage": [
      {"name":"mysticclock.app.js","url":"mystic-clock-app.js"},
      {"name":"mysticclock.settings.js","url":"mystic-clock-settings.js"},
      {"name":"mysticclock.img","url":"mystic-clock-icon.js","evaluate":true}
    ]
  },
  {
    "id": "hcclock",
    "name": "Hi-Contrast Clock",
    "version": "0.02",
    "description": "Hi-Contrast Clock : A simple yet very bold clock that aims to be readable in high luninosity environments. Uses big 10x5 pixel digits. Use BTN 1 to switch background and foreground colors.",
    "icon": "hcclock-icon.png",
    "type": "clock",
    "tags": "clock",
    "screenshots": [{"url":"bangle1-high-contrast-clock-screenshot.png"}],
    "supports": ["BANGLEJS"],
    "allow_emulator": true,
    "storage": [
      {"name":"hcclock.app.js","url":"hcclock.app.js"},
      {"name":"hcclock.img","url":"hcclock-icon.js","evaluate":true}
    ]
  },
  {
    "id": "thermomF",
    "name": "Fahrenheit Temp",
    "version": "0.01",
    "description": "[NOT RECOMMENDED] A modification of the Thermometer App to display temprature in Fahrenheit. Please use the 'Thermometer App' and install 'Languages' to get the temperature in the correct format for your locale.",
    "icon": "thermf.png",
    "tags": "tool",
    "supports": ["BANGLEJS"],
    "storage": [
      {"name":"thermomF.app.js","url":"app.js"},
      {"name":"thermomF.img","url":"app-icon.js","evaluate":true}
    ]
  },
  {
    "id": "nixie",
    "name": "Nixie Clock",
    "shortName": "Nixie",
    "version": "0.01",
    "description": "A nixie tube clock for both Bangle 1 and 2.",
    "icon": "nixie.png",
    "type": "clock",
    "tags": "clock",
    "supports": ["BANGLEJS"],
    "readme": "README.md",
    "storage": [
      {"name":"nixie.app.js","url":"app.js"},
      {"name":"nixie.img","url":"app-icon.js","evaluate":true},
      {"name":"m_vatch.js","url":"m_vatch.js"}
    ]
  },
  {
    "id": "carcrazy",
    "name": "Car Crazy",
    "shortName": "Car Crazy",
    "version": "0.03",
    "description": "A simple car game where you try to avoid the other cars by tilting your wrist left and right. Hold down button 2 to start.",
    "icon": "carcrash.png",
    "tags": "game",
    "supports": ["BANGLEJS"],
    "readme": "README.md",
    "storage": [
      {"name":"carcrazy.app.js","url":"app.js"},
      {"name":"carcrazy.img","url":"app-icon.js","evaluate":true},
      {"name":"carcrazy.settings.js","url":"settings.js"}
    ],
    "data": [{"name":"CarCrazy.csv"}]
  },
  {
    "id": "shortcuts",
    "name": "Shortcuts",
    "shortName": "Shortcuts",
    "version": "0.01",
    "description": "Quickly load your favourite apps from (almost) any watch face.",
    "icon": "app.png",
    "type": "bootloader",
    "tags": "tool",
    "supports": ["BANGLEJS"],
    "readme": "README.md",
    "storage": [
      {"name":"shortcuts.boot.js","url":"boot.js"},
      {"name":"shortcuts.settings.js","url":"settings.js"}
    ],
    "data": [{"name":"shortcuts.json"}]
  },
  {
    "id": "vectorclock",
    "name": "Vector Clock",
    "version": "0.03",
    "description": "A digital clock that uses the built-in vector font.",
    "icon": "app.png",
    "type": "clock",
    "tags": "clock",
    "supports": ["BANGLEJS", "BANGLEJS2"],
    "allow_emulator": true,
    "screenshots": [
      {"url":"bangle2-vector-clock-screenshot.png"},
      {"url":"bangle1-vector-clock-screenshot.png"}
    ],
    "storage": [
      {"name":"vectorclock.app.js","url":"app.js"},
      {"name":"vectorclock.img","url":"app-icon.js","evaluate":true}
    ]
  },
  {
    "id": "fd6fdetect",
    "name": "fd6fdetect",
    "shortName": "fd6fdetect",
    "version": "0.2",
    "description": "Allows you to see 0xFD6F beacons near you.",
    "icon": "app.png",
    "tags": "tool",
    "readme": "README.md",
    "supports": ["BANGLEJS"],
    "storage": [
      {"name":"fd6fdetect.app.js","url":"app.js"},
      {"name":"fd6fdetect.img","url":"app-icon.js","evaluate":true}
    ]
  },
  {
    "id": "choozi",
    "name": "Choozi",
    "version": "0.01",
    "description": "Choose people or things at random using Bangle.js.",
    "icon": "app.png",
    "tags": "tool",
    "supports": ["BANGLEJS"],
    "readme": "README.md",
    "allow_emulator": true,
    "screenshots": [{"url":"bangle1-choozi-screenshot1.png"},{"url":"bangle1-choozi-screenshot2.png"}],
    "storage": [
      {"name":"choozi.app.js","url":"app.js"},
      {"name":"choozi.img","url":"app-icon.js","evaluate":true}
    ]
  },
  {
    "id": "widclkbttm",
    "name": "Digital clock (Bottom) widget",
    "shortName": "Digital clock Bottom Widget",
    "version": "0.03",
    "description": "Displays time in the bottom area.",
    "icon": "widclkbttm.png",
    "type": "widget",
    "tags": "widget",
    "supports": ["BANGLEJS","BANGLEJS2"],
    "readme": "README.md",
    "storage": [
      {"name":"widclkbttm.wid.js","url":"widclkbttm.wid.js"}
    ]
  },
  {
    "id": "pastel",
    "name": "Pastel Clock",
    "shortName": "Pastel",
    "version": "0.10",
    "description": "A Configurable clock with custom fonts, background and weather display. Has a cyclic information line that includes, day, date, battery, sunrise and sunset times",
    "icon": "pastel.png",
    "dependencies": {"mylocation":"app", "widpedom":"app","weather":"app"},
    "screenshots": [{"url":"screenshot_pastel.png"}, {"url":"weather_icons.png"}],
    "type": "clock",
    "tags": "clock, weather, tool",
    "supports": ["BANGLEJS","BANGLEJS2"],
    "readme": "README.md",
    "storage": [
      {"name":"f_architect","url":"f_architect.js"},
      {"name":"f_gochihand","url":"f_gochihand.js"},
      {"name":"f_cabin","url":"f_cabin.js"},
      {"name":"f_orbitron","url":"f_orbitron.js"},
      {"name":"f_monoton","url":"f_monoton.js"},
      {"name":"f_elite","url":"f_elite.js"},
      {"name":"f_lato","url":"f_lato.js"},
      {"name":"f_latosmall","url":"f_latosmall.js"},
      {"name":"pastel.app.js","url":"pastel.app.js"},
      {"name":"pastel.img","url":"pastel.icon.js","evaluate":true},
      {"name":"pastel.settings.js","url":"pastel.settings.js"}
    ],
    "data": [{"name":"pastel.json"}]
  },
  {
    "id": "antonclk",
    "name": "Anton Clock",
    "version": "0.03",
    "description": "A simple clock using the bold Anton font.",
    "icon": "app.png",
    "screenshots": [{"url":"screenshot.png"}],
    "type": "clock",
    "tags": "clock",
    "supports": ["BANGLEJS","BANGLEJS2"],
    "allow_emulator": true,
    "storage": [
      {"name":"antonclk.app.js","url":"app.js"},
      {"name":"antonclk.img","url":"app-icon.js","evaluate":true}
    ]
  },
  {
    "id": "waveclk",
    "name": "Wave Clock",
    "version": "0.02",
    "description": "A clock using a wave image by [Lillith May](https://www.instagram.com/_lilustrations_/). **Note: Works on any Bangle.js 2, but requires firmware 2v11 or later on Bangle.js 1**",
    "icon": "app.png",
    "screenshots": [{"url":"screenshot.png"}],
    "type": "clock",
    "tags": "clock",
    "supports": ["BANGLEJS","BANGLEJS2"],
    "allow_emulator": true,
    "storage": [
      {"name":"waveclk.app.js","url":"app.js"},
      {"name":"waveclk.img","url":"app-icon.js","evaluate":true}
    ]
  },
  {
    "id": "floralclk",
    "name": "Floral Clock",
    "version": "0.01",
    "description": "A clock with a flower background by [Lillith May](https://www.instagram.com/_lilustrations_/). **Note: Works on any Bangle.js 2 but requires firmware 2v11 or later on Bangle.js 1**",
    "icon": "app.png",
    "screenshots": [{"url":"screenshot_floral.png"}],
    "type": "clock",
    "tags": "clock",
    "supports": ["BANGLEJS","BANGLEJS2"],
    "allow_emulator": true,
    "storage": [
      {"name":"floralclk.app.js","url":"app.js"},
      {"name":"floralclk.img","url":"app-icon.js","evaluate":true}
    ]
  },
  {
    "id": "score",
    "name": "Score Tracker",
    "version": "0.01",
    "description": "Score Tracker for sports that use plain numbers (e.g. Badminton, Volleyball, Soccer, Table Tennis, ...). Also supports tennis scoring.",
    "icon": "score.app.png",
    "screenshots": [{"url":"screenshot_score.png"}],
    "type": "app",
    "tags": "",
    "supports": ["BANGLEJS","BANGLEJS2"],
    "storage": [
      {"name":"score.app.js","url":"score.app.js"},
      {"name":"score.settings.js","url":"score.settings.js"},
      {"name":"score.presets.json","url":"score.presets.json"},
      {"name":"score.img","url":"score.app-icon.js","evaluate":true}
    ],
    "data": [{"name":"score.json"}]
  },
  {
    "id": "menusmall",
    "name": "Small Menus",
    "version": "0.02",
    "description": "Replace Bangle.js 2's menus with a version that contains smaller text",
    "icon": "app.png",
    "type": "boot",
    "tags": "system",
    "supports": ["BANGLEJS2"],
    "storage": [
      {"name":"menusmall.boot.js","url":"boot.js"}
    ]
  },
  {
    "id": "ffcniftya",
    "name": "Nifty-A Clock",
    "version": "0.02",
    "description": "A nifty clock with time and date",
    "icon": "app.png",
    "screenshots": [{"url":"screenshot_nifty.png"}],
    "type": "clock",
    "tags": "clock",
    "supports": ["BANGLEJS","BANGLEJS2"],
    "readme": "README.md",
    "allow_emulator": true,
    "storage": [
      {"name":"ffcniftya.app.js","url":"app.js"},
      {"name":"ffcniftya.img","url":"app-icon.js","evaluate":true},
      {"name":"ffcniftya.settings.js","url":"settings.js"}
    ],
    "data": [{"name":"ffcniftya.json"}]
  },
  {
    "id": "ffcniftyb",
    "name": "Nifty-B Clock",
    "version": "0.02",
    "description": "A nifty clock (series B) with time, date and color configuration",
    "icon": "app.png",
    "screenshots": [{"url":"screenshot.png"}],
    "type": "clock",
    "tags": "clock",
    "supports": ["BANGLEJS","BANGLEJS2"],
    "allow_emulator": true,
    "storage": [
      {"name":"ffcniftyb.app.js","url":"app.js"},
      {"name":"ffcniftyb.img","url":"app-icon.js","evaluate":true},
      {"name":"ffcniftyb.settings.js","url":"settings.js"}
    ],
    "data": [{"name":"ffcniftyb.json"}]
  },
  {
    "id": "stopwatch",
    "name": "Stopwatch Touch",
    "version": "0.01",
    "description": "A touch based stop watch for Bangle JS 2",
    "icon": "stopwatch.png",
    "screenshots": [{"url":"screenshot1.png"},{"url":"screenshot2.png"},{"url":"screenshot3.png"}],
    "tags": "tools,app",
    "supports": ["BANGLEJS2"],
    "readme": "README.md",
    "storage": [
      {"name":"stopwatch.app.js","url":"stopwatch.app.js"},
      {"name":"stopwatch.img","url":"stopwatch.icon.js","evaluate":true}
    ]
  },
  {
    "id": "vernierrespirate",
    "name": "Vernier Go Direct Respiration Belt",
    "shortName": "Respiration Belt",
    "version": "0.01",
    "description": "Connects to a Go Direct Respiration Belt and shows respiration rate",
    "icon": "app.png",
    "tags": "health,bluetooth",
    "supports": ["BANGLEJS","BANGLEJS2"],
    "readme": "README.md",
    "storage": [
      {"name":"vernierrespirate.app.js","url":"app.js"},
      {"name":"vernierrespirate.img","url":"app-icon.js","evaluate":true}
    ],
    "data": [{"name":"vernierrespirate.json"}]
  },
  {
    "id": "gpstouch",
    "name": "GPS Touch",
    "version": "0.02",
    "description": "A touch based GPS watch, shows OS map reference",
    "icon": "gpstouch.png",
    "screenshots": [{"url":"screenshot4.png"},{"url":"screenshot2.png"},{"url":"screenshot3.png"},{"url":"screenshot1.png"}],
    "tags": "tools,app",
    "supports": ["BANGLEJS2"],
    "readme": "README.md",
    "storage": [
      {"name":"geotools","url":"geotools.js"},
      {"name":"gpstouch.app.js","url":"gpstouch.app.js"},
      {"name":"gpstouch.img","url":"gpstouch.icon.js","evaluate":true}
    ]
  },
  {
    "id": "swiperclocklaunch",
    "name": "Swiper Clock Launch",
    "version": "0.02",
    "description": "Navigate between clock and launcher with Swipe action",
    "icon": "swiperclocklaunch.png",
    "type": "bootloader",
    "tags": "tools, system",
    "supports": ["BANGLEJS", "BANGLEJS2"],
    "storage": [
      {"name":"swiperclocklaunch.boot.js","url":"boot.js"},
      {"name":"swiperclocklaunch.img","url":"icon.js","evaluate":true}
    ]
  },
  {
    "id": "qalarm",
    "name": "Q Alarm and Timer",
    "shortName": "Q Alarm",
    "icon": "app.png",
    "version": "0.03",
    "description": "Alarm and timer app with days of week and 'hard' option.",
    "tags": "tool,alarm,widget",
    "supports": ["BANGLEJS", "BANGLEJS2"],
    "storage": [
      { "name": "qalarm.app.js", "url": "app.js" },
      { "name": "qalarm.boot.js", "url": "boot.js" },
      { "name": "qalarm.js", "url": "qalarm.js" },
      { "name": "qalarmcheck.js", "url": "qalarmcheck.js" },
      { "name": "qalarm.img", "url": "app-icon.js", "evaluate": true },
      { "name": "qalarm.wid.js", "url": "widget.js" }
    ],
    "data": [{ "name": "qalarm.json" }]
  },
  {
    "id": "emojuino",
    "name": "Emojuino",
    "shortName": "Emojuino",
    "version": "0.03",
    "description": "Emojis & Espruino: broadcast Unicode emojis via Bluetooth Low Energy.",
    "icon": "emojuino.png",
    "screenshots": [
      { "url": "screenshot-tx.png" },
      { "url": "screenshot-swipe.png" },
      { "url": "screenshot-welcome.png" }
    ],
    "type": "app",
    "tags": "emoji",
    "supports" : [ "BANGLEJS2" ],
    "allow_emulator": true,
    "readme": "README.md",
    "storage": [
      { "name": "emojuino.app.js", "url": "emojuino.js" },
      { "name": "emojuino.img", "url": "emojuino-icon.js", "evaluate": true }
    ]
  },
  {
    "id": "cliclockJS2Enhanced",
    "name": "Commandline-Clock JS2 Enhanced",
    "shortName": "CLI-Clock JS2",
    "version": "0.03",
    "description": "Simple CLI-Styled Clock with enhancements. Modes that are hard to use and unneded are removed (BPM, battery info, memory ect) credit to hughbarney for the original code and design. Also added HID media controlls, just swipe on the clock face to controll the media! Gadgetbride support coming soon(hopefully) Thanks to t0m1o1 for media controls!",
    "icon": "app.png",
    "screenshots": [{"url":"screengrab.png"}],
    "type": "clock",
    "tags": "clock,cli,command,bash,shell",
    "supports": ["BANGLEJS","BANGLEJS2"],
    "allow_emulator": true,
    "storage": [
      {"name":"cliclockJS2Enhanced.app.js","url":"app.js"},
      {"name":"cliclockJS2Enhanced.img","url":"app.icon.js","evaluate":true}
    ]
  },
  {
    "id": "wid_a_battery_widget",
    "name": "A Battery Widget (with percentage)",
    "shortName":"A Battery Widget",
    "icon": "widget.png",
    "version":"1.02",
    "type": "widget",
    "supports": ["BANGLEJS", "BANGLEJS2"],
    "readme": "README.md",
    "description": "Simple and slim battery widget with charge status and percentage",
    "tags": "widget,battery",
    "storage": [
      {"name":"wid_a_battery_widget.wid.js","url":"widget.js"}
    ]
  },
  {
    "id": "lcars",
    "name": "LCARS Clock",
    "shortName":"LCARS",
    "icon": "lcars.png",
<<<<<<< HEAD
    "version":"0.07",
=======
    "version":"0.09",
>>>>>>> 1906dd28
    "readme": "README.md",
    "supports": ["BANGLEJS2"],
    "description": "Library Computer Access Retrieval System (LCARS) clock.",
    "type": "clock",
    "tags": "clock",
    "screenshots": [{"url":"screenshot.png"}],
    "storage": [
      {"name":"lcars.app.js","url":"lcars.app.js"},
      {"name":"lcars.img","url":"lcars.icon.js","evaluate":true},
      {"name":"lcars.settings.js","url":"lcars.settings.js"}
    ]
  },
  { "id": "binwatch",
    "name": "Binary Watch",
    "shortName":"BinWatch",
    "icon": "app.png",
    "screenshots": [{"url":"screenshot.png"}],
    "version":"0.04",
    "supports": ["BANGLEJS2"],
    "readme": "README.md",
    "allow_emulator":true,
    "description": "Famous binary watch",
    "tags": "clock",
    "type": "clock",
    "storage": [
      {"name":"binwatch.app.js","url":"app.js"},
      {"name":"binwatch.bg176.img","url":"Background176_center.img"},
      {"name":"binwatch.bg240.img","url":"Background240_center.img"},
      {"name":"binwatch.img","url":"app-icon.js","evaluate":true}
    ]
  },
  {
    "id": "hidmsicswipe",
    "name": "Bluetooth Music Swipe Controls",
    "shortName": "Swipe Control",
    "version": "0.01",
    "description": "Based on the original Bluetooth Music Controls. Swipe up/down for volume, left/right for previous and next, tap for play/pause and btn1 to lock and unlock the controls. Enable HID in settings, pair with your phone, then use this app to control music from your watch!",
    "icon": "hidmsicswipe.png",
    "tags": "bluetooth",
    "supports": ["BANGLEJS2"],
    "storage": [
      {"name":"hidmsicswipe.app.js","url":"hidmsicswipe.js"},
      {"name":"hidmsicswipe.img","url":"hidmsicswipe-icon.js","evaluate":true}
    ]
  },
  {
    "id": "authentiwatch",
    "name": "2FA Authenticator",
    "shortName": "AuthWatch",
    "icon": "app.png",
    "screenshots": [{"url":"screenshot.png"}],
    "version": "0.04",
    "description": "Google Authenticator compatible tool.",
    "tags": "tool",
    "interface": "interface.html",
    "supports": ["BANGLEJS", "BANGLEJS2"],
    "readme": "README.md",
    "allow_emulator": true,
    "storage": [
      {"name":"authentiwatch.app.js","url":"app.js"},
      {"name":"authentiwatch.img","url":"app-icon.js","evaluate":true}
    ],
    "data": [{"name":"authentiwatch.json"}]
  },
  { "id": "schoolCalendar",
    "name": "School Calendar",
    "shortName":"SCalendar",
    "icon": "CalenderLogo.png",
    "version": "0.01",
    "description": "A simple calendar that you can see your upcoming events that you create in the customizer. Keep in note that your events reapeat weekly.(Beta)",
    "tags": "tool",
    "readme":"README.md",
    "custom":"custom.html",
    "supports": ["BANGLEJS"],
    "screenshots": [{"url":"screenshot_basic.png"},{"url":"screenshot_info.png"}],
    "storage": [
      {"name":"schoolCalendar.app.js"},
      {"name":"schoolCalendar.img","url":"app-icon.js","evaluate":true}
    ],
    "data": [
      {"name":"calendarItems.csv"}
    ]
  },
  { "id": "timecal",
    "name": "TimeCal",
    "shortName":"TimeCal",
    "icon": "icon.png",
    "version":"0.01",
    "description": "TimeCal shows the Time along with a 3 week calendar",
    "tags": "clock",
    "type": "clock",
    "supports":["BANGLEJS2"],
    "storage": [
      {"name":"timecal.app.js","url":"timecal.app.js"}
    ]
  },
  {
    "id": "a_clock_timer",
    "name": "A Clock with Timer",
    "version": "0.01",
    "description": "A Clock with Timer, Map and Time Zones",
    "icon": "app.png",
    "screenshots": [{"url":"screenshot.png"}],
    "type": "clock",
    "tags": "clock",
    "supports": ["BANGLEJS2"],
    "allow_emulator": true,
    "readme": "README.md",
    "storage": [
      {"name":"a_clock_timer.app.js","url":"app.js"},
      {"name":"a_clock_timer.img","url":"app-icon.js","evaluate":true}
    ]
  },
  {
    "id":"intervalTimer",
    "name":"Interval Timer",
    "shortName":"Interval Timer",
    "icon": "app.png",
    "version":"0.01",
    "description": "Interval Timer for workouts, HIIT, or whatever else.",
    "tags": "timer, interval, hiit, workout",
    "readme":"README.md",
    "supports":["BANGLEJS2"],
    "storage": [
      {"name":"intervalTimer.app.js","url":"app.js"},
      {"name":"intervalTimer.img","url":"app-icon.js","evaluate":true}
    ]
  },
  { "id": "93dub",
   "name": "93 Dub",
   "shortName":"93 Dub",
   "icon": "93dub.png",
   "screenshots": [{"url":"screenshot.png"}],
   "version":"0.06",
   "description": "Fan recreation of orviwan's 91 Dub app for the Pebble smartwatch. Uses assets from his 91-Dub-v2.0 repo",
   "tags": "clock",
   "type": "clock",
   "supports":["BANGLEJS2"],
   "readme": "README.md",
   "allow_emulator": true,
   "storage": [
     {"name":"93dub.app.js","url":"app.js"},
     {"name":"93dub.img","url":"app-icon.js","evaluate":true}
   ]
  },
  { "id": "poweroff",
  "name": "Poweroff",
  "shortName":"Poweroff",
  "version":"0.01",
  "description": "Simple app to power off your Bangle.js",
  "icon": "app.png",
  "tags": "tool, poweroff, shutdown",
  "supports" : ["BANGLEJS", "BANGLEJS2"],
  "readme": "README.md",
  "allow_emulator": true,
  "storage": [
    {"name":"poweroff.app.js","url":"app.js"},
    {"name":"poweroff.img","url":"app-icon.js","evaluate":true}
  ]
},
{
  "id": "sensible",
  "name": "SensiBLE",
  "shortName": "SensiBLE",
  "version": "0.04",
  "description": "Collect, display and advertise real-time sensor data.",
  "icon": "sensible.png",
  "screenshots": [
    { "url": "screenshot-top.png" },
    { "url": "screenshot-acc.png" },
    { "url": "screenshot-bar.png" },
    { "url": "screenshot-gps.png" },
    { "url": "screenshot-hrm.png" },
    { "url": "screenshot-mag.png" }
  ],
  "type": "app",
  "tags": "tool,sensors",
  "supports" : [ "BANGLEJS2" ],
  "allow_emulator": true,
  "readme": "README.md",
  "storage": [
    { "name": "sensible.app.js", "url": "sensible.js" },
    { "name": "sensible.img", "url": "sensible-icon.js", "evaluate": true }
  ]
},
  {
    "id": "widbars",
    "name": "Bars Widget",
    "version": "0.01",
    "description": "Display several measurements as vertical bars.",
    "icon": "icon.png",
    "screenshots": [{"url":"screenshot.png"}],
    "readme": "README.md",
    "type": "widget",
    "tags": "widget",
    "supports": ["BANGLEJS","BANGLEJS2"],
    "storage": [
      {"name":"widbars.wid.js","url":"widget.js"}
  ]
},
{
  "id":"a_speech_timer",
  "name":"Speech Timer",
  "icon": "app.png",
  "version":"1.01",
  "description": "A timer designed to help keeping your speeches and presentations to time.",
  "tags": "tool,timer",
  "readme":"README.md",
  "supports":["BANGLEJS2"],
  "storage": [
    {"name":"a_speech_timer.app.js","url":"app.js"},
    {"name":"a_speech_timer.img","url":"app-icon.js","evaluate":true}
  ]
},
  { "id": "mylocation",
    "name": "My Location",
    "shortName":"My Location",
    "icon": "mylocation.png",
    "type": "app",
    "screenshots": [{"url":"screenshot_1.png"}],
    "version":"0.02",
    "description": "Sets and stores the lat and long of your preferred City or it can be set from the GPS. mylocation.json can be used by other apps that need your main location lat and lon. See README",
    "readme": "README.md",
    "tags": "tool,utility",
    "supports": ["BANGLEJS", "BANGLEJS2"],
    "storage": [
      {"name":"mylocation.app.js","url":"mylocation.app.js"},
      {"name":"mylocation.img","url":"mylocation.icon.js","evaluate": true }
    ],
    "data": [
      {"name":"mylocation.json"}
    ]
  },
  {
    "id": "pebble",
    "name": "Pebble Clock",
    "shortName": "Pebble",
    "version": "0.07",
    "description": "A pebble style clock to keep the rebellion going",
    "dependencies": {"widpedom":"app"},
    "readme": "README.md",
    "icon": "pebble.png",
    "screenshots": [{"url":"pebble_screenshot.png"}],
    "type": "clock",
    "tags": "clock",
    "supports": ["BANGLEJS", "BANGLEJS2"],
    "storage": [
      {"name":"pebble.app.js","url":"pebble.app.js"},
      {"name":"pebble.settings.js","url":"pebble.settings.js"},
      {"name":"pebble.img","url":"pebble.icon.js","evaluate":true}
    ]
  },
  { "id": "pooqroman",
    "name": "pooq Roman watch face",
    "shortName":"pooq Roman",
    "version":"0.03",
    "description": "A classic watch face with a certain dynamicity. Most amusing in 24h mode. Slide up to show more hands, down for less(!). By design does not support standard widgets, sorry!",
    "icon": "app.png",
    "type": "clock",
    "tags": "clock",
    "supports" : ["BANGLEJS2"],
    "allow_emulator":true,
    "readme": "README.md",
    "storage": [
      {"name":"pooqroman.app.js","url":"app.js"},
      {"name":"pooqroman.img","url":"app-icon.js","evaluate":true}
     ],
     "data": [
       {"name":"pooqroman.json"}
     ]
  },
  {
    "id": "widbata",
    "name": "Battery Level Widget (Themed)",
    "shortName":"Battery Theme",
    "icon": "widbata.png",
    "screenshots": [{"url":"screenshot_widbata_1.png"}],
    "version":"0.01",
    "type": "widget",
    "supports": ["BANGLEJS", "BANGLEJS2"],
    "readme": "README.md",
    "description": "Shows the current battery level status in the top right using the clocks colour theme",
    "tags": "widget,battery",
    "storage": [
      {"name":"widbata.wid.js","url":"widbata.wid.js"}
     ]
  },
  {
    "id": "weatherClock",
    "name": "Weather Clock",
    "version": "0.04",
    "description": "A clock which displays current weather conditions (requires Gadgetbridge and Weather apps).",
    "icon": "app.png",
    "screenshots": [{"url":"screens/screen1.png"}],
    "type": "clock",
    "tags": "clock, weather",
    "supports": ["BANGLEJS","BANGLEJS2"],
    "allow_emulator": true,
    "readme": "README.md",
    "storage": [
      {"name":"weatherClock.app.js","url":"app.js"},
      {"name":"weatherClock.img","url":"app-icon.js","evaluate":true}
     ]
  },
  {
    "id": "menuwheel",
    "name": "Wheel Menus",
    "version": "0.01",
    "description": "Replace Bangle.js 2's menus with a version that contains variable-size text and a back button",
    "readme": "README.md",
    "icon": "icon.png",
    "screenshots": [
      {"url":"screenshot_b1_dark.png"},{"url":"screenshot_b1_edit.png"},{"url":"screenshot_b1_light.png"},
      {"url":"screenshot_b2_dark.png"},{"url":"screenshot_b2_edit.png"},{"url":"screenshot_b2_light.png"}
    ],
    "type": "boot",
    "tags": "system",
    "supports": ["BANGLEJS","BANGLEJS2"],
    "storage": [
      {"name":"menuwheel.boot.js","url":"boot.js"}
     ]
  },
  { "id": "widChargingStatus",
    "name": "Charging Status",
    "shortName":"ChargingStatus",
    "icon": "widget.png",
    "version":"0.1",
    "type": "widget",
    "description": "A simple widget that shows a yellow lightning icon to indicate whenever the watch is charging. This way one can see the charging status at a glance, no matter which battery widget is being used.",
    "tags": "widget",
        "supports": ["BANGLEJS","BANGLEJS2"],
    "storage": [
      {"name":"widChargingStatus.wid.js","url":"widget.js"}
     ]
  },
  {
    "id": "flow",
    "name": "FLOW",
    "shortName": "FLOW",
    "version": "0.01",
    "description": "A game where you have to help a flow avoid white obstacles thing by tapping! This is a demake of an app which I forgot the name of. Press BTN(1) to restart. See if you can get to 2500 score!",
    "icon": "app.png",
    "tags": "game",
    "supports" : ["BANGLEJS", "BANGLEJS2"],
    "readme": "README.md",
    "storage": [
      {"name": "flow.app.js", "url": "app.js" },
      {"name": "flow.img", "url": "app-icon.js","evaluate": true }
    ]
  },
  { "id": "scribble",
    "name": "Scribble",
    "shortName":"Scribble",
    "version":"0.01",
    "type": "app",
    "description": "A keyboard on your wrist! Swipe right for space, left for delete.",
    "icon": "app.png",
    "allow_emulator": true,
    "tags": "tools, keyboard, text, scribble",
    "supports" : ["BANGLEJS2"],
    "readme": "README.md",
    "storage": [
      {"name":"scribble.app.js","url":"app.js"},
      {"name":"scribble.img","url":"app-icon.js","evaluate":true}
    ],
    "screenshots":[
      { "url":"screenshot.png" }
    ]
  },
  {
    "id": "ptlaunch",
    "name": "Pattern Launcher",
    "shortName": "Pattern Launcher",
    "version": "0.11",
    "description": "Directly launch apps from the clock screen with custom patterns.",
    "icon": "app.png",
    "screenshots": [{"url":"manage_patterns_light.png"}],
    "tags": "tools",
    "supports": ["BANGLEJS2"],
    "readme": "README.md",
    "storage": [
      { "name": "ptlaunch.app.js", "url": "app.js" },
      { "name": "ptlaunch.boot.js", "url": "boot.js" },
      { "name": "ptlaunch.img", "url": "app-icon.js", "evaluate": true }
    ],
    "data": [{"name":"ptlaunch.patterns.json"}]
  },
  {
    "id": "rebble",
    "name": "Rebble Clock",
    "shortName": "Rebble",
    "version": "0.04",
    "description": "A Pebble style clock, with configurable background, three sidebars including steps, day, date, sunrise, sunset, long live the rebellion",
    "readme": "README.md",
    "icon": "rebble.png",
    "dependencies": {"mylocation":"app", "widpedom":"app"},
    "screenshots": [{"url":"screenshot_rebble.png"}],
    "type": "clock",
    "tags": "clock",
    "supports": ["BANGLEJS2"],
    "storage": [
      {"name":"rebble.app.js","url":"rebble.app.js"},
      {"name":"rebble.settings.js","url":"rebble.settings.js"},
      {"name":"rebble.img","url":"rebble.icon.js","evaluate":true}
    ]
  },
  { "id": "snaky",
    "name": "Snaky",
    "shortName":"Snaky",
    "version":"0.01",
    "description": "The classic snake game. Eat apples and don't bite your tail. Control the snake with the touch screen.",
    "tags": "game,fun",
    "icon": "snaky.png",
    "supports" : ["BANGLEJS2"],
    "readme": "README.md",
    "storage": [
      {"name":"snaky.app.js","url":"snaky.js"},
      {"name":"snaky.img","url":"snaky-icon.js","evaluate":true}
    ]
  },
  {
    "id": "clicompleteclk",
    "name": "CLI complete clock",
    "shortName":"CLI cmplt clock",
    "version":"0.03",
    "description": "Command line styled clock with lots of information",
    "icon": "app.png",
    "allow_emulator": true,
    "type": "clock",
    "tags": "clock,cli,command,bash,shell,weather,hrt",
    "supports" : ["BANGLEJS", "BANGLEJS2"],
    "readme": "README.md",
    "storage": [
      {"name":"clicompleteclk.app.js","url":"app.js"},
      {"name":"clicompleteclk.img","url":"app-icon.js","evaluate":true},
      {"name":"clicompleteclk.settings.js","url":"settings.js"}
     ],
     "data": [{"name":"clicompleteclk.json"}]
  },
  {
    "id":"awairmonitor",
    "name":"Awair Monitor",
    "icon": "app.png",
    "allow_emulator": true,
    "version":"0.01",
    "description": "Displays the level of CO2, VOC, PM 2.5, Humidity and Temperature, from your Awair device.",
    "tags": "tool,health",
    "readme":"README.md",
    "supports":["BANGLEJS2"],
    "storage": [
      {"name":"awairmonitor.app.js","url":"app.js"},
      {"name":"awairmonitor.img","url":"app-icon.js","evaluate":true}
    ]
  },
  { "id": "pooqround",
    "name": "pooq Round watch face",
    "shortName":"pooq Round",
    "version":"0.01",
    "description": "A 24 hour analogue watchface with high legibility and a novel style.",
    "icon": "app.png",
    "type": "clock",
    "tags": "clock",
    "supports" : ["BANGLEJS2"],
    "allow_emulator":true,
    "readme": "README.md",
    "storage": [
      {"name":"pooqround.app.js","url":"app.js"},
      {"name":"pooqround.img","url":"app-icon.js","evaluate":true}
     ],
     "data": [
       {"name":"pooqround.json"}
     ]
  },
  {
    "id": "coretemp",
    "name": "Core Temp Display",
    "version": "0.01",
    "description": "Display CoreTemp device sensor data",
    "icon": "coretemp.png",
    "type": "app",
    "tags": "health",
    "readme": "README.md",
    "supports": ["BANGLEJS","BANGLEJS2"],
    "storage": [
      {"name":"coretemp.boot.js","url":"boot.js"},
      {"name":"coretemp.app.js","url":"coretemp.js"},
      {"name":"coretemp.img","url":"coretemp-icon.js","evaluate":true}
    ]
  },
  {
    "id": "showimg",
    "name": "simple image viewer",
    "shortName":"showImage",
    "version":"0.2",
    "description": "Displays the image in \"showimg.user.img\". The file has to be uploaded via the espruino IDE. Returns to watch face after 60s or button push. I use it to display my vaccination certificate.",
    "icon": "app.png",
    "tags": "tool",
    "supports" : ["BANGLEJS2"],
    "storage": [
      {"name":"showimg.app.js","url":"app.js"},
      {"name":"showimg.img","url":"app-icon.js","evaluate":true}
    ]
  },
  {
    "id": "lapcounter",
    "name": "Lap Counter",
    "version": "0.01",
    "description": "Click button to count laps. Shows count and total time snapshot (like a stopwatch, but laid back).",
    "icon": "app.png",
    "screenshots": [{"url":"screenshot.png"}],
    "type": "app",
    "tags": "tool,outdoors",
    "readme":"README.md",
    "supports": ["BANGLEJS", "BANGLEJS2"],
    "allow_emulator": true,
    "storage": [
      {"name":"lapcounter.app.js","url":"app.js"},
      {"name":"lapcounter.img","url":"app-icon.js","evaluate":true}
    ]
  },
  {
    "id": "pebbled",
    "name": "Pebble Clock with distance",
    "shortName": "Pebble + distance",
    "version": "0.1",
    "description": "Fork of Pebble Clock with distance in KM. Both step count and the distance are on the main screen. Default step length = 0.75m (can be changed in settings).",
    "readme": "README.md",
    "icon": "pebbled.png",
    "screenshots": [{"url":"pebble_screenshot.png"}],
    "type": "clock",
    "tags": "clock,distance",
    "supports": ["BANGLEJS2"],
    "storage": [
      {"name":"pebbled.app.js","url":"pebbled.app.js"},
      {"name":"pebbled.settings.js","url":"pebbled.settings.js"},
      {"name":"pebbled.img","url":"pebbled.icon.js","evaluate":true}
    ]
  },
  { "id": "circlesclock",
    "name": "Circles clock",
    "shortName":"Circles clock",
    "version":"0.02",
    "description": "A clock with circles for different data at the bottom in a probably familiar style",
    "icon": "app.png",
    "dependencies": {"widpedom":"app"},
    "type": "clock",
    "tags": "clock",
    "supports" : ["BANGLEJS2"],
    "allow_emulator":true,
    "readme": "README.md",
    "storage": [
      {"name":"circlesclock.app.js","url":"app.js"},
      {"name":"circlesclock.img","url":"app-icon.js","evaluate":true},
      {"name":"circlesclock.settings.js","url":"settings.js"}
     ],
     "data": [
       {"name":"circlesclock.json"}
     ]
  },
<<<<<<< HEAD
=======
  { "id": "contourclock",
    "name": "Contour Clock",
    "shortName" : "Contour Clock",
    "version":"0.01",
    "icon": "app.png",
    "description": "A Minimalist clockface with large Digits. Looks best with the dark theme",
    "screenshots" : [{"url":"screenshot.png"}],
    "tags": "clock",
    "allow_emulator":true,
    "supports" : ["BANGLEJS2"],
    "type": "clock",
    "storage": [
      {"name":"contourclock.app.js","url":"app.js"},
      {"name":"contourclock.img","url":"app-icon.js","evaluate":true}
      ]
  },
>>>>>>> 1906dd28
  {
    "id": "ltherm",
    "name": "Localized Thermometer",
    "shortName": "Thermometer",
    "version": "0.01",
    "description": "Displays the current temperature in localized units.",
    "icon": "thermf.png",
    "tags": "tool",
    "supports": ["BANGLEJS2"],
    "allow_emulator": true,
    "readme": "README.md",
    "storage": [
      {"name":"ltherm.app.js","url":"app.js"},
      {"name":"ltherm.img","url":"icon.js","evaluate":true}
    ]
<<<<<<< HEAD
=======
  },
  {
    "id": "presentor",
    "name": "Presentor",
    "version": "3.0",
    "description": "Use your Bangle to present!",
    "icon": "app.png",
    "type": "app",
    "tags": "tool,bluetooth",
    "interface": "interface.html",
    "readme":"README.md",
    "supports": ["BANGLEJS", "BANGLEJS2"],
    "allow_emulator": true,
    "storage": [
      {"name":"presentor.app.js","url":"app.js"},
      {"name":"presentor.img","url":"app-icon.js","evaluate":true},
      {"name":"presentor.json","url":"settings.json"}
    ]
  },
  {
    "id": "slash",
    "name": "Slash Watch",
    "shortName":"Slash",
    "icon": "slash.png",
    "screenshots": [{"url":"screenshot.png"}],
    "version":"0.01",
    "description": "Slash Watch based on Pebble watch face by Nikki.",
    "tags": "clock",
    "type": "clock",
    "supports":["BANGLEJS2"],
    "readme": "README.md",
    "allow_emulator": true,
    "storage": [
      {"name":"slash.app.js","url":"app.js"},
      {"name":"slash.img","url":"app-icon.js","evaluate":true}
    ]
  },
  {
    "id": "promenu",
    "name": "Pro Menu",
    "version": "0.01",
    "description": "Replace Bangle.js 1's built in menu function.",
    "icon": "icon.png",
    "type": "boot",
    "tags": "system",
    "supports": ["BANGLEJS"],
    "screenshots": [{"url":"pro-menu-screenshot.png"}],
    "storage": [
      {"name":"promenu.boot.js","url":"boot.js"},
      {"name":"promenu.img","url":"promenuIcon.js","evaluate":true}
    ]
  },
  {
    "id": "touchtimer",
    "name": "Touch Timer",
    "shortName": "Touch Timer",
    "version": "0.02",
    "description": "Quickly and easily create a timer with touch-only input. The time can be easily set with a number pad.",
    "icon": "app.png",
    "tags": "tools",
    "supports": ["BANGLEJS2"],
    "readme": "README.md",
    "screenshots": [{"url":"0_light_timer_edit.png"},{"url":"1_light_timer_ready.png"},{"url":"2_light_timer_running.png"},{"url":"3_light_timer_finished.png"}],
    "storage": [
      { "name": "touchtimer.app.js", "url": "app.js" },
      { "name":"touchtimer.settings.js", "url":"settings.js"},
      { "name": "touchtimer.img", "url": "app-icon.js", "evaluate": true }
    ],
    "data": [{"name":"touchtimer.data.json"}]
  },
  {
    "id": "teatimer",
    "name": "Tea Timer",
    "version": "1.00",
    "description": "A simple timer. You can easyly set up the time.",
    "icon": "teatimer.png",
    "type": "app",
    "tags": "tool",
    "supports": ["BANGLEJS2"],
    "readme": "README.md",
    "storage": [
      {"name":"teatimer.app.js","url":"app.js"},
      {"name":"teatimer.img","url":"app-icon.js","evaluate":true}
    ],
    "screenshots": [
      {"url":"TeatimerStart.jpg"},
      {"url":"TeatimerHelp.jpg"},
      {"url":"TeatimerRun.jpg"},
      {"url":"TeatimerUp.jpg"}
    ]
  },
  {
    "id": "swp2clk",
    "name": "Swipe back to the Clock",
    "shortName": "Swipe to Clock",
    "version": "0.01",
    "description": "Let's you swipe from left to right on any app to return back to the clock face. Please configure in the settings app after installing to activate, since its disabled by default.",
    "icon": "app.png",
    "type": "boot",
    "tags": "tools",
    "supports": ["BANGLEJS2"],
    "readme": "README.md",
    "storage": [
      { "name": "swp2clk.boot.js", "url": "boot.js" },
      {"name":"swp2clk.settings.js","url":"settings.js"}
    ],
    "data": [{"name":"swp2clk.data.json"}]
  },
  {
    "id":"colorwheel",
    "name":"Color Wheel",
    "tags":"app,tool",
    "version":"0.01",
    "description":"a tappable wheel of good-looking colors",
    "readme":"README.md",
    "supports":["BANGLEJS2"],
    "allow_emulator":true,
    "icon":"colorwheel.png",
    "storage": [
      {"name":"colorwheel.app.js","url":"app.js"},
      {"name":"colorwheel.img","url":"app-icon.js","evaluate":true}
    ]
  },
  { "id": "minimal_clock",
    "name": "Minimal Analog Clock",
    "shortName":"Minimal Clock",
    "version":"0.03",
    "description": "a minimal analog clock - just with some hands and no clock face",
    "icon": "app-icon.png",
    "type": "clock",
    "tags": "clock",
    "supports" : ["BANGLEJS2"],
    "allow_emulator": true,
    "screenshots": [{"url":"app-screenshot.png"}],
    "readme": "README.md",
    "storage": [
      {"name":"minimal_clock.app.js","url":"app.js"},
      {"name":"minimal_clock.img","url":"app-icon.js","evaluate":true}
    ]
  },
  { "id": "simple_clock",
    "name": "Simple Analog Clock",
    "shortName":"Simple Clock",
    "version":"0.02",
    "description": "a simple, yet stylish, analog clock",
    "icon": "app-icon.png",
    "type": "clock",
    "tags": "clock",
    "supports" : ["BANGLEJS2"],
    "allow_emulator": true,
    "screenshots": [{"url":"app-screenshot.png"}],
    "readme": "README.md",
    "storage": [
      {"name":"simple_clock.app.js","url":"app.js"},
      {"name":"simple_clock.img","url":"app-icon.js","evaluate":true}
    ]
  },
  { "id": "colorful_clock",
    "name": "Colorful Analog Clock",
    "shortName":"Colorful Clock",
    "version":"0.02",
    "description": "a colorful analog clock",
    "icon": "app-icon.png",
    "type": "clock",
    "tags": "clock",
    "supports" : ["BANGLEJS2"],
    "allow_emulator": true,
    "screenshots": [{"url":"app-screenshot.png"}],
    "readme": "README.md",
    "storage": [
      {"name":"colorful_clock.app.js","url":"app.js"},
      {"name":"colorful_clock.img","url":"app-icon.js","evaluate":true}
    ]
  },
  { "id": "themesetter",
    "name": "Theme Setter",
    "shortName":"Theme Setter",
    "version":"0.04",
    "description": "a comfortable way to configure theme colors",
    "icon": "app-icon.png",
    "type": "app",
    "tags": "tool",
    "supports" : ["BANGLEJS2"],
    "allow_emulator": true,
    "screenshots": [{"url":"app-screenshot.png"}],
    "readme": "README.md",
    "storage": [
      {"name":"themesetter.app.js","url":"app.js"},
      {"name":"themesetter.img","url":"app-icon.js","evaluate":true}
    ]
  },
  {
    "id": "widviztime",
    "name": "Widget Autohide Widget",
    "shortName": "Viz Time Widget",
    "version": "0.01",
    "description": "The widgets will be shown for four seconds after the device is unlocked.",
    "icon": "eye.png",
    "type": "widget",
    "tags": "widget",
    "readme":"README.md",
    "supports": ["BANGLEJS","BANGLEJS2"],
    "storage": [
      {"name":"widviztime.wid.js","url":"widget.js"}
    ]
  },
  {
    "id": "supf",
    "name": "Simple Clock with Date",
    "shortName": "supf Clock",
    "version": "0.01",
    "description": "Simple Clock with seconds and date in custom language. Install 'Languages' to get localized names.",
    "icon": "icon.png",
    "screenshots": [{"url":"screenshot_supf.png"}],
    "type": "clock",
    "tags": "clock",
    "supports": ["BANGLEJS2"],
    "allow_emulator": true,
    "readme": "README.md",
    "storage": [
      {"name":"supf.app.js","url":"app.js"},
      {"name":"supf.img","url":"icon.js","evaluate":true}
    ]
  },
  { "id": "andark",
    "name": "Analog Dark",
    "shortName":"AnDark",
    "version":"0.04",
    "description": "analog clock face without disturbing widgets",
    "icon": "andark_icon.png",
    "type": "clock",
    "tags": "clock",
    "supports" : ["BANGLEJS2"],
    "readme": "README.md",
    "storage": [
      {"name":"andark.app.js","url":"app.js"},
      {"name":"andark.img","url":"app_icon.js","evaluate":true}
    ]
  },
  {
    "id": "diract",
    "name": "DirAct",
    "shortName": "DirAct",
    "version": "0.01",
    "description": "Proximity interaction detection.",
    "icon": "diract.png",
    "type": "app",
    "tags": "tool,sensors",
    "supports" : [ "BANGLEJS2" ],
    "allow_emulator": false,
    "readme": "README.md",
    "storage": [
      { "name": "diract.app.js", "url": "diract.js" },
      { "name": "diract.img", "url": "diract-icon.js", "evaluate": true }
    ]
  },
  {
    "id": "sonicclk",
    "name": "Sonic Clock",
    "version": "1.01",
    "description": "A classic sonic clock featuring run, stop and wait animations.",
    "icon": "app.png",
    "screenshots": [{"url":"screenshot.png"}],
    "type": "clock",
    "tags": "clock",
    "supports": ["BANGLEJS2"],
    "allow_emulator": true,
    "readme": "README.md",
    "storage": [
      {"name":"sonicclk.app.js","url":"app.js"},
      {"name":"sonicclk.img","url":"app-icon.js","evaluate":true}
    ]
  },
  {
    "id": "touchmenu",
    "name": "TouchMenu",
    "version": "0.01",
    "description": "Redesigned menu that uses the full touchscreen on the Bangle.js 2",
    "screenshots": [{"url":"touchmenu.gif"}],
    "icon": "touchmenu.png",
    "type": "bootloader",
    "tags": "tool",
    "supports": ["BANGLEJS2"],
    "storage": [
      {"name":"touchmenu.boot.js","url":"touchmenu.boot.js"}
    ]
  },
  {
    "id": "puzzle15",
    "name": "15 puzzle",
    "version": "0.05",
    "description": "A 15 puzzle game with drag gesture interface",
    "readme":"README.md",
    "icon": "puzzle15.app.png",
    "screenshots": [{"url":"screenshot.png"}],
    "type": "app",
    "tags": "game",
    "supports": ["BANGLEJS2"],
    "allow_emulator": true,
    "storage": [
      {"name":"puzzle15.app.js","url":"puzzle15.app.js"},
      {"name":"puzzle15.settings.js","url":"puzzle15.settings.js"},
      {"name":"puzzle15.img","url":"puzzle15.app-icon.js","evaluate":true}
    ],
    "data": [{"name":"puzzle15.json"}]
>>>>>>> 1906dd28
  }
]<|MERGE_RESOLUTION|>--- conflicted
+++ resolved
@@ -77,11 +77,7 @@
   {
     "id": "messages",
     "name": "Messages",
-<<<<<<< HEAD
-    "version": "0.15",
-=======
     "version": "0.17",
->>>>>>> 1906dd28
     "description": "App to display notifications from iOS and Gadgetbridge",
     "icon": "app.png",
     "type": "app",
@@ -171,11 +167,7 @@
   {
     "id": "setting",
     "name": "Settings",
-<<<<<<< HEAD
-    "version": "0.38",
-=======
     "version": "0.40",
->>>>>>> 1906dd28
     "description": "A menu for setting up Bangle.js",
     "icon": "settings.png",
     "tags": "tool,system",
@@ -853,11 +845,7 @@
   {
     "id": "weather",
     "name": "Weather",
-<<<<<<< HEAD
-    "version": "0.13",
-=======
     "version": "0.15",
->>>>>>> 1906dd28
     "description": "Show Gadgetbridge weather report",
     "icon": "icon.png",
     "screenshots": [{"url":"screenshot.png"}],
@@ -2442,11 +2430,7 @@
   {
     "id": "calendar",
     "name": "Calendar",
-<<<<<<< HEAD
-    "version": "0.04",
-=======
     "version": "0.06",
->>>>>>> 1906dd28
     "description": "Simple calendar",
     "icon": "calendar.png",
     "screenshots": [{"url":"screenshot_calendar.png"}],
@@ -4507,11 +4491,7 @@
     "name": "LCARS Clock",
     "shortName":"LCARS",
     "icon": "lcars.png",
-<<<<<<< HEAD
-    "version":"0.07",
-=======
     "version":"0.09",
->>>>>>> 1906dd28
     "readme": "README.md",
     "supports": ["BANGLEJS2"],
     "description": "Library Computer Access Retrieval System (LCARS) clock.",
@@ -5071,8 +5051,6 @@
        {"name":"circlesclock.json"}
      ]
   },
-<<<<<<< HEAD
-=======
   { "id": "contourclock",
     "name": "Contour Clock",
     "shortName" : "Contour Clock",
@@ -5089,7 +5067,6 @@
       {"name":"contourclock.img","url":"app-icon.js","evaluate":true}
       ]
   },
->>>>>>> 1906dd28
   {
     "id": "ltherm",
     "name": "Localized Thermometer",
@@ -5105,8 +5082,6 @@
       {"name":"ltherm.app.js","url":"app.js"},
       {"name":"ltherm.img","url":"icon.js","evaluate":true}
     ]
-<<<<<<< HEAD
-=======
   },
   {
     "id": "presentor",
@@ -5412,6 +5387,5 @@
       {"name":"puzzle15.img","url":"puzzle15.app-icon.js","evaluate":true}
     ],
     "data": [{"name":"puzzle15.json"}]
->>>>>>> 1906dd28
   }
 ]