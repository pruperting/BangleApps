--- conflicted
+++ resolved
@@ -4846,23 +4846,6 @@
     ],
     "data": [{"name":"ptlaunch.patterns.json"}]
   },
-<<<<<<< HEAD
-  { "id": "clicompleteclk",
-  "name": "CLI complete clock",
-  "shortName":"CLI cmplt clock",
-  "version":"0.02",
-  "description": "Command line styled clock with lots of information",
-  "icon": "app.png",
-  "allow_emulator": true,
-  "type": "clock",
-  "tags": "clock,cli,command,bash,shell,weather,hrt",
-  "supports" : ["BANGLEJS", "BANGLEJS2"],
-  "readme": "README.md",
-  "storage": [
-    {"name":"clicompleteclk.app.js","url":"app.js"},
-    {"name":"clicompleteclk.img","url":"app-icon.js","evaluate":true}
-  ]
-  },
   {
     "id": "rebble",
     "name": "Rebble Clock",
@@ -4880,7 +4863,8 @@
       {"name":"rebble.app.js","url":"rebble.app.js"},
       {"name":"rebble.settings.js","url":"rebble.settings.js"},
       {"name":"rebble.img","url":"rebble.icon.js","evaluate":true}
-=======
+    ]
+  },
   { "id": "snaky",
     "name": "Snaky",
     "shortName":"Snaky",
@@ -4926,7 +4910,6 @@
     "storage": [
       {"name":"awairmonitor.app.js","url":"app.js"},
       {"name":"awairmonitor.img","url":"app-icon.js","evaluate":true}
->>>>>>> e725e3c6
     ]
   }
 ]