[
  { "id": "boot",
    "name": "Bootloader",
    "icon": "bootloader.png",
    "version":"0.15",
    "description": "This is needed by Bangle.js to automatically load the clock, menu, widgets and settings",
    "tags": "tool,system",
    "type":"bootloader",
    "storage": [
      {"name":".boot0","url":"boot0.js"},
      {"name":".bootcde","url":"bootloader.js"}
    ],
    "sortorder" : -10
  },
  { "id": "moonphase",
    "name": "Moonphase",
    "icon": "app.png",
    "version":"0.02",
    "description": "Shows current moon phase. Now with GPS function.",
    "tags": "",
    "allow_emulator":true,
    "storage": [
      {"name":"moonphase.app.js","url":"app.js"},
      {"name":"moonphase.img","url":"app-icon.js","evaluate":true}
    ]
  },
  { "id": "daysl",
    "name": "Days left",
    "icon": "app.png",
    "version":"0.03",
    "description": "Shows you the days left until a certain date. Date can be set with a settings app and is written to a file.",
    "tags": "",
    "allow_emulator":false,
    "storage": [
        {"name":"daysl.app.js","url":"app.js"},
        {"name":"daysl.img","url":"app-icon.js","evaluate":true},
        {"name":"daysl.wid.js","url":"widget.js"}
    ]
  },
  { "id": "launch",
    "name": "Default Launcher",
    "shortName":"Launcher",
    "icon": "app.png",
    "version":"0.02",
    "description": "This is needed by Bangle.js to display a menu allowing you to choose your own applications. You can replace this with a customised launcher.",
    "tags": "tool,system,launcher",
    "type":"launch",
    "storage": [
      {"name":"launch.app.js","url":"app.js"}
    ],
    "sortorder" : -10
  },
  { "id": "about",
    "name": "About",
    "icon": "app.png",
    "version":"0.05",
    "description": "Bangle.js About page - showing software version, stats, and a collaborative mural from the Bangle.js KickStarter backers",
    "tags": "tool,system",
    "allow_emulator":true,
    "storage": [
      {"name":"about.app.js","url":"app.js"},
      {"name":"about.img","url":"app-icon.js","evaluate":true}
    ]
  },
  { "id": "locale",
    "name": "Languages",
    "icon": "locale.png",
    "version":"0.06",
    "description": "Translations for different countries",
    "tags": "tool,system,locale,translate",
    "type": "locale",
    "custom":"locale.html",
    "storage": [
      {"name":"locale"}
    ],
    "sortorder" : -10
  },
  { "id": "welcome",
    "name": "Welcome",
    "icon": "app.png",
    "version":"0.08",
    "description": "Appears at first boot and explains how to use Bangle.js",
    "tags": "start,welcome",
    "allow_emulator":true,
    "storage": [
      {"name":"welcome.boot.js","url":"boot.js"},
      {"name":"welcome.app.js","url":"app.js"},
      {"name":"welcome.settings.js","url":"settings.js"},
      {"name":"welcome.img","url":"app-icon.js","evaluate":true}
    ],
    "data": [
      {"name":"welcome.json"}
    ]
  },
  { "id": "gbridge",
    "name": "Gadgetbridge",
    "icon": "app.png",
    "version":"0.10",
    "description": "The default notification handler for Gadgetbridge notifications from Android",
    "tags": "tool,system,android,widget",
    "type":"widget",
    "storage": [
      {"name":"gbridge.settings.js","url":"settings.js"},
      {"name":"gbridge.img","url":"app-icon.js","evaluate":true},
      {"name":"gbridge.wid.js","url":"widget.js"}
    ]
  },
  { "id": "mclock",
    "name": "Morphing Clock",
    "icon": "clock-morphing.png",
    "version":"0.04",
    "description": "7 segment clock that morphs between minutes and hours",
    "tags": "clock",
    "type":"clock",
    "allow_emulator":true,
    "storage": [
      {"name":"mclock.app.js","url":"clock-morphing.js"},
      {"name":"mclock.img","url":"clock-morphing-icon.js","evaluate":true}
    ],
    "sortorder" : -9
  },
  { "id": "setting",
    "name": "Settings",
    "icon": "settings.png",
    "version":"0.19",
    "description": "A menu for setting up Bangle.js",
    "tags": "tool,system",
    "readme": "README.md",
    "storage": [
      {"name":"setting.app.js","url":"settings.js"},
      {"name":"setting.boot.js","url":"boot.js"},
      {"name":"setting.img","url":"settings-icon.js","evaluate":true}
    ],
    "sortorder" : -2
  },
  { "id": "alarm",
    "name": "Default Alarm",
    "shortName":"Alarms",
    "icon": "app.png",
    "version":"0.07",
    "description": "Set and respond to alarms",
    "tags": "tool,alarm,widget",
    "storage": [
      {"name":"alarm.app.js","url":"app.js"},
      {"name":"alarm.boot.js","url":"boot.js"},
      {"name":"alarm.js","url":"alarm.js"},
      {"name":"alarm.img","url":"app-icon.js","evaluate":true},
      {"name":"alarm.wid.js","url":"widget.js"}
    ],
    "data": [
      {"name":"alarm.json"}
    ]
  },
  { "id": "wclock",
    "name": "Word Clock",
    "icon": "clock-word.png",
    "version":"0.02",
    "description": "Display Time as Text",
    "tags": "clock",
    "type":"clock",
    "allow_emulator":true,
    "storage": [
      {"name":"wclock.app.js","url":"clock-word.js"},
      {"name":"wclock.img","url":"clock-word-icon.js","evaluate":true}
    ]
  },
  { "id": "impwclock",
    "name": "Imprecise Word Clock",
    "icon": "clock-impword.png",
    "version":"0.01",
    "description": "Imprecise word clock for vacations, weekends, and those who never need accurate time.",
    "tags": "clock",
    "type":"clock",
    "allow_emulator":true,
    "storage": [
      {"name":"impwclock.app.js","url":"clock-impword.js"},
      {"name":"impwclock.img","url":"clock-impword-icon.js","evaluate":true}
    ]
  },
  { "id": "aclock",
    "name": "Analog Clock",
    "icon": "clock-analog.png",
    "version": "0.12",
    "description": "An Analog Clock",
    "tags": "clock",
    "type":"clock",
    "allow_emulator":true,
    "storage": [
      {"name":"aclock.app.js","url":"clock-analog.js"},
      {"name":"aclock.img","url":"clock-analog-icon.js","evaluate":true}
    ]
  },
  { "id": "clock2x3",
    "name": "2x3 Pixel Clock",
    "icon": "clock2x3.png",
    "version":"0.04",
    "description": "This is a simple clock using minimalist 2x3 pixel numerical digits",
    "tags": "clock",
    "type": "clock",
    "allow_emulator":true,
    "storage": [
      {"name":"clock2x3.app.js","url":"clock2x3-app.js"},
      {"name":"clock2x3.img","url":"clock2x3-icon.js","evaluate":true}
    ]
  },
  { "id": "trex",
    "name": "T-Rex",
    "icon": "trex.png",
    "version":"0.01",
    "description": "T-Rex game in the style of Chrome's offline game",
    "tags": "game",
    "allow_emulator":true,
    "storage": [
      {"name":"trex.app.js","url":"trex.js"},
      {"name":"trex.img","url":"trex-icon.js","evaluate":true}
    ]
  },
  { "id": "astroid",
    "name": "Asteroids!",
    "icon": "asteroids.png",
    "version":"0.01",
    "description": "Retro asteroids game",
    "tags": "game",
    "allow_emulator":true,
    "storage": [
      {"name":"astroid.app.js","url":"asteroids.js"},
      {"name":"astroid.img","url":"asteroids-icon.js","evaluate":true}
    ]
  },
  { "id": "clickms",
    "name": "Click Master",
    "icon": "click-master.png",
    "version":"0.01",
    "description": "Get several friends to start the game, then compete to see who can press BTN1 the most!",
    "tags": "game",
    "storage": [
      {"name":"clickms.app.js","url":"click-master.js"},
      {"name":"clickms.img","url":"click-master-icon.js","evaluate":true}
    ]
  },
  { "id": "horsey",
    "name": "Horse Race!",
    "icon": "horse-race.png",
    "version":"0.01",
    "description": "Get several friends to start the game, then compete to see who can press BTN1 the most!",
    "tags": "game",
    "storage": [
      {"name":"horsey.app.js","url":"horse-race.js"},
      {"name":"horsey.img","url":"horse-race-icon.js","evaluate":true}
    ]
  },
  { "id": "compass",
    "name": "Compass",
    "icon": "compass.png",
    "version":"0.02",
    "description": "Simple compass that points North",
    "tags": "tool,outdoors",
    "storage": [
      {"name":"compass.app.js","url":"compass.js"},
      {"name":"compass.img","url":"compass-icon.js","evaluate":true}
    ]
  },
  { "id": "gpstime",
    "name": "GPS Time",
    "icon": "gpstime.png",
    "version":"0.03",
    "description": "Update the Bangle.js's clock based on the time from the GPS receiver",
    "tags": "tool,gps",
    "storage": [
      {"name":"gpstime.app.js","url":"gpstime.js"},
      {"name":"gpstime.img","url":"gpstime-icon.js","evaluate":true}
    ]
  },
  { "id": "openloc",
    "name": "Open Location / Plus Codes",
    "shortName": "Open Location",
    "icon": "app.png",
    "version":"0.01",
    "description": "Convert your current GPS location to a series of characters",
    "tags": "tool,outdoors,gps",
    "storage": [
      {"name":"openloc.app.js","url":"app.js"},
      {"name":"openloc.img","url":"app-icon.js","evaluate":true}
    ]
  },
  { "id": "speedo",
    "name": "Speedo",
    "icon": "speedo.png",
    "version":"0.01",
    "description": "Show the current speed according to the GPS",
    "tags": "tool,outdoors,gps",
    "storage": [
      {"name":"speedo.app.js","url":"speedo.js"},
      {"name":"speedo.img","url":"speedo-icon.js","evaluate":true}
    ]
  },
  { "id": "gpsrec",
    "name": "GPS Recorder",
    "icon": "app.png",
    "version":"0.08",
    "interface": "interface.html",
    "description": "Application that allows you to record a GPS track. Can run in background",
    "tags": "tool,outdoors,gps,widget",
    "storage": [
      {"name":"gpsrec.app.js","url":"app.js"},
      {"name":"gpsrec.img","url":"app-icon.js","evaluate":true},
      {"name":"gpsrec.wid.js","url":"widget.js"}
    ],
    "data": [
      {"name":"gpsrec.json"},
      {"wildcard":".gpsrc?","storageFile": true}
    ]
  },
  { "id": "gpsnav",
    "name": "GPS Navigation",
    "icon": "icon.png",
    "version":"0.01",
    "description": "Displays GPS Course and Speed, + Directions to waypoint and waypoint recording",
    "tags": "tool,outdoors,gps",
    "readme": "README.md",
    "storage": [
      {"name":"gpsnav.app.js","url":"app.js"},
      {"name":"waypoints.json","url":"waypoints.json","evaluate":false},
      {"name":"gpsnav.img","url":"app-icon.js","evaluate":true}
    ]
  },
  { "id": "heart",
    "name": "Heart Rate Recorder",
    "icon": "app.png",
    "version":"0.02",
    "interface": "interface.html",
    "description": "Application that allows you to record your heart rate. Can run in background",
    "tags": "tool,health,widget",
    "storage": [
      {"name":"heart.app.js","url":"app.js"},
      {"name":"heart.img","url":"app-icon.js","evaluate":true},
      {"name":"heart.wid.js","url":"widget.js"}
    ],
    "data": [
      {"name":"heart.json"},
      {"wildcard":".heart?","storageFile": true}
    ]
  },
  { "id": "slevel",
    "name": "Spirit Level",
    "icon": "spiritlevel.png",
    "version":"0.01",
    "description": "Show the current angle of the watch, so you can use it to make sure something is absolutely flat",
    "tags": "tool",
    "storage": [
      {"name":"slevel.app.js","url":"spiritlevel.js"},
      {"name":"slevel.img","url":"spiritlevel-icon.js","evaluate":true}
    ]
  },
  { "id": "files",
    "name": "App Manager",
    "icon": "files.png",
    "version":"0.03",
    "description": "Show currently installed apps, free space, and allow their deletion from the watch",
    "tags": "tool,system,files",
    "storage": [
      {"name":"files.app.js","url":"files.js"},
      {"name":"files.img","url":"files-icon.js","evaluate":true}
    ]
  },
  { "id": "weather",
    "name": "Weather",
    "icon": "icon.png",
    "version":"0.01",
    "description": "Show Gadgetbridge weather report",
    "readme": "readme.md",
    "tags": "widget,outdoors",
    "storage": [
      {"name":"weather.app.js","url":"app.js"},
      {"name":"weather.wid.js","url":"widget.js"},
      {"name":"weather","url":"lib.js"},
      {"name":"weather.img","url":"icon.js","evaluate":true}
    ],
    "data": [
      {"name": "weather.json"}
    ]
  },
  { "id": "widbat",
    "name": "Battery Level Widget",
    "icon": "widget.png",
    "version":"0.05",
    "description": "Show the current battery level and charging status in the top right of the clock",
    "tags": "widget,battery",
    "type":"widget",
    "storage": [
      {"name":"widbat.wid.js","url":"widget.js"}
    ]
  },
  { "id": "widbatpc",
    "name": "Battery Level Widget (with percentage)",
    "shortName": "Battery Widget",
    "icon": "widget.png",
    "version":"0.11",
    "description": "Show the current battery level and charging status in the top right of the clock, with charge percentage",
    "tags": "widget,battery",
    "type":"widget",
    "storage": [
      {"name":"widbatpc.wid.js","url":"widget.js"},
      {"name":"widbatpc.settings.js","url":"settings.js"}
    ],
    "data": [
      {"name":"widbatpc.json"}
    ]
  },
  { "id": "widbt",
    "name": "Bluetooth Widget",
    "icon": "widget.png",
    "version":"0.04",
    "description": "Show the current Bluetooth connection status in the top right of the clock",
    "tags": "widget,bluetooth",
    "type":"widget",
    "storage": [
      {"name":"widbt.wid.js","url":"widget.js"}
    ]
  },
  { "id": "widram",
    "name": "RAM Widget",
    "shortName":"RAM Widget",
    "icon": "widget.png",
    "version":"0.01",
    "description": "Display your Bangle's available RAM percentage in a widget",
    "tags": "widget",
    "type": "widget",
    "storage": [
      {"name":"widram.wid.js","url":"widget.js"}
    ]
  },
  { "id": "hrm",
    "name": "Heart Rate Monitor",
    "icon": "heartrate.png",
    "version":"0.01",
    "description": "Measure your current heart rate",
    "tags": "health",
    "storage": [
      {"name":"hrm.app.js","url":"heartrate.js"},
      {"name":"hrm.img","url":"heartrate-icon.js","evaluate":true}
    ]
  },
  { "id": "widhrm",
    "name": "Simple Heart Rate widget",
    "icon": "widget.png",
    "version":"0.03",
    "description": "When the screen is on, the widget turns on the heart rate monitor and displays the current heart rate (or last known in grey). For this to work well you'll need at least a 15 second LCD Timeout.",
    "tags": "health,widget",
    "type": "widget",
    "storage": [
      {"name":"widhrm.wid.js","url":"widget.js"}
    ]
  },
  { "id": "stetho",
    "name": "Stethoscope",
    "icon": "stetho.png",
    "version":"0.01",
    "description": "Hear your heart rate",
    "tags": "health",
    "storage": [
      {"name":"stetho.app.js","url":"stetho.js"},
      {"name":"stetho.img","url":"stetho-icon.js","evaluate":true}
    ]
  },
  { "id": "swatch",
    "name": "Stopwatch",
    "icon": "stopwatch.png",
    "version":"0.07",
    "interface": "interface.html",
    "description": "Simple stopwatch with Lap Time logging to a JSON file",
    "tags": "health",
    "allow_emulator":true,
    "readme": "README.md",
    "storage": [
      {"name":"swatch.app.js","url":"stopwatch.js"},
      {"name":"swatch.img","url":"stopwatch-icon.js","evaluate":true}
    ]
  },
  { "id": "hidmsic",
    "name": "Bluetooth Music Controls",
    "shortName": "Music Control",
    "icon": "hid-music.png",
    "version":"0.02",
    "description": "Enable HID in settings, pair with your phone, then use this app to control music from your watch!",
    "tags": "bluetooth",
    "storage": [
      {"name":"hidmsic.app.js","url":"hid-music.js"},
      {"name":"hidmsic.img","url":"hid-music-icon.js","evaluate":true}
    ]
  },
  { "id": "hidkbd",
    "name": "Bluetooth Keyboard",
    "shortName": "Bluetooth Kbd",
    "icon": "hid-keyboard.png",
    "version":"0.02",
    "description": "Enable HID in settings, pair with your phone/PC, then use this app to control other apps",
    "tags": "bluetooth",
    "storage": [
      {"name":"hidkbd.app.js","url":"hid-keyboard.js"},
      {"name":"hidkbd.img","url":"hid-keyboard-icon.js","evaluate":true}
    ]
  },
  { "id": "hidbkbd",
    "name": "Binary Bluetooth Keyboard",
    "shortName": "Binary BT Kbd",
    "icon": "hid-binary-keyboard.png",
    "version":"0.02",
    "description": "Enable HID in settings, pair with your phone/PC, then type messages using the onscreen keyboard by tapping repeatedly on the key you want",
    "tags": "bluetooth",
    "storage": [
      {"name":"hidbkbd.app.js","url":"hid-binary-keyboard.js"},
      {"name":"hidbkbd.img","url":"hid-binary-keyboard-icon.js","evaluate":true}
    ]
  },
  { "id": "animals",
    "name": "Animals Game",
    "icon": "animals.png",
    "version":"0.01",
    "description": "Simple toddler's game - displays a different number of animals each time the screen is pressed",
    "tags": "game",
    "storage": [
      {"name":"animals.app.js","url":"animals.js"},
      {"name":"animals.img","url":"animals-icon.js","evaluate":true},
      {"name":"animals-snake.img","url":"animals-snake.js","evaluate":true},
      {"name":"animals-duck.img","url":"animals-duck.js","evaluate":true},
      {"name":"animals-swan.img","url":"animals-swan.js","evaluate":true},
      {"name":"animals-fox.img","url":"animals-fox.js","evaluate":true},
      {"name":"animals-camel.img","url":"animals-camel.js","evaluate":true},
      {"name":"animals-pig.img","url":"animals-pig.js","evaluate":true},
      {"name":"animals-sheep.img","url":"animals-sheep.js","evaluate":true},
      {"name":"animals-mouse.img","url":"animals-mouse.js","evaluate":true}
    ]
  },
  { "id": "qrcode",
    "name": "Custom QR Code",
    "icon": "qrcode.png",
    "version":"0.01",
    "description": "Use this to upload a customised QR code to Bangle.js",
    "tags": "",
    "custom": "qrcode.html",
    "storage": [
      {"name":"qrcode.app.js"},
      {"name":"qrcode.img"}
    ]
  },
  { "id": "beer",
    "name": "Beer Compass",
    "icon": "beercompass.png",
    "version":"0.01",
    "description": "Uploads all the pubs in an area onto your watch, so it can always point you at the nearest one",
    "tags": "",
    "custom": "beercompass.html",
    "storage": [
      {"name":"beer.app.js"},
      {"name":"beer.img"}
    ]
  },
  { "id": "route",
    "name": "Route Viewer",
    "icon": "route.png",
    "version":"0.01",
    "description": "Upload a KML file of a route, and have your watch display a map with how far around it you are",
    "tags": "",
    "custom": "route.html",
    "storage": [
      {"name":"route.app.js"},
      {"name":"route.img"}
    ]
  },
  {
    "id": "ncstart",
    "name": "NCEU Startup",
    "icon": "start.png",
    "version":"0.05",
    "description": "NodeConfEU 2019 'First Start' Sequence",
    "tags": "start,welcome",
    "storage": [
      {"name":"ncstart.app.js","url":"start.js"},
      {"name":"ncstart.boot.js","url":"boot.js"},
      {"name":"ncstart.settings.js","url":"settings.js"},
      {"name":"ncstart.img","url":"start-icon.js","evaluate":true},
      {"name":"nc-bangle.img","url":"start-bangle.js","evaluate":true},
      {"name":"nc-nceu.img","url":"start-nceu.js","evaluate":true},
      {"name":"nc-nfr.img","url":"start-nfr.js","evaluate":true},
      {"name":"nc-nodew.img","url":"start-nodew.js","evaluate":true},
      {"name":"nc-tf.img","url":"start-tf.js","evaluate":true}
    ],
    "data": [
      {"name":"ncstart.json"}
    ]
  },
  { "id": "ncfrun",
    "name": "NCEU 5K Fun Run",
    "icon": "nceu-funrun.png",
    "version":"0.01",
    "description": "Display a map of the NodeConf EU 2019 5K Fun Run route and your location on it",
    "tags": "health",
    "storage": [
      {"name":"ncfrun.app.js","url":"nceu-funrun.js"},
      {"name":"ncfrun.img","url":"nceu-funrun-icon.js","evaluate":true}
    ]
  },
  { "id": "widnceu",
    "name": "NCEU Logo Widget",
    "icon": "widget.png",
    "version":"0.02",
    "description": "Show the NodeConf EU logo in the top left",
    "tags": "widget",
    "type":"widget",
    "storage": [
      {"name":"widnceu.wid.js","url":"widget.js"}
    ]
  },
  { "id": "sclock",
    "name": "Simple Clock",
    "icon": "clock-simple.png",
    "version":"0.04",
    "description": "A Simple Digital Clock",
    "tags": "clock",
    "type":"clock",
    "allow_emulator":true,
    "storage": [
      {"name":"sclock.app.js","url":"clock-simple.js"},
      {"name":"sclock.img","url":"clock-simple-icon.js","evaluate":true}
    ]
  },
  { "id": "dclock",
    "name": "Dev Clock",
    "icon": "clock-dev.png",
    "version":"0.09",
    "description": "A Digital Clock including timestamp (tst), beats(@), days in current month (dm) and days since new moon (l)",
    "tags": "clock",
    "type":"clock",
    "allow_emulator":true,
    "storage": [
      {"name":"dclock.app.js","url":"clock-dev.js"},
      {"name":"dclock.img","url":"clock-dev-icon.js","evaluate":true}
    ]
  },
  { "id": "gesture",
    "name": "Gesture Test",
    "icon": "gesture.png",
    "version":"0.01",
    "description": "BETA! Uploads a basic Tensorflow Gesture model, and then outputs each gesture as a message",
    "tags": "gesture,ai",
    "type":"app",
    "storage": [
      {"name":"gesture.app.js","url":"gesture.js"},
      {"name":".tfnames","url":"gesture-tfnames.js","evaluate":true},
      {"name":".tfmodel","url":"gesture-tfmodel.js","evaluate":true},
      {"name":"gesture.img","url":"gesture-icon.js","evaluate":true}
    ]
  },
  { "id": "pparrot",
    "name": "Party Parrot",
    "icon": "party-parrot.png",
    "version":"0.01",
    "description": "Party with a parrot on your wrist",
    "tags": "party,parrot,lol",
    "type":"app",
    "allow_emulator":true,
    "storage": [
      {"name":"pparrot.app.js","url":"party-parrot.js"},
      {"name":"pparrot.img","url":"party-parrot-icon.js","evaluate":true}
    ]
  },
  { "id": "hrings",
    "name": "Hypno Rings",
    "icon": "hypno-rings.png",
    "version":"0.01",
    "description": "Experiment with trippy rings, press buttons for change",
    "tags": "rings,hypnosis,psychadelic",
    "type":"app",
    "allow_emulator":true,
    "storage": [
      {"name":"hrings.app.js","url":"hypno-rings.js"},
      {"name":"hrings.img","url":"hypno-rings-icon.js","evaluate":true}
    ]
  },
  { "id": "morse",
    "name": "Morse Code",
    "icon": "morse-code.png",
    "version":"0.01",
    "description": "Learn morse code by hearing/seeing/feeling the code. Tap to toggle buzz!",
    "tags": "morse,sound,visual,input",
    "type":"app",
    "storage": [
      {"name":"morse.app.js","url":"morse-code.js"},
      {"name":"morse.img","url":"morse-code-icon.js","evaluate":true}
    ]
  },
  {
    "id": "blescan",
    "name": "BLE Scanner",
    "icon": "blescan.png",
    "version":"0.01",
    "description": "Scan for advertising BLE devices",
    "tags" : "bluetooth",
    "storage" : [
      {"name":"blescan.app.js","url":"blescan.js"},
      {"name":"blescan.img","url":"blescan-icon.js", "evaluate":true}
    ]
  },
  { "id": "mmonday",
  "name": "Manic Monday Tone",
  "icon": "manic-monday-icon.png",
  "version":"0.02",
  "description": "The Bangles make a comeback",
  "tags": "sound",
  "storage": [
    {"name":"mmonday.app.js","url":"manic-monday.js"},
    {"name":"mmonday.img","url":"manic-monday-icon.js","evaluate":true}
  ]
  },
  { "id": "jbells",
    "name": "Jingle Bells",
    "icon": "jbells.png",
    "version":"0.01",
    "description": "Play Jingle Bells",
    "tags": "sound",
    "type":"app",
    "storage": [
      {"name":"jbells.app.js","url":"jbells.js"},
      {"name":"jbells.img","url":"jbells-icon.js","evaluate":true}
    ]
  },
  { "id": "scolor",
    "name": "Show Color",
    "icon": "show-color.png",
    "version":"0.01",
    "description": "Display all available Colors and Names",
    "tags": "tool",
    "type":"app",
    "allow_emulator":true,
    "storage": [
      {"name":"scolor.app.js","url":"show-color.js"},
      {"name":"scolor.img","url":"show-color-icon.js","evaluate":true}
    ]
  },
  { "id": "miclock",
    "name": "Mixed Clock",
    "icon": "clock-mixed.png",
    "version":"0.04",
    "description": "A mix of analog and digital Clock",
    "tags": "clock",
    "type":"clock",
    "allow_emulator":true,
    "storage": [
      {"name":"miclock.app.js","url":"clock-mixed.js"},
      {"name":"miclock.img","url":"clock-mixed-icon.js","evaluate":true}
    ]
  },
  { "id": "bclock",
    "name": "Binary Clock",
    "icon": "clock-binary.png",
    "version":"0.02",
    "description": "A simple binary clock watch face",
    "tags": "clock",
    "type":"clock",
    "allow_emulator":true,
    "storage": [
      {"name":"bclock.app.js","url":"clock-binary.js"},
      {"name":"bclock.img","url":"clock-binary-icon.js","evaluate":true}
    ]
  },
  { "id": "clotris",
    "name": "Clock-Tris",
    "icon": "clock-tris.png",
    "version":"0.01",
    "description": "A fully functional clone of a classic game of falling blocks",
    "tags": "game",
    "allow_emulator":true,
    "storage": [
      {"name":"clotris.app.js","url":"clock-tris.js"},
      {"name":"clotris.img","url":"clock-tris-icon.js","evaluate":true},
      {"name":".trishig","url":"clock-tris-high"}
    ]
  },
  { "id": "flappy",
    "name": "Flappy Bird",
    "icon": "app.png",
    "version":"0.03",
    "description": "A Flappy Bird game clone",
    "tags": "game",
    "allow_emulator":true,
    "storage": [
      {"name":"flappy.app.js","url":"app.js"},
      {"name":"flappy.img","url":"app-icon.js","evaluate":true}
    ]
  },
  {
    "id": "gpsinfo",
    "name": "GPS Info",
    "icon": "gps-info.png",
    "version":"0.03",
    "description": "An application that displays information about altitude, lat/lon, satellites and time",
    "tags": "gps",
    "type": "app",
    "storage": [
      {"name":"gpsinfo.app.js","url": "gps-info.js"},
      {"name":"gpsinfo.img","url": "gps-info-icon.js","evaluate": true}
    ]
  },
  {
    "id": "pomodo",
    "name":"Pomodoro",
    "icon":"pomodoro.png",
    "version":"0.01",
    "description": "A simple pomodoro timer.",
    "tags": "pomodoro,cooking,tools",
    "type": "app",
    "allow_emulator":true,
    "storage": [
      {"name":"pomodo.app.js","url": "pomodoro.js"},
      {"name":"pomodo.img","url": "pomodoro-icon.js","evaluate": true}
    ]
  },
  { "id": "blobclk",
    "name": "Large Digit Blob Clock",
    "shortName" : "Blob Clock",
    "icon": "clock-blob.png",
    "version":"0.03",
    "description": "A clock with big digits",
    "tags": "clock",
    "type":"clock",
    "allow_emulator":true,
    "storage": [
      {"name":"blobclk.app.js","url":"clock-blob.js"},
      {"name":"blobclk.img","url":"clock-blob-icon.js","evaluate":true}
    ]
  },
  { "id": "boldclk",
    "name": "Bold Clock",
    "icon": "bold_clock.png",
    "version":"0.02",
    "description": "Simple, readable and practical clock",
    "tags": "clock",
    "type":"clock",
    "allow_emulator":true,
    "storage": [
      {"name":"boldclk.app.js","url":"bold_clock.js"},
      {"name":"boldclk.img","url":"bold_clock-icon.js","evaluate":true}
    ]
  },
  { "id": "widclk",
    "name": "Digital clock widget",
    "icon": "widget.png",
    "version":"0.04",
    "description": "A simple digital clock widget",
    "tags": "widget,clock",
    "type":"widget",
    "storage": [
      {"name":"widclk.wid.js","url":"widget.js"}
    ]
  },
  { "id": "widpedom",
    "name": "Pedometer widget",
    "icon": "widget.png",
    "version":"0.10",
    "description": "Daily pedometer widget",
    "tags": "widget",
    "type":"widget",
    "storage": [
      {"name":"widpedom.wid.js","url":"widget.js"},
      {"name":"widpedom.settings.js","url":"settings.js"}
    ]
  },
  { "id": "berlinc",
    "name": "Berlin Clock",
    "icon": "berlin-clock.png",
    "version":"0.02",
    "description": "Berlin Clock (see https://en.wikipedia.org/wiki/Mengenlehreuhr)",
    "tags": "clock",
    "type":"clock",
    "allow_emulator":true,
    "storage": [
      {"name":"berlinc.app.js","url":"berlin-clock.js"},
      {"name":"berlinc.img","url":"berlin-clock-icon.js","evaluate":true}
    ]
  },
  { "id": "ctrclk",
    "name": "Centerclock",
    "icon": "app.png",
    "version":"0.02",
    "description": "Watch-centered digital 24h clock with date in dd.mm.yyyy format.",
    "tags": "clock",
    "type":"clock",
    "allow_emulator":true,
    "storage": [
      {"name":"ctrclk.app.js","url":"app.js"},
      {"name":"ctrclk.img","url":"app-icon.js","evaluate":true}
    ]
  },
  { "id": "demoapp",
    "name": "Demo Loop",
    "icon": "app.png",
    "version":"0.01",
    "description": "Simple demo app - displays Bangle.js, JS logo, graphics, and Bangle.js information",
    "tags": "",
    "type":"app",
    "allow_emulator":true,
    "storage": [
      {"name":"demoapp.app.js","url":"app.js"},
      {"name":"demoapp.img","url":"app-icon.js","evaluate":true}
    ],
    "sortorder" : -9
  },
  { "id": "flagrse",
    "name": "Espruino Flag Raiser",
    "icon": "app.png",
    "version":"0.01",
    "description": "App to send a command to another Espruino to cause it to raise a flag",
    "tags": "",
    "storage": [
      {"name":"flagrse.app.js","url":"app.js"},
      {"name":"flagrse.img","url":"app-icon.js","evaluate":true}
    ]
  },
  {
    "id": "pipboy",
    "name": "Pipboy",
    "icon": "app.png",
    "version": "0.03",
    "description": "Pipboy themed clock",
    "tags": "clock",
    "type":"clock",
    "allow_emulator":true,
    "storage": [
      {"name":"pipboy.app.js","url":"app.js"},
      {"name":"pipboy.img","url":"app-icon.js","evaluate":true}
    ]
  },
  { "id": "torch",
    "name": "Torch",
    "shortName":"Torch",
    "icon": "app.png",
    "version":"0.02",
    "description": "Turns screen white to help you see in the dark. Select from the launcher or press BTN1,BTN3,BTN1,BTN3 quickly to start when in any app that shows widgets",
    "tags": "tool,torch",
    "storage": [
      {"name":"torch.app.js","url":"app.js"},
      {"name":"torch.wid.js","url":"widget.js"},
      {"name":"torch.img","url":"app-icon.js","evaluate":true}
    ]
  },
  { "id": "wohrm",
    "name": "Workout HRM",
    "icon": "app.png",
    "version":"0.07",
    "readme": "README.md",
    "description": "Workout heart rate monitor notifies you with a buzz if your heart rate goes above or below the set limits.",
    "tags": "hrm,workout",
    "type": "app",
    "allow_emulator":true,
    "storage": [
      {"name":"wohrm.app.js","url":"app.js"},
      {"name":"wohrm.img","url":"app-icon.js","evaluate":true}
    ]
  },
  { "id": "widid",
    "name": "Bluetooth ID Widget",
    "icon": "widget.png",
    "version":"0.02",
    "description": "Display the last two tuple of your Bangle.js MAC address in the widget section. This is useful for figuring out which Bangle.js to connect to if you have more than one Bangle.js!",
    "tags": "widget,address,mac",
    "type":"widget",
    "storage": [
      {"name":"widid.wid.js","url":"widget.js"}
    ]
  },
  {
    "id": "grocery",
    "name": "Grocery",
    "icon": "grocery.png",
    "version":"0.01",
    "description": "Simple grocery list - Display a list of product and track if you already put them in your cart.",
    "tags": "tool,outdoors",
    "type": "app",
    "custom":"grocery.html",
    "storage": [
      {"name":"grocery"},
      {"name":"grocery.app.js"},
      {"name":"grocery.img","url":"grocery-icon.js","evaluate":true}
    ]
  },
  { "id": "marioclock",
    "name": "Mario Clock",
    "icon": "marioclock.png",
    "version":"0.12",
    "description": "Animated retro Mario clock, with Gameboy style 8-bit grey-scale graphics.",
    "tags": "clock,mario,retro",
    "type": "clock",
    "allow_emulator":true,
    "readme": "README.md",
    "storage": [
      {"name":"marioclock.app.js","url":"marioclock-app.js"},
      {"name":"marioclock.img","url":"marioclock-icon.js","evaluate":true}
    ]
  },
  { "id": "cliock",
    "name": "Commandline-Clock",
    "shortName":"CLI-Clock",
    "icon": "app.png",
    "version":"0.07",
    "description": "Simple CLI-Styled Clock",
    "tags": "clock,cli,command,bash,shell",
    "type":"clock",
    "allow_emulator":true,
    "storage": [
      {"name":"cliock.app.js","url":"app.js"},
      {"name":"cliock.img","url":"app-icon.js","evaluate":true}
    ]
  },
  { "id": "widver",
    "name": "Firmware Version Widget",
    "icon": "widget.png",
    "version":"0.01",
    "description": "Display the version of the installed firmware in the top widget section.",
    "tags": "widget,tool,system",
    "type":"widget",
    "storage": [
      {"name":"widver.wid.js","url":"widget.js"}
    ]
  },
  { "id": "barclock",
    "name": "Bar Clock",
    "icon": "clock-bar.png",
    "version":"0.05",
    "description": "A simple digital clock showing seconds as a bar",
    "tags": "clock",
    "type":"clock",
    "allow_emulator":true,
    "storage": [
      {"name":"barclock.app.js","url":"clock-bar.js"},
      {"name":"barclock.img","url":"clock-bar-icon.js","evaluate":true}
    ]
  },
  { "id": "dotclock",
    "name": "Dot Clock",
    "icon": "clock-dot.png",
    "version":"0.01",
    "description": "A Minimal Dot Analog Clock",
    "tags": "clock",
    "type":"clock",
    "allow_emulator":true,
    "storage": [
      {"name":"dotclock.app.js","url":"clock-dot.js"},
      {"name":"dotclock.img","url":"clock-dot-icon.js","evaluate":true}
    ]
  },
  { "id": "widtbat",
    "name": "Tiny Battery Widget",
    "icon": "widget.png",
    "version":"0.01",
    "description": "Tiny blueish battery widget, vibs and changes level color when charging",
    "tags": "widget,tool,system",
    "type":"widget",
    "storage": [
      {"name":"widtbat.wid.js","url":"widget.js"}
    ]
  },
  { "id": "chrono",
    "name": "Chrono",
    "shortName":"Chrono",
    "icon": "chrono.png",
    "version":"0.01",
    "description": "Single click BTN1 to add 5 minutes. Single click BTN2 to add 30 seconds. Single click BTN3 to add 5 seconds. Tap to pause or play to timer. Double click BTN1 to reset. When timer finishes the watch vibrates.",
    "tags": "Tools",
    "storage": [
      {"name":"chrono.app.js","url":"chrono.js"},
      {"name":"chrono.img","url":"chrono-icon.js","evaluate":true}
    ]
  },
  { "id": "astrocalc",
    "name": "Astrocalc",
    "icon": "astrocalc.png",
    "version":"0.02",
    "description": "Calculates interesting information on the sun and moon cycles for the current day based on your location.",
    "tags": "app,sun,moon,cycles,tool,outdoors",
    "allow_emulator":true,
    "storage": [
      {"name":"astrocalc.app.js","url":"astrocalc-app.js"},
      {"name":"suncalc.js","url":"suncalc.js"},
      {"name":"astrocalc.img","url":"astrocalc-icon.js","evaluate":true},
      {"name":"first-quarter.img","url":"first-quarter-icon.js","evaluate":true},
      {"name":"last-quarter.img","url":"last-quarter-icon.js","evaluate":true},
      {"name":"waning-crescent.img","url":"waning-crescent-icon.js","evaluate":true},
      {"name":"waning-gibbous.img","url":"waning-gibbous-icon.js","evaluate":true},
      {"name":"full.img","url":"full-icon.js","evaluate":true},
      {"name":"new.img","url":"new-icon.js","evaluate":true},
      {"name":"waxing-gibbous.img","url":"waxing-gibbous-icon.js","evaluate":true},
      {"name":"waxing-crescent.img","url":"waxing-crescent-icon.js","evaluate":true}
    ]
  },
  { "id": "widhwt",
    "name": "Hand Wash Timer",
    "icon": "widget.png",
    "version":"0.01",
    "description": "Swipe your wrist over the watch face to start your personal Bangle.js hand wash timer for 35 sec. Start washing after the short buzz and stop after the long buzz.",
    "tags": "widget,tool",
    "type":"widget",
    "storage": [
      {"name":"widhwt.wid.js","url":"widget.js"}
    ]
  },
  { "id": "toucher",
    "name": "Touch Launcher",
    "shortName":"Toucher",
    "icon": "app.png",
    "version":"0.06",
    "description": "Touch enable left to right launcher.",
    "tags": "tool,system,launcher",
    "type":"launch",
    "data": [
      {"name":"toucher.json"}
    ],
    "storage": [
      {"name":"toucher.app.js","url":"app.js"},
      {"name":"toucher.settings.js","url":"settings.js"}
    ],
    "sortorder" : -10
  },
  {
    "id": "balltastic",
    "name": "Balltastic",
    "icon": "app.png",
    "version": "0.01",
    "description": "Simple but fun ball eats dots game.",
    "tags": "game,fun",
    "type": "app",
    "storage": [
        {"name":"balltastic.app.js","url":"app.js"},
        {"name":"balltastic.img","url":"app-icon.js","evaluate":true}
      ]
  },
  {
    "id": "rpgdice",
    "name": "RPG dice",
    "icon": "rpgdice.png",
    "version": "0.01",
    "description": "Simple RPG dice rolling app.",
    "tags": "game,fun",
    "type": "app",
    "allow_emulator": true,
    "storage": [
      {"name":"rpgdice.app.js","url": "app.js"},
      {"name":"rpgdice.img","url": "app-icon.js","evaluate":true}
    ]
  },
  { "id": "widmp",
    "name": "Moon Phase Widget",
    "icon": "widget.png",
    "version":"0.01",
    "description": "Display the current moon phase in blueish for the northern hemisphere in eight phases",
    "tags": "widget,tools",
    "type":"widget",
    "storage": [
      {"name":"widmp.wid.js","url":"widget.js"}
    ]
  },
  { "id": "minionclk",
    "name": "Minion clock",
    "icon": "minionclk.png",
    "version": "0.02",
    "description": "Minion themed clock.",
    "tags": "clock,minion",
    "type": "clock",
    "allow_emulator": true,
    "storage": [
      {"name":"minionclk.app.js","url":"app.js"},
      {"name":"minionclk.img","url":"app-icon.js","evaluate":true}
    ]
  },
  { "id": "openstmap",
    "name": "OpenStreetMap",
    "shortName":"OpenStMap",
    "icon": "app.png",
    "version":"0.02",
    "description": "[BETA] Loads map tiles from OpenStreetMap onto your Bangle.js and displays a map of where you are",
    "tags": "outdoors,gps",
    "custom": "custom.html",
    "storage": [
      {"name":"openstmap.app.js","url":"app.js"},
      {"name":"openstmap.img","url":"app-icon.js","evaluate":true}
    ]
  },
  { "id": "activepedom",
    "name": "Active Pedometer",
    "shortName":"Active Pedometer",
    "icon": "app.png",
    "version":"0.04",
    "description": "Pedometer that filters out arm movement and displays a step goal progress. Steps are saved to a daily file and can be viewed as graph.",
    "tags": "outdoors,widget",
     "readme": "README.md",
    "storage": [
      {"name":"activepedom.wid.js","url":"widget.js"},
      {"name":"activepedom.settings.js","url":"settings.js"},
      {"name":"activepedom.img","url":"app-icon.js","evaluate":true},
      {"name":"activepedom.app.js","url":"app.js"}
    ]
  },
  { "id": "chronowid",
    "name": "Chrono Widget",
    "shortName":"Chrono Widget",
    "icon": "app.png",
    "version":"0.03",
    "description": "Chronometer (timer) which runs as widget.",
    "tags": "tools,widget",
     "readme": "README.md",
    "storage": [
      {"name":"chronowid.wid.js","url":"widget.js"},
      {"name":"chronowid.app.js","url":"app.js"},
      {"name":"chronowid.img","url":"app-icon.js","evaluate":true}
    ]
  },
  { "id": "tabata",
    "name": "Tabata",
    "shortName": "Tabata - Control High-Intensity Interval Training",
    "icon": "tabata.png",
    "version":"0.01",
    "description": "Control high-intensity interval training (according to tabata: https://en.wikipedia.org/wiki/Tabata_method).",
    "tags": "workout,health",
    "storage": [
      {"name":"tabata.app.js","url":"tabata.js"},
      {"name":"tabata.img","url":"tabata-icon.js","evaluate":true}
    ]
  },
  { "id": "custom",
    "name": "Custom Boot Code ",
    "icon": "custom.png",
    "version":"0.01",
    "description": "Add code you want to run at boot time",
    "tags": "tool,system",
    "type": "bootloader",
    "custom":"custom.html",
    "storage": [
       {"name":"custom"}
    ]
  },
  { "id": "devstopwatch",
  "name": "Dev Stopwatch",
  "shortName":"Dev Stopwatch",
  "icon": "app.png",
  "version":"0.01",
  "description": "Stopwatch with 5 laps supported (cyclically replaced)",
  "tags": "stopwatch, chrono, timer, chronometer",
  "allow_emulator":true,
  "storage": [
    {"name":"devstopwatch.app.js","url":"app.js"},
    {"name":"devstopwatch.img","url":"app-icon.js","evaluate":true}
  ]
  },
  { "id": "batchart",
    "name": "Battery Chart",
    "shortName":"Battery Chart",
    "icon": "app.png",
    "version":"0.09",
    "readme": "README.md",
    "description": "A widget and an app for recording and visualizing battery percentage over time.",
    "tags": "app,widget,battery,time,record,chart,tool",
    "storage": [
      {"name":"batchart.wid.js","url":"widget.js"},
      {"name":"batchart.app.js","url":"app.js"},
      {"name":"batchart.img","url":"app-icon.js","evaluate":true}
    ]
  },
  { "id": "nato",
    "name": "NATO Alphabet",
    "shortName" : "NATOAlphabet",
    "icon": "nato.png",
    "version":"0.01",
    "type": "app",
    "description": "Learn the NATO Phonetic alphabet plus some numbers.",
    "tags": "app,learn,visual",
    "allow_emulator":true,
    "storage": [
      {"name":"nato.app.js","url":"nato.js"},
      {"name":"nato.img","url":"nato-icon.js","evaluate":true}
    ]
  },
  { "id": "numerals",
    "name": "Numerals Clock",
    "shortName": "Numerals Clock",
    "icon": "numerals.png",
    "version":"0.04",
    "description": "A simple big numerals clock",
    "tags": "numerals,clock",
	"type":"clock",
    "allow_emulator":true,
    "storage": [
      {"name":"numerals.app.js","url":"numerals.app.js"},
      {"name":"numerals.img","url":"numerals-icon.js","evaluate":true},
      {"name":"numerals.settings.js","url":"numerals.settings.js"}
    ],
    "data":[
      {"name":"numerals.json"}
    ]
  },
  { "id": "bledetect",
    "name": "BLE Detector",
    "shortName":"BLE Detector",
    "icon": "bledetect.png",
    "version":"0.02",
    "description": "Detect BLE devices and show some informations.",
    "tags": "app,bluetooth,tool",
    "readme": "README.md",
    "storage": [
      {"name":"bledetect.app.js","url":"bledetect.js"},
      {"name":"bledetect.img","url":"bledetect-icon.js","evaluate":true}
    ]
  },
  { "id": "snake",
    "name": "Snake",
    "shortName":"Snake",
    "icon": "snake.png",
    "version":"0.02",
    "description": "The classic snake game. Eat apples and don't bite your tail.",
    "tags": "game,fun",
    "readme": "README.md",
    "storage": [
      {"name":"snake.app.js","url":"snake.js"},
      {"name":"snake.img","url":"snake-icon.js","evaluate":true}
    ]
  },
    { "id": "calculator",
    "name": "Calculator",
    "shortName":"Calculator",
    "icon": "calculator.png",
    "version":"0.02",
    "description": "Basic calculator reminiscent of MacOs's one. Handy for small calculus.",
    "tags": "app,tool",
    "storage": [
      {"name":"calculator.app.js","url":"app.js"},
      {"name":"calculator.img","url":"calculator-icon.js","evaluate":true}
    ]
  },
  {
    "id": "dane",
    "name": "Digital Assistant, not EDITH",
    "shortName": "DANE",
    "icon": "app.png",
    "version": "0.07",
    "description": "A Watchface inspired by Tony Stark's EDITH",
    "tags": "clock",
    "type": "clock",
    "allow_emulator": true,
    "storage": [
      {
        "name": "dane.app.js",
        "url": "app.js"
      },
      {
        "name": "dane.img",
        "url": "app-icon.js",
        "evaluate": true
      }
    ]
  },
  {
    "id": "buffgym",
    "name": "BuffGym",
    "icon": "buffgym.png",
    "version":"0.02",
    "description": "BuffGym is the famous 5x5 workout program for the BangleJS",
    "tags": "tool,outdoors,gym,exercise",
    "type": "app",
    "interface": "buffgym.html",
    "allow_emulator": false,
    "readme": "README.md",
    "storage": [
      {"name":"buffgym.app.js", "url": "buffgym.app.js"},
      {"name":"buffgym-set.js","url":"buffgym-set.js"},
      {"name":"buffgym-exercise.js","url":"buffgym-exercise.js"},
      {"name":"buffgym-workout.js","url":"buffgym-workout.js"},
      {"name":"buffgym-workout-a.json","url":"buffgym-workout-a.json"},
      {"name":"buffgym-workout-b.json","url":"buffgym-workout-b.json"},
      {"name":"buffgym-workout-index.json","url":"buffgym-workout-index.json"},
      {"name":"buffgym.img","url":"buffgym-icon.js","evaluate":true}
    ]
  },
  {
    "id": "banglerun",
    "name": "BangleRun",
    "shortName": "BangleRun",
    "icon": "banglerun.png",
    "version": "0.01",
    "description": "An app for running sessions.",
    "tags": "run,running,fitness,outdoors",
    "allow_emulator": false,
    "storage": [
      {
        "name": "banglerun.app.js",
        "url": "app.js"
      },
      {
        "name": "banglerun.img",
        "url": "app-icon.js",
        "evaluate": true
      }
    ]
  },
  {
    "id": "metronome",
    "name": "Metronome",
    "icon": "metronome_icon.png",
    "version": "0.03",
    "readme": "README.md",
    "description": "Makes the watch blinking and vibrating with a given rate",
    "tags": "tool",
    "allow_emulator": true,
    "storage": [
      {
        "name": "metronome.app.js",
        "url": "metronome.js"
      },
      {
        "name": "metronome.img",
        "url": "metronome-icon.js",
        "evaluate": true
      }
    ]
  },
  { "id": "blackjack",
    "name": "Black Jack game",
    "shortName":"Black Jack game",
    "icon": "blackjack.png",
    "version":"0.01",
    "description": "Simple implementation of card game Black Jack",
    "tags": "game",
    "allow_emulator":true,
    "storage": [
      {"name":"blackjack.app.js","url":"blackjack.app.js"},
      {"name":"blackjack.img","url":"blackjack-icon.js","evaluate":true}
    ]
  },
  { "id": "hidcam",
    "name": "Camera shutter",
    "shortName":"Cam shutter",
    "icon": "app.png",
    "version":"0.03",
    "description": "Enable HID, connect to your phone, start your camera and trigger the shot on your Bangle",
    "readme": "README.md",
    "tags": "bluetooth,tool",
    "storage": [
        {"name":"hidcam.app.js","url":"app.js"},
        {"name":"hidcam.img","url":"app-icon.js","evaluate":true}
    ]
  },
  {
    "id": "rclock",
    "name": "Round clock with seconds,  minutes and date",
    "shortName":"Round Clock",
    "icon": "app.png",
    "version":"0.01",
    "description": "Designed round clock with ticks for minutes and seconds",
    "tags": "clock",
    "type": "clock",
    "storage": [
      {"name":"rclock.app.js","url":"rclock.app.js"},
      {"name":"rclock.img","url":"app-icon.js","evaluate":true}
    ]
  },
  { "id": "hamloc",
    "name": "QTH Locator / Maidenhead Locator System",
    "shortName": "QTH Locator",
    "icon": "app.png",
    "version":"0.01",
    "description": "Convert your current GPS location to the Maidenhead locator system used by HAM amateur radio operators",
    "tags": "tool,outdoors,gps",
    "readme": "README.md",
    "storage": [
      {"name":"hamloc.app.js","url":"app.js"},
      {"name":"hamloc.img","url":"app-icon.js","evaluate":true}
    ]
  },
  { "id": "osmpoi",
    "name": "POI Compass",
    "icon": "app.png",
    "version":"0.03",
    "description": "Uploads all the points of interest in an area onto your watch, same as Beer Compass with more p.o.i.",
    "tags": "tool,outdoors,gps",
    "readme": "README.md",
    "custom": "osmpoi.html",
    "storage": [
      {"name":"osmpoi.app.js"},
      {"name":"osmpoi.img"}
    ]
  },
  { "id": "pong",
    "name": "Pong",
    "shortName": "Pong",
    "icon": "pong.png",
    "version": "0.02",
    "description": "A clone of the Atari game Pong",
    "tags": "game",
    "type": "app",
    "allow_emulator": true,
    "readme": "README.md",
    "storage": [
      {"name":"pong.app.js","url":"app.js"},
      {"name":"pong.img","url":"app-icon.js","evaluate":true}
    ]
  },
  { "id": "ballmaze",
    "name": "Ball Maze",
    "icon": "icon.png",
    "version": "0.01",
    "description": "Navigate a ball through a maze by tilting your watch.",
    "readme": "README.md",
    "tags": "game",
    "type": "app",
    "storage": [
      {"name": "ballmaze.app.js","url":"app.js"},
      {"name": "ballmaze.img","url":"icon.js","evaluate": true}
    ],
    "data": [
      {"name": "ballmaze.json"}
    ]
  },
  {
    "id": "calendar",
    "name": "Calendar",
    "icon": "calendar.png",
    "version": "0.01",
    "description": "Simple calendar",
    "tags": "calendar",
    "readme": "README.md",
    "allow_emulator": true,
    "storage": [
      {
        "name": "calendar.app.js",
        "url": "calendar.js"
      },
      {
        "name": "calendar.img",
        "url": "calendar-icon.js",
        "evaluate": true
      }
    ]
  },
  { "id": "hidjoystick",
    "name": "Bluetooth Joystick",
    "shortName": "Joystick",
    "icon": "app.png",
    "version":"0.01",
    "description": "Emulates a 2 axis/5 button Joystick using the accelerometer as stick input and buttons 1-3, touch left as button 4 and touch right as button 5.",
    "tags": "bluetooth",
    "storage": [
      {"name":"hidjoystick.app.js","url":"app.js"},
      {"name":"hidjoystick.img","url":"app-icon.js","evaluate":true}
    ]
  },
<<<<<<< HEAD
  { "id": "smtswch",
    "name": "Smart Switch",
    "shortName":"Smart Switch",
    "icon": "app.png",
    "version":"0.01",
    "description": "Using EspruinoHub, control your smart devices on and off via Bluetooth Low Energy!",
    "tags": "bluetooth,btle,smart,switch",
    "type": "app",
    "readme": "README.md",
    "storage": [
      {"name":"smtswch.app.js","url":"app.js"},
      {"name":"smtswch.img","url":"app-icon.js","evaluate":true},
      {"name":"light-on.img","url":"light-on.js","evaluate":true},
      {"name":"light-off.img","url":"light-off.js","evaluate":true},
      {"name":"switch-on.img","url":"switch-on.js","evaluate":true},
      {"name":"switch-off.img","url":"switch-off.js","evaluate":true}
=======
  {
    "id": "timer",
    "name": "Timer",
    "icon": "app.png",
    "version": "0.01",
    "description": "Simple timer, useful when playing board games or cooking",
    "tags": "timer",
    "readme": "README.md",
    "allow_emulator": true,
    "storage": [
      {
        "name": "timer.app.js",
        "url": "app.js"
      },
      {
        "name": "timer.img",
        "url": "app-icon.js",
        "evaluate": true
      }
>>>>>>> 418ce714
    ]
  }
]<|MERGE_RESOLUTION|>--- conflicted
+++ resolved
@@ -1551,7 +1551,6 @@
       {"name":"hidjoystick.img","url":"app-icon.js","evaluate":true}
     ]
   },
-<<<<<<< HEAD
   { "id": "smtswch",
     "name": "Smart Switch",
     "shortName":"Smart Switch",
@@ -1568,7 +1567,8 @@
       {"name":"light-off.img","url":"light-off.js","evaluate":true},
       {"name":"switch-on.img","url":"switch-on.js","evaluate":true},
       {"name":"switch-off.img","url":"switch-off.js","evaluate":true}
-=======
+    ]
+  },
   {
     "id": "timer",
     "name": "Timer",
@@ -1588,7 +1588,6 @@
         "url": "app-icon.js",
         "evaluate": true
       }
->>>>>>> 418ce714
     ]
   }
 ]