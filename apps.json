--- conflicted
+++ resolved
@@ -743,21 +743,18 @@
       {"name":"+demoapp","url":"app.json"},
       {"name":"-demoapp","url":"app.js"},
       {"name":"*demoapp","url":"app-icon.js","evaluate":true}
-<<<<<<< HEAD
     ],
     "sortorder" : -9
   },
   { "id": "flagrse",
     "name": "Espruino Flag Raiser",
     "icon": "app.png",
-    "description": "App to send a command to an Espruino-based bluetooth Flag",
+    "description": "App to send a command to another Espruino to cause it to raise a flag",
     "tags": "",
     "storage": [
       {"name":"+flagrse","url":"app.json"},
       {"name":"-flagrse","url":"app.js"},
       {"name":"*flagrse","url":"app-icon.js","evaluate":true}
-=======
->>>>>>> a6f23a5c
     ]
   }
 
