[
  {
    "id": "fwupdate",
    "name": "Firmware Update (BETA)",
    "version": "0.01",
    "description": "Uploads new Espruino firmwares to Bangle.js 2",
    "icon": "app.png",
    "type": "RAM",
    "tags": "tools,system",
    "supports": ["BANGLEJS2"],
    "custom": "custom.html",
    "customConnect": true,
    "storage": [],
    "sortorder": -20
  },
  {
    "id": "boot",
    "name": "Bootloader",
    "version": "0.36",
    "description": "This is needed by Bangle.js to automatically load the clock, menu, widgets and settings",
    "icon": "bootloader.png",
    "type": "bootloader",
    "tags": "tool,system",
    "supports": ["BANGLEJS","BANGLEJS2"],
    "storage": [
      {"name":".boot0","url":"boot0.js"},
      {"name":".bootcde","url":"bootloader.js"},
      {"name":"bootupdate.js","url":"bootupdate.js"}
    ],
    "sortorder": -10
  },
  {
    "id": "messages",
    "name": "Messages",
    "version": "0.07",
    "description": "App to display notifications from iOS and Gadgetbridge",
    "icon": "app.png",
    "type": "app",
    "tags": "tool,system",
    "supports": ["BANGLEJS","BANGLEJS2"],
    "readme": "README.md",
    "storage": [
      {"name":"messages.app.js","url":"app.js"},
      {"name":"messages.settings.js","url":"settings.js"},
      {"name":"messages.img","url":"app-icon.js","evaluate":true},
      {"name":"messages.wid.js","url":"widget.js"},
      {"name":"messages","url":"lib.js"}
    ],
    "data": [{"name":"messages.json"},{"name":"messages.settings.json"}],
    "sortorder": -9
  },
  {
    "id": "android",
    "name": "Android Integration",
    "shortName": "Android",
    "version": "0.04",
    "description": "(BETA) App to display notifications from Gadgetbridge on Android. This will eventually replace the Gadgetbridge widget.",
    "icon": "app.png",
    "tags": "tool,system,messages,notifications",
    "dependencies": {"messages":"app"},
    "supports": ["BANGLEJS","BANGLEJS2"],
    "storage": [
      {"name":"android.app.js","url":"app.js"},
      {"name":"android.settings.js","url":"settings.js"},
      {"name":"android.img","url":"app-icon.js","evaluate":true},
      {"name":"android.boot.js","url":"boot.js"}
    ],
    "sortorder": -8
  },
  {
    "id": "ios",
    "name": "iOS Integration",
    "version": "0.03",
    "description": "(BETA) App to display notifications from iOS devices",
    "icon": "app.png",
    "tags": "tool,system,ios,apple,messages,notifications",
    "dependencies": {"messages":"app"},
    "supports": ["BANGLEJS","BANGLEJS2"],
    "storage": [
      {"name":"ios.app.js","url":"app.js"},
      {"name":"ios.img","url":"app-icon.js","evaluate":true},
      {"name":"ios.boot.js","url":"boot.js"}
    ],
    "sortorder": -8
  },
  {
    "id": "health",
    "name": "Health Tracking",
    "version": "0.08",
    "description": "Logs health data and provides an app to view it (BETA - requires firmware 2v11)",
    "icon": "app.png",
    "tags": "tool,system,health",
    "supports": ["BANGLEJS","BANGLEJS2"],
    "readme": "README.md",
    "interface": "interface.html",
    "storage": [
      {"name":"health.app.js","url":"app.js"},
      {"name":"health.img","url":"app-icon.js","evaluate":true},
      {"name":"health.boot.js","url":"boot.js"},
      {"name":"health","url":"lib.js"}
    ]
  },
  {
    "id": "launch",
    "name": "Launcher",
    "shortName": "Launcher",
    "version": "0.08",
    "description": "This is needed to display a menu allowing you to choose your own applications. You can replace this with a customised launcher.",
    "icon": "app.png",
    "type": "launch",
    "tags": "tool,system,launcher",
    "supports": ["BANGLEJS","BANGLEJS2"],
    "storage": [
      {"name":"launch.app.js","url":"app-bangle1.js","supports":["BANGLEJS"]},
      {"name":"launch.app.js","url":"app-bangle2.js","supports":["BANGLEJS2"]}
    ],
    "sortorder": -10
  },
  {
    "id": "setting",
    "name": "Settings",
    "version": "0.33",
    "description": "A menu for setting up Bangle.js",
    "icon": "settings.png",
    "tags": "tool,system",
    "supports": ["BANGLEJS","BANGLEJS2"],
    "readme": "README.md",
    "storage": [
      {"name":"setting.app.js","url":"settings.js"},
      {"name":"setting.img","url":"settings-icon.js","evaluate":true}
    ],
    "data": [{"name":"setting.json","url":"settings.min.json","evaluate":true}],
    "sortorder": -5
  },
  {
    "id": "about",
    "name": "About",
    "version": "0.11",
    "description": "Bangle.js About page - showing software version, stats, and a collaborative mural from the Bangle.js KickStarter backers",
    "icon": "app.png",
    "tags": "tool,system",
    "supports": ["BANGLEJS","BANGLEJS2"],
    "screenshots": [{"url":"bangle1-about-screenshot.png"}],
    "allow_emulator": true,
    "storage": [
      {"name":"about.app.js","url":"app-bangle1.js","supports": ["BANGLEJS"]},
      {"name":"about.app.js","url":"app-bangle2.js","supports": ["BANGLEJS2"]},
      {"name":"about.img","url":"app-icon.js","evaluate":true}
    ],
    "sortorder": -4
  },
  {
    "id": "alarm",
    "name": "Default Alarm & Timer",
    "shortName": "Alarms",
    "version": "0.14",
    "description": "Set and respond to alarms and timers",
    "icon": "app.png",
    "tags": "tool,alarm,widget",
    "supports": ["BANGLEJS","BANGLEJS2"],
    "storage": [
      {"name":"alarm.app.js","url":"app.js"},
      {"name":"alarm.boot.js","url":"boot.js"},
      {"name":"alarm.js","url":"alarm.js"},
      {"name":"alarm.img","url":"app-icon.js","evaluate":true},
      {"name":"alarm.wid.js","url":"widget.js"}
    ],
    "data": [{"name":"alarm.json"}]
  },
  {
    "id": "locale",
    "name": "Languages",
    "version": "0.10",
    "description": "Translations for different countries",
    "icon": "locale.png",
    "type": "locale",
    "tags": "tool,system,locale,translate",
    "supports": ["BANGLEJS","BANGLEJS2"],
    "readme": "README.md",
    "custom": "locale.html",
    "storage": [
      {"name":"locale"}
    ],
    "sortorder": -10
  },
  {
    "id": "notify",
    "name": "Notifications (default)",
    "shortName": "Notifications",
    "version": "0.11",
    "description": "Provides the default `notify` module used by applications to display notifications in a bar at the top of the screen. This module is installed by default by client applications such as the Gadgetbridge app.  Installing `Fullscreen Notifications` replaces this module with a version that displays the notifications using the full screen",
    "icon": "notify.png",
    "type": "notify",
    "tags": "widget",
    "supports": ["BANGLEJS"],
    "readme": "README.md",
    "storage": [
      {"name":"notify","url":"notify.js"}
    ]
  },
  {
    "id": "notifyfs",
    "name": "Fullscreen Notifications",
    "shortName": "Notifications",
    "version": "0.12",
    "description": "Provides a replacement for the `Notifications (default)` `notify` module.   This version is used by applications to display notifications fullscreen. This may not fully restore the screen after on some apps. See `Notifications (default)` for more information about the notify module.",
    "icon": "notify.png",
    "type": "notify",
    "tags": "widget",
    "supports": ["BANGLEJS","BANGLEJS2"],
    "storage": [
      {"name":"notify","url":"notify.js"}
    ]
  },
  {
    "id": "welcome",
    "name": "Welcome",
    "shortName": "Welcome",
    "version": "0.14",
    "description": "Appears at first boot and explains how to use Bangle.js",
    "icon": "app.png",
    "screenshots": [{"url":"screenshot_welcome.png"}],
    "tags": "start,welcome",
    "supports": ["BANGLEJS","BANGLEJS2"],
    "allow_emulator": true,
    "storage": [
      {"name":"welcome.boot.js","url":"boot.js"},
      {"name":"welcome.app.js","url":"app-bangle1.js","supports": ["BANGLEJS"]},
      {"name":"welcome.app.js","url":"app-bangle2.js","supports": ["BANGLEJS2"]},
      {"name":"welcome.settings.js","url":"settings.js"},
      {"name":"welcome.img","url":"app-icon.js","evaluate":true}
    ],
    "data": [{"name":"welcome.json"}]
  },
  {
    "id": "mywelcome",
    "name": "Customised Welcome",
    "shortName": "My Welcome",
    "version": "0.12",
    "description": "Appears at first boot and explains how to use Bangle.js. Like 'Welcome', but can be customised with a greeting",
    "icon": "app.png",
    "tags": "start,welcome",
    "supports": ["BANGLEJS"],
    "custom": "custom.html",
    "screenshots": [{"url":"bangle1-customized-welcome-screenshot.png"}],
    "storage": [
      {"name":"mywelcome.boot.js","url":"boot.js"},
      {"name":"mywelcome.app.js","url":"app.js"},
      {"name":"mywelcome.settings.js","url":"settings.js"},
      {"name":"mywelcome.img","url":"app-icon.js","evaluate":true}
    ],
    "data": [{"name":"mywelcome.json"}]
  },
  {
    "id": "gbridge",
    "name": "Gadgetbridge",
    "version": "0.24",
    "description": "The default notification handler for Gadgetbridge notifications from Android. This will eventually be replaced by the 'Android' app.",
    "icon": "app.png",
    "type": "widget",
    "tags": "tool,system,android,widget",
    "supports": ["BANGLEJS","BANGLEJS2"],
    "dependencies": {"notify":"type"},
    "readme": "README.md",
    "storage": [
      {"name":"gbridge.settings.js","url":"settings.js"},
      {"name":"gbridge.img","url":"app-icon.js","evaluate":true},
      {"name":"gbridge.wid.js","url":"widget.js"}
    ],
    "data": [{"name":"gbridge.json"}]
  },
  {
    "id": "mclock",
    "name": "Morphing Clock",
    "version": "0.07",
    "description": "7 segment clock that morphs between minutes and hours",
    "icon": "clock-morphing.png",
    "type": "clock",
    "tags": "clock",
    "supports": ["BANGLEJS"],
    "allow_emulator": true,
    "screenshots": [{"url":"bangle1-morphing-clock-screenshot.png"}],
    "storage": [
      {"name":"mclock.app.js","url":"clock-morphing.js"},
      {"name":"mclock.img","url":"clock-morphing-icon.js","evaluate":true}
    ],
    "sortorder": -9
  },
  {
    "id": "moonphase",
    "name": "Moonphase",
    "version": "0.02",
    "description": "Shows current moon phase. Now with GPS function.",
    "icon": "app.png",
    "tags": "",
    "supports": ["BANGLEJS"],
    "screenshots": [{"url":"bangle1-moon-phase-screenshot.png"}],
    "allow_emulator": true,
    "storage": [
      {"name":"moonphase.app.js","url":"app.js"},
      {"name":"moonphase.img","url":"app-icon.js","evaluate":true}
    ]
  },
  {
    "id": "daysl",
    "name": "Days left",
    "version": "0.03",
    "description": "Shows you the days left until a certain date. Date can be set with a settings app and is written to a file.",
    "icon": "app.png",
    "tags": "",
    "supports": ["BANGLEJS"],
    "allow_emulator": false,
    "storage": [
      {"name":"daysl.app.js","url":"app.js"},
      {"name":"daysl.img","url":"app-icon.js","evaluate":true},
      {"name":"daysl.wid.js","url":"widget.js"}
    ]
  },
  {
    "id": "wclock",
    "name": "Word Clock",
    "version": "0.03",
    "description": "Display Time as Text",
    "icon": "clock-word.png",
    "screenshots": [{"url":"screenshot_word.png"}],
    "type": "clock",
    "tags": "clock",
    "supports": ["BANGLEJS","BANGLEJS2"],
    "allow_emulator": true,
    "storage": [
      {"name":"wclock.app.js","url":"clock-word.js"},
      {"name":"wclock.img","url":"clock-word-icon.js","evaluate":true}
    ]
  },
  {
    "id": "fontclock",
    "name": "Font Clock",
    "version": "0.01",
    "description": "Choose the font and design of clock face from a library of available designs",
    "icon": "fontclock.png",
    "type": "clock",
    "tags": "clock",
    "supports": ["BANGLEJS"],
    "readme": "README.md",
    "custom": "custom.html",
    "allow_emulator": false,
    "storage": [
      {"name":"fontclock.app.js","url":"fontclock.js"},
      {"name":"fontclock.img","url":"fontclock-icon.js","evaluate":true},
      {"name":"fontclock.hand.js","url":"fontclock.hand.js"},
      {"name":"fontclock.thinhand.js","url":"fontclock.thinhand.js"},
      {"name":"fontclock.thickhand.js","url":"fontclock.thickhand.js"},
      {"name":"fontclock.hourscriber.js","url":"fontclock.hourscriber.js"},
      {"name":"fontclock.font.js","url":"fontclock.font.js"},
      {"name":"fontclock.font.abril_ff50.js","url":"fontclock.font.abril_ff50.js"},
      {"name":"fontclock.font.cpstc58.js","url":"fontclock.font.cpstc58.js"},
      {"name":"fontclock.font.mntn25.js","url":"fontclock.font.mntn25.js"},
      {"name":"fontclock.font.mntn50.js","url":"fontclock.font.mntn50.js"},
      {"name":"fontclock.font.vector25.js","url":"fontclock.font.vector25.js"},
      {"name":"fontclock.font.vector50.js","url":"fontclock.font.vector50.js"}
    ]
  },
  {
    "id": "slidingtext",
    "name": "Sliding Clock",
    "version": "0.07",
    "description": "Inspired by the Pebble sliding clock, old times are scrolled off the screen and new times on. You are also able to change language on the fly so you can see the time written in other languages using button 1. Currently English, French, Japanese, Spanish and German are supported",
    "icon": "slidingtext.png",
    "type": "clock",
    "tags": "clock",
    "supports": ["BANGLEJS","BANGLEJS2"],
    "readme": "README.md",
    "custom": "custom.html",
    "allow_emulator": false,
    "storage": [
      {"name":"slidingtext.app.js","url":"slidingtext.js"},
      {"name":"slidingtext.img","url":"slidingtext-icon.js","evaluate":true},
      {"name":"slidingtext.locale.en.js","url":"slidingtext.locale.en.js"},
      {"name":"slidingtext.locale.en2.js","url":"slidingtext.locale.en2.js"},
      {"name":"slidingtext.utils.en.js","url":"slidingtext.utils.en.js"},
      {"name":"slidingtext.locale.es.js","url":"slidingtext.locale.es.js"},
      {"name":"slidingtext.locale.fr.js","url":"slidingtext.locale.fr.js"},
      {"name":"slidingtext.locale.jp.js","url":"slidingtext.locale.jp.js"},
      {"name":"slidingtext.locale.de.js","url":"slidingtext.locale.de.js"},
      {"name":"slidingtext.dtfmt.js","url":"slidingtext.dtfmt.js"}
    ]
  },
  {
    "id": "solarclock",
    "name": "Solar Clock",
    "version": "0.02",
    "description": "Using your current or chosen location the solar watch face shows the Sun's sky position, time and date. Also allows you to wind backwards and forwards in time to see the sun's position",
    "icon": "solar_clock.png",
    "type": "clock",
    "tags": "clock",
    "supports": ["BANGLEJS"],
    "readme": "README.md",
    "custom": "custom.html",
    "allow_emulator": false,
    "storage": [
      {"name":"solarclock.app.js","url":"solar_clock.js"},
      {"name":"solarclock.img","url":"solar_clock-icon.js","evaluate":true},
      {"name":"solar_colors.js","url":"solar_colors.js"},
      {"name":"solar_controller.js","url":"solar_controller.js"},
      {"name":"solar_date_utils.js","url":"solar_date_utils.js"},
      {"name":"solar_graphic_utils.js","url":"solar_graphic_utils.js"},
      {"name":"solar_location.js","url":"solar_location.js"},
      {"name":"solar_math_utils.js","url":"solar_math_utils.js"},
      {"name":"solar_loc.Reykjavik.json","url":"solar_loc.Reykjavik.json"},
      {"name":"solar_loc.Hong_Kong.json","url":"solar_loc.Hong_Kong.json"},
      {"name":"solar_loc.Honolulu.json","url":"solar_loc.Honolulu.json"},
      {"name":"solar_loc.Rio.json","url":"solar_loc.Rio.json"},
      {"name":"solar_loc.Tokyo.json","url":"solar_loc.Tokyo.json"},
      {"name":"solar_loc.Seoul.json","url":"solar_loc.Seoul.json"}
    ]
  },
  {
    "id": "sweepclock",
    "name": "Sweep Clock",
    "version": "0.04",
    "description": "Smooth sweep secondhand with single hour numeral. Use button 1 to toggle the numeral font, button 3 to change the colour theme and button 4 to change the date placement",
    "icon": "sweepclock.png",
    "type": "clock",
    "tags": "clock",
    "supports": ["BANGLEJS"],
    "readme": "README.md",
    "allow_emulator": true,
    "screenshots": [{"url":"bangle1-sweep-clock-screenshot.png"}],
    "storage": [
      {"name":"sweepclock.app.js","url":"sweepclock.js"},
      {"name":"sweepclock.img","url":"sweepclock-icon.js","evaluate":true}
    ]
  },
  {
    "id": "matrixclock",
    "name": "Matrix Clock",
    "version": "0.02",
    "description": "inspired by The Matrix, a clock of the same style",
    "icon": "matrixclock.png",
    "screenshots": [{"url":"screenshot_matrix.png"}],
    "type": "clock",
    "tags": "clock",
    "supports": ["BANGLEJS","BANGLEJS2"],
    "readme": "README.md",
    "allow_emulator": true,
    "storage": [
      {"name":"matrixclock.app.js","url":"matrixclock.js"},
      {"name":"matrixclock.img","url":"matrixclock-icon.js","evaluate":true}
    ]
  },
  {
    "id": "mandlebrotclock",
    "name": "Mandlebrot Clock",
    "version": "0.01",
    "description": "A mandlebrot set themed clock cool",
    "icon": "mandlebrotclock.png",
    "screenshots": [{ "url": "screenshot_mandlebrotclock.png" }],
    "type": "clock",
    "tags": "clock",
    "supports": ["BANGLEJS2"],
    "readme": "README.md",
    "allow_emulator": true,
    "storage": [
      { "name": "mandlebrotclock.app.js", "url": "mandlebrotclock.js" },
      {
        "name": "mandlebrotclock.img",
        "url": "mandlebrotclock-icon.js",
        "evaluate": true
      }
    ]
  },
  {
    "id": "imgclock",
    "name": "Image background clock",
    "shortName": "Image Clock",
    "version": "0.08",
    "description": "A clock with an image as a background",
    "icon": "app.png",
    "type": "clock",
    "tags": "clock",
    "supports": ["BANGLEJS"],
    "custom": "custom.html",
    "storage": [
      {"name":"imgclock.app.js","url":"app.js"},
      {"name":"imgclock.img","url":"app-icon.js","evaluate":true},
      {"name":"imgclock.face.img"},
      {"name":"imgclock.face.json"},
      {"name":"imgclock.face.bg","content":""}
    ]
  },
  {
    "id": "impwclock",
    "name": "Imprecise Word Clock",
    "version": "0.03",
    "description": "Imprecise word clock for vacations, weekends, and those who never need accurate time.",
    "icon": "clock-impword.png",
    "type": "clock",
    "tags": "clock",
    "supports": ["BANGLEJS"],
    "screenshots": [{"url":"bangle1-impercise-word-clock-screenshot.png"}],
    "allow_emulator": true,
    "storage": [
      {"name":"impwclock.app.js","url":"clock-impword.js"},
      {"name":"impwclock.img","url":"clock-impword-icon.js","evaluate":true}
    ]
  },
  {
    "id": "aclock",
    "name": "Analog Clock",
    "version": "0.15",
    "description": "An Analog Clock",
    "icon": "clock-analog.png",
    "screenshots": [{"url":"screenshot_analog.png"}],
    "type": "clock",
    "tags": "clock",
    "supports": ["BANGLEJS","BANGLEJS2"],
    "allow_emulator": true,
    "storage": [
      {"name":"aclock.app.js","url":"clock-analog.js"},
      {"name":"aclock.img","url":"clock-analog-icon.js","evaluate":true}
    ]
  },
  {
    "id": "clock2x3",
    "name": "2x3 Pixel Clock",
    "version": "0.05",
    "description": "This is a simple clock using minimalist 2x3 pixel numerical digits",
    "icon": "clock2x3.png",
    "screenshots": [{"url":"screenshot_pixel.png"}],
    "type": "clock",
    "tags": "clock",
    "supports": ["BANGLEJS","BANGLEJS2"],
    "readme": "README.md",
    "allow_emulator": true,
    "storage": [
      {"name":"clock2x3.app.js","url":"clock2x3-app.js"},
      {"name":"clock2x3.img","url":"clock2x3-icon.js","evaluate":true}
    ]
  },
  {
    "id": "geissclk",
    "name": "Geiss Clock",
    "version": "0.03",
    "description": "7 segment clock with animated background in the style of Ryan Geiss' music visualisation. NOTE: The first run will take ~1 minute to do some precalculation",
    "icon": "clock.png",
    "type": "clock",
    "tags": "clock",
    "supports": ["BANGLEJS"],
    "storage": [
      {"name":"geissclk.app.js","url":"clock.js"},
      {"name":"geissclk.precompute.js","url":"precompute.js"},
      {"name":"geissclk.img","url":"clock-icon.js","evaluate":true}
    ],
    "data": [{"name":"geissclk.0.map"},{"name":"geissclk.1.map"},{"name":"geissclk.2.map"},{"name":"geissclk.3.map"},{"name":"geissclk.4.map"},{"name":"geissclk.5.map"},{"name":"geissclk.0.pal"},{"name":"geissclk.1.pal"},{"name":"geissclk.2.pal"}]
  },
  {
    "id": "trex",
    "name": "T-Rex",
    "version": "0.04",
    "description": "T-Rex game in the style of Chrome's offline game",
    "icon": "trex.png",
    "screenshots": [{"url":"screenshot_trex.png"}],
    "tags": "game",
    "supports": ["BANGLEJS","BANGLEJS2"],
    "readme": "README.md",
    "allow_emulator": true,
    "storage": [
      {"name":"trex.app.js","url":"trex.js"},
      {"name":"trex.img","url":"trex-icon.js","evaluate":true},
      {"name":"trex.settings.js","url":"settings.js"}
    ],
    "data": [{"name":"trex.score","storageFile":true}]
  },
  {
    "id": "cubescramble",
    "name": "Cube Scramble",
    "version":"0.04",
    "description": "A random scramble generator for the 3x3 Rubik's cube with a basic timer",
    "icon": "cube-scramble.png",
    "tags": "",
    "supports" : ["BANGLEJS","BANGLEJS2"],
    "readme": "README.md",
    "allow_emulator": true,
    "screenshots": [{"url":"bangle2-cube-scramble-screenshot.png"},{"url":"bangle1-cube-scramble-screenshot.png"}],
    "storage": [
      {"name":"cubescramble.app.js","url":"cube-scramble.js"},
      {"name":"cubescramble.img","url":"cube-scramble-icon.js","evaluate":true}
    ]
  },
  {
    "id": "astroid",
    "name": "Asteroids!",
    "version": "0.03",
    "description": "Retro asteroids game",
    "icon": "asteroids.png",
    "screenshots": [{"url":"screenshot_asteroids.png"}],
    "tags": "game",
    "supports": ["BANGLEJS","BANGLEJS2"],
    "allow_emulator": true,
    "storage": [
      {"name":"astroid.app.js","url":"asteroids.js"},
      {"name":"astroid.img","url":"asteroids-icon.js","evaluate":true}
    ]
  },
  {
    "id": "clickms",
    "name": "Click Master",
    "version": "0.01",
    "description": "Get several friends to start the game, then compete to see who can press BTN1 the most!",
    "icon": "click-master.png",
    "tags": "game",
    "supports": ["BANGLEJS"],
    "storage": [
      {"name":"clickms.app.js","url":"click-master.js"},
      {"name":"clickms.img","url":"click-master-icon.js","evaluate":true}
    ]
  },
  {
    "id": "horsey",
    "name": "Horse Race!",
    "version": "0.01",
    "description": "Get several friends to start the game, then compete to see who can press BTN1 the most!",
    "icon": "horse-race.png",
    "tags": "game",
    "supports": ["BANGLEJS"],
    "storage": [
      {"name":"horsey.app.js","url":"horse-race.js"},
      {"name":"horsey.img","url":"horse-race-icon.js","evaluate":true}
    ]
  },
  {
    "id": "compass",
    "name": "Compass",
    "version": "0.05",
    "description": "Simple compass that points North",
    "icon": "compass.png",
    "screenshots": [{"url":"screenshot_compass.png"}],
    "tags": "tool,outdoors",
    "supports": ["BANGLEJS","BANGLEJS2"],
    "storage": [
      {"name":"compass.app.js","url":"compass.js"},
      {"name":"compass.img","url":"compass-icon.js","evaluate":true}
    ]
  },
  {
    "id": "gpstime",
    "name": "GPS Time",
    "version": "0.05",
    "description": "Update the Bangle.js's clock based on the time from the GPS receiver",
    "icon": "gpstime.png",
    "tags": "tool,gps",
    "supports": ["BANGLEJS","BANGLEJS2"],
    "storage": [
      {"name":"gpstime.app.js","url":"gpstime.js"},
      {"name":"gpstime.img","url":"gpstime-icon.js","evaluate":true}
    ]
  },
  {
    "id": "openloc",
    "name": "Open Location / Plus Codes",
    "shortName": "Open Location",
    "version": "0.01",
    "description": "Convert your current GPS location to a series of characters",
    "icon": "app.png",
    "tags": "tool,outdoors,gps",
    "supports": ["BANGLEJS"],
    "storage": [
      {"name":"openloc.app.js","url":"app.js"},
      {"name":"openloc.img","url":"app-icon.js","evaluate":true}
    ]
  },
  {
    "id": "speedo",
    "name": "Speedo",
    "version": "0.05",
    "description": "Show the current speed according to the GPS",
    "icon": "speedo.png",
    "tags": "tool,outdoors,gps",
    "supports": ["BANGLEJS","BANGLEJS2"],
    "storage": [
      {"name":"speedo.app.js","url":"speedo.js"},
      {"name":"speedo.img","url":"speedo-icon.js","evaluate":true}
    ]
  },
  {
    "id": "gpsrec",
    "name": "GPS Recorder",
    "version": "0.26",
    "description": "Application that allows you to record a GPS track. Can run in background",
    "icon": "app.png",
    "tags": "tool,outdoors,gps,widget",
    "supports": ["BANGLEJS","BANGLEJS2"],
    "readme": "README.md",
    "interface": "interface.html",
    "storage": [
      {"name":"gpsrec.app.js","url":"app.js"},
      {"name":"gpsrec.img","url":"app-icon.js","evaluate":true},
      {"name":"gpsrec.wid.js","url":"widget.js"},
      {"name":"gpsrec.settings.js","url":"settings.js"}
    ],
    "data": [{"name":"gpsrec.json"},{"wildcard":".gpsrc?","storageFile":true}]
  },
  {
    "id": "recorder",
    "name": "Recorder (BETA)",
    "shortName": "Recorder",
    "version": "0.04",
    "description": "Record GPS position, heart rate and more in the background, then download to your PC.",
    "icon": "app.png",
    "tags": "tool,outdoors,gps,widget",
    "supports": ["BANGLEJS","BANGLEJS2"],
    "readme": "README.md",
    "interface": "interface.html",
    "storage": [
      {"name":"recorder.app.js","url":"app.js"},
      {"name":"recorder.img","url":"app-icon.js","evaluate":true},
      {"name":"recorder.wid.js","url":"widget.js"},
      {"name":"recorder.settings.js","url":"settings.js"}
    ],
    "data": [{"name":"recorder.json"},{"wildcard":"recorder.log?.csv","storageFile":true}]
  },
  {
    "id": "gpsnav",
    "name": "GPS Navigation",
    "version": "0.05",
    "description": "Displays GPS Course and Speed, + Directions to waypoint and waypoint recording, now with waypoint editor",
    "icon": "icon.png",
    "tags": "tool,outdoors,gps",
    "supports": ["BANGLEJS"],
    "readme": "README.md",
    "interface": "waypoints.html",
    "storage": [
      {"name":"gpsnav.app.js","url":"app.min.js"},
      {"name":"gpsnav.img","url":"app-icon.js","evaluate":true}
    ],
    "data": [{"name":"waypoints.json","url":"waypoints.json"}]
  },
  {
    "id": "heart",
    "name": "Heart Rate Recorder",
    "shortName": "HRM Record",
    "version": "0.07",
    "description": "Application that allows you to record your heart rate. Can run in background",
    "icon": "app.png",
    "tags": "tool,health,widget",
    "supports": ["BANGLEJS","BANGLEJS2"],
    "interface": "interface.html",
    "storage": [
      {"name":"heart.app.js","url":"app.js"},
      {"name":"heart.img","url":"app-icon.js","evaluate":true},
      {"name":"heart.wid.js","url":"widget.js"}
    ],
    "data": [{"name":"heart.json"},{"wildcard":".heart?","storageFile":true}]
  },
  {
    "id": "slevel",
    "name": "Spirit Level",
    "version": "0.02",
    "description": "Show the current angle of the watch, so you can use it to make sure something is absolutely flat",
    "icon": "spiritlevel.png",
    "tags": "tool",
    "supports": ["BANGLEJS","BANGLEJS2"],
    "storage": [
      {"name":"slevel.app.js","url":"spiritlevel.js"},
      {"name":"slevel.img","url":"spiritlevel-icon.js","evaluate":true}
    ]
  },
  {
    "id": "files",
    "name": "App Manager",
    "version": "0.07",
    "description": "Show currently installed apps, free space, and allow their deletion from the watch",
    "icon": "files.png",
    "tags": "tool,system,files",
    "supports": ["BANGLEJS","BANGLEJS2"],
    "storage": [
      {"name":"files.app.js","url":"files.js"},
      {"name":"files.img","url":"files-icon.js","evaluate":true}
    ]
  },
  {
    "id": "weather",
    "name": "Weather",
    "version": "0.11",
    "description": "Show Gadgetbridge weather report",
    "icon": "icon.png",
    "screenshots": [{"url":"screenshot.png"}],
    "tags": "widget,outdoors",
    "supports": ["BANGLEJS","BANGLEJS2"],
    "readme": "readme.md",
    "storage": [
      {"name":"weather.app.js","url":"app.js"},
      {"name":"weather.wid.js","url":"widget.js"},
      {"name":"weather","url":"lib.js"},
      {"name":"weather.img","url":"icon.js","evaluate":true},
      {"name":"weather.settings.js","url":"settings.js"}
    ],
    "data": [{"name":"weather.json"}]
  },
  {
    "id": "chargeanim",
    "name": "Charge Animation",
    "version": "0.02",
    "description": "When charging, show a sideways charging animation and keep the screen on. When removed from the charger load the clock again.",
    "icon": "icon.png",
    "tags": "battery",
    "supports": ["BANGLEJS", "BANGLEJS2"],
    "allow_emulator": true,
    "screenshots": [{"url":"bangle2-charge-animation-screenshot.png"},{"url":"bangle-charge-animation-screenshot.png"}],
    "storage": [
      {"name":"chargeanim.app.js","url":"app.js"},
      {"name":"chargeanim.boot.js","url":"boot.js"},
      {"name":"chargeanim.img","url":"app-icon.js","evaluate":true}
    ]
  },
  {
    "id": "bluetoothdock",
    "name": "Bluetooth Dock",
    "shortName": "Dock",
    "version": "0.01",
    "description": "When charging shows the time, scans Bluetooth for known devices (eg temperature) and shows them on the screen",
    "icon": "app.png",
    "tags": "bluetooth",
    "supports": ["BANGLEJS"],
    "readme": "README.md",
    "storage": [
      {"name":"bluetoothdock.app.js","url":"app.js"},
      {"name":"bluetoothdock.boot.js","url":"boot.js"},
      {"name":"bluetoothdock.img","url":"app-icon.js","evaluate":true}
    ]
  },
  {
    "id": "widbat",
    "name": "Battery Level Widget",
    "version": "0.09",
    "description": "Show the current battery level and charging status in the top right of the clock",
    "icon": "widget.png",
    "type": "widget",
    "tags": "widget,battery",
    "supports": ["BANGLEJS","BANGLEJS2"],
    "storage": [
      {"name":"widbat.wid.js","url":"widget.js"}
    ]
  },
  {
    "id": "widbatv",
    "name": "Battery Level Widget (Vertical)",
    "version": "0.01",
    "description": "Slim, vertical battery widget that only takes up 14px",
    "icon": "widget.png",
    "type": "widget",
    "tags": "widget,battery",
    "supports": ["BANGLEJS","BANGLEJS2"],
    "storage": [
      {"name":"widbatv.wid.js","url":"widget.js"}
    ]
  },
  {
    "id": "widlock",
    "name": "Lock Widget",
    "version": "0.03",
    "description": "On devices with always-on display (Bangle.js 2) this displays lock icon whenever the display is locked",
    "icon": "widget.png",
    "type": "widget",
    "tags": "widget,lock",
    "supports": ["BANGLEJS","BANGLEJS2"],
    "storage": [
      {"name":"widlock.wid.js","url":"widget.js"}
    ]
  },
  {
    "id": "widbatpc",
    "name": "Battery Level Widget (with percentage)",
    "shortName": "Battery Widget",
    "version": "0.13",
    "description": "Show the current battery level and charging status in the top right of the clock, with charge percentage",
    "icon": "widget.png",
    "type": "widget",
    "tags": "widget,battery",
    "supports": ["BANGLEJS","BANGLEJS2"],
    "readme": "README.md",
    "storage": [
      {"name":"widbatpc.wid.js","url":"widget.js"},
      {"name":"widbatpc.settings.js","url":"settings.js"}
    ],
    "data": [{"name":"widbatpc.json"}]
  },
  {
    "id": "widbatwarn",
    "name": "Battery Warning",
    "shortName": "Battery Warning",
    "version": "0.02",
    "description": "Show a warning when the battery runs low.",
    "icon": "widget.png",
    "screenshots": [{"url":"screenshot.png"}],
    "type": "widget",
    "tags": "tool,battery",
    "supports": ["BANGLEJS"],
    "dependencies": {"notify":"type"},
    "readme": "README.md",
    "storage": [
      {"name":"widbatwarn.wid.js","url":"widget.js"},
      {"name":"widbatwarn.settings.js","url":"settings.js"}
    ],
    "data": [{"name":"widbatwarn.json"}]
  },
  {
    "id": "widbt",
    "name": "Bluetooth Widget",
    "version": "0.07",
    "description": "Show the current Bluetooth connection status in the top right of the clock",
    "icon": "widget.png",
    "type": "widget",
    "tags": "widget,bluetooth",
    "supports": ["BANGLEJS","BANGLEJS2"],
    "storage": [
      {"name":"widbt.wid.js","url":"widget.js"}
    ]
  },
  {
    "id": "widchime",
    "name": "Hour Chime",
    "version": "0.02",
    "description": "Buzz or beep on every whole hour.",
    "icon": "widget.png",
    "type": "widget",
    "tags": "widget",
    "supports": ["BANGLEJS","BANGLEJS2"],
    "storage": [
      {"name":"widchime.wid.js","url":"widget.js"},
      {"name":"widchime.settings.js","url":"settings.js"}
    ],
    "data": [{"name":"widchime.json"}]
  },
  {
    "id": "widram",
    "name": "RAM Widget",
    "shortName": "RAM Widget",
    "version": "0.01",
    "description": "Display your Bangle's available RAM percentage in a widget",
    "icon": "widget.png",
    "type": "widget",
    "tags": "widget",
    "supports": ["BANGLEJS","BANGLEJS2"],
    "storage": [
      {"name":"widram.wid.js","url":"widget.js"}
    ]
  },
  {
    "id": "hrm",
    "name": "Heart Rate Monitor",
    "version": "0.06",
    "description": "Measure your heart rate and see live sensor data",
    "icon": "heartrate.png",
    "tags": "health",
    "supports": ["BANGLEJS","BANGLEJS2"],
    "storage": [
      {"name":"hrm.app.js","url":"heartrate.js"},
      {"name":"hrm.img","url":"heartrate-icon.js","evaluate":true}
    ]
  },
  {
    "id": "widhrm",
    "name": "Simple Heart Rate widget",
    "version": "0.05",
    "description": "When the screen is on, the widget turns on the heart rate monitor and displays the current heart rate (or last known in grey). For this to work well you'll need at least a 15 second LCD Timeout.",
    "icon": "widget.png",
    "type": "widget",
    "tags": "health,widget",
    "supports": ["BANGLEJS","BANGLEJS2"],
    "storage": [
      {"name":"widhrm.wid.js","url":"widget.js"}
    ]
  },
  {
    "id": "bthrm",
    "name": "Bluetooth Heart Rate Monitor",
    "shortName": "BT HRM",
    "version": "0.01",
    "description": "Overrides Bangle.js's build in heart rate monitor with an external Bluetooth one.",
    "icon": "app.png",
    "type": "boot",
    "tags": "health,bluetooth",
    "supports": ["BANGLEJS","BANGLEJS2"],
    "readme": "README.md",
    "storage": [
      {"name":"bthrm.boot.js","url":"boot.js"},
      {"name":"bthrm.img","url":"app-icon.js","evaluate":true}
    ]
  },
  {
    "id": "stetho",
    "name": "Stethoscope",
    "version": "0.01",
    "description": "Hear your heart rate",
    "icon": "stetho.png",
    "tags": "health",
    "supports": ["BANGLEJS"],
    "storage": [
      {"name":"stetho.app.js","url":"stetho.js"},
      {"name":"stetho.img","url":"stetho-icon.js","evaluate":true}
    ]
  },
  {
    "id": "swatch",
    "name": "Stopwatch",
    "version": "0.07",
    "description": "Simple stopwatch with Lap Time logging to a JSON file",
    "icon": "stopwatch.png",
    "tags": "health",
    "supports": ["BANGLEJS"],
    "readme": "README.md",
    "interface": "interface.html",
    "allow_emulator": true,
    "screenshots": [{"url":"bangle1-stopwatch-screenshot.png"}],
    "storage": [
      {"name":"swatch.app.js","url":"stopwatch.js"},
      {"name":"swatch.img","url":"stopwatch-icon.js","evaluate":true}
    ]
  },
  {
    "id": "hidmsic",
    "name": "Bluetooth Music Controls",
    "shortName": "Music Control",
    "version": "0.02",
    "description": "Enable HID in settings, pair with your phone, then use this app to control music from your watch!",
    "icon": "hid-music.png",
    "tags": "bluetooth",
    "supports": ["BANGLEJS"],
    "storage": [
      {"name":"hidmsic.app.js","url":"hid-music.js"},
      {"name":"hidmsic.img","url":"hid-music-icon.js","evaluate":true}
    ]
  },
  {
    "id": "hidkbd",
    "name": "Bluetooth Keyboard",
    "shortName": "Bluetooth Kbd",
    "version": "0.02",
    "description": "Enable HID in settings, pair with your phone/PC, then use this app to control other apps",
    "icon": "hid-keyboard.png",
    "tags": "bluetooth",
    "supports": ["BANGLEJS"],
    "storage": [
      {"name":"hidkbd.app.js","url":"hid-keyboard.js"},
      {"name":"hidkbd.img","url":"hid-keyboard-icon.js","evaluate":true}
    ]
  },
  {
    "id": "hidbkbd",
    "name": "Binary Bluetooth Keyboard",
    "shortName": "Binary BT Kbd",
    "version": "0.02",
    "description": "Enable HID in settings, pair with your phone/PC, then type messages using the onscreen keyboard by tapping repeatedly on the key you want",
    "icon": "hid-binary-keyboard.png",
    "tags": "bluetooth",
    "supports": ["BANGLEJS"],
    "storage": [
      {"name":"hidbkbd.app.js","url":"hid-binary-keyboard.js"},
      {"name":"hidbkbd.img","url":"hid-binary-keyboard-icon.js","evaluate":true}
    ]
  },
  {
    "id": "animals",
    "name": "Animals Game",
    "version": "0.01",
    "description": "Simple toddler's game - displays a different number of animals each time the screen is pressed",
    "icon": "animals.png",
    "tags": "game",
    "supports": ["BANGLEJS"],
    "storage": [
      {"name":"animals.app.js","url":"animals.js"},
      {"name":"animals.img","url":"animals-icon.js","evaluate":true},
      {"name":"animals-snake.img","url":"animals-snake.js","evaluate":true},
      {"name":"animals-duck.img","url":"animals-duck.js","evaluate":true},
      {"name":"animals-swan.img","url":"animals-swan.js","evaluate":true},
      {"name":"animals-fox.img","url":"animals-fox.js","evaluate":true},
      {"name":"animals-camel.img","url":"animals-camel.js","evaluate":true},
      {"name":"animals-pig.img","url":"animals-pig.js","evaluate":true},
      {"name":"animals-sheep.img","url":"animals-sheep.js","evaluate":true},
      {"name":"animals-mouse.img","url":"animals-mouse.js","evaluate":true}
    ]
  },
  {
    "id": "qrcode",
    "name": "Custom QR Code",
    "version": "0.02",
    "description": "Use this to upload a customised QR code to Bangle.js",
    "icon": "app.png",
    "tags": "qrcode",
    "supports": ["BANGLEJS","BANGLEJS2"],
    "custom": "custom.html",
    "customConnect": true,
    "storage": [
      {"name":"qrcode.app.js"},
      {"name":"qrcode.img","url":"app-icon.js","evaluate":true}
    ]
  },
  {
    "id": "beer",
    "name": "Beer Compass",
    "version": "0.01",
    "description": "Uploads all the pubs in an area onto your watch, so it can always point you at the nearest one",
    "icon": "app.png",
    "tags": "",
    "supports": ["BANGLEJS"],
    "custom": "custom.html",
    "storage": [
      {"name":"beer.app.js"},
      {"name":"beer.img","url":"app-icon.js","evaluate":true}
    ]
  },
  {
    "id": "route",
    "name": "Route Viewer",
    "version": "0.02",
    "description": "Upload a KML file of a route, and have your watch display a map with how far around it you are",
    "icon": "app.png",
    "tags": "",
    "supports": ["BANGLEJS"],
    "custom": "custom.html",
    "storage": [
      {"name":"route.app.js"},
      {"name":"route.img","url":"app-icon.js","evaluate":true}
    ]
  },
  {
    "id": "ncstart",
    "name": "NCEU Startup",
    "version": "0.06",
    "description": "NodeConfEU 2019 'First Start' Sequence",
    "icon": "start.png",
    "tags": "start,welcome",
    "supports": ["BANGLEJS"],
    "storage": [
      {"name":"ncstart.app.js","url":"start.js"},
      {"name":"ncstart.boot.js","url":"boot.js"},
      {"name":"ncstart.settings.js","url":"settings.js"},
      {"name":"ncstart.img","url":"start-icon.js","evaluate":true},
      {"name":"nc-bangle.img","url":"start-bangle.js","evaluate":true},
      {"name":"nc-nceu.img","url":"start-nceu.js","evaluate":true},
      {"name":"nc-nfr.img","url":"start-nfr.js","evaluate":true},
      {"name":"nc-nodew.img","url":"start-nodew.js","evaluate":true},
      {"name":"nc-tf.img","url":"start-tf.js","evaluate":true}
    ],
    "data": [{"name":"ncstart.json"}]
  },
  {
    "id": "ncfrun",
    "name": "NCEU 5K Fun Run",
    "version": "0.01",
    "description": "Display a map of the NodeConf EU 2019 5K Fun Run route and your location on it",
    "icon": "nceu-funrun.png",
    "tags": "health",
    "supports": ["BANGLEJS"],
    "storage": [
      {"name":"ncfrun.app.js","url":"nceu-funrun.js"},
      {"name":"ncfrun.img","url":"nceu-funrun-icon.js","evaluate":true}
    ]
  },
  {
    "id": "widnceu",
    "name": "NCEU Logo Widget",
    "version": "0.02",
    "description": "Show the NodeConf EU logo in the top left",
    "icon": "widget.png",
    "type": "widget",
    "tags": "widget",
    "supports": ["BANGLEJS"],
    "storage": [
      {"name":"widnceu.wid.js","url":"widget.js"}
    ]
  },
  {
    "id": "sclock",
    "name": "Simple Clock",
    "version": "0.07",
    "description": "A Simple Digital Clock",
    "icon": "clock-simple.png",
    "screenshots": [{"url":"screenshot_simplec.png"}],
    "type": "clock",
    "tags": "clock",
    "supports": ["BANGLEJS","BANGLEJS2"],
    "allow_emulator": true,
    "storage": [
      {"name":"sclock.app.js","url":"clock-simple.js"},
      {"name":"sclock.img","url":"clock-simple-icon.js","evaluate":true}
    ]
  },
  {
    "id": "s7clk",
    "name": "Simple 7 segment Clock",
    "version": "0.03",
    "description": "A simple 7 segment Clock with date",
    "icon": "icon.png",
    "screenshots": [{"url":"screenshot_s7segment.png"}],
    "type": "clock",
    "tags": "clock",
    "supports": ["BANGLEJS","BANGLEJS2"],
    "readme": "README.md",
    "allow_emulator": true,
    "storage": [
      {"name":"s7clk.app.js","url":"app.js"},
      {"name":"s7clk.img","url":"icon.js","evaluate":true}
    ]
  },
  {
    "id": "vibrclock",
    "name": "Vibrate Clock",
    "version": "0.03",
    "description": "When BTN1 is pressed, vibrate out the time as a series of buzzes, one digit at a time. Hours, then Minutes. Zero is signified by one long buzz. Otherwise a simple digital clock.",
    "icon": "app.png",
    "type": "clock",
    "tags": "clock",
    "supports": ["BANGLEJS"],
    "allow_emulator": true,
    "screenshots": [{"url":"bangle1-vibrate-clock-screenshot.png"}],
    "storage": [
      {"name":"vibrclock.app.js","url":"app.js"},
      {"name":"vibrclock.img","url":"app-icon.js","evaluate":true}
    ]
  },
  {
    "id": "svclock",
    "name": "Simple V-Clock",
    "version": "0.04",
    "description": "Modification of Simple Clock 0.04 to use Vectorfont",
    "icon": "vclock-simple.png",
    "type": "clock",
    "tags": "clock",
    "supports": ["BANGLEJS","BANGLEJS2"],
    "allow_emulator": true,
    "screenshots": [{"url":"bangle2-simple-v-clock-screenshot.png"}],
    "storage": [
      {"name":"svclock.app.js","url":"vclock-simple.js"},
      {"name":"svclock.img","url":"vclock-simple-icon.js","evaluate":true}
    ]
  },
  {
    "id": "dclock",
    "name": "Dev Clock",
    "version": "0.10",
    "description": "A Digital Clock including timestamp (tst), beats(@), days in current month (dm) and days since new moon (l)",
    "icon": "clock-dev.png",
    "type": "clock",
    "tags": "clock",
    "supports": ["BANGLEJS","BANGLEJS2"],
    "allow_emulator": true,
    "screenshots": [{"url":"bangle2-dev-clock-screenshot.png"},{"url":"bangle1-dev-clock-screenshot.png"}],
    "storage": [
      {"name":"dclock.app.js","url":"clock-dev.js"},
      {"name":"dclock.img","url":"clock-dev-icon.js","evaluate":true}
    ]
  },
  {
    "id": "gesture",
    "name": "Gesture Test",
    "version": "0.01",
    "description": "BETA! Uploads a basic Tensorflow Gesture model, and then outputs each gesture as a message",
    "icon": "gesture.png",
    "type": "app",
    "tags": "gesture,ai",
    "supports": ["BANGLEJS"],
    "storage": [
      {"name":"gesture.app.js","url":"gesture.js"},
      {"name":".tfnames","url":"gesture-tfnames.js","evaluate":true},
      {"name":".tfmodel","url":"gesture-tfmodel.js","evaluate":true},
      {"name":"gesture.img","url":"gesture-icon.js","evaluate":true}
    ]
  },
  {
    "id": "pparrot",
    "name": "Party Parrot",
    "version": "0.01",
    "description": "Party with a parrot on your wrist",
    "icon": "party-parrot.png",
    "type": "app",
    "tags": "party,parrot,lol",
    "supports": ["BANGLEJS"],
    "allow_emulator": true,
    "screenshots": [{"url":"bangle1-party-parrot-screenshot.png"}],
    "storage": [
      {"name":"pparrot.app.js","url":"party-parrot.js"},
      {"name":"pparrot.img","url":"party-parrot-icon.js","evaluate":true}
    ]
  },
  {
    "id": "hrings",
    "name": "Hypno Rings",
    "version": "0.01",
    "description": "Experiment with trippy rings, press buttons for change",
    "icon": "hypno-rings.png",
    "type": "app",
    "tags": "rings,hypnosis,psychadelic",
    "supports": ["BANGLEJS"],
    "allow_emulator": true,
    "screenshots": [{"url":"bangle1-hypno-rings-screenshot.png"}],
    "storage": [
      {"name":"hrings.app.js","url":"hypno-rings.js"},
      {"name":"hrings.img","url":"hypno-rings-icon.js","evaluate":true}
    ]
  },
  {
    "id": "morse",
    "name": "Morse Code",
    "version": "0.01",
    "description": "Learn morse code by hearing/seeing/feeling the code. Tap to toggle buzz!",
    "icon": "morse-code.png",
    "type": "app",
    "tags": "morse,sound,visual,input",
    "supports": ["BANGLEJS"],
    "storage": [
      {"name":"morse.app.js","url":"morse-code.js"},
      {"name":"morse.img","url":"morse-code-icon.js","evaluate":true}
    ]
  },
  {
    "id": "blescan",
    "name": "BLE Scanner",
    "version": "0.01",
    "description": "Scan for advertising BLE devices",
    "icon": "blescan.png",
    "tags": "bluetooth",
    "supports": ["BANGLEJS"],
    "storage": [
      {"name":"blescan.app.js","url":"blescan.js"},
      {"name":"blescan.img","url":"blescan-icon.js","evaluate":true}
    ]
  },
  {
    "id": "mmonday",
    "name": "Manic Monday Tone",
    "version": "0.02",
    "description": "The Bangles make a comeback",
    "icon": "manic-monday-icon.png",
    "tags": "sound",
    "supports": ["BANGLEJS"],
    "storage": [
      {"name":"mmonday.app.js","url":"manic-monday.js"},
      {"name":"mmonday.img","url":"manic-monday-icon.js","evaluate":true}
    ]
  },
  {
    "id": "jbells",
    "name": "Jingle Bells",
    "version": "0.01",
    "description": "Play Jingle Bells",
    "icon": "jbells.png",
    "type": "app",
    "tags": "sound",
    "supports": ["BANGLEJS"],
    "storage": [
      {"name":"jbells.app.js","url":"jbells.js"},
      {"name":"jbells.img","url":"jbells-icon.js","evaluate":true}
    ]
  },
  {
    "id": "scolor",
    "name": "Show Color",
    "version": "0.01",
    "description": "Display all available Colors and Names",
    "icon": "show-color.png",
    "type": "app",
    "tags": "tool",
    "screenshots": [{"url":"bangle1-view-color-screenshot.png"}],
    "supports": ["BANGLEJS"],
    "allow_emulator": true,
    "storage": [
      {"name":"scolor.app.js","url":"show-color.js"},
      {"name":"scolor.img","url":"show-color-icon.js","evaluate":true}
    ]
  },
  {
    "id": "miclock",
    "name": "Mixed Clock",
    "version": "0.05",
    "description": "A mix of analog and digital Clock",
    "icon": "clock-mixed.png",
    "type": "clock",
    "tags": "clock",
    "screenshots": [{"url":"bangle1-mixed-clock-screenshot.png"}],
    "supports": ["BANGLEJS"],
    "allow_emulator": true,
    "storage": [
      {"name":"miclock.app.js","url":"clock-mixed.js"},
      {"name":"miclock.img","url":"clock-mixed-icon.js","evaluate":true}
    ]
  },
  {
    "id": "bclock",
    "name": "Binary Clock",
    "version": "0.03",
    "description": "A simple binary clock watch face",
    "icon": "clock-binary.png",
    "type": "clock",
    "tags": "clock",
    "supports": ["BANGLEJS"],
    "allow_emulator": true,
    "screenshots": [{"url":"bangle1-binary-clock-screenshot.png"}],
    "storage": [
      {"name":"bclock.app.js","url":"clock-binary.js"},
      {"name":"bclock.img","url":"clock-binary-icon.js","evaluate":true}
    ]
  },
  {
    "id": "clotris",
    "name": "Clock-Tris",
    "version": "0.01",
    "description": "A fully functional clone of a classic game of falling blocks",
    "icon": "clock-tris.png",
    "tags": "game",
    "supports": ["BANGLEJS"],
    "screenshots": [{"url":"bangle1-clock-tris-screenshot.png"}],
    "allow_emulator": true,
    "storage": [
      {"name":"clotris.app.js","url":"clock-tris.js"},
      {"name":"clotris.img","url":"clock-tris-icon.js","evaluate":true},
      {"name":".trishig","url":"clock-tris-high"}
    ]
  },
  {
    "id": "flappy",
    "name": "Flappy Bird",
    "version": "0.05",
    "description": "A Flappy Bird game clone",
    "icon": "app.png",
    "screenshots": [{"url":"screenshot1_flappy.png"},{"url":"screenshot2_flappy.png"}],
    "tags": "game",
    "supports": ["BANGLEJS","BANGLEJS2"],
    "readme": "README.md",
    "allow_emulator": true,
    "storage": [
      {"name":"flappy.app.js","url":"app.js"},
      {"name":"flappy.img","url":"app-icon.js","evaluate":true}
    ]
  },
  {
    "id": "gpsinfo",
    "name": "GPS Info",
    "version": "0.05",
    "description": "An application that displays information about altitude, lat/lon, satellites and time",
    "icon": "gps-info.png",
    "type": "app",
    "tags": "gps",
    "supports": ["BANGLEJS","BANGLEJS2"],
    "storage": [
      {"name":"gpsinfo.app.js","url":"gps-info.js"},
      {"name":"gpsinfo.img","url":"gps-info-icon.js","evaluate":true}
    ]
  },
  {
    "id": "assistedgps",
    "name": "Assisted GPS Update (AGPS)",
    "version": "0.01",
    "description": "Downloads assisted GPS (AGPS) data to Bangle.js 1 for faster GPS startup and more accurate fixes. **No app will be installed**, this just uploads new data to the GPS chip.",
    "icon": "app.png",
    "type": "RAM",
    "tags": "tool,outdoors,agps",
    "supports": ["BANGLEJS"],
    "custom": "custom.html",
    "storage": []
  },
  {
    "id": "pomodo",
    "name": "Pomodoro",
    "version": "0.02",
    "description": "A simple pomodoro timer.",
    "icon": "pomodoro.png",
    "type": "app",
    "tags": "pomodoro,cooking,tools",
    "supports": ["BANGLEJS", "BANGLEJS2"],
    "allow_emulator": true,
    "screenshots": [{"url":"bangle2-pomodoro-screenshot.png"}],
    "storage": [
      {"name":"pomodo.app.js","url":"pomodoro.js"},
      {"name":"pomodo.img","url":"pomodoro-icon.js","evaluate":true}
    ]
  },
  {
    "id": "blobclk",
    "name": "Large Digit Blob Clock",
    "shortName": "Blob Clock",
    "version": "0.06",
    "description": "A clock with big digits",
    "icon": "clock-blob.png",
    "type": "clock",
    "tags": "clock",
    "supports": ["BANGLEJS","BANGLEJS2"],
    "allow_emulator": true,
    "screenshots": [{"url":"bangle2-large-digit-blob-clock-screenshot.png"},{"url":"bangle1-large-digit-blob-clock-screenshot.png"}],
    "storage": [
      {"name":"blobclk.app.js","url":"clock-blob.js"},
      {"name":"blobclk.img","url":"clock-blob-icon.js","evaluate":true}
    ]
  },
  {
    "id": "boldclk",
    "name": "Bold Clock",
    "version": "0.05",
    "description": "Simple, readable and practical clock",
    "icon": "bold_clock.png",
    "screenshots": [{"url":"screenshot_bold.png"}],
    "type": "clock",
    "tags": "clock",
    "supports": ["BANGLEJS","BANGLEJS2"],
    "readme": "README.md",
    "allow_emulator": true,
    "storage": [
      {"name":"boldclk.app.js","url":"bold_clock.js"},
      {"name":"boldclk.img","url":"bold_clock-icon.js","evaluate":true}
    ]
  },
  {
    "id": "widclk",
    "name": "Digital clock widget",
    "version": "0.06",
    "description": "A simple digital clock widget",
    "icon": "widget.png",
    "type": "widget",
    "tags": "widget,clock",
    "supports": ["BANGLEJS","BANGLEJS2"],
    "storage": [
      {"name":"widclk.wid.js","url":"widget.js"}
    ]
  },
  {
    "id": "widpedom",
    "name": "Pedometer widget",
    "version": "0.19",
    "description": "Daily pedometer widget",
    "icon": "widget.png",
    "type": "widget",
    "tags": "widget",
    "supports": ["BANGLEJS","BANGLEJS2"],
    "storage": [
      {"name":"widpedom.wid.js","url":"widget.js"},
      {"name":"widpedom.settings.js","url":"settings.js"}
    ]
  },
  {
    "id": "berlinc",
    "name": "Berlin Clock",
    "version": "0.05",
    "description": "Berlin Clock (see https://en.wikipedia.org/wiki/Mengenlehreuhr)",
    "icon": "berlin-clock.png",
    "type": "clock",
    "tags": "clock",
    "supports": ["BANGLEJS","BANGLEJS2"],
    "allow_emulator": true,
    "screenshots": [{"url":"berlin-clock-screenshot.png"}],
    "storage": [
      {"name":"berlinc.app.js","url":"berlin-clock.js"},
      {"name":"berlinc.img","url":"berlin-clock-icon.js","evaluate":true}
    ]
  },
  {
    "id": "ctrclk",
    "name": "Centerclock",
    "version": "0.03",
    "description": "Watch-centered digital 24h clock with date in dd.mm.yyyy format.",
    "icon": "app.png",
    "type": "clock",
    "tags": "clock",
    "supports": ["BANGLEJS"],
    "screenshots": [{"url":"bangle1-center-clock-screenshot.png"}],
    "allow_emulator": true,
    "storage": [
      {"name":"ctrclk.app.js","url":"app.js"},
      {"name":"ctrclk.img","url":"app-icon.js","evaluate":true}
    ]
  },
  {
    "id": "demoapp",
    "name": "Demo Loop",
    "version": "0.02",
    "description": "Simple demo app - displays Bangle.js, JS logo, graphics, and Bangle.js information",
    "icon": "app.png",
    "type": "app",
    "tags": "",
    "screenshots": [{"url":"bangle1-demo-loop-screenshot1.png"},{"url":"bangle1-demo-loop-screenshot2.png"},{"url":"bangle1-demo-loop-screenshot3.png"},{"url":"bangle1-demo-loop-screenshot4.png"}],
    "supports": ["BANGLEJS"],
    "allow_emulator": true,
    "storage": [
      {"name":"demoapp.app.js","url":"app.js"},
      {"name":"demoapp.img","url":"app-icon.js","evaluate":true}
    ],
    "sortorder": -9
  },
  {
    "id": "flagrse",
    "name": "Espruino Flag Raiser",
    "version": "0.01",
    "description": "App to send a command to another Espruino to cause it to raise a flag",
    "icon": "app.png",
    "tags": "",
    "supports": ["BANGLEJS"],
    "readme": "README.md",
    "storage": [
      {"name":"flagrse.app.js","url":"app.js"},
      {"name":"flagrse.img","url":"app-icon.js","evaluate":true}
    ]
  },
  {
    "id": "pipboy",
    "name": "Pipboy",
    "version": "0.04",
    "description": "Pipboy themed clock",
    "icon": "app.png",
    "type": "clock",
    "tags": "clock",
    "supports": ["BANGLEJS"],
    "allow_emulator": true,
    "screenshots": [{"url":"bangle1-pipboy-themed-clock-screenshot.png"}],
    "storage": [
      {"name":"pipboy.app.js","url":"app.js"},
      {"name":"pipboy.img","url":"app-icon.js","evaluate":true}
    ]
  },
  {
    "id": "torch",
    "name": "Torch",
    "shortName": "Torch",
    "version": "0.02",
    "description": "Turns screen white to help you see in the dark. Select from the launcher or press BTN1,BTN3,BTN1,BTN3 quickly to start when in any app that shows widgets",
    "icon": "app.png",
    "tags": "tool,torch",
    "supports": ["BANGLEJS"],
    "storage": [
      {"name":"torch.app.js","url":"app.js"},
      {"name":"torch.wid.js","url":"widget.js"},
      {"name":"torch.img","url":"app-icon.js","evaluate":true}
    ]
  },
  {
    "id": "rtorch",
    "name": "Red Torch",
    "shortName": "RedTorch",
    "version": "0.01",
    "description": "Turns screen RED to help you see in the dark without breaking your night vision. Select from the launcher or press BTN3,BTN1,BTN3,BTN1 quickly to start when in any app that shows widgets",
    "icon": "app.png",
    "tags": "tool,torch",
    "supports": ["BANGLEJS"],
    "storage": [
      {"name":"rtorch.app.js","url":"app.js"},
      {"name":"rtorch.wid.js","url":"widget.js"},
      {"name":"rtorch.img","url":"app-icon.js","evaluate":true}
    ]
  },
  {
    "id": "wohrm",
    "name": "Workout HRM",
    "version": "0.08",
    "description": "Workout heart rate monitor notifies you with a buzz if your heart rate goes above or below the set limits.",
    "icon": "app.png",
    "type": "app",
    "tags": "hrm,workout",
    "supports": ["BANGLEJS"],
    "readme": "README.md",
    "allow_emulator": true,
    "screenshots": [{"url":"bangle1-workout-HRM-screenshot.png"}],
    "storage": [
      {"name":"wohrm.app.js","url":"app.js"},
      {"name":"wohrm.img","url":"app-icon.js","evaluate":true}
    ]
  },
  {
    "id": "widid",
    "name": "Bluetooth ID Widget",
    "version": "0.03",
    "description": "Display the last two tuple of your Bangle.js MAC address in the widget section. This is useful for figuring out which Bangle.js to connect to if you have more than one Bangle.js!",
    "icon": "widget.png",
    "type": "widget",
    "tags": "widget,address,mac",
    "supports": ["BANGLEJS","BANGLEJS2"],
    "storage": [
      {"name":"widid.wid.js","url":"widget.js"}
    ]
  },
  {
    "id": "grocery",
    "name": "Grocery",
    "version": "0.02",
    "description": "Simple grocery (shopping) list - Display a list of product and track if you already put them in your cart.",
    "icon": "grocery.png",
    "type": "app",
    "tags": "tool,outdoors,shopping,list",
    "supports": ["BANGLEJS"],
    "custom": "grocery.html",
    "storage": [
      {"name":"grocery.app.js","url":"app.js"},
      {"name":"grocery.img","url":"grocery-icon.js","evaluate":true}
    ]
  },
  {
    "id": "marioclock",
    "name": "Mario Clock",
    "version": "0.15",
    "description": "Animated retro Mario clock, with Gameboy style 8-bit grey-scale graphics.",
    "icon": "marioclock.png",
    "type": "clock",
    "tags": "clock,mario,retro",
    "supports": ["BANGLEJS"],
    "readme": "README.md",
    "allow_emulator": false,
    "screenshots": [{"url":"bangle1-mario-clock-screenshot.png"}],
    "storage": [
      {"name":"marioclock.app.js","url":"marioclock-app.js"},
      {"name":"marioclock.img","url":"marioclock-icon.js","evaluate":true}
    ]
  },
  {
    "id": "cliock",
    "name": "Commandline-Clock",
    "shortName": "CLI-Clock",
    "version": "0.14",
    "description": "Simple CLI-Styled Clock",
    "icon": "app.png",
    "screenshots": [{"url":"screenshot_cli.png"}],
    "type": "clock",
    "tags": "clock,cli,command,bash,shell",
    "supports": ["BANGLEJS","BANGLEJS2"],
    "allow_emulator": true,
    "storage": [
      {"name":"cliock.app.js","url":"app.js"},
      {"name":"cliock.img","url":"app-icon.js","evaluate":true}
    ]
  },
  {
    "id": "widver",
    "name": "Firmware Version Widget",
    "version": "0.03",
    "description": "Display the version of the installed firmware in the top widget section.",
    "icon": "widget.png",
    "type": "widget",
    "tags": "widget,tool,system",
    "supports": ["BANGLEJS","BANGLEJS2"],
    "storage": [
      {"name":"widver.wid.js","url":"widget.js"}
    ]
  },
  {
    "id": "barclock",
    "name": "Bar Clock",
    "version": "0.09",
    "description": "A simple digital clock showing seconds as a bar",
    "icon": "clock-bar.png",
    "screenshots": [{"url":"screenshot.png"},{"url":"screenshot_pm.png"}],
    "type": "clock",
    "tags": "clock",
    "supports": ["BANGLEJS","BANGLEJS2"],
    "readme": "README.md",
    "allow_emulator": true,
    "storage": [
      {"name":"barclock.app.js","url":"clock-bar.js"},
      {"name":"barclock.img","url":"clock-bar-icon.js","evaluate":true}
    ]
  },
  {
    "id": "dotclock",
    "name": "Dot Clock",
    "version": "0.03",
    "description": "A Minimal Dot Analog Clock",
    "icon": "clock-dot.png",
    "type": "clock",
    "tags": "clock",
    "supports": ["BANGLEJS","BANGLEJS2"],
    "allow_emulator": true,
    "screenshots": [{"url":"bangle2-dot-clcok-screenshot.png"},{"url":"bangle1-dot-clock-screenshot.png"}],
    "storage": [
      {"name":"dotclock.app.js","url":"clock-dot.js"},
      {"name":"dotclock.img","url":"clock-dot-icon.js","evaluate":true}
    ]
  },
  {
    "id": "widtbat",
    "name": "Tiny Battery Widget",
    "version": "0.02",
    "description": "Tiny blueish battery widget, vibs and changes level color when charging",
    "icon": "widget.png",
    "type": "widget",
    "tags": "widget,tool,system",
    "supports": ["BANGLEJS","BANGLEJS2"],
    "storage": [
      {"name":"widtbat.wid.js","url":"widget.js"}
    ]
  },
  {
    "id": "chrono",
    "name": "Chrono",
    "shortName": "Chrono",
    "version": "0.01",
    "description": "Single click BTN1 to add 5 minutes. Single click BTN2 to add 30 seconds. Single click BTN3 to add 5 seconds. Tap to pause or play to timer. Double click BTN1 to reset. When timer finishes the watch vibrates.",
    "icon": "chrono.png",
    "tags": "tool",
    "supports": ["BANGLEJS"],
    "storage": [
      {"name":"chrono.app.js","url":"chrono.js"},
      {"name":"chrono.img","url":"chrono-icon.js","evaluate":true}
    ]
  },
  {
    "id": "astrocalc",
    "name": "Astrocalc",
    "version": "0.02",
    "description": "Calculates interesting information on the sun and moon cycles for the current day based on your location.",
    "icon": "astrocalc.png",
    "tags": "app,sun,moon,cycles,tool,outdoors",
    "supports": ["BANGLEJS"],
    "allow_emulator": true,
    "storage": [
      {"name":"astrocalc.app.js","url":"astrocalc-app.js"},
      {"name":"suncalc.js","url":"suncalc.js"},
      {"name":"astrocalc.img","url":"astrocalc-icon.js","evaluate":true},
      {"name":"first-quarter.img","url":"first-quarter-icon.js","evaluate":true},
      {"name":"last-quarter.img","url":"last-quarter-icon.js","evaluate":true},
      {"name":"waning-crescent.img","url":"waning-crescent-icon.js","evaluate":true},
      {"name":"waning-gibbous.img","url":"waning-gibbous-icon.js","evaluate":true},
      {"name":"full.img","url":"full-icon.js","evaluate":true},
      {"name":"new.img","url":"new-icon.js","evaluate":true},
      {"name":"waxing-gibbous.img","url":"waxing-gibbous-icon.js","evaluate":true},
      {"name":"waxing-crescent.img","url":"waxing-crescent-icon.js","evaluate":true}
    ]
  },
  {
    "id": "widhwt",
    "name": "Hand Wash Timer",
    "version": "0.01",
    "description": "Swipe your wrist over the watch face to start your personal Bangle.js hand wash timer for 35 sec. Start washing after the short buzz and stop after the long buzz.",
    "icon": "widget.png",
    "type": "widget",
    "tags": "widget,tool",
    "supports": ["BANGLEJS"],
    "storage": [
      {"name":"widhwt.wid.js","url":"widget.js"}
    ]
  },
  {
    "id": "toucher",
    "name": "Touch Launcher",
    "shortName": "Toucher",
    "version": "0.07",
    "description": "Touch enable left to right launcher.",
    "icon": "app.png",
    "type": "launch",
    "tags": "tool,system,launcher",
    "supports": ["BANGLEJS","BANGLEJS2"],
    "readme": "README.md",
    "storage": [
      {"name":"toucher.app.js","url":"app.js"},
      {"name":"toucher.settings.js","url":"settings.js"}
    ],
    "data": [{"name":"toucher.json"}]
  },
  {
    "id": "balltastic",
    "name": "Balltastic",
    "version": "0.02",
    "description": "Simple but fun ball eats dots game.",
    "icon": "app.png",
    "type": "app",
    "tags": "game,fun",
    "supports": ["BANGLEJS"],
    "storage": [
      {"name":"balltastic.app.js","url":"app.js"},
      {"name":"balltastic.img","url":"app-icon.js","evaluate":true}
    ]
  },
  {
    "id": "rpgdice",
    "name": "RPG dice",
    "version": "0.02",
    "description": "Simple RPG dice rolling app.",
    "icon": "rpgdice.png",
    "type": "app",
    "tags": "game,fun",
    "supports": ["BANGLEJS"],
    "allow_emulator": true,
    "screenshots": [{"url":"bangle1-rpg-dice-screenshot.png"}],
    "storage": [
      {"name":"rpgdice.app.js","url":"app.js"},
      {"name":"rpgdice.img","url":"app-icon.js","evaluate":true}
    ]
  },
  {
    "id": "widmp",
    "name": "Moon Phase Widget",
    "version": "0.02",
    "description": "Display the current moon phase in blueish for the northern hemisphere in eight phases",
    "icon": "widget.png",
    "type": "widget",
    "tags": "widget,tools",
    "supports": ["BANGLEJS","BANGLEJS2"],
    "storage": [
      {"name":"widmp.wid.js","url":"widget.js"}
    ]
  },
  {
    "id": "minionclk",
    "name": "Minion clock",
    "version": "0.05",
    "description": "Minion themed clock.",
    "icon": "minionclk.png",
    "type": "clock",
    "tags": "clock,minion",
    "supports": ["BANGLEJS"],
    "allow_emulator": true,
    "screenshots": [{"url":"bangle1-minion-clock-screenshot.png"}],
    "storage": [
      {"name":"minionclk.app.js","url":"app.js"},
      {"name":"minionclk.img","url":"app-icon.js","evaluate":true}
    ]
  },
  {
    "id": "openstmap",
    "name": "OpenStreetMap",
    "shortName": "OpenStMap",
    "version": "0.09",
    "description": "[BETA] Loads map tiles from OpenStreetMap onto your Bangle.js and displays a map of where you are",
    "icon": "app.png",
    "tags": "outdoors,gps",
    "supports": ["BANGLEJS","BANGLEJS2"],
    "custom": "custom.html",
    "customConnect": true,
    "storage": [
      {"name":"openstmap","url":"openstmap.js"},
      {"name":"openstmap.app.js","url":"app.js"},
      {"name":"openstmap.img","url":"app-icon.js","evaluate":true}
    ]
  },
  {
    "id": "activepedom",
    "name": "Active Pedometer",
    "shortName": "Active Pedometer",
    "version": "0.09",
    "description": "Pedometer that filters out arm movement and displays a step goal progress. Steps are saved to a daily file and can be viewed as graph.",
    "icon": "app.png",
    "tags": "outdoors,widget",
    "supports": ["BANGLEJS"],
    "readme": "README.md",
    "storage": [
      {"name":"activepedom.wid.js","url":"widget.js"},
      {"name":"activepedom.settings.js","url":"settings.js"},
      {"name":"activepedom.img","url":"app-icon.js","evaluate":true},
      {"name":"activepedom.app.js","url":"app.js"}
    ]
  },
  {
    "id": "chronowid",
    "name": "Chrono Widget",
    "shortName": "Chrono Widget",
    "version": "0.03",
    "description": "Chronometer (timer) which runs as widget.",
    "icon": "app.png",
    "tags": "tool,widget",
    "supports": ["BANGLEJS","BANGLEJS2"],
    "readme": "README.md",
    "storage": [
      {"name":"chronowid.wid.js","url":"widget.js"},
      {"name":"chronowid.app.js","url":"app.js"},
      {"name":"chronowid.img","url":"app-icon.js","evaluate":true}
    ]
  },
  {
    "id": "tabata",
    "name": "Tabata",
    "shortName": "Tabata - Control High-Intensity Interval Training",
    "version": "0.01",
    "description": "Control high-intensity interval training (according to tabata: https://en.wikipedia.org/wiki/Tabata_method).",
    "icon": "tabata.png",
    "tags": "workout,health",
    "supports": ["BANGLEJS"],
    "storage": [
      {"name":"tabata.app.js","url":"tabata.js"},
      {"name":"tabata.img","url":"tabata-icon.js","evaluate":true}
    ]
  },
  {
    "id": "custom",
    "name": "Custom Boot Code ",
    "version": "0.01",
    "description": "Add code you want to run at boot time",
    "icon": "custom.png",
    "type": "bootloader",
    "tags": "tool,system",
    "supports": ["BANGLEJS","BANGLEJS2"],
    "custom": "custom.html",
    "storage": [
      {"name":"custom"}
    ]
  },
  {
    "id": "devstopwatch",
    "name": "Dev Stopwatch",
    "shortName": "Dev Stopwatch",
    "version": "0.03",
    "description": "Stopwatch with 5 laps supported (cyclically replaced)",
    "icon": "app.png",
    "tags": "stopwatch,chrono,timer,chronometer",
    "supports": ["BANGLEJS","BANGLEJS2"],
    "screenshots": [{"url":"bangle1-dev-stopwatch-screenshot.png"}],
    "allow_emulator": true,
    "storage": [
      {"name":"devstopwatch.app.js","url":"app.js"},
      {"name":"devstopwatch.img","url":"app-icon.js","evaluate":true}
    ]
  },
  {
    "id": "batchart",
    "name": "Battery Chart",
    "shortName": "Battery Chart",
    "version": "0.10",
    "description": "A widget and an app for recording and visualizing battery percentage over time.",
    "icon": "app.png",
    "tags": "app,widget,battery,time,record,chart,tool",
    "supports": ["BANGLEJS"],
    "readme": "README.md",
    "storage": [
      {"name":"batchart.wid.js","url":"widget.js"},
      {"name":"batchart.app.js","url":"app.js"},
      {"name":"batchart.img","url":"app-icon.js","evaluate":true}
    ]
  },
  {
    "id": "nato",
    "name": "NATO Alphabet",
    "shortName": "NATOAlphabet",
    "version": "0.01",
    "description": "Learn the NATO Phonetic alphabet plus some numbers.",
    "icon": "nato.png",
    "type": "app",
    "tags": "app,learn,visual",
    "supports": ["BANGLEJS"],
    "allow_emulator": true,
    "screenshots": [{"url":"bangle1-NATO-alphabet-screenshot.png"},{"url":"bangle1-NATO-alphabet-screenshot2.png"}],
    "storage": [
      {"name":"nato.app.js","url":"nato.js"},
      {"name":"nato.img","url":"nato-icon.js","evaluate":true}
    ]
  },
  {
    "id": "numerals",
    "name": "Numerals Clock",
    "shortName": "Numerals Clock",
    "version": "0.09",
    "description": "A simple big numerals clock",
    "icon": "numerals.png",
    "type": "clock",
    "tags": "numerals,clock",
    "supports": ["BANGLEJS"],
    "allow_emulator": true,
    "screenshots": [{"url":"bangle1-numerals-screenshot.png"}],
    "storage": [
      {"name":"numerals.app.js","url":"numerals.app.js"},
      {"name":"numerals.img","url":"numerals-icon.js","evaluate":true},
      {"name":"numerals.settings.js","url":"numerals.settings.js"}
    ],
    "data": [{"name":"numerals.json"}]
  },
  {
    "id": "bledetect",
    "name": "BLE Detector",
    "shortName": "BLE Detector",
    "version": "0.03",
    "description": "Detect BLE devices and show some informations.",
    "icon": "bledetect.png",
    "tags": "app,bluetooth,tool",
    "supports": ["BANGLEJS"],
    "readme": "README.md",
    "storage": [
      {"name":"bledetect.app.js","url":"bledetect.js"},
      {"name":"bledetect.img","url":"bledetect-icon.js","evaluate":true}
    ]
  },
  {
    "id": "snake",
    "name": "Snake",
    "shortName": "Snake",
    "version": "0.02",
    "description": "The classic snake game. Eat apples and don't bite your tail.",
    "icon": "snake.png",
    "tags": "game,fun",
    "supports": ["BANGLEJS"],
    "readme": "README.md",
    "storage": [
      {"name":"snake.app.js","url":"snake.js"},
      {"name":"snake.img","url":"snake-icon.js","evaluate":true}
    ]
  },
  {
    "id": "calculator",
    "name": "Calculator",
    "shortName": "Calculator",
    "version": "0.04",
    "description": "Basic calculator reminiscent of MacOs's one. Handy for small calculus.",
    "icon": "calculator.png",
    "screenshots": [{"url":"screenshot_calculator.png"}],
    "tags": "app,tool",
    "supports": ["BANGLEJS","BANGLEJS2"],
    "storage": [
      {"name":"calculator.app.js","url":"app.js"},
      {"name":"calculator.img","url":"calculator-icon.js","evaluate":true}
    ]
  },
  {
    "id": "dane",
    "name": "Digital Assistant, not EDITH",
    "shortName": "DANE",
    "version": "0.16",
    "description": "A Watchface inspired by Tony Stark's EDITH and based on https://arwes.dev/",
    "icon": "app.png",
    "type": "clock",
    "tags": "clock",
    "supports": ["BANGLEJS"],
    "allow_emulator": true,
    "storage": [
      {"name":"dane.app.js","url":"app.js"},
      {"name":"dane.img","url":"app-icon.js","evaluate":true}
    ]
  },
  {
    "id": "dane_tcr",
    "name": "DANE Touch Launcher",
    "shortName": "DANE Toucher",
    "version": "0.07",
    "description": "Touch enable left to right launcher in the style of the DANE Watchface",
    "icon": "app.png",
    "type": "launch",
    "tags": "tool,system,launcher",
    "supports": ["BANGLEJS"],
    "storage": [
      {"name":"dane_tcr.app.js","url":"app.js"},
      {"name":"dane_tcr.settings.js","url":"settings.js"}
    ],
    "data": [{"name":"dane_tcr.json"}]
  },
  {
    "id": "buffgym",
    "name": "BuffGym",
    "version": "0.02",
    "description": "BuffGym is the famous 5x5 workout program for the BangleJS",
    "icon": "buffgym.png",
    "type": "app",
    "tags": "tool,outdoors,gym,exercise",
    "supports": ["BANGLEJS"],
    "readme": "README.md",
    "interface": "buffgym.html",
    "allow_emulator": false,
    "storage": [
      {"name":"buffgym.app.js","url":"buffgym.app.js"},
      {"name":"buffgym-set.js","url":"buffgym-set.js"},
      {"name":"buffgym-exercise.js","url":"buffgym-exercise.js"},
      {"name":"buffgym-workout.js","url":"buffgym-workout.js"},
      {"name":"buffgym-workout-a.json","url":"buffgym-workout-a.json"},
      {"name":"buffgym-workout-b.json","url":"buffgym-workout-b.json"},
      {"name":"buffgym-workout-index.json","url":"buffgym-workout-index.json"},
      {"name":"buffgym.img","url":"buffgym-icon.js","evaluate":true}
    ]
  },
  {
    "id": "banglerun",
    "name": "BangleRun",
    "shortName": "BangleRun",
    "version": "0.10",
    "description": "An app for running sessions. Displays info and logs your run for later viewing.",
    "icon": "banglerun.png",
    "tags": "run,running,fitness,outdoors",
    "supports": ["BANGLEJS"],
    "interface": "interface.html",
    "allow_emulator": false,
    "storage": [
      {"name":"banglerun.app.js","url":"app.js"},
      {"name":"banglerun.img","url":"app-icon.js","evaluate":true}
    ]
  },
  {
    "id": "metronome",
    "name": "Metronome",
    "version": "0.07",
    "readme": "README.md",
    "description": "Makes the watch blinking and vibrating with a given rate",
    "icon": "metronome_icon.png",
    "tags": "tool",
    "supports": ["BANGLEJS","BANGLEJS2"],
    "allow_emulator": true,
    "screenshots": [{"url":"bangle1-metronome-screenshot.png"}],
    "storage": [
      {"name":"metronome.app.js","url":"metronome.js"},
      {"name":"metronome.img","url":"metronome-icon.js","evaluate":true},
      {"name":"metronome.settings.js","url":"settings.js"}
    ]
  },
  {
    "id": "blackjack",
    "name": "Black Jack game",
    "shortName": "Black Jack game",
    "version": "0.02",
    "description": "Simple implementation of card game Black Jack",
    "icon": "blackjack.png",
    "tags": "game",
    "supports": ["BANGLEJS"],
    "screenshots": [{"url":"bangle1-black-jack-game-screenshot.png"}],
    "allow_emulator": true,
    "storage": [
      {"name":"blackjack.app.js","url":"blackjack.app.js"},
      {"name":"blackjack.img","url":"blackjack-icon.js","evaluate":true}
    ]
  },
  {
    "id": "hidcam",
    "name": "Camera shutter",
    "shortName": "Cam shutter",
    "version": "0.03",
    "description": "Enable HID, connect to your phone, start your camera and trigger the shot on your Bangle",
    "icon": "app.png",
    "tags": "bluetooth,tool",
    "supports": ["BANGLEJS"],
    "readme": "README.md",
    "storage": [
      {"name":"hidcam.app.js","url":"app.js"},
      {"name":"hidcam.img","url":"app-icon.js","evaluate":true}
    ]
  },
  {
    "id": "swlclk",
    "name": "SWL Clock / Short Wave Listner Clock",
    "shortName": "SWL Clock",
    "version": "0.02",
    "description": "Display Local, UTC time and some programs on the shorts waves along the day, with the frequencies",
    "icon": "swlclk.png",
    "type": "clock",
    "tags": "tool,clock",
    "supports": ["BANGLEJS"],
    "readme": "README.md",
    "allow_emulator": true,
    "screenshots": [{"url":"bangle1-SWL-clock-screenshot.png"}],
    "storage": [
      {"name":"swlclk.app.js","url":"app.js"},
      {"name":"swlclk.img","url":"app-icon.js","evaluate":true}
    ]
  },
  {
    "id": "rclock",
    "name": "Round clock with seconds,  minutes and date",
    "shortName": "Round Clock",
    "version": "0.06",
    "description": "Designed round clock with ticks for minutes and seconds and heart rate indication",
    "icon": "app.png",
    "type": "clock",
    "tags": "clock",
    "supports": ["BANGLEJS"],
    "storage": [
      {"name":"rclock.app.js","url":"rclock.app.js"},
      {"name":"rclock.img","url":"app-icon.js","evaluate":true}
    ]
  },
  {
    "id": "fclock",
    "name": "fclock",
    "shortName": "F Clock",
    "version": "0.02",
    "description": "Simple design of a digital clock",
    "icon": "app.png",
    "type": "clock",
    "tags": "clock",
    "supports": ["BANGLEJS"],
    "storage": [
      {"name":"fclock.app.js","url":"fclock.app.js"},
      {"name":"fclock.img","url":"app-icon.js","evaluate":true}
    ]
  },
  {
    "id": "hamloc",
    "name": "QTH Locator / Maidenhead Locator System",
    "shortName": "QTH Locator",
    "version": "0.01",
    "description": "Convert your current GPS location to the Maidenhead locator system used by HAM amateur radio operators",
    "icon": "app.png",
    "tags": "tool,outdoors,gps",
    "supports": ["BANGLEJS"],
    "readme": "README.md",
    "storage": [
      {"name":"hamloc.app.js","url":"app.js"},
      {"name":"hamloc.img","url":"app-icon.js","evaluate":true}
    ]
  },
  {
    "id": "osmpoi",
    "name": "POI Compass",
    "version": "0.03",
    "description": "Uploads all the points of interest in an area onto your watch, same as Beer Compass with more p.o.i.",
    "icon": "app.png",
    "tags": "tool,outdoors,gps",
    "supports": ["BANGLEJS"],
    "readme": "README.md",
    "custom": "custom.html",
    "storage": [
      {"name":"osmpoi.app.js"},
      {"name":"osmpoi.img","url":"app-icon.js","evaluate":true}
    ]
  },
  {
    "id": "pong",
    "name": "Pong",
    "shortName": "Pong",
    "version": "0.03",
    "description": "A clone of the Atari game Pong",
    "icon": "pong.png",
    "type": "app",
    "tags": "game",
    "supports": ["BANGLEJS"],
    "readme": "README.md",
    "allow_emulator": true,
    "screenshots": [{"url":"bangle1-pong-screenshot.png"}],
    "storage": [
      {"name":"pong.app.js","url":"app.js"},
      {"name":"pong.img","url":"app-icon.js","evaluate":true}
    ]
  },
  {
    "id": "ballmaze",
    "name": "Ball Maze",
    "version": "0.02",
    "description": "Navigate a ball through a maze by tilting your watch.",
    "icon": "icon.png",
    "type": "app",
    "tags": "game",
    "supports": ["BANGLEJS"],
    "readme": "README.md",
    "storage": [
      {"name":"ballmaze.app.js","url":"app.js"},
      {"name":"ballmaze.img","url":"icon.js","evaluate":true}
    ],
    "data": [{"name":"ballmaze.json"}]
  },
  {
    "id": "calendar",
    "name": "Calendar",
    "version": "0.02",
    "description": "Simple calendar",
    "icon": "calendar.png",
    "screenshots": [{"url":"screenshot_calendar.png"}],
    "tags": "calendar",
    "supports": ["BANGLEJS","BANGLEJS2"],
    "readme": "README.md",
    "allow_emulator": true,
    "storage": [
      {"name":"calendar.app.js","url":"calendar.js"},
      {"name":"calendar.img","url":"calendar-icon.js","evaluate":true}
    ]
  },
  {
    "id": "hidjoystick",
    "name": "Bluetooth Joystick",
    "shortName": "Joystick",
    "version": "0.01",
    "description": "Emulates a 2 axis/5 button Joystick using the accelerometer as stick input and buttons 1-3, touch left as button 4 and touch right as button 5.",
    "icon": "app.png",
    "tags": "bluetooth",
    "supports": ["BANGLEJS"],
    "storage": [
      {"name":"hidjoystick.app.js","url":"app.js"},
      {"name":"hidjoystick.img","url":"app-icon.js","evaluate":true}
    ]
  },
  {
    "id": "largeclock",
    "name": "Large Clock",
    "version": "0.10",
    "description": "A readable and informational digital watch, with date, seconds and moon phase",
    "icon": "largeclock.png",
    "type": "clock",
    "tags": "clock",
    "supports": ["BANGLEJS"],
    "readme": "README.md",
    "allow_emulator": true,
    "screenshots": [{"url":"bangle1-large-clock-screenshot.png"}],
    "storage": [
      {"name":"largeclock.app.js","url":"largeclock.js"},
      {"name":"largeclock.img","url":"largeclock-icon.js","evaluate":true},
      {"name":"largeclock.settings.js","url":"settings.js"}
    ],
    "data": [{"name":"largeclock.json"}]
  },
  {
    "id": "smtswch",
    "name": "Smart Switch",
    "shortName": "Smart Switch",
    "version": "0.01",
    "description": "Using EspruinoHub, control your smart devices on and off via Bluetooth Low Energy!",
    "icon": "app.png",
    "type": "app",
    "tags": "bluetooth,btle,smart,switch",
    "supports": ["BANGLEJS"],
    "readme": "README.md",
    "storage": [
      {"name":"smtswch.app.js","url":"app.js"},
      {"name":"smtswch.img","url":"app-icon.js","evaluate":true},
      {"name":"light-on.img","url":"light-on.js","evaluate":true},
      {"name":"light-off.img","url":"light-off.js","evaluate":true},
      {"name":"switch-on.img","url":"switch-on.js","evaluate":true},
      {"name":"switch-off.img","url":"switch-off.js","evaluate":true}
    ]
  },
  {
    "id": "miplant",
    "name": "Xiaomi Plant Sensor",
    "shortName": "Mi Plant",
    "version": "0.02",
    "description": "Reads and displays data from Xiaomi bluetooth plant moisture sensors",
    "icon": "app.png",
    "tags": "xiaomi,mi,plant,ble,bluetooth",
    "supports": ["BANGLEJS"],
    "storage": [
      {"name":"miplant.app.js","url":"app.js"},
      {"name":"miplant.img","url":"app-icon.js","evaluate":true}
    ]
  },
  {
    "id": "simpletimer",
    "name": "Timer",
    "version": "0.07",
    "description": "Simple timer, useful when playing board games or cooking",
    "icon": "app.png",
    "tags": "timer",
    "supports": ["BANGLEJS"],
    "readme": "README.md",
    "allow_emulator": true,
    "screenshots": [{"url":"bangle1-timer-screenshot.png"}],
    "storage": [
      {"name":"simpletimer.app.js","url":"app.js"},
      {"name":".tfnames","url":"gesture-tfnames.js","evaluate":true},
      {"name":".tfmodel","url":"gesture-tfmodel.js","evaluate":true},
      {"name":"simpletimer.img","url":"app-icon.js","evaluate":true}
    ],
    "data": [{"name":"simpletimer.json"}]
  },
  {
    "id": "beebclock",
    "name": "Beeb Clock",
    "version": "0.05",
    "description": "Clock face that may be coincidentally familiar to BBC viewers",
    "icon": "beebclock.png",
    "type": "clock",
    "tags": "clock",
    "screenshots": [{"url":"bangle1-beeb-clock-screenshot.png"}],
    "supports": ["BANGLEJS"],
    "allow_emulator": true,
    "storage": [
      {"name":"beebclock.app.js","url":"beebclock.js"},
      {"name":"beebclock.img","url":"beebclock-icon.js","evaluate":true}
    ]
  },
  {
    "id": "findphone",
    "name": "Find Phone",
    "shortName": "Find Phone",
    "version": "0.03",
    "description": "Find your phone via Gadgetbridge. Click any button to let your phone ring. 📳  Note: The functionality is available even without this app, just go to Settings, App Settings, Gadgetbridge, Find Phone.",
    "icon": "app.png",
    "tags": "tool,android",
    "supports": ["BANGLEJS"],
    "readme": "README.md",
    "allow_emulator": true,
    "storage": [
      {"name":"findphone.app.js","url":"app.js"},
      {"name":"findphone.img","url":"app-icon.js","evaluate":true}
    ]
  },
  {
    "id": "getup",
    "name": "Get Up",
    "shortName": "Get Up",
    "version": "0.01",
    "description": "Reminds you to getup every x minutes. Sitting to long is dangerous!",
    "icon": "app.png",
    "tags": "tools,health",
    "supports": ["BANGLEJS"],
    "readme": "README.md",
    "screenshots": [{"url":"bangle1-get-up-screenshot.png"}],
    "allow_emulator": true,
    "storage": [
      {"name":"getup.app.js","url":"app.js"},
      {"name":"getup.settings.js","url":"settings.js"},
      {"name":"getup.img","url":"app-icon.js","evaluate":true}
    ]
  },
  {
    "id": "gallifr",
    "name": "Time Traveller's Chronometer",
    "shortName": "Time Travel Clock",
    "version": "0.02",
    "description": "A clock for time travellers. The light pie segment shows the minutes, the black circle, the hour. The dial itself reads 'time' just in case you forget.",
    "icon": "gallifr.png",
    "screenshots": [{"url":"screenshot_time.png"}],
    "type": "clock",
    "tags": "clock",
    "supports": ["BANGLEJS","BANGLEJS2"],
    "readme": "README.md",
    "allow_emulator": true,
    "storage": [
      {"name":"gallifr.app.js","url":"app.js"},
      {"name":"gallifr.img","url":"app-icon.js","evaluate":true},
      {"name":"gallifr.settings.js","url":"settings.js"}
    ],
    "data": [{"name":"gallifr.json"}]
  },
  {
    "id": "rndmclk",
    "name": "Random Clock Loader",
    "version": "0.03",
    "description": "Load a different clock whenever the LCD is switched on.",
    "icon": "rndmclk.png",
    "type": "widget",
    "tags": "widget,clock",
    "supports": ["BANGLEJS"],
    "readme": "README.md",
    "storage": [
      {"name":"rndmclk.wid.js","url":"widget.js"}
    ]
  },
  {
    "id": "dotmatrixclock",
    "name": "Dotmatrix Clock",
    "version": "0.01",
    "description": "A clear white-on-blue dotmatrix simulated clock",
    "icon": "dotmatrixclock.png",
    "type": "clock",
    "tags": "clock,dotmatrix,retro",
    "supports": ["BANGLEJS"],
    "readme": "README.md",
    "allow_emulator": true,
    "storage": [
      {"name":"dotmatrixclock.app.js","url":"app.js"},
      {"name":"dotmatrixclock.img","url":"dotmatrixclock-icon.js","evaluate":true}
    ]
  },
  {
    "id": "jbm8b",
    "name": "Magic 8 Ball",
    "shortName": "Magic 8 Ball",
    "version": "0.03",
    "description": "A simple fortune telling app",
    "icon": "app.png",
    "tags": "game",
    "supports": ["BANGLEJS"],
    "storage": [
      {"name":"jbm8b.app.js","url":"app.js"},
      {"name":"jbm8b.img","url":"app-icon.js","evaluate":true}
    ]
  },
  {
    "id": "jbm8b_IT",
    "name": "Magic 8 Ball Italiano",
    "shortName": "Magic 8 Ball IT",
    "version": "0.01",
    "description": "La palla predice il futuro",
    "icon": "app.png",
    "screenshots": [{"url":"bangle1-magic-8-ball-italiano-screenshot.png"}],
    "tags": "game",
    "supports": ["BANGLEJS"],
    "allow_emulator": true,
    "storage": [
      {"name":"jbm8b_IT.app.js","url":"app.js"},
      {"name":"jbm8b_IT.img","url":"app-icon.js","evaluate":true}
    ]
  },
  {
    "id": "BLEcontroller",
    "name": "BLE Customisable Controller with Joystick",
    "shortName": "BLE Controller",
    "version": "0.01",
    "description": "A configurable controller for BLE devices and robots, with a basic four direction joystick. Designed to be easy to customise so you can add your own menus.",
    "icon": "BLEcontroller.png",
    "tags": "tool,bluetooth",
    "supports": ["BANGLEJS"],
    "readme": "README.md",
    "allow_emulator": false,
    "storage": [
      {"name":"BLEcontroller.app.js","url":"app.js"},
      {"name":"BLEcontroller.img","url":"app-icon.js","evaluate":true}
    ]
  },
  {
    "id": "widviz",
    "name": "Widget Visibility Widget",
    "shortName": "Viz Widget",
    "version": "0.02",
    "description": "Swipe left to hide top bar widgets, swipe right to redisplay.",
    "icon": "eye.png",
    "type": "widget",
    "tags": "widget",
    "supports": ["BANGLEJS"],
    "storage": [
      {"name":"widviz.wid.js","url":"widget.js"}
    ]
  },
  {
    "id": "binclock",
    "name": "Binary Clock",
    "shortName": "Binary Clock",
    "version": "0.03",
    "description": "A binary clock with hours and minutes. BTN1 toggles a digital clock.",
    "icon": "app.png",
    "type": "clock",
    "tags": "clock,binary",
    "supports": ["BANGLEJS"],
    "storage": [
      {"name":"binclock.app.js","url":"app.js"},
      {"name":"binclock.img","url":"app-icon.js","evaluate":true}
    ]
  },
  {
    "id": "pizzatimer",
    "name": "Pizza Timer",
    "shortName": "Pizza Timer",
    "version": "0.01",
    "description": "A timer app for when you cook Pizza. Some say it can also time other things",
    "icon": "pizza.png",
    "tags": "timer,tool,pizza",
    "supports": ["BANGLEJS"],
    "readme": "README.md",
    "storage": [
      {"name":"pizzatimer.app.js","url":"app.js"},
      {"name":"pizzatimer.img","url":"app-icon.js","evaluate":true}
    ]
  },
  {
    "id": "animclk",
    "name": "Animated Clock",
    "shortName": "Anim Clock",
    "version": "0.03",
    "description": "An animated clock face using Mark Ferrari's amazing 8 bit game art and palette cycling: http://www.markferrari.com/art/8bit-game-art",
    "icon": "app.png",
    "type": "clock",
    "tags": "clock,animated",
    "supports": ["BANGLEJS"],
    "storage": [
      {"name":"animclk.app.js","url":"app.js"},
      {"name":"animclk.pixels1","url":"animclk.pixels1"},
      {"name":"animclk.pixels2","url":"animclk.pixels2"},
      {"name":"animclk.pal","url":"animclk.pal"},
      {"name":"animclk.img","url":"app-icon.js","evaluate":true}
    ]
  },
  {
    "id": "analogimgclk",
    "name": "Analog Clock (Image background)",
    "shortName": "Analog Clock",
    "version": "0.03",
    "description": "An analog clock with an image background",
    "icon": "app.png",
    "type": "clock",
    "tags": "clock",
    "supports": ["BANGLEJS"],
    "storage": [
      {"name":"analogimgclk.app.js","url":"app.js"},
      {"name":"analogimgclk.bg.img","url":"bg.img"},
      {"name":"analogimgclk.img","url":"app-icon.js","evaluate":true}
    ]
  },
  {
    "id": "verticalface",
    "name": "Vertical watch face",
    "shortName": "Vertical Face",
    "version": "0.09",
    "description": "A simple vertical watch face with the date. Heart rate monitor is toggled with BTN1",
    "icon": "app.png",
    "type": "clock",
    "tags": "clock",
    "supports": ["BANGLEJS"],
    "allow_emulator": true,
    "screenshots": [{"url":"bangle1-vertical-watch-face-screenshot.png"}],
    "storage": [
      {"name":"verticalface.app.js","url":"app.js"},
      {"name":"verticalface.img","url":"app-icon.js","evaluate":true}
    ]
  },
  {
    "id": "sleepphasealarm",
    "name": "SleepPhaseAlarm",
    "shortName": "SleepPhaseAlarm",
    "version": "0.02",
    "description": "Uses the accelerometer to estimate sleep and wake states with the principle of Estimation of Stationary Sleep-segments (ESS, see https://ubicomp.eti.uni-siegen.de/home/datasets/ichi14/index.html.en). This app will read the next alarm from the alarm application and will wake you up to 30 minutes early at the best guessed time when you are almost already awake.",
    "icon": "app.png",
    "tags": "alarm",
    "supports": ["BANGLEJS"],
    "storage": [
      {"name":"sleepphasealarm.app.js","url":"app.js"},
      {"name":"sleepphasealarm.img","url":"app-icon.js","evaluate":true}
    ]
  },
  {
    "id": "life",
    "name": "Game of Life",
    "version": "0.04",
    "description": "Conway's Game of Life - 16x16 board",
    "icon": "life.png",
    "tags": "game",
    "supports": ["BANGLEJS"],
    "screenshots": [{"url":"bangle1-game-of-life-screenshot.png"}],
    "allow_emulator": true,
    "storage": [
      {"name":"life.app.js","url":"life.min.js"},
      {"name":"life.img","url":"life-icon.js","evaluate":true}
    ]
  },
  {
    "id": "magnav",
    "name": "Navigation Compass",
    "version": "0.05",
    "description": "Compass with linear display as for GPSNAV. Has Tilt compensation and remembers calibration.",
    "screenshots": [{"url":"screenshot-b2.png"},{"url":"screenshot-light-b2.png"}],
    "icon": "magnav.png",
    "tags": "tool,outdoors",
    "supports": ["BANGLEJS","BANGLEJS2"],
    "readme": "README.md",
    "storage": [
      {"name":"magnav.app.js","url":"magnav_b1.js","supports":["BANGLEJS"]},
      {"name":"magnav.app.js","url":"magnav_b2.js","supports":["BANGLEJS2"]},
      {"name":"magnav.img","url":"magnav-icon.js","evaluate":true}
    ],
    "data": [{"name":"magnav.json"}]
  },
  {
    "id": "gpspoilog",
    "name": "GPS POI Logger",
    "shortName": "GPS POI Log",
    "version": "0.01",
    "description": "A simple app to log points of interest with their GPS coordinates and read them back onto your PC. Based on the https://www.espruino.com/Bangle.js+Storage tutorial",
    "icon": "app.png",
    "tags": "outdoors",
    "supports": ["BANGLEJS"],
    "interface": "interface.html",
    "storage": [
      {"name":"gpspoilog.app.js","url":"app.js"},
      {"name":"gpspoilog.img","url":"app-icon.js","evaluate":true}
    ]
  },
  {
    "id": "miclock2",
    "name": "Mixed Clock 2",
    "version": "0.01",
    "description": "White color variant of the Mixed Clock with thicker clock hands for better readability in the bright sunlight, extra space under the clock for widgets and seconds in the digital clock.",
    "icon": "clock-mixed.png",
    "type": "clock",
    "tags": "clock",
    "supports": ["BANGLEJS"],
    "screenshots": [{"url":"bangle1-mixed-clock-2-screenshot.png"}],
    "allow_emulator": true,
    "storage": [
      {"name":"miclock2.app.js","url":"clock-mixed.js"},
      {"name":"miclock2.img","url":"clock-mixed-icon.js","evaluate":true}
    ]
  },
  {
    "id": "1button",
    "name": "One-Button-Tracker",
    "version": "0.01",
    "description": "A widget that turns BTN1 into a tracker, records time of button press/release.",
    "icon": "widget.png",
    "type": "widget",
    "tags": "tool,quantifiedself,widget",
    "supports": ["BANGLEJS"],
    "readme": "README.md",
    "interface": "interface.html",
    "storage": [
      {"name":"1button.wid.js","url":"widget.js"}
    ],
    "data": [{"name":"one_button_presses.csv","storageFile":true}]
  },
  {
    "id": "gpsautotime",
    "name": "GPS auto time",
    "shortName": "GPS auto time",
    "version": "0.01",
    "description": "A widget that automatically updates the Bangle.js time to the GPS time whenever there is a valid GPS fix.",
    "icon": "widget.png",
    "type": "widget",
    "tags": "widget,gps",
    "supports": ["BANGLEJS"],
    "storage": [
      {"name":"gpsautotime.wid.js","url":"widget.js"}
    ]
  },
  {
    "id": "espruinoctrl",
    "name": "Espruino Control",
    "shortName": "Espruino Ctrl",
    "version": "0.01",
    "description": "Send commands to other Espruino devices via the Bluetooth UART interface. Customisable commands!",
    "icon": "app.png",
    "tags": "",
    "supports": ["BANGLEJS"],
    "readme": "README.md",
    "custom": "custom.html",
    "storage": [
      {"name":"espruinoctrl.app.js"},
      {"name":"espruinoctrl.img","url":"app-icon.js","evaluate":true}
    ]
  },
  {
    "id": "multiclock",
    "name": "Multi Clock",
    "version": "0.09",
    "description": "Clock with multiple faces.  Switch between faces with BTN1 & BTN3 (Bangle 2 touch top-right, bottom right). For best display set theme Background 2 to cyan or some other bright colour in settings.",
    "screenshots": [{"url":"screen-ana.png"},{"url":"screen-big.png"},{"url":"screen-td.png"},{"url":"screen-nifty.png"},{"url":"screen-word.png"},{"url":"screen-sec.png"}],
    "icon": "multiclock.png",
    "type": "clock",
    "tags": "clock",
    "supports": ["BANGLEJS","BANGLEJS2"],
    "readme": "README.md",
    "allow_emulator": true,
    "storage": [
      {"name":"multiclock.app.js","url":"multiclock.app.js"},
      {"name":"big.face.js","url":"big.face.js"},
      {"name":"ana.face.js","url":"ana.face.js"},
      {"name":"digi.face.js","url":"digi.face.js"},
      {"name":"txt.face.js","url":"txt.face.js"},
      {"name":"dk.face.js","url":"dk.face.js"},
      {"name":"nifty.face.js","url":"nifty.face.js"},
      {"name":"multiclock.img","url":"multiclock-icon.js","evaluate":true}
    ]
  },
  {
    "id": "widancs",
    "name": "Apple Notification Widget",
    "shortName": "ANCS Widget",
    "version": "0.07",
    "description": "Displays call, message etc notifications from a paired iPhone. Read README before installation as it only works with compatible apps",
    "icon": "widget.png",
    "type": "widget",
    "tags": "widget",
    "supports": ["BANGLEJS"],
    "readme": "README.md",
    "storage": [
      {"name":"widancs.wid.js","url":"ancs.min.js"},
      {"name":"widancs.settings.js","url":"settings.js"}
    ]
  },
  {
    "id": "accelrec",
    "name": "Acceleration Recorder",
    "shortName": "Accel Rec",
    "version": "0.02",
    "description": "This app puts the Bangle's accelerometer into 100Hz mode and reads 2 seconds worth of data after movement starts. The data can then be exported back to the PC.",
    "icon": "app.png",
    "tags": "",
    "supports": ["BANGLEJS"],
    "readme": "README.md",
    "interface": "interface.html",
    "storage": [
      {"name":"accelrec.app.js","url":"app.js"},
      {"name":"accelrec.img","url":"app-icon.js","evaluate":true}
    ],
    "data": [{"wildcard":"accelrec.?.csv"}]
  },
  {
    "id": "accellog",
    "name": "Acceleration Logger",
    "shortName": "Accel Log",
    "version": "0.03",
    "description": "Logs XYZ acceleration data to a CSV file that can be downloaded to your PC",
    "icon": "app.png",
    "tags": "outdoor",
    "supports": ["BANGLEJS","BANGLEJS2"],
    "readme": "README.md",
    "interface": "interface.html",
    "storage": [
      {"name":"accellog.app.js","url":"app.js"},
      {"name":"accellog.img","url":"app-icon.js","evaluate":true}
    ],
    "data": [{"wildcard":"accellog.?.csv"}]
  },
  {
    "id": "cprassist",
    "name": "CPR Assist",
    "version": "0.01",
    "description": "Provides assistance while performing a CPR",
    "icon": "cprassist-icon.png",
    "tags": "tool,firstaid",
    "supports": ["BANGLEJS"],
    "readme": "README.md",
    "allow_emulator": true,
    "screenshots": [{"url":"bangle1-CPR-assist-screenshot.png"}],
    "storage": [
      {"name":"cprassist.app.js","url":"cprassist.js"},
      {"name":"cprassist.img","url":"cprassist-icon.js","evaluate":true},
      {"name":"cprassist.settings.js","url":"settings.js"}
    ]
  },
  {
    "id": "osgridref",
    "name": "Ordnance Survey Grid Reference",
    "shortName": "OS Grid ref",
    "version": "0.01",
    "description": "Displays the UK Ordnance Survey grid reference of your current GPS location. Useful when in the United Kingdom with an Ordnance Survey map",
    "icon": "app.png",
    "tags": "outdoors,gps",
    "supports": ["BANGLEJS"],
    "storage": [
      {"name":"osgridref.app.js","url":"app.js"},
      {"name":"osgridref.img","url":"app-icon.js","evaluate":true}
    ]
  },
  {
    "id": "openseizure",
    "name": "OpenSeizureDetector Widget",
    "shortName": "Short Name",
    "version": "0.01",
    "description": "[BETA!] A widget to work alongside [OpenSeizureDetector](https://www.openseizuredetector.org.uk/)",
    "icon": "widget.png",
    "type": "widget",
    "tags": "widget",
    "supports": ["BANGLEJS"],
    "readme": "README.md",
    "storage": [
      {"name":"openseizure.wid.js","url":"widget.js"}
    ]
  },
  {
    "id": "counter",
    "name": "Counter",
    "version": "0.03",
    "description": "Simple counter",
    "icon": "counter_icon.png",
    "tags": "tool",
    "supports": ["BANGLEJS"],
    "screenshots": [{"url":"bangle1-counter-screenshot.png"}],
    "allow_emulator": true,
    "storage": [
      {"name":"counter.app.js","url":"counter.js"},
      {"name":"counter.img","url":"counter-icon.js","evaluate":true}
    ]
  },
  {
    "id": "bootgattbat",
    "name": "BLE GATT Battery Service",
    "shortName": "BLE Battery Service",
    "version": "0.01",
    "description": "Adds the GATT Battery Service to advertise the percentage of battery currently remaining over Bluetooth.\n",
    "icon": "bluetooth.png",
    "type": "bootloader",
    "tags": "battery,ble,bluetooth,gatt",
    "supports": ["BANGLEJS","BANGLEJS2"],
    "readme": "README.md",
    "storage": [
      {"name":"gattbat.boot.js","url":"boot.js"}
    ]
  },
  {
    "id": "viewstl",
    "name": "STL file viewer",
    "shortName": "ViewSTL",
    "version": "0.02",
    "description": "This app allows you to view STL 3D models on your watch",
    "icon": "icons8-octahedron-48.png",
    "tags": "tool",
    "supports": ["BANGLEJS"],
    "readme": "README.md",
    "storage": [
      {"name":"viewstl.app.js","url":"viewstl.min.js"},
      {"name":"viewstl.img","url":"viewstl-icon.js","evaluate":true},
      {"name":"tetra.stl","url":"tetra.stl"},
      {"name":"cube.stl","url":"cube.stl"},
      {"name":"icosa.stl","url":"icosa.stl"}
    ]
  },
  {
    "id": "cscsensor",
    "name": "Cycling speed sensor",
    "shortName": "CSCSensor",
    "version": "0.06",
    "description": "Read BLE enabled cycling speed and cadence sensor and display readings on watch",
    "icon": "icons8-cycling-48.png",
    "tags": "outdoors,exercise,ble,bluetooth",
    "supports": ["BANGLEJS"],
    "readme": "README.md",
    "storage": [
      {"name":"cscsensor.app.js","url":"cscsensor.app.js"},
      {"name":"cscsensor.settings.js","url":"settings.js"},
      {"name":"cscsensor.img","url":"cscsensor-icon.js","evaluate":true}
    ]
  },
  {
    "id": "fileman",
    "name": "File manager",
    "shortName": "FileManager",
    "version": "0.03",
    "description": "Simple file manager, allows user to examine watch storage and display, load or delete individual files",
    "icon": "icons8-filing-cabinet-48.png",
    "tags": "tools",
    "supports": ["BANGLEJS"],
    "readme": "README.md",
    "storage": [
      {"name":"fileman.app.js","url":"fileman.app.js"},
      {"name":"fileman.img","url":"fileman-icon.js","evaluate":true}
    ]
  },
  {
    "id": "worldclock",
    "name": "World Clock - 4 time zones",
    "shortName": "World Clock",
    "version": "0.05",
    "description": "Current time zone plus up to four others",
    "icon": "app.png",
    "screenshots": [{"url":"screenshot_world.png"}],
    "type": "clock",
    "tags": "clock",
    "supports": ["BANGLEJS","BANGLEJS2"],
    "readme": "README.md",
    "custom": "custom.html",
    "storage": [
      {"name":"worldclock.app.js","url":"app.js"},
      {"name":"worldclock.img","url":"worldclock-icon.js","evaluate":true}
    ],
    "data": [{"name":"worldclock.settings.json"}]
  },
  {
    "id": "digiclock",
    "name": "Digital Clock Face",
    "shortName": "Digi Clock",
    "version": "0.02",
    "description": "A simple digital clock with the time, day, month, and year",
    "icon": "digiclock.png",
    "type": "clock",
    "tags": "clock",
    "supports": ["BANGLEJS"],
    "storage": [
      {"name":"digiclock.app.js","url":"digiclock.js"},
      {"name":"digiclock.img","url":"digiclock-icon.js","evaluate":true}
    ]
  },
  {
    "id": "dsdrelay",
    "name": "DSD BLE Relay controller",
    "shortName": "DSDRelay",
    "version": "0.01",
    "description": "Control BLE relay board from the watch",
    "icon": "icons8-relay-48.png",
    "tags": "ble,bluetooth",
    "supports": ["BANGLEJS"],
    "readme": "README.md",
    "storage": [
      {"name":"dsdrelay.app.js","url":"dsdrelay.app.js"},
      {"name":"dsdrelay.img","url":"dsdrelay-icon.js","evaluate":true}
    ]
  },
  {
    "id": "mandel",
    "name": "Mandelbrot",
    "shortName": "Mandel",
    "version": "0.01",
    "description": "Draw a zoomable Mandelbrot set",
    "icon": "mandel.png",
    "tags": "game",
    "supports": ["BANGLEJS"],
    "readme": "README.md",
    "storage": [
      {"name":"mandel.app.js","url":"mandel.min.js"},
      {"name":"mandel.img","url":"mandel-icon.js","evaluate":true}
    ]
  },
  {
    "id": "petrock",
    "name": "Pet rock",
    "version": "0.02",
    "description": "A virtual pet rock with wobbly eyes",
    "icon": "petrock.png",
    "type": "app",
    "tags": "game",
    "supports": ["BANGLEJS"],
    "storage": [
      {"name":"petrock.app.js","url":"app.js"},
      {"name":"petrock.img","url":"app-icon.js","evaluate":true}
    ]
  },
  {
    "id": "smartibot",
    "name": "Smartibot controller",
    "shortName": "Smartibot",
    "version": "0.01",
    "description": "Control a [Smartibot Robot](https://thecraftyrobot.net/) straight from your Bangle.js",
    "icon": "app.png",
    "tags": "",
    "supports": ["BANGLEJS"],
    "storage": [
      {"name":"smartibot.app.js","url":"app.js"},
      {"name":"smartibot.img","url":"app-icon.js","evaluate":true}
    ]
  },
  {
    "id": "widncr",
    "name": "NCR Logo Widget",
    "version": "0.01",
    "description": "Show the NodeConf Remote logo in the top left",
    "icon": "widget.png",
    "type": "widget",
    "tags": "widget",
    "supports": ["BANGLEJS"],
    "storage": [
      {"name":"widncr.wid.js","url":"widget.js"}
    ]
  },
  {
    "id": "ncrclk",
    "name": "NCR Clock",
    "shortName": "NCR Clock",
    "version": "0.02",
    "description": "NodeConf Remote clock",
    "icon": "app.png",
    "type": "clock",
    "tags": "clock",
    "supports": ["BANGLEJS"],
    "storage": [
      {"name":"ncrclk.app.js","url":"app.js"},
      {"name":"ncrclk.img","url":"app-icon.js","evaluate":true}
    ]
  },
  {
    "id": "isoclock",
    "name": "ISO Compliant Clock Face",
    "shortName": "ISO Clock",
    "version": "0.02",
    "description": "Tweaked fork of digiclock for ISO date and time",
    "icon": "isoclock.png",
    "type": "clock",
    "tags": "clock",
    "supports": ["BANGLEJS"],
    "storage": [
      {"name":"isoclock.app.js","url":"isoclock.js"},
      {"name":"isoclock.img","url":"isoclock-icon.js","evaluate":true}
    ]
  },
  {
    "id": "gpstimeserver",
    "name": "GPS Time Server",
    "version": "0.01",
    "description": "A widget which automatically starts the GPS and turns Bangle.js into a Bluetooth time server.",
    "icon": "widget.png",
    "type": "widget",
    "tags": "widget",
    "supports": ["BANGLEJS"],
    "readme": "README.md",
    "storage": [
      {"name":"gpstimeserver.wid.js","url":"widget.js"}
    ]
  },
  {
    "id": "tilthydro",
    "name": "Tilt Hydrometer Display",
    "shortName": "Tilt Hydro",
    "version": "0.01",
    "description": "A display for the [Tilt Hydrometer](https://tilthydrometer.com/) - [more info here](http://www.espruino.com/Tilt+Hydrometer+Display)",
    "icon": "app.png",
    "tags": "tools,bluetooth",
    "supports": ["BANGLEJS"],
    "storage": [
      {"name":"tilthydro.app.js","url":"app.js"},
      {"name":"tilthydro.img","url":"app-icon.js","evaluate":true}
    ]
  },
  {
    "id": "supmariodark",
    "name": "Super mario clock night mode",
    "shortName": "supmariodark",
    "version": "0.01",
    "description": "Super mario clock in night mode",
    "icon": "supmariodark.png",
    "type": "clock",
    "tags": "clock",
    "supports": ["BANGLEJS"],
    "storage": [
      {"name":"supmariodark.app.js","url":"supmariodark.js"},
      {"name":"supmariodark.img","url":"supmariodark-icon.js","evaluate":true},
      {"name":"supmario30x24.bin","url":"supmario30x24.bin.js"},
      {"name":"supmario30x24.wdt","url":"supmario30x24.wdt.js"},
      {"name":"banner-up.img","url":"banner-up.js","evaluate":true},
      {"name":"banner-down.img","url":"banner-down.js","evaluate":true},
      {"name":"brick2.img","url":"brick2.js","evaluate":true},
      {"name":"enemy.img","url":"enemy.js","evaluate":true},
      {"name":"flower.img","url":"flower.js","evaluate":true},
      {"name":"flower_b.img","url":"flower_b.js","evaluate":true},
      {"name":"mario_wh.img","url":"mario_wh.js","evaluate":true},
      {"name":"pipe.img","url":"pipe.js","evaluate":true}
    ]
  },
  {
    "id": "gmeter",
    "name": "G-Meter",
    "shortName": "G-Meter",
    "version": "0.01",
    "description": "Simple G-Meter",
    "icon": "app.png",
    "tags": "",
    "supports": ["BANGLEJS"],
    "storage": [
      {"name":"gmeter.app.js","url":"app.js"},
      {"name":"gmeter.img","url":"app-icon.js","evaluate":true}
    ]
  },
  {
    "id": "dtlaunch",
    "name": "Desktop Launcher",
    "version": "0.05",
    "description": "Desktop style App Launcher with six (four for Bangle 2) apps per page - fast access if you have lots of apps installed.",
    "screenshots": [{"url":"shot1.png"},{"url":"shot2.png"},{"url":"shot3.png"}],
    "icon": "icon.png",
    "type": "launch",
    "tags": "tool,system,launcher",
    "supports": ["BANGLEJS","BANGLEJS2"],
    "readme": "README.md",
    "storage": [
      {"name":"dtlaunch.app.js","url":"app-b1.js", "supports": ["BANGLEJS"]},
      {"name":"dtlaunch.app.js","url":"app-b2.js", "supports": ["BANGLEJS2"]},
      {"name":"dtlaunch.img","url":"app-icon.js","evaluate":true}
    ]
  },
  {
    "id": "HRV",
    "name": "Heart Rate Variability monitor",
    "shortName": "HRV monitor",
    "version": "0.04",
    "description": "Heart Rate Variability monitor, see Readme for more info",
    "icon": "hrv.png",
    "tags": "",
    "supports": ["BANGLEJS"],
    "readme": "README.md",
    "storage": [
      {"name":"HRV.app.js","url":"app.js"},
      {"name":"HRV.img","url":"app-icon.js","evaluate":true}
    ]
  },
  {
    "id": "hardalarm",
    "name": "Hard Alarm",
    "shortName": "HardAlarm",
    "version": "0.02",
    "description": "Make sure you wake up! Count to the right number to turn off the alarm",
    "icon": "app.png",
    "tags": "tool,alarm,widget",
    "supports": ["BANGLEJS"],
    "storage": [
      {"name":"hardalarm.app.js","url":"app.js"},
      {"name":"hardalarm.boot.js","url":"boot.js"},
      {"name":"hardalarm.js","url":"hardalarm.js"},
      {"name":"hardalarm.img","url":"app-icon.js","evaluate":true},
      {"name":"hardalarm.wid.js","url":"widget.js"}
    ],
    "data": [{"name":"hardalarm.json"}]
  },
  {
    "id": "edisonsball",
    "name": "Edison's Ball",
    "shortName": "Edison's Ball",
    "version": "0.01",
    "description": "Hypnagogia/Micro-Sleep alarm for experimental use in exploring sleep transition and combating drowsiness",
    "icon": "app-icon.png",
    "tags": "",
    "supports": ["BANGLEJS"],
    "readme": "README.md",
    "storage": [
      {"name":"edisonsball.app.js","url":"app.js"},
      {"name":"edisonsball.img","url":"app-icon.js","evaluate":true}
    ]
  },
  {
    "id": "hrrawexp",
    "name": "HRM Data Exporter",
    "shortName": "HRM Data Exporter",
    "version": "0.01",
    "description": "export raw hrm signal data to a csv file",
    "icon": "app-icon.png",
    "tags": "",
    "supports": ["BANGLEJS"],
    "readme": "README.md",
    "interface": "interface.html",
    "storage": [
      {"name":"hrrawexp.app.js","url":"app.js"},
      {"name":"hrrawexp.img","url":"app-icon.js","evaluate":true}
    ]
  },
  {
    "id": "breath",
    "name": "Breathing App",
    "shortName": "Breathing App",
    "version": "0.01",
    "description": "app to aid relaxation and train breath syncronicity using haptics and visualisation, also displays HR",
    "icon": "app-icon.png",
    "tags": "tools,health",
    "supports": ["BANGLEJS"],
    "readme": "README.md",
    "storage": [
      {"name":"breath.app.js","url":"app.js"},
      {"name":"breath.img","url":"app-icon.js","evaluate":true}
    ],
    "data": [{"name":"breath.settings.json","url":"settings.json"}]
  },
  {
    "id": "lazyclock",
    "name": "Lazy Clock",
    "version": "0.03",
    "description": "Tells the time, roughly",
    "icon": "lazyclock.png",
    "type": "clock",
    "tags": "clock",
    "supports": ["BANGLEJS"],
    "readme": "README.md",
    "screenshots": [{"url":"bangle1-lazy-clock-screenshot.png"}],
    "allow_emulator": true,
    "storage": [
      {"name":"lazyclock.app.js","url":"lazyclock-app.js"},
      {"name":"lazyclock.img","url":"lazyclock-icon.js","evaluate":true}
    ]
  },
  {
    "id": "astral",
    "name": "Astral Clock",
    "version": "0.03",
    "description": "Clock that calculates and displays Alt Az positions of all planets, Sun as well as several other astronomy targets (customizable) and current Moon phase. Coordinates are calculated by GPS & time and onscreen compass assists orienting. See Readme before using.",
    "icon": "app-icon.png",
    "type": "clock",
    "tags": "clock",
    "supports": ["BANGLEJS"],
    "readme": "README.md",
    "storage": [
      {"name":"astral.app.js","url":"app.js"},
      {"name":"astral.img","url":"app-icon.js","evaluate":true}
    ]
  },
  {
    "id": "alpinenav",
    "name": "Alpine Nav",
    "version": "0.01",
    "description": "App that performs GPS monitoring to track and display position relative to a given origin in realtime",
    "icon": "app-icon.png",
    "tags": "outdoors,gps",
    "supports": ["BANGLEJS"],
    "readme": "README.md",
    "storage": [
      {"name":"alpinenav.app.js","url":"app.js"},
      {"name":"alpinenav.img","url":"app-icon.js","evaluate":true}
    ]
  },
  {
    "id": "lifeclk",
    "name": "Game of Life Clock",
    "shortName": "Conway's Clock",
    "version": "0.06",
    "description": "Modification and clockification of Conway's Game of Life",
    "icon": "app.png",
    "type": "clock",
    "tags": "clock",
    "supports": ["BANGLEJS"],
    "readme": "README.md",
    "storage": [
      {"name":"lifeclk.app.js","url":"app.min.js"},
      {"name":"lifeclk.img","url":"app-icon.js","evaluate":true}
    ]
  },
  {
    "id": "speedalt",
    "name": "GPS Adventure Sports",
    "shortName": "GPS Adv Sport",
    "version": "1.02",
    "description": "GPS speed, altitude and distance to waypoint display. Designed for easy viewing and use during outdoor activities such as para-gliding, hang-gliding, sailing, cycling etc.",
    "icon": "app.png",
    "type": "app",
    "tags": "tool,outdoors",
    "supports": ["BANGLEJS"],
    "readme": "README.md",
    "allow_emulator": true,
    "storage": [
      {"name":"speedalt.app.js","url":"app.js"},
      {"name":"speedalt.img","url":"app-icon.js","evaluate":true},
      {"name":"speedalt.settings.js","url":"settings.js"}
    ],
    "data": [{"name":"speedalt.json"}]
  },
  {
    "id": "speedalt2",
    "name": "GPS Adventure Sports II",
    "shortName": "GPS Adv Sport II",
    "version": "0.07",
    "description": "GPS speed, altitude and distance to waypoint display. Designed for easy viewing and use during outdoor activities such as para-gliding, hang-gliding, sailing, cycling etc.",
    "icon": "app.png",
    "type": "app",
    "tags": "tool,outdoors",
    "supports": ["BANGLEJS"],
    "readme": "README.md",
    "allow_emulator": true,
    "storage": [
      {"name":"speedalt2.app.js","url":"app.js"},
      {"name":"speedalt2.img","url":"app-icon.js","evaluate":true},
      {"name":"speedalt2.settings.js","url":"settings.js"}
    ],
    "data": [{"name":"speedalt2.json"}]
  },
  {
    "id": "slomoclock",
    "name": "SloMo Clock",
    "shortName": "SloMo Clock",
    "version": "0.10",
    "description": "Simple 24h clock face with large digits, hour above minute. Uses Layout library.",
    "icon": "watch.png",
    "type": "clock",
    "tags": "clock",
    "supports": ["BANGLEJS"],
    "readme": "README.md",
    "allow_emulator": true,
    "screenshots": [{"url":"bangle1-slow-mo-clock-screenshot.png"}],
    "storage": [
      {"name":"slomoclock.app.js","url":"app.js"},
      {"name":"slomoclock.img","url":"app-icon.js","evaluate":true},
      {"name":"slomoclock.settings.js","url":"settings.js"}
    ],
    "data": [{"name":"slomoclock.json"}]
  },
  {
    "id": "de-stress",
    "name": "De-Stress",
    "shortName": "De-Stress",
    "version": "0.02",
    "description": "Simple haptic heartbeat",
    "icon": "app.png",
    "tags": "",
    "supports": ["BANGLEJS"],
    "storage": [
      {"name":"de-stress.app.js","url":"app.js"},
      {"name":"de-stress.img","url":"app-icon.js","evaluate":true}
    ]
  },
  {
    "id": "mclockplus",
    "name": "Morph Clock+",
    "shortName": "Morph Clock+",
    "version": "0.02",
    "description": "Morphing Clock with more readable seconds and date and additional stopwatch",
    "icon": "mclockplus.png",
    "type": "clock",
    "tags": "clock",
    "supports": ["BANGLEJS"],
    "readme": "README.md",
    "storage": [
      {"name":"mclockplus.app.js","url":"mclockplus.app.js"},
      {"name":"mclockplus.img","url":"mclockplus-icon.js","evaluate":true}
    ]
  },
  {
    "id": "intervals",
    "name": "Intervals App",
    "shortName": "Intervals",
    "version": "0.01",
    "description": "Intervals for training. It is possible to configure work time and rest time and number of sets.",
    "icon": "intervals.png",
    "tags": "",
    "supports": ["BANGLEJS"],
    "storage": [
      {"name":"intervals.app.js","url":"intervals.app.js"},
      {"name":"intervals.img","url":"intervals-icon.js","evaluate":true}
    ]
  },
  {
    "id": "planetarium",
    "name": "Planetarium",
    "shortName": "Planetarium",
    "version": "0.03",
    "description": "Planetarium showing up to 500 stars using the watch location and time",
    "icon": "planetarium.png",
    "tags": "",
    "supports": ["BANGLEJS"],
    "readme": "README.md",
    "storage": [
      {"name":"planetarium.app.js","url":"planetarium.app.js"},
      {"name":"planetarium.data.csv","url":"planetarium.data.csv"},
      {"name":"planetarium.const.csv","url":"planetarium.const.csv"},
      {"name":"planetarium.extra.csv","url":"planetarium.extra.csv"},
      {"name":"planetarium.settings.js","url":"settings.js"},
      {"name":"planetarium.img","url":"planetarium-icon.js","evaluate":true}
    ],
    "data": [{"name":"planetarium.json"}]
  },
  {
    "id": "tapelauncher",
    "name": "Tape Launcher",
    "version": "0.02",
    "description": "An App launcher, icons displayed in a horizontal tape, swipe or use buttons",
    "icon": "icon.png",
    "type": "launch",
    "tags": "tool,system,launcher",
    "supports": ["BANGLEJS"],
    "readme": "README.md",
    "storage": [
      {"name":"tapelauncher.app.js","url":"app.js"},
      {"name":"tapelauncher.img","url":"icon.js","evaluate":true}
    ]
  },
  {
    "id": "oblique",
    "name": "Oblique Strategies",
    "version": "0.01",
    "description": "Oblique Strategies for creativity. Copied from Brian Eno.",
    "icon": "eno.png",
    "tags": "tool",
    "supports": ["BANGLEJS"],
    "storage": [
      {"name":"oblique.app.js","url":"app.js"},
      {"name":"oblique.img","url":"app-icon.js","evaluate":true}
    ]
  },
  {
    "id": "testuserinput",
    "name": "Test User Input",
    "shortName": "Test User Input",
    "version": "0.06",
    "description": "App to test the bangle.js input interface. It displays the user action in text, circle buttons or on/off switch UI elements.",
    "icon": "app.png",
    "tags": "input,interface,buttons,touch,UI",
    "supports": ["BANGLEJS"],
    "readme": "README.md",
    "storage": [
      {"name":"testuserinput.app.js","url":"app.js"},
      {"name":"testuserinput.img","url":"app-icon.js","evaluate":true}
    ]
  },
  {
    "id": "gpssetup",
    "name": "GPS Setup",
    "shortName": "GPS Setup",
    "version": "0.02",
    "description": "Configure the GPS power options and store them in the GPS nvram",
    "icon": "gpssetup.png",
    "tags": "gps,tools,outdoors",
    "supports": ["BANGLEJS"],
    "readme": "README.md",
    "storage": [
      {"name":"gpssetup","url":"gpssetup.js"},
      {"name":"gpssetup.settings.js","url":"settings.js"},
      {"name":"gpssetup.app.js","url":"app.js"},
      {"name":"gpssetup.img","url":"icon.js","evaluate":true}
    ],
    "data": [{"name":"gpssetup.settings.json","url":"settings.json"}]
  },
  {
    "id": "walkersclock",
    "name": "Walkers Clock",
    "shortName": "Walkers Clock",
    "version": "0.04",
    "description": "A large font watch, displays steps, can switch GPS on/off, displays grid reference",
    "icon": "walkersclock48.png",
    "type": "clock",
    "tags": "clock,gps,tools,outdoors",
    "supports": ["BANGLEJS"],
    "readme": "README.md",
    "storage": [
      {"name":"walkersclock.app.js","url":"app.js"},
      {"name":"walkersclock.img","url":"icon.js","evaluate":true}
    ]
  },
  {
    "id": "widgps",
    "name": "GPS Widget",
    "version": "0.03",
    "description": "Tiny widget to show the power on/off status of the GPS",
    "icon": "widget.png",
    "type": "widget",
    "tags": "widget,gps",
    "supports": ["BANGLEJS","BANGLEJS2"],
    "readme": "README.md",
    "storage": [
      {"name":"widgps.wid.js","url":"widget.js"}
    ]
  },
  {
    "id": "widhrt",
    "name": "HRM Widget",
    "version": "0.03",
    "description": "Tiny widget to show the power on/off status of the Heart Rate Monitor",
    "icon": "widget.png",
    "type": "widget",
    "tags": "widget,hrm",
    "supports": ["BANGLEJS","BANGLEJS2"],
    "readme": "README.md",
    "storage": [
      {"name":"widhrt.wid.js","url":"widget.js"}
    ]
  },
  {
    "id": "countdowntimer",
    "name": "Countdown Timer",
    "version": "0.01",
    "description": "A simple countdown timer with a focus on usability",
    "icon": "countdowntimer.png",
    "tags": "timer,tool",
    "supports": ["BANGLEJS"],
    "readme": "README.md",
    "storage": [
      {"name":"countdowntimer.app.js","url":"countdowntimer.js"},
      {"name":"countdowntimer.img","url":"countdowntimer-icon.js","evaluate":true}
    ]
  },
  {
    "id": "helloworld",
    "name": "hello, world!",
    "shortName": "hello world",
    "version": "0.02",
    "description": "A cross cultural hello world!/hola mundo! app with colors and languages",
    "icon": "app.png",
    "tags": "input,interface,buttons,touch",
    "supports": ["BANGLEJS"],
    "readme": "README.md",
    "storage": [
      {"name":"helloworld.app.js","url":"app.js"},
      {"name":"helloworld.img","url":"app-icon.js","evaluate":true}
    ]
  },
  {
    "id": "widcom",
    "name": "Compass Widget",
    "version": "0.02",
    "description": "Tiny widget to show the power on/off status of the Compass",
    "icon": "widget.png",
    "type": "widget",
    "tags": "widget,compass",
    "supports": ["BANGLEJS","BANGLEJS2"],
    "readme": "README.md",
    "storage": [
      {"name":"widcom.wid.js","url":"widget.js"}
    ]
  },
  {
    "id": "arrow",
    "name": "Arrow Compass",
    "version": "0.05",
    "description": "Moving arrow compass that points North, shows heading, with tilt correction. Based on jeffmer's Navigation Compass",
    "icon": "arrow.png",
    "type": "app",
    "tags": "tool,outdoors",
    "supports": ["BANGLEJS"],
    "readme": "README.md",
    "storage": [
      {"name":"arrow.app.js","url":"app.js"},
      {"name":"arrow.img","url":"icon.js","evaluate":true}
    ]
  },
  {
    "id": "waypointer",
    "name": "Way Pointer",
    "version": "0.01",
    "description": "Navigate to a waypoint using the GPS for bearing and compass to point way, uses the same waypoint interface as GPS Navigation",
    "icon": "waypointer.png",
    "tags": "tool,outdoors,gps",
    "supports": ["BANGLEJS"],
    "readme": "README.md",
    "interface": "waypoints.html",
    "storage": [
      {"name":"waypointer.app.js","url":"app.js"},
      {"name":"waypointer.img","url":"icon.js","evaluate":true}
    ],
    "data": [{"name":"waypoints.json","url":"waypoints.json"}]
  },
  {
    "id": "color_catalog",
    "name": "Colors Catalog",
    "shortName": "Colors Catalog",
    "version": "0.01",
    "description": "Displays RGB565 and RGB888 colors, its name and code in screen.",
    "icon": "app.png",
    "tags": "Color,input,buttons,touch,UI",
    "supports": ["BANGLEJS"],
    "readme": "README.md",
    "storage": [
      {"name":"color_catalog.app.js","url":"app.js"},
      {"name":"color_catalog.img","url":"app-icon.js","evaluate":true}
    ]
  },
  {
    "id": "UI4swatch",
    "name": "UI 4 swatch",
    "shortName": "UI 4 swatch",
    "version": "0.01",
    "description": "A UI/UX for espruino smartwatches, displays dinamically calc. x,y coordinates.",
    "icon": "app.png",
    "tags": "Color,input,buttons,touch,UI",
    "supports": ["BANGLEJS"],
    "readme": "README.md",
    "storage": [
      {"name":"UI4swatch.app.js","url":"app.js"},
      {"name":"UI4swatch.img","url":"app-icon.js","evaluate":true}
    ]
  },
  {
    "id": "simplest",
    "name": "Simplest Clock",
    "version": "0.03",
    "description": "The simplest working clock, acts as a tutorial piece",
    "icon": "simplest.png",
    "screenshots": [{"url":"screenshot_simplest.png"}],
    "type": "clock",
    "tags": "clock",
    "supports": ["BANGLEJS","BANGLEJS2"],
    "storage": [
      {"name":"simplest.app.js","url":"app.js"},
      {"name":"simplest.img","url":"icon.js","evaluate":true}
    ]
  },
  {
    "id": "stepo",
    "name": "Stepometer Clock",
    "version": "0.03",
    "description": "A large font watch, displays step count in a doughnut guage and warns of low battery, requires one of the steps widgets to be installed",
    "icon": "stepo.png",
    "type": "clock",
    "tags": "clock",
    "supports": ["BANGLEJS"],
    "readme": "README.md",
    "storage": [
      {"name":"stepo.app.js","url":"app.js"},
      {"name":"stepo.img","url":"icon.js","evaluate":true}
    ]
  },
  {
    "id": "gbmusic",
    "name": "Gadgetbridge Music Controls",
    "shortName": "Music Controls",
    "version": "0.07",
    "description": "Control the music on your Gadgetbridge-connected phone",
    "icon": "icon.png",
    "screenshots": [{"url":"screenshot_v1.png"},{"url":"screenshot_v2.png"}],
    "type": "app",
    "tags": "tools,bluetooth,gadgetbridge,music",
    "supports": ["BANGLEJS","BANGLEJS2"],
    "readme": "README.md",
    "allow_emulator": true,
    "storage": [
      {"name":"gbmusic.app.js","url":"app.js"},
      {"name":"gbmusic.settings.js","url":"settings.js"},
      {"name":"gbmusic.wid.js","url":"widget.js"},
      {"name":"gbmusic.img","url":"icon.js","evaluate":true}
    ],
    "data": [{"name":"gbmusic.json"},{"name":"gbmusic.load.json"}]
  },
  {
    "id": "battleship",
    "name": "Battleship",
    "version": "0.01",
    "description": "The classic game of battleship",
    "icon": "battleship-icon.png",
    "tags": "game",
    "supports": ["BANGLEJS"],
    "screenshots": [{"url":"bangle1-battle-ship-screenshot.png"}],
    "readme": "README.md",
    "allow_emulator": true,
    "storage": [
      {"name":"battleship.app.js","url":"battleship.js"},
      {"name":"battleship.img","url":"battleship-icon.js","evaluate":true}
    ]
  },
  {
    "id": "kitchen",
    "name": "Kitchen Combo",
    "version": "0.13",
    "description": "Combination of the Stepo, Walkersclock, Arrow and Waypointer apps into a multiclock format. 'Everything but the kitchen sink'",
    "icon": "kitchen.png",
    "type": "clock",
    "tags": "tool,outdoors,gps",
    "supports": ["BANGLEJS"],
    "readme": "README.md",
    "interface": "waypoints.html",
    "storage": [
      {"name":"kitchen.app.js","url":"kitchen.app.js"},
      {"name":"stepo2.kit.js","url":"stepo2.kit.js"},
      {"name":"swatch.kit.js","url":"swatch.kit.js"},
      {"name":"gps.kit.js","url":"gps.kit.js"},
      {"name":"compass.kit.js","url":"compass.kit.js"},
      {"name":"kitchen.img","url":"kitchen.icon.js","evaluate":true}
    ],
    "data": [{"name":"waypoints.json","url":"waypoints.json"}]
  },
  {
    "id": "banglebridge",
    "name": "BangleBridge",
    "shortName": "BangleBridge",
    "version": "0.01",
    "description": "Widget that allows Bangle Js to record pair and end data using Bluetooth Low Energy in combination with the BangleBridge Android App",
    "icon": "widget.png",
    "type": "widget",
    "tags": "widget",
    "supports": ["BANGLEJS"],
    "readme": "README.md",
    "storage": [
      {"name":"banglebridge.wid.js","url":"widget.js"},
      {"name":"banglebridge.watch.img","url":"watch.img"},
      {"name":"banglebridge.heart.img","url":"heart.img"}
    ]
  },
  {
    "id": "qmsched",
    "name": "Quiet Mode Schedule and Widget",
    "shortName": "Quiet Mode",
    "version": "0.03",
    "description": "Automatically turn Quiet Mode on or off at set times",
    "icon": "app.png",
    "screenshots": [{"url":"screenshot_edit.png"},{"url":"screenshot_main.png"},{"url":"screenshot_widget_alarms.png"},{"url":"screenshot_widget_silent.png"}],
    "tags": "tool,widget",
    "supports": ["BANGLEJS","BANGLEJS2"],
    "readme": "README.md",
    "storage": [
      {"name":"qmsched","url":"lib.js"},
      {"name":"qmsched.app.js","url":"app.js"},
      {"name":"qmsched.boot.js","url":"boot.js"},
      {"name":"qmsched.img","url":"icon.js","evaluate":true},
      {"name":"qmsched.wid.js","url":"widget.js"}
    ],
    "data": [{"name":"qmsched.json"}]
  },
  {
    "id": "hourstrike",
    "name": "Hour Strike",
    "shortName": "Hour Strike",
    "version": "0.08",
    "description": "Strike the clock on the hour. A great tool to remind you an hour has passed!",
    "icon": "app-icon.png",
    "tags": "tool,alarm",
    "supports": ["BANGLEJS"],
    "readme": "README.md",
    "storage": [
      {"name":"hourstrike.app.js","url":"app.js"},
      {"name":"hourstrike.boot.js","url":"boot.js"},
      {"name":"hourstrike.img","url":"app-icon.js","evaluate":true},
      {"name":"hourstrike.json","url":"hourstrike.json"}
    ]
  },
  {
    "id": "whereworld",
    "name": "Where in the World?",
    "shortName": "Where World",
    "version": "0.01",
    "description": "Shows your current location on the world map",
    "icon": "app.png",
    "tags": "gps",
    "supports": ["BANGLEJS"],
    "storage": [
      {"name":"whereworld.app.js","url":"app.js"},
      {"name":"whereworld.img","url":"app-icon.js","evaluate":true},
      {"name":"whereworld.worldmap","url":"worldmap"}
    ]
  },
  {
    "id": "omnitrix",
    "name": "Omnitrix",
    "version": "0.01",
    "description": "An Omnitrix Showpiece",
    "icon": "omnitrix.png",
    "screenshots": [{"url":"screenshot.png"}],
    "tags": "game",
    "supports": ["BANGLEJS"],
    "readme": "README.md",
    "storage": [
      {"name":"omnitrix.app.js","url":"omnitrix.app.js"},
      {"name":"omnitrix.img","url":"omnitrix.icon.js","evaluate":true}
    ]
  },
  {
    "id": "batclock",
    "name": "Bat Clock",
    "shortName": "Bat Clock",
    "version": "0.02",
    "description": "Morphing Clock, with an awesome \"The Dark Knight\" themed logo.",
    "icon": "bat-clock.png",
    "screenshots": [{"url":"screenshot.png"}],
    "type": "clock",
    "tags": "clock",
    "supports": ["BANGLEJS"],
    "readme": "README.md",
    "storage": [
      {"name":"batclock.app.js","url":"bat-clock.app.js"},
      {"name":"batclock.img","url":"bat-clock.icon.js","evaluate":true}
    ]
  },
  {
    "id": "doztime",
    "name": "Dozenal Time",
    "shortName": "Dozenal Time",
    "version": "0.04",
    "description": "A dozenal Holocene calendar and dozenal diurnal clock",
    "icon": "app.png",
    "type": "clock",
    "tags": "clock",
    "supports": ["BANGLEJS"],
    "readme": "README.md",
    "allow_emulator": true,
    "storage": [
      {"name":"doztime.app.js","url":"app.js"},
      {"name":"doztime.img","url":"app-icon.js","evaluate":true}
    ]
  },
  {
    "id": "gbtwist",
    "name": "Gadgetbridge Twist Control",
    "shortName": "Twist Control",
    "version": "0.01",
    "description": "Shake your wrist to control your music app via Gadgetbridge",
    "icon": "app.png",
    "type": "app",
    "tags": "tools,bluetooth,gadgetbridge,music",
    "supports": ["BANGLEJS"],
    "readme": "README.md",
    "allow_emulator": false,
    "storage": [
      {"name":"gbtwist.app.js","url":"app.js"},
      {"name":"gbtwist.img","url":"app-icon.js","evaluate":true}
    ]
  },
  {
    "id": "thermom",
    "name": "Thermometer",
    "version": "0.03",
    "description": "Displays the current temperature in degree Celsius, updated every 20 seconds",
    "icon": "app.png",
    "tags": "tool",
    "supports": ["BANGLEJS"],
    "allow_emulator": true,
    "storage": [
      {"name":"thermom.app.js","url":"app.js"},
      {"name":"thermom.img","url":"app-icon.js","evaluate":true}
    ]
  },
  {
    "id": "mysticdock",
    "name": "Mystic Dock",
    "version": "1.00",
    "description": "A retro-inspired dockface that displays the current time and battery charge while plugged in, and which features an interactive mode that shows the time, date, and a rotating data display line.",
    "icon": "mystic-dock.png",
    "type": "dock",
    "tags": "dock",
    "supports": ["BANGLEJS"],
    "readme": "README.md",
    "storage": [
      {"name":"mysticdock.app.js","url":"mystic-dock-app.js"},
      {"name":"mysticdock.boot.js","url":"mystic-dock-boot.js"},
      {"name":"mysticdock.settings.js","url":"mystic-dock-settings.js"},
      {"name":"mysticdock.img","url":"mystic-dock-icon.js","evaluate":true}
    ]
  },
  {
    "id": "mysticclock",
    "name": "Mystic Clock",
    "version": "1.01",
    "description": "A retro-inspired watchface featuring time, date, and an interactive data display line.",
    "icon": "mystic-clock.png",
    "type": "clock",
    "tags": "clock",
    "supports": ["BANGLEJS"],
    "screenshots": [{"url":"bangle1-mystic-clock-screenshot.png"}],
    "readme": "README.md",
    "allow_emulator": true,
    "storage": [
      {"name":"mysticclock.app.js","url":"mystic-clock-app.js"},
      {"name":"mysticclock.settings.js","url":"mystic-clock-settings.js"},
      {"name":"mysticclock.img","url":"mystic-clock-icon.js","evaluate":true}
    ]
  },
  {
    "id": "hcclock",
    "name": "Hi-Contrast Clock",
    "version": "0.02",
    "description": "Hi-Contrast Clock : A simple yet very bold clock that aims to be readable in high luninosity environments. Uses big 10x5 pixel digits. Use BTN 1 to switch background and foreground colors.",
    "icon": "hcclock-icon.png",
    "type": "clock",
    "tags": "clock",
    "screenshots": [{"url":"bangle1-high-contrast-clock-screenshot.png"}],
    "supports": ["BANGLEJS"],
    "allow_emulator": true,
    "storage": [
      {"name":"hcclock.app.js","url":"hcclock.app.js"},
      {"name":"hcclock.img","url":"hcclock-icon.js","evaluate":true}
    ]
  },
  {
    "id": "thermomF",
    "name": "Fahrenheit Temp",
    "version": "0.01",
    "description": "A modification of the Thermometer App to display temprature in Fahrenheit",
    "icon": "thermf.png",
    "tags": "tool",
    "supports": ["BANGLEJS"],
    "storage": [
      {"name":"thermomF.app.js","url":"app.js"},
      {"name":"thermomF.img","url":"app-icon.js","evaluate":true}
    ]
  },
  {
    "id": "nixie",
    "name": "Nixie Clock",
    "shortName": "Nixie",
    "version": "0.01",
    "description": "A nixie tube clock for both Bangle 1 and 2.",
    "icon": "nixie.png",
    "type": "clock",
    "tags": "clock",
    "supports": ["BANGLEJS"],
    "readme": "README.md",
    "storage": [
      {"name":"nixie.app.js","url":"app.js"},
      {"name":"nixie.img","url":"app-icon.js","evaluate":true},
      {"name":"m_vatch.js","url":"m_vatch.js"}
    ]
  },
  {
    "id": "carcrazy",
    "name": "Car Crazy",
    "shortName": "Car Crazy",
    "version": "0.03",
    "description": "A simple car game where you try to avoid the other cars by tilting your wrist left and right. Hold down button 2 to start.",
    "icon": "carcrash.png",
    "tags": "game",
    "supports": ["BANGLEJS"],
    "readme": "README.md",
    "storage": [
      {"name":"carcrazy.app.js","url":"app.js"},
      {"name":"carcrazy.img","url":"app-icon.js","evaluate":true},
      {"name":"carcrazy.settings.js","url":"settings.js"}
    ],
    "data": [{"name":"app.json"}]
  },
  {
    "id": "shortcuts",
    "name": "Shortcuts",
    "shortName": "Shortcuts",
    "version": "0.01",
    "description": "Quickly load your favourite apps from (almost) any watch face.",
    "icon": "app.png",
    "type": "bootloader",
    "tags": "tool",
    "supports": ["BANGLEJS"],
    "readme": "README.md",
    "storage": [
      {"name":"shortcuts.boot.js","url":"boot.js"},
      {"name":"shortcuts.settings.js","url":"settings.js"}
    ],
    "data": [{"name":"shortcuts.json"}]
  },
  {
    "id": "vectorclock",
    "name": "Vector Clock",
    "version": "0.02",
    "description": "A digital clock that uses the built-in vector font.",
    "icon": "app.png",
    "type": "clock",
    "tags": "clock",
    "supports": ["BANGLEJS"],
    "allow_emulator": true,
    "screenshots": [{"url":"bangle1-vector-clock-screenshot.png"}],
    "storage": [
      {"name":"vectorclock.app.js","url":"app.js"},
      {"name":"vectorclock.img","url":"app-icon.js","evaluate":true}
    ]
  },
  {
    "id": "fd6fdetect",
    "name": "fd6fdetect",
    "shortName": "fd6fdetect",
    "version": "0.2",
    "description": "Allows you to see 0xFD6F beacons near you.",
    "icon": "app.png",
    "tags": "tool",
    "readme": "README.md",
    "supports": ["BANGLEJS"],
    "storage": [
      {"name":"fd6fdetect.app.js","url":"app.js"},
      {"name":"fd6fdetect.img","url":"app-icon.js","evaluate":true}
    ]
  },
  {
    "id": "choozi",
    "name": "Choozi",
    "version": "0.01",
    "description": "Choose people or things at random using Bangle.js.",
    "icon": "app.png",
    "tags": "tool",
    "supports": ["BANGLEJS"],
    "readme": "README.md",
    "allow_emulator": true,
    "screenshots": [{"url":"bangle1-choozi-screenshot1.png"},{"url":"bangle1-choozi-screenshot2.png"}],
    "storage": [
      {"name":"choozi.app.js","url":"app.js"},
      {"name":"choozi.img","url":"app-icon.js","evaluate":true}
    ]
  },
  {
    "id": "widclkbttm",
    "name": "Digital clock (Bottom) widget",
    "shortName": "Digital clock Bottom Widget",
    "version": "0.03",
    "description": "Displays time in the bottom area.",
    "icon": "widclkbttm.png",
    "type": "widget",
    "tags": "widget",
    "supports": ["BANGLEJS","BANGLEJS2"],
    "readme": "README.md",
    "storage": [
      {"name":"widclkbttm.wid.js","url":"widclkbttm.wid.js"}
    ]
  },
  {
    "id": "pastel",
    "name": "Pastel Clock",
    "shortName": "Pastel",
    "version": "0.07",
    "description": "A Configurable clock with custom fonts and background",
    "icon": "pastel.png",
    "screenshots": [{"url":"screenshot_pastel.png"}],
    "type": "clock",
    "tags": "clock",
    "supports": ["BANGLEJS","BANGLEJS2"],
    "readme": "README.md",
    "storage": [
      {"name":"f_architect","url":"f_architect.js"},
      {"name":"f_gochihand","url":"f_gochihand.js"},
      {"name":"f_cabin","url":"f_cabin.js"},
      {"name":"f_orbitron","url":"f_orbitron.js"},
      {"name":"f_monoton","url":"f_monoton.js"},
      {"name":"f_elite","url":"f_elite.js"},
      {"name":"f_lato","url":"f_lato.js"},
      {"name":"f_latosmall","url":"f_latosmall.js"},
      {"name":"pastel.app.js","url":"pastel.app.js"},
      {"name":"pastel.img","url":"pastel.icon.js","evaluate":true},
      {"name":"pastel.settings.js","url":"pastel.settings.js"}
    ],
    "data": [{"name":"pastel.json"}]
  },
  {
    "id": "antonclk",
    "name": "Anton Clock",
    "version": "0.03",
    "description": "A simple clock using the bold Anton font.",
    "icon": "app.png",
    "screenshots": [{"url":"screenshot.png"}],
    "type": "clock",
    "tags": "clock",
    "supports": ["BANGLEJS","BANGLEJS2"],
    "allow_emulator": true,
    "storage": [
      {"name":"antonclk.app.js","url":"app.js"},
      {"name":"antonclk.img","url":"app-icon.js","evaluate":true}
    ]
  },
  {
    "id": "waveclk",
    "name": "Wave Clock",
    "version": "0.02",
    "description": "A clock using a wave image by [Lillith May](https://www.instagram.com/_lilustrations_/). **Note: This requires firmware 2v11 or later Bangle.js 1**",
    "icon": "app.png",
    "screenshots": [{"url":"screenshot.png"}],
    "type": "clock",
    "tags": "clock",
    "supports": ["BANGLEJS","BANGLEJS2"],
    "allow_emulator": true,
    "storage": [
      {"name":"waveclk.app.js","url":"app.js"},
      {"name":"waveclk.img","url":"app-icon.js","evaluate":true}
    ]
  },
  {
    "id": "floralclk",
    "name": "Floral Clock",
    "version": "0.01",
    "description": "A clock with a flower background by [Lillith May](https://www.instagram.com/_lilustrations_/). **Note: This requires firmware 2v11 or later Bangle.js 1**",
    "icon": "app.png",
    "screenshots": [{"url":"screenshot_floral.png"}],
    "type": "clock",
    "tags": "clock",
    "supports": ["BANGLEJS","BANGLEJS2"],
    "allow_emulator": true,
    "storage": [
      {"name":"floralclk.app.js","url":"app.js"},
      {"name":"floralclk.img","url":"app-icon.js","evaluate":true}
    ]
  },
  {
    "id": "score",
    "name": "Score Tracker",
    "version": "0.01",
    "description": "Score Tracker for sports that use plain numbers (e.g. Badminton, Volleyball, Soccer, Table Tennis, ...). Also supports tennis scoring.",
    "icon": "score.app.png",
    "screenshots": [{"url":"screenshot_score.png"}],
    "type": "app",
    "tags": "",
    "supports": ["BANGLEJS","BANGLEJS2"],
    "storage": [
      {"name":"score.app.js","url":"score.app.js"},
      {"name":"score.settings.js","url":"score.settings.js"},
      {"name":"score.presets.json","url":"score.presets.json"},
      {"name":"score.img","url":"score.app-icon.js","evaluate":true}
    ],
    "data": [{"name":"score.json"}]
  },
  {
    "id": "menusmall",
    "name": "Small Menus",
    "version": "0.02",
    "description": "Replace Bangle.js 2's menus with a version that contains smaller text",
    "icon": "app.png",
    "type": "boot",
    "tags": "system",
    "supports": ["BANGLEJS2"],
    "storage": [
      {"name":"menusmall.boot.js","url":"boot.js"}
    ]
  },
  {
    "id": "ffcniftya",
    "name": "Nifty-A Clock",
    "version": "0.01",
    "description": "A nifty clock with time and date",
    "icon": "app.png",
    "screenshots": [{"url":"screenshot_nifty.png"}],
    "type": "clock",
    "tags": "clock",
    "supports": ["BANGLEJS","BANGLEJS2"],
    "readme": "README.md",
    "allow_emulator": true,
    "storage": [
      {"name":"ffcniftya.app.js","url":"app.js"},
      {"name":"ffcniftya.img","url":"app-icon.js","evaluate":true}
    ]
  },
  {
    "id": "ffcniftyb",
    "name": "Nifty-B Clock",
    "version": "0.02",
    "description": "A nifty clock (series B) with time, date and color configuration",
    "icon": "app.png",
    "screenshots": [{"url":"screenshot.png"}],
    "type": "clock",
    "tags": "clock",
    "supports": ["BANGLEJS","BANGLEJS2"],
    "allow_emulator": true,
    "storage": [
      {"name":"ffcniftyb.app.js","url":"app.js"},
      {"name":"ffcniftyb.img","url":"app-icon.js","evaluate":true},
      {"name":"ffcniftyb.settings.js","url":"settings.js"}
    ],
    "data": [{"name":"ffcniftyb.json"}]
  },
  {
    "id": "stopwatch",
    "name": "Stopwatch Touch",
    "version": "0.01",
    "description": "A touch based stop watch for Bangle JS 2",
    "icon": "stopwatch.png",
    "screenshots": [{"url":"screenshot1.png"},{"url":"screenshot2.png"},{"url":"screenshot3.png"}],
    "tags": "tools,app",
    "supports": ["BANGLEJS2"],
    "readme": "README.md",
    "storage": [
      {"name":"stopwatch.app.js","url":"stopwatch.app.js"},
      {"name":"stopwatch.img","url":"stopwatch.icon.js","evaluate":true}
    ]
  },
  {
    "id": "vernierrespirate",
    "name": "Vernier Go Direct Respiration Belt",
    "shortName": "Respiration Belt",
    "version": "0.01",
    "description": "Connects to a Go Direct Respiration Belt and shows respiration rate",
    "icon": "app.png",
    "tags": "health,bluetooth",
    "supports": ["BANGLEJS","BANGLEJS2"],
    "readme": "README.md",
    "storage": [
      {"name":"vernierrespirate.app.js","url":"app.js"},
      {"name":"vernierrespirate.img","url":"app-icon.js","evaluate":true}
    ],
    "data": [{"name":"vernierrespirate.json"}]
  },
  {
    "id": "gpstouch",
    "name": "GPS Touch",
    "version": "0.01",
    "description": "A touch based GPS watch, shows OS map reference",
    "icon": "gpstouch.png",
    "screenshots": [{"url":"screenshot1.png"},{"url":"screenshot2.png"},{"url":"screenshot3.png"},{"url":"screenshot4.png"}],
    "tags": "tools,app",
    "supports": ["BANGLEJS2"],
    "readme": "README.md",
    "storage": [
      {"name":"geotools","url":"geotools.js"},
      {"name":"gpstouch.app.js","url":"gpstouch.app.js"},
      {"name":"gpstouch.img","url":"gpstouch.icon.js","evaluate":true}
    ]
  },
  {
    "id": "swiperclocklaunch",
    "name": "Swiper Clock Launch",
    "version": "0.02",
    "description": "Navigate between clock and launcher with Swipe action",
    "icon": "swiperclocklaunch.png",
    "type": "bootloader",
    "tags": "tools, system",
    "supports": ["BANGLEJS", "BANGLEJS2"],
    "storage": [
      {"name":"swiperclocklaunch.boot.js","url":"boot.js"},
      {"name":"swiperclocklaunch.img","url":"icon.js","evaluate":true}
    ]
  },
  {
    "id": "qalarm",
    "name": "Q Alarm and Timer",
    "shortName": "Q Alarm",
    "icon": "app.png",
    "version": "0.02",
    "description": "Alarm and timer app with days of week and 'hard' option.",
    "tags": "tool,alarm,widget",
    "supports": ["BANGLEJS", "BANGLEJS2"],
    "storage": [
      { "name": "qalarm.app.js", "url": "app.js" },
      { "name": "qalarm.boot.js", "url": "boot.js" },
      { "name": "qalarm.js", "url": "qalarm.js" },
      { "name": "qalarmcheck.js", "url": "qalarmcheck.js" },
      { "name": "qalarm.img", "url": "app-icon.js", "evaluate": true },
      { "name": "qalarm.wid.js", "url": "widget.js" }
    ],
    "data": [{ "name": "qalarm.json" }]
  },
  {
    "id": "emojuino",
    "name": "Emojuino",
    "shortName": "Emojuino",
    "version": "0.02",
    "description": "Emojis & Espruino: broadcast Unicode emojis via Bluetooth Low Energy.",
    "icon": "emojuino.png",
    "screenshots": [
      { "url": "screenshot-tx.png" },
      { "url": "screenshot-swipe.png" },
      { "url": "screenshot-welcome.png" }
    ],
    "type": "app",
    "tags": "emoji",
    "supports" : [ "BANGLEJS2" ],
    "allow_emulator": true,
    "readme": "README.md",
    "storage": [
      { "name": "emojuino.app.js", "url": "emojuino.js" },
      { "name": "emojuino.img", "url": "emojuino-icon.js", "evaluate": true }
    ]
  },
  {
    "id": "cliclockJS2Enhanced",
    "name": "Commandline-Clock JS2 Enhanced",
    "shortName": "CLI-Clock JS2",
    "version": "0.02",
    "description": "Simple CLI-Styled Clock with enhancements. Modes that are hard to use and unneded are removed (BPM, battery info, memory ect) credit to hughbarney for the original code and design. Also added HID media controlls, just swipe on the clock face to controll the media! Gadgetbride support coming soon(hopefully) Thanks to t0m1o1 for media controls!",
    "icon": "app.png",
    "screenshots": [{"url":"screengrab.png"}],
    "type": "clock",
    "tags": "clock,cli,command,bash,shell",
    "supports": ["BANGLEJS","BANGLEJS2"],
    "allow_emulator": true,
    "storage": [
      {"name":"cliclockJS2Enhanced.app.js","url":"app.js"},
      {"name":"cliclockJS2Enhanced.img","url":"app.icon.js","evaluate":true}
    ]
  },
  {
    "id": "wid_a_battery_widget",
    "name": "A Battery Widget (with percentage)",
    "shortName":"A Battery Widget",
    "icon": "widget.png",
    "version":"1.01",
    "type": "widget",
    "supports": ["BANGLEJS2"],
    "readme": "README.md",
    "description": "Simple and slim battery widget with charge status and percentage",
    "tags": "widget,battery",
    "storage": [
      {"name":"wid_a_battery_widget.wid.js","url":"widget.js"}
    ]
  },
  {
    "id": "lcars",
    "name": "LCARS Clock",
    "shortName":"LCARS",
    "icon": "lcars.png",
    "version":"0.06",
    "readme": "README.md",
    "supports": ["BANGLEJS2"],
    "description": "Library Computer Access Retrieval System (LCARS) clock.",
    "type": "clock",
    "tags": "clock",
    "screenshots": [{"url":"screenshot.png"}],
    "storage": [
      {"name":"lcars.app.js","url":"lcars.app.js"},
      {"name":"lcars.img","url":"lcars.icon.js","evaluate":true}
    ]
  },
  { "id": "binwatch",
    "name": "Binary Watch",
    "shortName":"BinWatch",
    "icon": "app.png",
    "screenshots": [{"url":"screenshot.png"}],
    "version":"0.04",
    "supports": ["BANGLEJS2"],
    "readme": "README.md",
    "allow_emulator":true,
    "description": "Famous binary watch",
    "tags": "clock",
    "type": "clock",
    "storage": [
      {"name":"binwatch.app.js","url":"app.js"},
      {"name":"binwatch.bg176.img","url":"Background176_center.img"},
      {"name":"binwatch.bg240.img","url":"Background240_center.img"},
      {"name":"binwatch.img","url":"app-icon.js","evaluate":true}
    ]
  },
  {
    "id": "hidmsicswipe",
    "name": "Bluetooth Music Swipe Controls",
    "shortName": "Swipe Control",
    "version": "0.01",
    "description": "Based on the original Bluetooth Music Controls. Swipe up/down for volume, left/right for previous and next, tap for play/pause and btn1 to lock and unlock the controls. Enable HID in settings, pair with your phone, then use this app to control music from your watch!",
    "icon": "hidmsicswipe.png",
    "tags": "bluetooth",
    "supports": ["BANGLEJS2"],
    "storage": [
      {"name":"hidmsicswipe.app.js","url":"hidmsicswipe.js"},
      {"name":"hidmsicswipe.img","url":"hidmsicswipe-icon.js","evaluate":true}
    ]
  },
  {
    "id": "authentiwatch",
    "name": "2FA Authenticator",
    "shortName": "AuthWatch",
    "icon": "app.png",
    "screenshots": [{"url":"screenshot.png"}],
    "version": "0.01",
    "description": "Google Authenticator compatible tool.",
    "tags": "tool",
    "interface": "interface.html",
    "supports": ["BANGLEJS", "BANGLEJS2"],
    "readme": "README.md",
    "allow_emulator": true,
    "storage": [
      {"name":"authentiwatch.app.js","url":"app.js"},
      {"name":"authentiwatch.img","url":"app-icon.js","evaluate":true}
    ],
    "data": [{"name":"authentiwatch.json"}]
  },
  { "id": "schoolCalendar",
    "name": "School Calendar",
    "shortName":"SCalendar",
    "icon": "CalenderLogo.png",
    "version": "0.01",
    "description": "A simple calendar that you can see your upcoming events that you create in the customizer. Keep in note that your events reapeat weekly.(Beta)",
    "tags": "tool",
    "readme":"README.md",
    "custom":"custom.html",
    "supports": ["BANGLEJS"],
    "screenshots": [{"url":"screenshot_basic.png"},{"url":"screenshot_info.png"}],
    "storage": [
      {"name":"schoolCalendar.app.js"},
      {"name":"schoolCalendar.img","url":"app-icon.js","evaluate":true}
    ],
    "data": [
      {"name":"app.json"}
    ]
  },
  { "id": "timecal",
    "name": "TimeCal",
    "shortName":"TimeCal",
    "icon": "icon.png",
    "version":"0.01",
    "description": "TimeCal shows the Time along with a 3 week calendar",
    "tags": "clock",
    "type": "clock",
    "supports":["BANGLEJS2"],
    "storage": [
      {"name":"timecal.app.js","url":"timecal.app.js"}
    ]
  },
  {
    "id": "a_clock_timer",
    "name": "A Clock with Timer",
    "version": "0.01",
    "description": "A Clock with Timer, Map and Time Zones",
    "icon": "app.png",
    "screenshots": [{"url":"screenshot.png"}],
    "type": "clock",
    "tags": "clock",
    "supports": ["BANGLEJS2"],
    "allow_emulator": true,
    "readme": "README.md",
    "storage": [
      {"name":"a_clock_timer.app.js","url":"app.js"},
      {"name":"a_clock_timer.img","url":"app-icon.js","evaluate":true}
    ]
  },
  {
    "id":"intervalTimer",
    "name":"Interval Timer",
    "shortName":"Interval Timer",
    "icon": "app.png",
    "version":"0.01",
    "description": "Interval Timer for workouts, HIIT, or whatever else.",
    "tags": "timer, interval, hiit, workout",
    "readme":"README.md",
    "supports":["BANGLEJS2"],
    "storage": [
      {"name":"intervalTimer.app.js","url":"app.js"},
      {"name":"intervalTimer.img","url":"app-icon.js","evaluate":true}
    ]
  },
  { "id": "93dub",
   "name": "93 Dub",
   "shortName":"93 Dub",
   "icon": "93dub.png",
   "screenshots": [{"url":"screenshot.png"}],
   "version":"0.03",
   "description": "Fan recreation of orviwan's 91 Dub app for the Pebble smartwatch. Uses assets from his 91-Dub-v2.0 repo",
   "tags": "clock",
   "type": "clock",
   "supports":["BANGLEJS2"],
   "readme": "README.md",
   "allow_emulator": true,
   "storage": [
     {"name":"93dub.app.js","url":"app.js"},
     {"name":"93dub.img","url":"app-icon.js","evaluate":true}
   ]
  },
<<<<<<< HEAD
  { "id": "poweroff",
  "name": "Poweroff",
  "shortName":"Poweroff",
  "version":"0.01",
  "description": "Simple app to power off your Bangle.js",
  "icon": "app.png",
  "tags": "poweroff, shutdown",
  "supports" : ["BANGLEJS", "BANGLEJS2"],  
  "readme": "README.md",
  "storage": [
    {"name":"poweroff.app.js","url":"app.js"},
    {"name":"poweroff.img","url":"app-icon.js","evaluate":true}
  ]
}
=======
  {
    "id": "sensible",
    "name": "SensiBLE",
    "shortName": "SensiBLE",
    "version": "0.02",
    "description": "Collect, display and advertise real-time sensor data.",
    "icon": "sensible.png",
    "type": "app",
    "tags": "tool,sensors",
    "supports" : [ "BANGLEJS2" ],
    "allow_emulator": true,
    "readme": "README.md",
    "storage": [
      { "name": "sensible.app.js", "url": "sensible.js" },
      { "name": "sensible.img", "url": "sensible-icon.js", "evaluate": true }
    ]
  }
>>>>>>> dec4ec8c
]<|MERGE_RESOLUTION|>--- conflicted
+++ resolved
@@ -4527,7 +4527,6 @@
      {"name":"93dub.img","url":"app-icon.js","evaluate":true}
    ]
   },
-<<<<<<< HEAD
   { "id": "poweroff",
   "name": "Poweroff",
   "shortName":"Poweroff",
@@ -4541,24 +4540,22 @@
     {"name":"poweroff.app.js","url":"app.js"},
     {"name":"poweroff.img","url":"app-icon.js","evaluate":true}
   ]
+},
+{
+  "id": "sensible",
+  "name": "SensiBLE",
+  "shortName": "SensiBLE",
+  "version": "0.02",
+  "description": "Collect, display and advertise real-time sensor data.",
+  "icon": "sensible.png",
+  "type": "app",
+  "tags": "tool,sensors",
+  "supports" : [ "BANGLEJS2" ],
+  "allow_emulator": true,
+  "readme": "README.md",
+  "storage": [
+    { "name": "sensible.app.js", "url": "sensible.js" },
+    { "name": "sensible.img", "url": "sensible-icon.js", "evaluate": true }
+  ]
 }
-=======
-  {
-    "id": "sensible",
-    "name": "SensiBLE",
-    "shortName": "SensiBLE",
-    "version": "0.02",
-    "description": "Collect, display and advertise real-time sensor data.",
-    "icon": "sensible.png",
-    "type": "app",
-    "tags": "tool,sensors",
-    "supports" : [ "BANGLEJS2" ],
-    "allow_emulator": true,
-    "readme": "README.md",
-    "storage": [
-      { "name": "sensible.app.js", "url": "sensible.js" },
-      { "name": "sensible.img", "url": "sensible-icon.js", "evaluate": true }
-    ]
-  }
->>>>>>> dec4ec8c
 ]