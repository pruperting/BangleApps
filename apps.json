--- conflicted
+++ resolved
@@ -1988,7 +1988,6 @@
       {"name":"gpsautotime.wid.js","url":"widget.js"}
     ]
   },
-<<<<<<< HEAD
   { "id": "espruinoctrl",
     "name": "Espruino Control",
     "shortName":"Espruino Ctrl",
@@ -2001,7 +2000,8 @@
     "storage": [
       {"name":"espruinoctrl.app.js"},
       {"name":"espruinoctrl.img","url":"app-icon.js","evaluate":true}
-=======
+    ]
+  },
   { "id": "multiclock",
     "name": "Multi Clock",
     "icon": "multiclock.png",
@@ -2018,7 +2018,6 @@
       {"name":"digi.face.js","url":"digi.min.js"},
       {"name":"txt.face.js","url":"txt.min.js"},
       {"name":"multiclock.img","url":"multiclock-icon.js","evaluate":true}
->>>>>>> af408e93
     ]
   }
 ]