[
  {
    "id": "fwupdate",
    "name": "Firmware Update (BETA)",
    "version": "0.01",
    "description": "Uploads new Espruino firmwares to Bangle.js 2",
    "icon": "app.png",
    "type": "RAM",
    "tags": "tools,system",
    "supports": ["BANGLEJS2"],
    "custom": "custom.html",
    "customConnect": true,
    "storage": [],
    "sortorder": -20
  },
  {
    "id": "boot",
    "name": "Bootloader",
    "version": "0.37",
    "description": "This is needed by Bangle.js to automatically load the clock, menu, widgets and settings",
    "icon": "bootloader.png",
    "type": "bootloader",
    "tags": "tool,system",
    "supports": ["BANGLEJS","BANGLEJS2"],
    "storage": [
      {"name":".boot0","url":"boot0.js"},
      {"name":".bootcde","url":"bootloader.js"},
      {"name":"bootupdate.js","url":"bootupdate.js"}
    ],
    "sortorder": -10
  },
  {
    "id": "hebrew_calendar",
    "name": "Hebrew Calendar",
    "shortName": "HebCal",
    "version": "0.03",
    "description": "lists the date according to the hebrew calendar",
    "icon": "app.png",
    "tags": "",
    "supports": [
      "BANGLEJS",
      "BANGLEJS2"
    ],
    "readme": "README.md",
    "storage": [
      {
        "name": "hebrew_calendar.app.js",
        "url": "app.js"
      },
      {
        "name": "hebrew_calendar.img",
        "url": "app-icon.js",
        "evaluate": true
      }
    ]
  },
  {
    "id": "messages",
    "name": "Messages",
    "version": "0.07",
    "description": "App to display notifications from iOS and Gadgetbridge",
    "icon": "app.png",
    "type": "app",
    "tags": "tool,system",
    "supports": ["BANGLEJS","BANGLEJS2"],
    "readme": "README.md",
    "storage": [
      {"name":"messages.app.js","url":"app.js"},
      {"name":"messages.settings.js","url":"settings.js"},
      {"name":"messages.img","url":"app-icon.js","evaluate":true},
      {"name":"messages.wid.js","url":"widget.js"},
      {"name":"messages","url":"lib.js"}
    ],
    "data": [{"name":"messages.json"},{"name":"messages.settings.json"}],
    "sortorder": -9
  },
  {
    "id": "android",
    "name": "Android Integration",
    "shortName": "Android",
    "version": "0.04",
    "description": "(BETA) App to display notifications from Gadgetbridge on Android. This will eventually replace the Gadgetbridge widget.",
    "icon": "app.png",
    "tags": "tool,system,messages,notifications",
    "dependencies": {"messages":"app"},
    "supports": ["BANGLEJS","BANGLEJS2"],
    "storage": [
      {"name":"android.app.js","url":"app.js"},
      {"name":"android.settings.js","url":"settings.js"},
      {"name":"android.img","url":"app-icon.js","evaluate":true},
      {"name":"android.boot.js","url":"boot.js"}
    ],
    "sortorder": -8
  },
  {
    "id": "ios",
    "name": "iOS Integration",
    "version": "0.03",
    "description": "(BETA) App to display notifications from iOS devices",
    "icon": "app.png",
    "tags": "tool,system,ios,apple,messages,notifications",
    "dependencies": {"messages":"app"},
    "supports": ["BANGLEJS","BANGLEJS2"],
    "storage": [
      {"name":"ios.app.js","url":"app.js"},
      {"name":"ios.img","url":"app-icon.js","evaluate":true},
      {"name":"ios.boot.js","url":"boot.js"}
    ],
    "sortorder": -8
  },
  {
    "id": "health",
    "name": "Health Tracking",
    "version": "0.08",
    "description": "Logs health data and provides an app to view it (requires firmware 2v10.100 or later)",
    "icon": "app.png",
    "tags": "tool,system,health",
    "supports": ["BANGLEJS","BANGLEJS2"],
    "readme": "README.md",
    "interface": "interface.html",
    "storage": [
      {"name":"health.app.js","url":"app.js"},
      {"name":"health.img","url":"app-icon.js","evaluate":true},
      {"name":"health.boot.js","url":"boot.js"},
      {"name":"health","url":"lib.js"}
    ]
  },
  {
    "id": "launch",
    "name": "Launcher",
    "shortName": "Launcher",
    "version": "0.10",
    "description": "This is needed to display a menu allowing you to choose your own applications. You can replace this with a customised launcher.",
    "icon": "app.png",
    "type": "launch",
    "tags": "tool,system,launcher",
    "supports": ["BANGLEJS","BANGLEJS2"],
    "storage": [
      {"name":"launch.app.js","url":"app-bangle1.js","supports":["BANGLEJS"]},
      {"name":"launch.app.js","url":"app-bangle2.js","supports":["BANGLEJS2"]},
      {"name":"launch.settings.js","url":"settings.js","supports":["BANGLEJS2"]}
    ],
    "data": [{"name":"launch.json"}],
    "sortorder": -10
  },
  {
    "id": "setting",
    "name": "Settings",
    "version": "0.34",
    "description": "A menu for setting up Bangle.js",
    "icon": "settings.png",
    "tags": "tool,system",
    "supports": ["BANGLEJS","BANGLEJS2"],
    "readme": "README.md",
    "storage": [
      {"name":"setting.app.js","url":"settings.js"},
      {"name":"setting.img","url":"settings-icon.js","evaluate":true}
    ],
    "data": [{"name":"setting.json","url":"settings.min.json","evaluate":true}],
    "sortorder": -5
  },
  {
    "id": "about",
    "name": "About",
    "version": "0.12",
    "description": "Bangle.js About page - showing software version, stats, and a collaborative mural from the Bangle.js KickStarter backers",
    "icon": "app.png",
    "tags": "tool,system",
    "supports": ["BANGLEJS","BANGLEJS2"],
    "screenshots": [{"url":"bangle1-about-screenshot.png"}],
    "allow_emulator": true,
    "storage": [
      {"name":"about.app.js","url":"app-bangle1.js","supports": ["BANGLEJS"]},
      {"name":"about.app.js","url":"app-bangle2.js","supports": ["BANGLEJS2"]},
      {"name":"about.img","url":"app-icon.js","evaluate":true}
    ],
    "sortorder": -4
  },
  {
    "id": "alarm",
    "name": "Default Alarm & Timer",
    "shortName": "Alarms",
    "version": "0.14",
    "description": "Set and respond to alarms and timers",
    "icon": "app.png",
    "tags": "tool,alarm,widget",
    "supports": ["BANGLEJS","BANGLEJS2"],
    "storage": [
      {"name":"alarm.app.js","url":"app.js"},
      {"name":"alarm.boot.js","url":"boot.js"},
      {"name":"alarm.js","url":"alarm.js"},
      {"name":"alarm.img","url":"app-icon.js","evaluate":true},
      {"name":"alarm.wid.js","url":"widget.js"}
    ],
    "data": [{"name":"alarm.json"}]
  },
  {
    "id": "locale",
    "name": "Languages",
    "version": "0.10",
    "description": "Translations for different countries",
    "icon": "locale.png",
    "type": "locale",
    "tags": "tool,system,locale,translate",
    "supports": ["BANGLEJS","BANGLEJS2"],
    "readme": "README.md",
    "custom": "locale.html",
    "storage": [
      {"name":"locale"}
    ],
    "sortorder": -10
  },
  {
    "id": "notify",
    "name": "Notifications (default)",
    "shortName": "Notifications",
    "version": "0.11",
    "description": "Provides the default `notify` module used by applications to display notifications in a bar at the top of the screen. This module is installed by default by client applications such as the Gadgetbridge app.  Installing `Fullscreen Notifications` replaces this module with a version that displays the notifications using the full screen",
    "icon": "notify.png",
    "type": "notify",
    "tags": "widget",
    "supports": ["BANGLEJS"],
    "readme": "README.md",
    "storage": [
      {"name":"notify","url":"notify.js"}
    ]
  },
  {
    "id": "notifyfs",
    "name": "Fullscreen Notifications",
    "shortName": "Notifications",
    "version": "0.12",
    "description": "Provides a replacement for the `Notifications (default)` `notify` module.   This version is used by applications to display notifications fullscreen. This may not fully restore the screen after on some apps. See `Notifications (default)` for more information about the notify module.",
    "icon": "notify.png",
    "type": "notify",
    "tags": "widget",
    "supports": ["BANGLEJS","BANGLEJS2"],
    "storage": [
      {"name":"notify","url":"notify.js"}
    ]
  },
  {
    "id": "welcome",
    "name": "Welcome",
    "shortName": "Welcome",
    "version": "0.14",
    "description": "Appears at first boot and explains how to use Bangle.js",
    "icon": "app.png",
    "screenshots": [{"url":"screenshot_welcome.png"}],
    "tags": "start,welcome",
    "supports": ["BANGLEJS","BANGLEJS2"],
    "allow_emulator": true,
    "storage": [
      {"name":"welcome.boot.js","url":"boot.js"},
      {"name":"welcome.app.js","url":"app-bangle1.js","supports": ["BANGLEJS"]},
      {"name":"welcome.app.js","url":"app-bangle2.js","supports": ["BANGLEJS2"]},
      {"name":"welcome.settings.js","url":"settings.js"},
      {"name":"welcome.img","url":"app-icon.js","evaluate":true}
    ],
    "data": [{"name":"welcome.json"}]
  },
  {
    "id": "mywelcome",
    "name": "Customised Welcome",
    "shortName": "My Welcome",
    "version": "0.12",
    "description": "Appears at first boot and explains how to use Bangle.js. Like 'Welcome', but can be customised with a greeting",
    "icon": "app.png",
    "tags": "start,welcome",
    "supports": ["BANGLEJS"],
    "custom": "custom.html",
    "screenshots": [{"url":"bangle1-customized-welcome-screenshot.png"}],
    "storage": [
      {"name":"mywelcome.boot.js","url":"boot.js"},
      {"name":"mywelcome.app.js","url":"app.js"},
      {"name":"mywelcome.settings.js","url":"settings.js"},
      {"name":"mywelcome.img","url":"app-icon.js","evaluate":true}
    ],
    "data": [{"name":"mywelcome.json"}]
  },
  {
    "id": "gbridge",
    "name": "Gadgetbridge",
    "version": "0.24",
    "description": "The default notification handler for Gadgetbridge notifications from Android. This will eventually be replaced by the 'Android' app.",
    "icon": "app.png",
    "type": "widget",
    "tags": "tool,system,android,widget",
    "supports": ["BANGLEJS","BANGLEJS2"],
    "dependencies": {"notify":"type"},
    "readme": "README.md",
    "storage": [
      {"name":"gbridge.settings.js","url":"settings.js"},
      {"name":"gbridge.img","url":"app-icon.js","evaluate":true},
      {"name":"gbridge.wid.js","url":"widget.js"}
    ],
    "data": [{"name":"gbridge.json"}]
  },
  { "id": "gbdebug",
    "name": "Gadgetbridge Debug",
    "shortName":"GB Debug",
    "version":"0.01",
    "description": "Debug info for Gadgetbridge. Run this app and when Gadgetbridge messages arrive they are displayed on-screen.",
    "icon": "app.png",
    "tags": "",
    "supports" : ["BANGLEJS2"],
    "readme": "README.md",
    "storage": [
      {"name":"gbdebug.app.js","url":"app.js"},
      {"name":"gbdebug.img","url":"app-icon.js","evaluate":true}
    ]
  },
  {
    "id": "mclock",
    "name": "Morphing Clock",
    "version": "0.07",
    "description": "7 segment clock that morphs between minutes and hours",
    "icon": "clock-morphing.png",
    "type": "clock",
    "tags": "clock",
    "supports": ["BANGLEJS"],
    "allow_emulator": true,
    "screenshots": [{"url":"bangle1-morphing-clock-screenshot.png"}],
    "storage": [
      {"name":"mclock.app.js","url":"clock-morphing.js"},
      {"name":"mclock.img","url":"clock-morphing-icon.js","evaluate":true}
    ],
    "sortorder": -9
  },
  {
    "id": "moonphase",
    "name": "Moonphase",
    "version": "0.02",
    "description": "Shows current moon phase. Now with GPS function.",
    "icon": "app.png",
    "tags": "",
    "supports": ["BANGLEJS"],
    "screenshots": [{"url":"bangle1-moon-phase-screenshot.png"}],
    "allow_emulator": true,
    "storage": [
      {"name":"moonphase.app.js","url":"app.js"},
      {"name":"moonphase.img","url":"app-icon.js","evaluate":true}
    ]
  },
  {
    "id": "daysl",
    "name": "Days left",
    "version": "0.03",
    "description": "Shows you the days left until a certain date. Date can be set with a settings app and is written to a file.",
    "icon": "app.png",
    "tags": "",
    "supports": ["BANGLEJS"],
    "allow_emulator": false,
    "storage": [
      {"name":"daysl.app.js","url":"app.js"},
      {"name":"daysl.img","url":"app-icon.js","evaluate":true},
      {"name":"daysl.wid.js","url":"widget.js"}
    ]
  },
  {
    "id": "wclock",
    "name": "Word Clock",
    "version": "0.03",
    "description": "Display Time as Text",
    "icon": "clock-word.png",
    "screenshots": [{"url":"screenshot_word.png"}],
    "type": "clock",
    "tags": "clock",
    "supports": ["BANGLEJS","BANGLEJS2"],
    "allow_emulator": true,
    "storage": [
      {"name":"wclock.app.js","url":"clock-word.js"},
      {"name":"wclock.img","url":"clock-word-icon.js","evaluate":true}
    ]
  },
  {
    "id": "fontclock",
    "name": "Font Clock",
    "version": "0.01",
    "description": "Choose the font and design of clock face from a library of available designs",
    "icon": "fontclock.png",
    "type": "clock",
    "tags": "clock",
    "supports": ["BANGLEJS"],
    "readme": "README.md",
    "custom": "custom.html",
    "allow_emulator": false,
    "storage": [
      {"name":"fontclock.app.js","url":"fontclock.js"},
      {"name":"fontclock.img","url":"fontclock-icon.js","evaluate":true},
      {"name":"fontclock.hand.js","url":"fontclock.hand.js"},
      {"name":"fontclock.thinhand.js","url":"fontclock.thinhand.js"},
      {"name":"fontclock.thickhand.js","url":"fontclock.thickhand.js"},
      {"name":"fontclock.hourscriber.js","url":"fontclock.hourscriber.js"},
      {"name":"fontclock.font.js","url":"fontclock.font.js"},
      {"name":"fontclock.font.abril_ff50.js","url":"fontclock.font.abril_ff50.js"},
      {"name":"fontclock.font.cpstc58.js","url":"fontclock.font.cpstc58.js"},
      {"name":"fontclock.font.mntn25.js","url":"fontclock.font.mntn25.js"},
      {"name":"fontclock.font.mntn50.js","url":"fontclock.font.mntn50.js"},
      {"name":"fontclock.font.vector25.js","url":"fontclock.font.vector25.js"},
      {"name":"fontclock.font.vector50.js","url":"fontclock.font.vector50.js"}
    ]
  },
  {
    "id": "slidingtext",
    "name": "Sliding Clock",
    "version": "0.07",
    "description": "Inspired by the Pebble sliding clock, old times are scrolled off the screen and new times on. You are also able to change language on the fly so you can see the time written in other languages using button 1. Currently English, French, Japanese, Spanish and German are supported",
    "icon": "slidingtext.png",
    "type": "clock",
    "tags": "clock",
    "supports": ["BANGLEJS","BANGLEJS2"],
    "readme": "README.md",
    "custom": "custom.html",
    "allow_emulator": false,
    "storage": [
      {"name":"slidingtext.app.js","url":"slidingtext.js"},
      {"name":"slidingtext.img","url":"slidingtext-icon.js","evaluate":true},
      {"name":"slidingtext.locale.en.js","url":"slidingtext.locale.en.js"},
      {"name":"slidingtext.locale.en2.js","url":"slidingtext.locale.en2.js"},
      {"name":"slidingtext.utils.en.js","url":"slidingtext.utils.en.js"},
      {"name":"slidingtext.locale.es.js","url":"slidingtext.locale.es.js"},
      {"name":"slidingtext.locale.fr.js","url":"slidingtext.locale.fr.js"},
      {"name":"slidingtext.locale.jp.js","url":"slidingtext.locale.jp.js"},
      {"name":"slidingtext.locale.de.js","url":"slidingtext.locale.de.js"},
      {"name":"slidingtext.dtfmt.js","url":"slidingtext.dtfmt.js"}
    ]
  },
  {
    "id": "solarclock",
    "name": "Solar Clock",
    "version": "0.02",
    "description": "Using your current or chosen location the solar watch face shows the Sun's sky position, time and date. Also allows you to wind backwards and forwards in time to see the sun's position",
    "icon": "solar_clock.png",
    "type": "clock",
    "tags": "clock",
    "supports": ["BANGLEJS"],
    "readme": "README.md",
    "custom": "custom.html",
    "allow_emulator": false,
    "storage": [
      {"name":"solarclock.app.js","url":"solar_clock.js"},
      {"name":"solarclock.img","url":"solar_clock-icon.js","evaluate":true},
      {"name":"solar_colors.js","url":"solar_colors.js"},
      {"name":"solar_controller.js","url":"solar_controller.js"},
      {"name":"solar_date_utils.js","url":"solar_date_utils.js"},
      {"name":"solar_graphic_utils.js","url":"solar_graphic_utils.js"},
      {"name":"solar_location.js","url":"solar_location.js"},
      {"name":"solar_math_utils.js","url":"solar_math_utils.js"},
      {"name":"solar_loc.Reykjavik.json","url":"solar_loc.Reykjavik.json"},
      {"name":"solar_loc.Hong_Kong.json","url":"solar_loc.Hong_Kong.json"},
      {"name":"solar_loc.Honolulu.json","url":"solar_loc.Honolulu.json"},
      {"name":"solar_loc.Rio.json","url":"solar_loc.Rio.json"},
      {"name":"solar_loc.Tokyo.json","url":"solar_loc.Tokyo.json"},
      {"name":"solar_loc.Seoul.json","url":"solar_loc.Seoul.json"}
    ]
  },
  {
    "id": "sweepclock",
    "name": "Sweep Clock",
    "version": "0.04",
    "description": "Smooth sweep secondhand with single hour numeral. Use button 1 to toggle the numeral font, button 3 to change the colour theme and button 4 to change the date placement",
    "icon": "sweepclock.png",
    "type": "clock",
    "tags": "clock",
    "supports": ["BANGLEJS"],
    "readme": "README.md",
    "allow_emulator": true,
    "screenshots": [{"url":"bangle1-sweep-clock-screenshot.png"}],
    "storage": [
      {"name":"sweepclock.app.js","url":"sweepclock.js"},
      {"name":"sweepclock.img","url":"sweepclock-icon.js","evaluate":true}
    ]
  },
  {
    "id": "matrixclock",
    "name": "Matrix Clock",
    "version": "0.02",
    "description": "inspired by The Matrix, a clock of the same style",
    "icon": "matrixclock.png",
    "screenshots": [{"url":"screenshot_matrix.png"}],
    "type": "clock",
    "tags": "clock",
    "supports": ["BANGLEJS","BANGLEJS2"],
    "readme": "README.md",
    "allow_emulator": true,
    "storage": [
      {"name":"matrixclock.app.js","url":"matrixclock.js"},
      {"name":"matrixclock.img","url":"matrixclock-icon.js","evaluate":true}
    ]
  },
  {
    "id": "mandelbrotclock",
    "name": "Mandelbrot Clock",
    "version": "0.01",
    "description": "A mandelbrot set themed clock cool",
    "icon": "mandelbrotclock.png",
    "screenshots": [{ "url": "screenshot_mandelbrotclock.png" }],
    "type": "clock",
    "tags": "clock",
    "supports": ["BANGLEJS2"],
    "readme": "README.md",
    "allow_emulator": true,
    "storage": [
      { "name": "mandelbrotclock.app.js", "url": "mandelbrotclock.js" },
      {
        "name": "mandelbrotclock.img",
        "url": "mandelbrotclock-icon.js",
        "evaluate": true
      }
    ]
  },
  {
    "id": "imgclock",
    "name": "Image background clock",
    "shortName": "Image Clock",
    "version": "0.08",
    "description": "A clock with an image as a background",
    "icon": "app.png",
    "type": "clock",
    "tags": "clock",
    "supports": ["BANGLEJS"],
    "custom": "custom.html",
    "storage": [
      {"name":"imgclock.app.js","url":"app.js"},
      {"name":"imgclock.img","url":"app-icon.js","evaluate":true},
      {"name":"imgclock.face.img"},
      {"name":"imgclock.face.json"},
      {"name":"imgclock.face.bg","content":""}
    ]
  },
  {
    "id": "impwclock",
    "name": "Imprecise Word Clock",
    "version": "0.03",
    "description": "Imprecise word clock for vacations, weekends, and those who never need accurate time.",
    "icon": "clock-impword.png",
    "type": "clock",
    "tags": "clock",
    "supports": ["BANGLEJS"],
    "screenshots": [{"url":"bangle1-impercise-word-clock-screenshot.png"}],
    "allow_emulator": true,
    "storage": [
      {"name":"impwclock.app.js","url":"clock-impword.js"},
      {"name":"impwclock.img","url":"clock-impword-icon.js","evaluate":true}
    ]
  },
  {
    "id": "aclock",
    "name": "Analog Clock",
    "version": "0.15",
    "description": "An Analog Clock",
    "icon": "clock-analog.png",
    "screenshots": [{"url":"screenshot_analog.png"}],
    "type": "clock",
    "tags": "clock",
    "supports": ["BANGLEJS","BANGLEJS2"],
    "allow_emulator": true,
    "storage": [
      {"name":"aclock.app.js","url":"clock-analog.js"},
      {"name":"aclock.img","url":"clock-analog-icon.js","evaluate":true}
    ]
  },
  {
    "id": "clock2x3",
    "name": "2x3 Pixel Clock",
    "version": "0.05",
    "description": "This is a simple clock using minimalist 2x3 pixel numerical digits",
    "icon": "clock2x3.png",
    "screenshots": [{"url":"screenshot_pixel.png"}],
    "type": "clock",
    "tags": "clock",
    "supports": ["BANGLEJS","BANGLEJS2"],
    "readme": "README.md",
    "allow_emulator": true,
    "storage": [
      {"name":"clock2x3.app.js","url":"clock2x3-app.js"},
      {"name":"clock2x3.img","url":"clock2x3-icon.js","evaluate":true}
    ]
  },
  {
    "id": "geissclk",
    "name": "Geiss Clock",
    "version": "0.03",
    "description": "7 segment clock with animated background in the style of Ryan Geiss' music visualisation. NOTE: The first run will take ~1 minute to do some precalculation",
    "icon": "clock.png",
    "type": "clock",
    "tags": "clock",
    "supports": ["BANGLEJS"],
    "storage": [
      {"name":"geissclk.app.js","url":"clock.js"},
      {"name":"geissclk.precompute.js","url":"precompute.js"},
      {"name":"geissclk.img","url":"clock-icon.js","evaluate":true}
    ],
    "data": [{"name":"geissclk.0.map"},{"name":"geissclk.1.map"},{"name":"geissclk.2.map"},{"name":"geissclk.3.map"},{"name":"geissclk.4.map"},{"name":"geissclk.5.map"},{"name":"geissclk.0.pal"},{"name":"geissclk.1.pal"},{"name":"geissclk.2.pal"}]
  },
  {
    "id": "trex",
    "name": "T-Rex",
    "version": "0.04",
    "description": "T-Rex game in the style of Chrome's offline game",
    "icon": "trex.png",
    "screenshots": [{"url":"screenshot_trex.png"}],
    "tags": "game",
    "supports": ["BANGLEJS","BANGLEJS2"],
    "readme": "README.md",
    "allow_emulator": true,
    "storage": [
      {"name":"trex.app.js","url":"trex.js"},
      {"name":"trex.img","url":"trex-icon.js","evaluate":true},
      {"name":"trex.settings.js","url":"settings.js"}
    ],
    "data": [{"name":"trex.score","storageFile":true}]
  },
  {
    "id": "cubescramble",
    "name": "Cube Scramble",
    "version":"0.04",
    "description": "A random scramble generator for the 3x3 Rubik's cube with a basic timer",
    "icon": "cube-scramble.png",
    "tags": "",
    "supports" : ["BANGLEJS","BANGLEJS2"],
    "readme": "README.md",
    "allow_emulator": true,
    "screenshots": [{"url":"bangle2-cube-scramble-screenshot.png"},{"url":"bangle1-cube-scramble-screenshot.png"}],
    "storage": [
      {"name":"cubescramble.app.js","url":"cube-scramble.js"},
      {"name":"cubescramble.img","url":"cube-scramble-icon.js","evaluate":true}
    ]
  },
  {
    "id": "astroid",
    "name": "Asteroids!",
    "version": "0.03",
    "description": "Retro asteroids game",
    "icon": "asteroids.png",
    "screenshots": [{"url":"screenshot_asteroids.png"}],
    "tags": "game",
    "supports": ["BANGLEJS","BANGLEJS2"],
    "allow_emulator": true,
    "storage": [
      {"name":"astroid.app.js","url":"asteroids.js"},
      {"name":"astroid.img","url":"asteroids-icon.js","evaluate":true}
    ]
  },
  {
    "id": "clickms",
    "name": "Click Master",
    "version": "0.01",
    "description": "Get several friends to start the game, then compete to see who can press BTN1 the most!",
    "icon": "click-master.png",
    "tags": "game",
    "supports": ["BANGLEJS"],
    "storage": [
      {"name":"clickms.app.js","url":"click-master.js"},
      {"name":"clickms.img","url":"click-master-icon.js","evaluate":true}
    ]
  },
  {
    "id": "horsey",
    "name": "Horse Race!",
    "version": "0.01",
    "description": "Get several friends to start the game, then compete to see who can press BTN1 the most!",
    "icon": "horse-race.png",
    "tags": "game",
    "supports": ["BANGLEJS"],
    "storage": [
      {"name":"horsey.app.js","url":"horse-race.js"},
      {"name":"horsey.img","url":"horse-race-icon.js","evaluate":true}
    ]
  },
  {
    "id": "compass",
    "name": "Compass",
    "version": "0.05",
    "description": "Simple compass that points North",
    "icon": "compass.png",
    "screenshots": [{"url":"screenshot_compass.png"}],
    "tags": "tool,outdoors",
    "supports": ["BANGLEJS","BANGLEJS2"],
    "storage": [
      {"name":"compass.app.js","url":"compass.js"},
      {"name":"compass.img","url":"compass-icon.js","evaluate":true}
    ]
  },
  {
    "id": "gpstime",
    "name": "GPS Time",
    "version": "0.05",
    "description": "Update the Bangle.js's clock based on the time from the GPS receiver",
    "icon": "gpstime.png",
    "tags": "tool,gps",
    "supports": ["BANGLEJS","BANGLEJS2"],
    "storage": [
      {"name":"gpstime.app.js","url":"gpstime.js"},
      {"name":"gpstime.img","url":"gpstime-icon.js","evaluate":true}
    ]
  },
  {
    "id": "openloc",
    "name": "Open Location / Plus Codes",
    "shortName": "Open Location",
    "version": "0.01",
    "description": "Convert your current GPS location to a series of characters",
    "icon": "app.png",
    "tags": "tool,outdoors,gps",
    "supports": ["BANGLEJS"],
    "storage": [
      {"name":"openloc.app.js","url":"app.js"},
      {"name":"openloc.img","url":"app-icon.js","evaluate":true}
    ]
  },
  {
    "id": "speedo",
    "name": "Speedo",
    "version": "0.05",
    "description": "Show the current speed according to the GPS",
    "icon": "speedo.png",
    "tags": "tool,outdoors,gps",
    "supports": ["BANGLEJS","BANGLEJS2"],
    "storage": [
      {"name":"speedo.app.js","url":"speedo.js"},
      {"name":"speedo.img","url":"speedo-icon.js","evaluate":true}
    ]
  },
  {
    "id": "gpsrec",
    "name": "GPS Recorder",
    "version": "0.26",
    "description": "Application that allows you to record a GPS track. Can run in background",
    "icon": "app.png",
    "tags": "tool,outdoors,gps,widget",
    "supports": ["BANGLEJS","BANGLEJS2"],
    "readme": "README.md",
    "interface": "interface.html",
    "storage": [
      {"name":"gpsrec.app.js","url":"app.js"},
      {"name":"gpsrec.img","url":"app-icon.js","evaluate":true},
      {"name":"gpsrec.wid.js","url":"widget.js"},
      {"name":"gpsrec.settings.js","url":"settings.js"}
    ],
    "data": [{"name":"gpsrec.json"},{"wildcard":".gpsrc?","storageFile":true}]
  },
  {
    "id": "recorder",
    "name": "Recorder (BETA)",
    "shortName": "Recorder",
    "version": "0.04",
    "description": "Record GPS position, heart rate and more in the background, then download to your PC.",
    "icon": "app.png",
    "tags": "tool,outdoors,gps,widget",
    "supports": ["BANGLEJS","BANGLEJS2"],
    "readme": "README.md",
    "interface": "interface.html",
    "storage": [
      {"name":"recorder.app.js","url":"app.js"},
      {"name":"recorder.img","url":"app-icon.js","evaluate":true},
      {"name":"recorder.wid.js","url":"widget.js"},
      {"name":"recorder.settings.js","url":"settings.js"}
    ],
    "data": [{"name":"recorder.json"},{"wildcard":"recorder.log?.csv","storageFile":true}]
  },
  {
    "id": "gpsnav",
    "name": "GPS Navigation",
    "version": "0.05",
    "description": "Displays GPS Course and Speed, + Directions to waypoint and waypoint recording, now with waypoint editor",
    "icon": "icon.png",
    "tags": "tool,outdoors,gps",
    "supports": ["BANGLEJS"],
    "readme": "README.md",
    "interface": "waypoints.html",
    "storage": [
      {"name":"gpsnav.app.js","url":"app.min.js"},
      {"name":"gpsnav.img","url":"app-icon.js","evaluate":true}
    ],
    "data": [{"name":"waypoints.json","url":"waypoints.json"}]
  },
  {
    "id": "heart",
    "name": "Heart Rate Recorder",
    "shortName": "HRM Record",
    "version": "0.07",
    "description": "Application that allows you to record your heart rate. Can run in background",
    "icon": "app.png",
    "tags": "tool,health,widget",
    "supports": ["BANGLEJS","BANGLEJS2"],
    "interface": "interface.html",
    "storage": [
      {"name":"heart.app.js","url":"app.js"},
      {"name":"heart.img","url":"app-icon.js","evaluate":true},
      {"name":"heart.wid.js","url":"widget.js"}
    ],
    "data": [{"name":"heart.json"},{"wildcard":".heart?","storageFile":true}]
  },
  {
    "id": "slevel",
    "name": "Spirit Level",
    "version": "0.02",
    "description": "Show the current angle of the watch, so you can use it to make sure something is absolutely flat",
    "icon": "spiritlevel.png",
    "tags": "tool",
    "supports": ["BANGLEJS","BANGLEJS2"],
    "storage": [
      {"name":"slevel.app.js","url":"spiritlevel.js"},
      {"name":"slevel.img","url":"spiritlevel-icon.js","evaluate":true}
    ]
  },
  {
    "id": "files",
    "name": "App Manager",
    "version": "0.07",
    "description": "Show currently installed apps, free space, and allow their deletion from the watch",
    "icon": "files.png",
    "tags": "tool,system,files",
    "supports": ["BANGLEJS","BANGLEJS2"],
    "storage": [
      {"name":"files.app.js","url":"files.js"},
      {"name":"files.img","url":"files-icon.js","evaluate":true}
    ]
  },
  {
    "id": "weather",
    "name": "Weather",
    "version": "0.11",
    "description": "Show Gadgetbridge weather report",
    "icon": "icon.png",
    "screenshots": [{"url":"screenshot.png"}],
    "tags": "widget,outdoors",
    "supports": ["BANGLEJS","BANGLEJS2"],
    "readme": "readme.md",
    "storage": [
      {"name":"weather.app.js","url":"app.js"},
      {"name":"weather.wid.js","url":"widget.js"},
      {"name":"weather","url":"lib.js"},
      {"name":"weather.img","url":"icon.js","evaluate":true},
      {"name":"weather.settings.js","url":"settings.js"}
    ],
    "data": [{"name":"weather.json"}]
  },
  {
    "id": "chargeanim",
    "name": "Charge Animation",
    "version": "0.02",
    "description": "When charging, show a sideways charging animation and keep the screen on. When removed from the charger load the clock again.",
    "icon": "icon.png",
    "tags": "battery",
    "supports": ["BANGLEJS", "BANGLEJS2"],
    "allow_emulator": true,
    "screenshots": [{"url":"bangle2-charge-animation-screenshot.png"},{"url":"bangle-charge-animation-screenshot.png"}],
    "storage": [
      {"name":"chargeanim.app.js","url":"app.js"},
      {"name":"chargeanim.boot.js","url":"boot.js"},
      {"name":"chargeanim.img","url":"app-icon.js","evaluate":true}
    ]
  },
  {
    "id": "bluetoothdock",
    "name": "Bluetooth Dock",
    "shortName": "Dock",
    "version": "0.01",
    "description": "When charging shows the time, scans Bluetooth for known devices (eg temperature) and shows them on the screen",
    "icon": "app.png",
    "tags": "bluetooth",
    "supports": ["BANGLEJS"],
    "readme": "README.md",
    "storage": [
      {"name":"bluetoothdock.app.js","url":"app.js"},
      {"name":"bluetoothdock.boot.js","url":"boot.js"},
      {"name":"bluetoothdock.img","url":"app-icon.js","evaluate":true}
    ]
  },
  {
    "id": "widbat",
    "name": "Battery Level Widget",
    "version": "0.09",
    "description": "Show the current battery level and charging status in the top right of the clock",
    "icon": "widget.png",
    "type": "widget",
    "tags": "widget,battery",
    "supports": ["BANGLEJS","BANGLEJS2"],
    "storage": [
      {"name":"widbat.wid.js","url":"widget.js"}
    ]
  },
  {
    "id": "widbatv",
    "name": "Battery Level Widget (Vertical)",
    "version": "0.01",
    "description": "Slim, vertical battery widget that only takes up 14px",
    "icon": "widget.png",
    "type": "widget",
    "tags": "widget,battery",
    "supports": ["BANGLEJS","BANGLEJS2"],
    "storage": [
      {"name":"widbatv.wid.js","url":"widget.js"}
    ]
  },
  {
    "id": "widlock",
    "name": "Lock Widget",
    "version": "0.03",
    "description": "On devices with always-on display (Bangle.js 2) this displays lock icon whenever the display is locked",
    "icon": "widget.png",
    "type": "widget",
    "tags": "widget,lock",
    "supports": ["BANGLEJS","BANGLEJS2"],
    "storage": [
      {"name":"widlock.wid.js","url":"widget.js"}
    ]
  },
  {
    "id": "widbatpc",
    "name": "Battery Level Widget (with percentage)",
    "shortName": "Battery Widget",
    "version": "0.14",
    "description": "Show the current battery level and charging status in the top right of the clock, with charge percentage",
    "icon": "widget.png",
    "type": "widget",
    "tags": "widget,battery",
    "supports": ["BANGLEJS","BANGLEJS2"],
    "readme": "README.md",
    "storage": [
      {"name":"widbatpc.wid.js","url":"widget.js"},
      {"name":"widbatpc.settings.js","url":"settings.js"}
    ],
    "data": [{"name":"widbatpc.json"}]
  },
  {
    "id": "widbatwarn",
    "name": "Battery Warning",
    "shortName": "Battery Warning",
    "version": "0.02",
    "description": "Show a warning when the battery runs low.",
    "icon": "widget.png",
    "screenshots": [{"url":"screenshot.png"}],
    "type": "widget",
    "tags": "tool,battery",
    "supports": ["BANGLEJS"],
    "dependencies": {"notify":"type"},
    "readme": "README.md",
    "storage": [
      {"name":"widbatwarn.wid.js","url":"widget.js"},
      {"name":"widbatwarn.settings.js","url":"settings.js"}
    ],
    "data": [{"name":"widbatwarn.json"}]
  },
  {
    "id": "widbt",
    "name": "Bluetooth Widget",
    "version": "0.07",
    "description": "Show the current Bluetooth connection status in the top right of the clock",
    "icon": "widget.png",
    "type": "widget",
    "tags": "widget,bluetooth",
    "supports": ["BANGLEJS","BANGLEJS2"],
    "storage": [
      {"name":"widbt.wid.js","url":"widget.js"}
    ]
  },
  {
    "id": "widchime",
    "name": "Hour Chime",
    "version": "0.02",
    "description": "Buzz or beep on every whole hour.",
    "icon": "widget.png",
    "type": "widget",
    "tags": "widget",
    "supports": ["BANGLEJS","BANGLEJS2"],
    "storage": [
      {"name":"widchime.wid.js","url":"widget.js"},
      {"name":"widchime.settings.js","url":"settings.js"}
    ],
    "data": [{"name":"widchime.json"}]
  },
  {
    "id": "widram",
    "name": "RAM Widget",
    "shortName": "RAM Widget",
    "version": "0.01",
    "description": "Display your Bangle's available RAM percentage in a widget",
    "icon": "widget.png",
    "type": "widget",
    "tags": "widget",
    "supports": ["BANGLEJS","BANGLEJS2"],
    "storage": [
      {"name":"widram.wid.js","url":"widget.js"}
    ]
  },
  {
    "id": "hrm",
    "name": "Heart Rate Monitor",
    "version": "0.06",
    "description": "Measure your heart rate and see live sensor data",
    "icon": "heartrate.png",
    "tags": "health",
    "supports": ["BANGLEJS","BANGLEJS2"],
    "storage": [
      {"name":"hrm.app.js","url":"heartrate.js"},
      {"name":"hrm.img","url":"heartrate-icon.js","evaluate":true}
    ]
  },
  {
    "id": "widhrm",
    "name": "Simple Heart Rate widget",
    "version": "0.05",
    "description": "When the screen is on, the widget turns on the heart rate monitor and displays the current heart rate (or last known in grey). For this to work well you'll need at least a 15 second LCD Timeout.",
    "icon": "widget.png",
    "type": "widget",
    "tags": "health,widget",
    "supports": ["BANGLEJS","BANGLEJS2"],
    "storage": [
      {"name":"widhrm.wid.js","url":"widget.js"}
    ]
  },
  {
    "id": "bthrm",
    "name": "Bluetooth Heart Rate Monitor",
    "shortName": "BT HRM",
    "version": "0.01",
    "description": "Overrides Bangle.js's build in heart rate monitor with an external Bluetooth one.",
    "icon": "app.png",
    "type": "boot",
    "tags": "health,bluetooth",
    "supports": ["BANGLEJS","BANGLEJS2"],
    "readme": "README.md",
    "storage": [
      {"name":"bthrm.boot.js","url":"boot.js"},
      {"name":"bthrm.img","url":"app-icon.js","evaluate":true}
    ]
  },
  {
    "id": "stetho",
    "name": "Stethoscope",
    "version": "0.01",
    "description": "Hear your heart rate",
    "icon": "stetho.png",
    "tags": "health",
    "supports": ["BANGLEJS"],
    "storage": [
      {"name":"stetho.app.js","url":"stetho.js"},
      {"name":"stetho.img","url":"stetho-icon.js","evaluate":true}
    ]
  },
  {
    "id": "swatch",
    "name": "Stopwatch",
    "version": "0.07",
    "description": "Simple stopwatch with Lap Time logging to a JSON file",
    "icon": "stopwatch.png",
    "tags": "health",
    "supports": ["BANGLEJS"],
    "readme": "README.md",
    "interface": "interface.html",
    "allow_emulator": true,
    "screenshots": [{"url":"bangle1-stopwatch-screenshot.png"}],
    "storage": [
      {"name":"swatch.app.js","url":"stopwatch.js"},
      {"name":"swatch.img","url":"stopwatch-icon.js","evaluate":true}
    ]
  },
  {
    "id": "hidmsic",
    "name": "Bluetooth Music Controls",
    "shortName": "Music Control",
    "version": "0.02",
    "description": "Enable HID in settings, pair with your phone, then use this app to control music from your watch!",
    "icon": "hid-music.png",
    "tags": "bluetooth",
    "supports": ["BANGLEJS"],
    "storage": [
      {"name":"hidmsic.app.js","url":"hid-music.js"},
      {"name":"hidmsic.img","url":"hid-music-icon.js","evaluate":true}
    ]
  },
  {
    "id": "hidkbd",
    "name": "Bluetooth Keyboard",
    "shortName": "Bluetooth Kbd",
    "version": "0.02",
    "description": "Enable HID in settings, pair with your phone/PC, then use this app to control other apps",
    "icon": "hid-keyboard.png",
    "tags": "bluetooth",
    "supports": ["BANGLEJS"],
    "storage": [
      {"name":"hidkbd.app.js","url":"hid-keyboard.js"},
      {"name":"hidkbd.img","url":"hid-keyboard-icon.js","evaluate":true}
    ]
  },
  {
    "id": "hidbkbd",
    "name": "Binary Bluetooth Keyboard",
    "shortName": "Binary BT Kbd",
    "version": "0.02",
    "description": "Enable HID in settings, pair with your phone/PC, then type messages using the onscreen keyboard by tapping repeatedly on the key you want",
    "icon": "hid-binary-keyboard.png",
    "tags": "bluetooth",
    "supports": ["BANGLEJS"],
    "storage": [
      {"name":"hidbkbd.app.js","url":"hid-binary-keyboard.js"},
      {"name":"hidbkbd.img","url":"hid-binary-keyboard-icon.js","evaluate":true}
    ]
  },
  {
    "id": "animals",
    "name": "Animals Game",
    "version": "0.01",
    "description": "Simple toddler's game - displays a different number of animals each time the screen is pressed",
    "icon": "animals.png",
    "tags": "game",
    "supports": ["BANGLEJS"],
    "storage": [
      {"name":"animals.app.js","url":"animals.js"},
      {"name":"animals.img","url":"animals-icon.js","evaluate":true},
      {"name":"animals-snake.img","url":"animals-snake.js","evaluate":true},
      {"name":"animals-duck.img","url":"animals-duck.js","evaluate":true},
      {"name":"animals-swan.img","url":"animals-swan.js","evaluate":true},
      {"name":"animals-fox.img","url":"animals-fox.js","evaluate":true},
      {"name":"animals-camel.img","url":"animals-camel.js","evaluate":true},
      {"name":"animals-pig.img","url":"animals-pig.js","evaluate":true},
      {"name":"animals-sheep.img","url":"animals-sheep.js","evaluate":true},
      {"name":"animals-mouse.img","url":"animals-mouse.js","evaluate":true}
    ]
  },
  {
    "id": "qrcode",
    "name": "Custom QR Code",
    "version": "0.02",
    "description": "Use this to upload a customised QR code to Bangle.js",
    "icon": "app.png",
    "tags": "qrcode",
    "supports": ["BANGLEJS","BANGLEJS2"],
    "custom": "custom.html",
    "customConnect": true,
    "storage": [
      {"name":"qrcode.app.js"},
      {"name":"qrcode.img","url":"app-icon.js","evaluate":true}
    ]
  },
  {
    "id": "beer",
    "name": "Beer Compass",
    "version": "0.01",
    "description": "Uploads all the pubs in an area onto your watch, so it can always point you at the nearest one",
    "icon": "app.png",
    "tags": "",
    "supports": ["BANGLEJS"],
    "custom": "custom.html",
    "storage": [
      {"name":"beer.app.js"},
      {"name":"beer.img","url":"app-icon.js","evaluate":true}
    ]
  },
  {
    "id": "route",
    "name": "Route Viewer",
    "version": "0.02",
    "description": "Upload a KML file of a route, and have your watch display a map with how far around it you are",
    "icon": "app.png",
    "tags": "",
    "supports": ["BANGLEJS"],
    "custom": "custom.html",
    "storage": [
      {"name":"route.app.js"},
      {"name":"route.img","url":"app-icon.js","evaluate":true}
    ]
  },
  {
    "id": "ncstart",
    "name": "NCEU Startup",
    "version": "0.06",
    "description": "NodeConfEU 2019 'First Start' Sequence",
    "icon": "start.png",
    "tags": "start,welcome",
    "supports": ["BANGLEJS"],
    "storage": [
      {"name":"ncstart.app.js","url":"start.js"},
      {"name":"ncstart.boot.js","url":"boot.js"},
      {"name":"ncstart.settings.js","url":"settings.js"},
      {"name":"ncstart.img","url":"start-icon.js","evaluate":true},
      {"name":"nc-bangle.img","url":"start-bangle.js","evaluate":true},
      {"name":"nc-nceu.img","url":"start-nceu.js","evaluate":true},
      {"name":"nc-nfr.img","url":"start-nfr.js","evaluate":true},
      {"name":"nc-nodew.img","url":"start-nodew.js","evaluate":true},
      {"name":"nc-tf.img","url":"start-tf.js","evaluate":true}
    ],
    "data": [{"name":"ncstart.json"}]
  },
  {
    "id": "ncfrun",
    "name": "NCEU 5K Fun Run",
    "version": "0.01",
    "description": "Display a map of the NodeConf EU 2019 5K Fun Run route and your location on it",
    "icon": "nceu-funrun.png",
    "tags": "health",
    "supports": ["BANGLEJS"],
    "storage": [
      {"name":"ncfrun.app.js","url":"nceu-funrun.js"},
      {"name":"ncfrun.img","url":"nceu-funrun-icon.js","evaluate":true}
    ]
  },
  {
    "id": "widnceu",
    "name": "NCEU Logo Widget",
    "version": "0.02",
    "description": "Show the NodeConf EU logo in the top left",
    "icon": "widget.png",
    "type": "widget",
    "tags": "widget",
    "supports": ["BANGLEJS"],
    "storage": [
      {"name":"widnceu.wid.js","url":"widget.js"}
    ]
  },
  {
    "id": "sclock",
    "name": "Simple Clock",
    "version": "0.07",
    "description": "A Simple Digital Clock",
    "icon": "clock-simple.png",
    "screenshots": [{"url":"screenshot_simplec.png"}],
    "type": "clock",
    "tags": "clock",
    "supports": ["BANGLEJS","BANGLEJS2"],
    "allow_emulator": true,
    "storage": [
      {"name":"sclock.app.js","url":"clock-simple.js"},
      {"name":"sclock.img","url":"clock-simple-icon.js","evaluate":true}
    ]
  },
  {
    "id": "s7clk",
    "name": "Simple 7 segment Clock",
    "version": "0.03",
    "description": "A simple 7 segment Clock with date",
    "icon": "icon.png",
    "screenshots": [{"url":"screenshot_s7segment.png"}],
    "type": "clock",
    "tags": "clock",
    "supports": ["BANGLEJS","BANGLEJS2"],
    "readme": "README.md",
    "allow_emulator": true,
    "storage": [
      {"name":"s7clk.app.js","url":"app.js"},
      {"name":"s7clk.img","url":"icon.js","evaluate":true}
    ]
  },
  {
    "id": "vibrclock",
    "name": "Vibrate Clock",
    "version": "0.03",
    "description": "When BTN1 is pressed, vibrate out the time as a series of buzzes, one digit at a time. Hours, then Minutes. Zero is signified by one long buzz. Otherwise a simple digital clock.",
    "icon": "app.png",
    "type": "clock",
    "tags": "clock",
    "supports": ["BANGLEJS"],
    "allow_emulator": true,
    "screenshots": [{"url":"bangle1-vibrate-clock-screenshot.png"}],
    "storage": [
      {"name":"vibrclock.app.js","url":"app.js"},
      {"name":"vibrclock.img","url":"app-icon.js","evaluate":true}
    ]
  },
  {
    "id": "svclock",
    "name": "Simple V-Clock",
    "version": "0.04",
    "description": "Modification of Simple Clock 0.04 to use Vectorfont",
    "icon": "vclock-simple.png",
    "type": "clock",
    "tags": "clock",
    "supports": ["BANGLEJS","BANGLEJS2"],
    "allow_emulator": true,
    "screenshots": [{"url":"bangle2-simple-v-clock-screenshot.png"}],
    "storage": [
      {"name":"svclock.app.js","url":"vclock-simple.js"},
      {"name":"svclock.img","url":"vclock-simple-icon.js","evaluate":true}
    ]
  },
  {
    "id": "dclock",
    "name": "Dev Clock",
    "version": "0.10",
    "description": "A Digital Clock including timestamp (tst), beats(@), days in current month (dm) and days since new moon (l)",
    "icon": "clock-dev.png",
    "type": "clock",
    "tags": "clock",
    "supports": ["BANGLEJS","BANGLEJS2"],
    "allow_emulator": true,
    "screenshots": [{"url":"bangle2-dev-clock-screenshot.png"},{"url":"bangle1-dev-clock-screenshot.png"}],
    "storage": [
      {"name":"dclock.app.js","url":"clock-dev.js"},
      {"name":"dclock.img","url":"clock-dev-icon.js","evaluate":true}
    ]
  },
  {
    "id": "gesture",
    "name": "Gesture Test",
    "version": "0.01",
    "description": "BETA! Uploads a basic Tensorflow Gesture model, and then outputs each gesture as a message",
    "icon": "gesture.png",
    "type": "app",
    "tags": "gesture,ai",
    "supports": ["BANGLEJS"],
    "storage": [
      {"name":"gesture.app.js","url":"gesture.js"},
      {"name":".tfnames","url":"gesture-tfnames.js","evaluate":true},
      {"name":".tfmodel","url":"gesture-tfmodel.js","evaluate":true},
      {"name":"gesture.img","url":"gesture-icon.js","evaluate":true}
    ]
  },
  {
    "id": "pparrot",
    "name": "Party Parrot",
    "version": "0.01",
    "description": "Party with a parrot on your wrist",
    "icon": "party-parrot.png",
    "type": "app",
    "tags": "party,parrot,lol",
    "supports": ["BANGLEJS"],
    "allow_emulator": true,
    "screenshots": [{"url":"bangle1-party-parrot-screenshot.png"}],
    "storage": [
      {"name":"pparrot.app.js","url":"party-parrot.js"},
      {"name":"pparrot.img","url":"party-parrot-icon.js","evaluate":true}
    ]
  },
  {
    "id": "hrings",
    "name": "Hypno Rings",
    "version": "0.01",
    "description": "Experiment with trippy rings, press buttons for change",
    "icon": "hypno-rings.png",
    "type": "app",
    "tags": "rings,hypnosis,psychadelic",
    "supports": ["BANGLEJS"],
    "allow_emulator": true,
    "screenshots": [{"url":"bangle1-hypno-rings-screenshot.png"}],
    "storage": [
      {"name":"hrings.app.js","url":"hypno-rings.js"},
      {"name":"hrings.img","url":"hypno-rings-icon.js","evaluate":true}
    ]
  },
  {
    "id": "morse",
    "name": "Morse Code",
    "version": "0.01",
    "description": "Learn morse code by hearing/seeing/feeling the code. Tap to toggle buzz!",
    "icon": "morse-code.png",
    "type": "app",
    "tags": "morse,sound,visual,input",
    "supports": ["BANGLEJS"],
    "storage": [
      {"name":"morse.app.js","url":"morse-code.js"},
      {"name":"morse.img","url":"morse-code-icon.js","evaluate":true}
    ]
  },
  {
    "id": "blescan",
    "name": "BLE Scanner",
    "version": "0.01",
    "description": "Scan for advertising BLE devices",
    "icon": "blescan.png",
    "tags": "bluetooth",
    "supports": ["BANGLEJS"],
    "storage": [
      {"name":"blescan.app.js","url":"blescan.js"},
      {"name":"blescan.img","url":"blescan-icon.js","evaluate":true}
    ]
  },
  {
    "id": "mmonday",
    "name": "Manic Monday Tone",
    "version": "0.02",
    "description": "The Bangles make a comeback",
    "icon": "manic-monday-icon.png",
    "tags": "sound",
    "supports": ["BANGLEJS"],
    "storage": [
      {"name":"mmonday.app.js","url":"manic-monday.js"},
      {"name":"mmonday.img","url":"manic-monday-icon.js","evaluate":true}
    ]
  },
  {
    "id": "jbells",
    "name": "Jingle Bells",
    "version": "0.01",
    "description": "Play Jingle Bells",
    "icon": "jbells.png",
    "type": "app",
    "tags": "sound",
    "supports": ["BANGLEJS"],
    "storage": [
      {"name":"jbells.app.js","url":"jbells.js"},
      {"name":"jbells.img","url":"jbells-icon.js","evaluate":true}
    ]
  },
  {
    "id": "scolor",
    "name": "Show Color",
    "version": "0.01",
    "description": "Display all available Colors and Names",
    "icon": "show-color.png",
    "type": "app",
    "tags": "tool",
    "screenshots": [{"url":"bangle1-view-color-screenshot.png"}],
    "supports": ["BANGLEJS"],
    "allow_emulator": true,
    "storage": [
      {"name":"scolor.app.js","url":"show-color.js"},
      {"name":"scolor.img","url":"show-color-icon.js","evaluate":true}
    ]
  },
  {
    "id": "miclock",
    "name": "Mixed Clock",
    "version": "0.05",
    "description": "A mix of analog and digital Clock",
    "icon": "clock-mixed.png",
    "type": "clock",
    "tags": "clock",
    "screenshots": [{"url":"bangle1-mixed-clock-screenshot.png"}],
    "supports": ["BANGLEJS"],
    "allow_emulator": true,
    "storage": [
      {"name":"miclock.app.js","url":"clock-mixed.js"},
      {"name":"miclock.img","url":"clock-mixed-icon.js","evaluate":true}
    ]
  },
  {
    "id": "bclock",
    "name": "Binary Clock",
    "version": "0.03",
    "description": "A simple binary clock watch face",
    "icon": "clock-binary.png",
    "type": "clock",
    "tags": "clock",
    "supports": ["BANGLEJS"],
    "allow_emulator": true,
    "screenshots": [{"url":"bangle1-binary-clock-screenshot.png"}],
    "storage": [
      {"name":"bclock.app.js","url":"clock-binary.js"},
      {"name":"bclock.img","url":"clock-binary-icon.js","evaluate":true}
    ]
  },
  {
    "id": "clotris",
    "name": "Clock-Tris",
    "version": "0.01",
    "description": "A fully functional clone of a classic game of falling blocks",
    "icon": "clock-tris.png",
    "tags": "game",
    "supports": ["BANGLEJS"],
    "screenshots": [{"url":"bangle1-clock-tris-screenshot.png"}],
    "allow_emulator": true,
    "storage": [
      {"name":"clotris.app.js","url":"clock-tris.js"},
      {"name":"clotris.img","url":"clock-tris-icon.js","evaluate":true},
      {"name":".trishig","url":"clock-tris-high"}
    ]
  },
  {
    "id": "flappy",
    "name": "Flappy Bird",
    "version": "0.05",
    "description": "A Flappy Bird game clone",
    "icon": "app.png",
    "screenshots": [{"url":"screenshot1_flappy.png"},{"url":"screenshot2_flappy.png"}],
    "tags": "game",
    "supports": ["BANGLEJS","BANGLEJS2"],
    "readme": "README.md",
    "allow_emulator": true,
    "storage": [
      {"name":"flappy.app.js","url":"app.js"},
      {"name":"flappy.img","url":"app-icon.js","evaluate":true}
    ]
  },
  {
    "id": "gpsinfo",
    "name": "GPS Info",
    "version": "0.05",
    "description": "An application that displays information about altitude, lat/lon, satellites and time",
    "icon": "gps-info.png",
    "type": "app",
    "tags": "gps",
    "supports": ["BANGLEJS","BANGLEJS2"],
    "storage": [
      {"name":"gpsinfo.app.js","url":"gps-info.js"},
      {"name":"gpsinfo.img","url":"gps-info-icon.js","evaluate":true}
    ]
  },
  {
    "id": "assistedgps",
    "name": "Assisted GPS Update (AGPS)",
    "version": "0.01",
    "description": "Downloads assisted GPS (AGPS) data to Bangle.js 1 for faster GPS startup and more accurate fixes. **No app will be installed**, this just uploads new data to the GPS chip.",
    "icon": "app.png",
    "type": "RAM",
    "tags": "tool,outdoors,agps",
    "supports": ["BANGLEJS"],
    "custom": "custom.html",
    "storage": []
  },
  {
    "id": "pomodo",
    "name": "Pomodoro",
    "version": "0.02",
    "description": "A simple pomodoro timer.",
    "icon": "pomodoro.png",
    "type": "app",
    "tags": "pomodoro,cooking,tools",
    "supports": ["BANGLEJS", "BANGLEJS2"],
    "allow_emulator": true,
    "screenshots": [{"url":"bangle2-pomodoro-screenshot.png"}],
    "storage": [
      {"name":"pomodo.app.js","url":"pomodoro.js"},
      {"name":"pomodo.img","url":"pomodoro-icon.js","evaluate":true}
    ]
  },
  {
    "id": "blobclk",
    "name": "Large Digit Blob Clock",
    "shortName": "Blob Clock",
    "version": "0.06",
    "description": "A clock with big digits",
    "icon": "clock-blob.png",
    "type": "clock",
    "tags": "clock",
    "supports": ["BANGLEJS","BANGLEJS2"],
    "allow_emulator": true,
    "screenshots": [{"url":"bangle2-large-digit-blob-clock-screenshot.png"},{"url":"bangle1-large-digit-blob-clock-screenshot.png"}],
    "storage": [
      {"name":"blobclk.app.js","url":"clock-blob.js"},
      {"name":"blobclk.img","url":"clock-blob-icon.js","evaluate":true}
    ]
  },
  {
    "id": "boldclk",
    "name": "Bold Clock",
    "version": "0.05",
    "description": "Simple, readable and practical clock",
    "icon": "bold_clock.png",
    "screenshots": [{"url":"screenshot_bold.png"}],
    "type": "clock",
    "tags": "clock",
    "supports": ["BANGLEJS","BANGLEJS2"],
    "readme": "README.md",
    "allow_emulator": true,
    "storage": [
      {"name":"boldclk.app.js","url":"bold_clock.js"},
      {"name":"boldclk.img","url":"bold_clock-icon.js","evaluate":true}
    ]
  },
  {
    "id": "widclk",
    "name": "Digital clock widget",
    "version": "0.06",
    "description": "A simple digital clock widget",
    "icon": "widget.png",
    "type": "widget",
    "tags": "widget,clock",
    "supports": ["BANGLEJS","BANGLEJS2"],
    "storage": [
      {"name":"widclk.wid.js","url":"widget.js"}
    ]
  },
  {
    "id": "widpedom",
    "name": "Pedometer widget",
    "version": "0.19",
    "description": "Daily pedometer widget",
    "icon": "widget.png",
    "type": "widget",
    "tags": "widget",
    "supports": ["BANGLEJS","BANGLEJS2"],
    "storage": [
      {"name":"widpedom.wid.js","url":"widget.js"},
      {"name":"widpedom.settings.js","url":"settings.js"}
    ]
  },
  {
    "id": "berlinc",
    "name": "Berlin Clock",
    "version": "0.05",
    "description": "Berlin Clock (see https://en.wikipedia.org/wiki/Mengenlehreuhr)",
    "icon": "berlin-clock.png",
    "type": "clock",
    "tags": "clock",
    "supports": ["BANGLEJS","BANGLEJS2"],
    "allow_emulator": true,
    "screenshots": [{"url":"berlin-clock-screenshot.png"}],
    "storage": [
      {"name":"berlinc.app.js","url":"berlin-clock.js"},
      {"name":"berlinc.img","url":"berlin-clock-icon.js","evaluate":true}
    ]
  },
  {
    "id": "ctrclk",
    "name": "Centerclock",
    "version": "0.03",
    "description": "Watch-centered digital 24h clock with date in dd.mm.yyyy format.",
    "icon": "app.png",
    "type": "clock",
    "tags": "clock",
    "supports": ["BANGLEJS"],
    "screenshots": [{"url":"bangle1-center-clock-screenshot.png"}],
    "allow_emulator": true,
    "storage": [
      {"name":"ctrclk.app.js","url":"app.js"},
      {"name":"ctrclk.img","url":"app-icon.js","evaluate":true}
    ]
  },
  {
    "id": "demoapp",
    "name": "Demo Loop",
    "version": "0.02",
    "description": "Simple demo app - displays Bangle.js, JS logo, graphics, and Bangle.js information",
    "icon": "app.png",
    "type": "app",
    "tags": "",
    "screenshots": [{"url":"bangle1-demo-loop-screenshot1.png"},{"url":"bangle1-demo-loop-screenshot2.png"},{"url":"bangle1-demo-loop-screenshot3.png"},{"url":"bangle1-demo-loop-screenshot4.png"}],
    "supports": ["BANGLEJS"],
    "allow_emulator": true,
    "storage": [
      {"name":"demoapp.app.js","url":"app.js"},
      {"name":"demoapp.img","url":"app-icon.js","evaluate":true}
    ],
    "sortorder": -9
  },
  {
    "id": "flagrse",
    "name": "Espruino Flag Raiser",
    "version": "0.01",
    "description": "App to send a command to another Espruino to cause it to raise a flag",
    "icon": "app.png",
    "tags": "",
    "supports": ["BANGLEJS"],
    "readme": "README.md",
    "storage": [
      {"name":"flagrse.app.js","url":"app.js"},
      {"name":"flagrse.img","url":"app-icon.js","evaluate":true}
    ]
  },
  {
    "id": "pipboy",
    "name": "Pipboy",
    "version": "0.04",
    "description": "Pipboy themed clock",
    "icon": "app.png",
    "type": "clock",
    "tags": "clock",
    "supports": ["BANGLEJS"],
    "allow_emulator": true,
    "screenshots": [{"url":"bangle1-pipboy-themed-clock-screenshot.png"}],
    "storage": [
      {"name":"pipboy.app.js","url":"app.js"},
      {"name":"pipboy.img","url":"app-icon.js","evaluate":true}
    ]
  },
  {
    "id": "torch",
    "name": "Torch",
    "shortName": "Torch",
    "version": "0.02",
    "description": "Turns screen white to help you see in the dark. Select from the launcher or press BTN1,BTN3,BTN1,BTN3 quickly to start when in any app that shows widgets",
    "icon": "app.png",
    "tags": "tool,torch",
    "supports": ["BANGLEJS"],
    "storage": [
      {"name":"torch.app.js","url":"app.js"},
      {"name":"torch.wid.js","url":"widget.js"},
      {"name":"torch.img","url":"app-icon.js","evaluate":true}
    ]
  },
  {
    "id": "rtorch",
    "name": "Red Torch",
    "shortName": "RedTorch",
    "version": "0.01",
    "description": "Turns screen RED to help you see in the dark without breaking your night vision. Select from the launcher or press BTN3,BTN1,BTN3,BTN1 quickly to start when in any app that shows widgets",
    "icon": "app.png",
    "tags": "tool,torch",
    "supports": ["BANGLEJS"],
    "storage": [
      {"name":"rtorch.app.js","url":"app.js"},
      {"name":"rtorch.wid.js","url":"widget.js"},
      {"name":"rtorch.img","url":"app-icon.js","evaluate":true}
    ]
  },
  {
    "id": "wohrm",
    "name": "Workout HRM",
    "version": "0.08",
    "description": "Workout heart rate monitor notifies you with a buzz if your heart rate goes above or below the set limits.",
    "icon": "app.png",
    "type": "app",
    "tags": "hrm,workout",
    "supports": ["BANGLEJS"],
    "readme": "README.md",
    "allow_emulator": true,
    "screenshots": [{"url":"bangle1-workout-HRM-screenshot.png"}],
    "storage": [
      {"name":"wohrm.app.js","url":"app.js"},
      {"name":"wohrm.img","url":"app-icon.js","evaluate":true}
    ]
  },
  {
    "id": "widid",
    "name": "Bluetooth ID Widget",
    "version": "0.03",
    "description": "Display the last two tuple of your Bangle.js MAC address in the widget section. This is useful for figuring out which Bangle.js to connect to if you have more than one Bangle.js!",
    "icon": "widget.png",
    "type": "widget",
    "tags": "widget,address,mac",
    "supports": ["BANGLEJS","BANGLEJS2"],
    "storage": [
      {"name":"widid.wid.js","url":"widget.js"}
    ]
  },
  {
    "id": "grocery",
    "name": "Grocery",
    "version": "0.02",
    "description": "Simple grocery (shopping) list - Display a list of product and track if you already put them in your cart.",
    "icon": "grocery.png",
    "type": "app",
    "tags": "tool,outdoors,shopping,list",
    "supports": ["BANGLEJS"],
    "custom": "grocery.html",
    "storage": [
      {"name":"grocery.app.js","url":"app.js"},
      {"name":"grocery.img","url":"grocery-icon.js","evaluate":true}
    ]
  },
  {
    "id": "marioclock",
    "name": "Mario Clock",
    "version": "0.15",
    "description": "Animated retro Mario clock, with Gameboy style 8-bit grey-scale graphics.",
    "icon": "marioclock.png",
    "type": "clock",
    "tags": "clock,mario,retro",
    "supports": ["BANGLEJS"],
    "readme": "README.md",
    "allow_emulator": false,
    "screenshots": [{"url":"bangle1-mario-clock-screenshot.png"}],
    "storage": [
      {"name":"marioclock.app.js","url":"marioclock-app.js"},
      {"name":"marioclock.img","url":"marioclock-icon.js","evaluate":true}
    ]
  },
  {
    "id": "cliock",
    "name": "Commandline-Clock",
    "shortName": "CLI-Clock",
    "version": "0.14",
    "description": "Simple CLI-Styled Clock",
    "icon": "app.png",
    "screenshots": [{"url":"screenshot_cli.png"}],
    "type": "clock",
    "tags": "clock,cli,command,bash,shell",
    "supports": ["BANGLEJS","BANGLEJS2"],
    "allow_emulator": true,
    "storage": [
      {"name":"cliock.app.js","url":"app.js"},
      {"name":"cliock.img","url":"app-icon.js","evaluate":true}
    ]
  },
  {
    "id": "widver",
    "name": "Firmware Version Widget",
    "version": "0.03",
    "description": "Display the version of the installed firmware in the top widget section.",
    "icon": "widget.png",
    "type": "widget",
    "tags": "widget,tool,system",
    "supports": ["BANGLEJS","BANGLEJS2"],
    "storage": [
      {"name":"widver.wid.js","url":"widget.js"}
    ]
  },
  {
    "id": "barclock",
    "name": "Bar Clock",
    "version": "0.09",
    "description": "A simple digital clock showing seconds as a bar",
    "icon": "clock-bar.png",
    "screenshots": [{"url":"screenshot.png"},{"url":"screenshot_pm.png"}],
    "type": "clock",
    "tags": "clock",
    "supports": ["BANGLEJS","BANGLEJS2"],
    "readme": "README.md",
    "allow_emulator": true,
    "storage": [
      {"name":"barclock.app.js","url":"clock-bar.js"},
      {"name":"barclock.img","url":"clock-bar-icon.js","evaluate":true}
    ]
  },
  {
    "id": "dotclock",
    "name": "Dot Clock",
    "version": "0.03",
    "description": "A Minimal Dot Analog Clock",
    "icon": "clock-dot.png",
    "type": "clock",
    "tags": "clock",
    "supports": ["BANGLEJS","BANGLEJS2"],
    "allow_emulator": true,
    "screenshots": [{"url":"bangle2-dot-clcok-screenshot.png"},{"url":"bangle1-dot-clock-screenshot.png"}],
    "storage": [
      {"name":"dotclock.app.js","url":"clock-dot.js"},
      {"name":"dotclock.img","url":"clock-dot-icon.js","evaluate":true}
    ]
  },
  {
    "id": "widtbat",
    "name": "Tiny Battery Widget",
    "version": "0.02",
    "description": "Tiny blueish battery widget, vibs and changes level color when charging",
    "icon": "widget.png",
    "type": "widget",
    "tags": "widget,tool,system",
    "supports": ["BANGLEJS","BANGLEJS2"],
    "storage": [
      {"name":"widtbat.wid.js","url":"widget.js"}
    ]
  },
  {
    "id": "chrono",
    "name": "Chrono",
    "shortName": "Chrono",
    "version": "0.01",
    "description": "Single click BTN1 to add 5 minutes. Single click BTN2 to add 30 seconds. Single click BTN3 to add 5 seconds. Tap to pause or play to timer. Double click BTN1 to reset. When timer finishes the watch vibrates.",
    "icon": "chrono.png",
    "tags": "tool",
    "supports": ["BANGLEJS"],
    "storage": [
      {"name":"chrono.app.js","url":"chrono.js"},
      {"name":"chrono.img","url":"chrono-icon.js","evaluate":true}
    ]
  },
  {
    "id": "astrocalc",
    "name": "Astrocalc",
    "version": "0.02",
    "description": "Calculates interesting information on the sun and moon cycles for the current day based on your location.",
    "icon": "astrocalc.png",
    "tags": "app,sun,moon,cycles,tool,outdoors",
    "supports": ["BANGLEJS"],
    "allow_emulator": true,
    "storage": [
      {"name":"astrocalc.app.js","url":"astrocalc-app.js"},
      {"name":"suncalc.js","url":"suncalc.js"},
      {"name":"astrocalc.img","url":"astrocalc-icon.js","evaluate":true},
      {"name":"first-quarter.img","url":"first-quarter-icon.js","evaluate":true},
      {"name":"last-quarter.img","url":"last-quarter-icon.js","evaluate":true},
      {"name":"waning-crescent.img","url":"waning-crescent-icon.js","evaluate":true},
      {"name":"waning-gibbous.img","url":"waning-gibbous-icon.js","evaluate":true},
      {"name":"full.img","url":"full-icon.js","evaluate":true},
      {"name":"new.img","url":"new-icon.js","evaluate":true},
      {"name":"waxing-gibbous.img","url":"waxing-gibbous-icon.js","evaluate":true},
      {"name":"waxing-crescent.img","url":"waxing-crescent-icon.js","evaluate":true}
    ]
  },
  {
    "id": "widhwt",
    "name": "Hand Wash Timer",
    "version": "0.01",
    "description": "Swipe your wrist over the watch face to start your personal Bangle.js hand wash timer for 35 sec. Start washing after the short buzz and stop after the long buzz.",
    "icon": "widget.png",
    "type": "widget",
    "tags": "widget,tool",
    "supports": ["BANGLEJS"],
    "storage": [
      {"name":"widhwt.wid.js","url":"widget.js"}
    ]
  },
  {
    "id": "toucher",
    "name": "Touch Launcher",
    "shortName": "Toucher",
    "version": "0.07",
    "description": "Touch enable left to right launcher.",
    "icon": "app.png",
    "type": "launch",
    "tags": "tool,system,launcher",
    "supports": ["BANGLEJS","BANGLEJS2"],
    "readme": "README.md",
    "storage": [
      {"name":"toucher.app.js","url":"app.js"},
      {"name":"toucher.settings.js","url":"settings.js"}
    ],
    "data": [{"name":"toucher.json"}]
  },
  {
    "id": "balltastic",
    "name": "Balltastic",
    "version": "0.02",
    "description": "Simple but fun ball eats dots game.",
    "icon": "app.png",
    "type": "app",
    "tags": "game,fun",
    "supports": ["BANGLEJS"],
    "storage": [
      {"name":"balltastic.app.js","url":"app.js"},
      {"name":"balltastic.img","url":"app-icon.js","evaluate":true}
    ]
  },
  {
    "id": "rpgdice",
    "name": "RPG dice",
    "version": "0.02",
    "description": "Simple RPG dice rolling app.",
    "icon": "rpgdice.png",
    "type": "app",
    "tags": "game,fun",
    "supports": ["BANGLEJS"],
    "allow_emulator": true,
    "screenshots": [{"url":"bangle1-rpg-dice-screenshot.png"}],
    "storage": [
      {"name":"rpgdice.app.js","url":"app.js"},
      {"name":"rpgdice.img","url":"app-icon.js","evaluate":true}
    ]
  },
  {
    "id": "widmp",
    "name": "Moon Phase Widget",
    "version": "0.02",
    "description": "Display the current moon phase in blueish for the northern hemisphere in eight phases",
    "icon": "widget.png",
    "type": "widget",
    "tags": "widget,tools",
    "supports": ["BANGLEJS","BANGLEJS2"],
    "storage": [
      {"name":"widmp.wid.js","url":"widget.js"}
    ]
  },
  {
    "id": "minionclk",
    "name": "Minion clock",
    "version": "0.05",
    "description": "Minion themed clock.",
    "icon": "minionclk.png",
    "type": "clock",
    "tags": "clock,minion",
    "supports": ["BANGLEJS"],
    "allow_emulator": true,
    "screenshots": [{"url":"bangle1-minion-clock-screenshot.png"}],
    "storage": [
      {"name":"minionclk.app.js","url":"app.js"},
      {"name":"minionclk.img","url":"app-icon.js","evaluate":true}
    ]
  },
  {
    "id": "openstmap",
    "name": "OpenStreetMap",
    "shortName": "OpenStMap",
    "version": "0.10",
    "description": "[BETA] Loads map tiles from OpenStreetMap onto your Bangle.js and displays a map of where you are",
    "icon": "app.png",
    "tags": "outdoors,gps",
    "supports": ["BANGLEJS","BANGLEJS2"],
    "custom": "custom.html",
    "customConnect": true,
    "storage": [
      {"name":"openstmap","url":"openstmap.js"},
      {"name":"openstmap.app.js","url":"app.js"},
      {"name":"openstmap.img","url":"app-icon.js","evaluate":true}
    ]
  },
  {
    "id": "activepedom",
    "name": "Active Pedometer",
    "shortName": "Active Pedometer",
    "version": "0.09",
    "description": "Pedometer that filters out arm movement and displays a step goal progress. Steps are saved to a daily file and can be viewed as graph.",
    "icon": "app.png",
    "tags": "outdoors,widget",
    "supports": ["BANGLEJS"],
    "readme": "README.md",
    "storage": [
      {"name":"activepedom.wid.js","url":"widget.js"},
      {"name":"activepedom.settings.js","url":"settings.js"},
      {"name":"activepedom.img","url":"app-icon.js","evaluate":true},
      {"name":"activepedom.app.js","url":"app.js"}
    ]
  },
  {
    "id": "chronowid",
    "name": "Chrono Widget",
    "shortName": "Chrono Widget",
    "version": "0.03",
    "description": "Chronometer (timer) which runs as widget.",
    "icon": "app.png",
    "tags": "tool,widget",
    "supports": ["BANGLEJS","BANGLEJS2"],
    "readme": "README.md",
    "storage": [
      {"name":"chronowid.wid.js","url":"widget.js"},
      {"name":"chronowid.app.js","url":"app.js"},
      {"name":"chronowid.img","url":"app-icon.js","evaluate":true}
    ]
  },
  {
    "id": "tabata",
    "name": "Tabata",
    "shortName": "Tabata - Control High-Intensity Interval Training",
    "version": "0.01",
    "description": "Control high-intensity interval training (according to tabata: https://en.wikipedia.org/wiki/Tabata_method).",
    "icon": "tabata.png",
    "tags": "workout,health",
    "supports": ["BANGLEJS"],
    "storage": [
      {"name":"tabata.app.js","url":"tabata.js"},
      {"name":"tabata.img","url":"tabata-icon.js","evaluate":true}
    ]
  },
  {
    "id": "custom",
    "name": "Custom Boot Code ",
    "version": "0.01",
    "description": "Add code you want to run at boot time",
    "icon": "custom.png",
    "type": "bootloader",
    "tags": "tool,system",
    "supports": ["BANGLEJS","BANGLEJS2"],
    "custom": "custom.html",
    "storage": [
      {"name":"custom"}
    ]
  },
  {
    "id": "devstopwatch",
    "name": "Dev Stopwatch",
    "shortName": "Dev Stopwatch",
    "version": "0.03",
    "description": "Stopwatch with 5 laps supported (cyclically replaced)",
    "icon": "app.png",
    "tags": "stopwatch,chrono,timer,chronometer",
    "supports": ["BANGLEJS","BANGLEJS2"],
    "screenshots": [{"url":"bangle1-dev-stopwatch-screenshot.png"}],
    "allow_emulator": true,
    "storage": [
      {"name":"devstopwatch.app.js","url":"app.js"},
      {"name":"devstopwatch.img","url":"app-icon.js","evaluate":true}
    ]
  },
  {
    "id": "batchart",
    "name": "Battery Chart",
    "shortName": "Battery Chart",
    "version": "0.10",
    "description": "A widget and an app for recording and visualizing battery percentage over time.",
    "icon": "app.png",
    "tags": "app,widget,battery,time,record,chart,tool",
    "supports": ["BANGLEJS"],
    "readme": "README.md",
    "storage": [
      {"name":"batchart.wid.js","url":"widget.js"},
      {"name":"batchart.app.js","url":"app.js"},
      {"name":"batchart.img","url":"app-icon.js","evaluate":true}
    ]
  },
  {
    "id": "nato",
    "name": "NATO Alphabet",
    "shortName": "NATOAlphabet",
    "version": "0.01",
    "description": "Learn the NATO Phonetic alphabet plus some numbers.",
    "icon": "nato.png",
    "type": "app",
    "tags": "app,learn,visual",
    "supports": ["BANGLEJS"],
    "allow_emulator": true,
    "screenshots": [{"url":"bangle1-NATO-alphabet-screenshot.png"},{"url":"bangle1-NATO-alphabet-screenshot2.png"}],
    "storage": [
      {"name":"nato.app.js","url":"nato.js"},
      {"name":"nato.img","url":"nato-icon.js","evaluate":true}
    ]
  },
  {
    "id": "numerals",
    "name": "Numerals Clock",
    "shortName": "Numerals Clock",
    "version": "0.09",
    "description": "A simple big numerals clock",
    "icon": "numerals.png",
    "type": "clock",
    "tags": "numerals,clock",
    "supports": ["BANGLEJS"],
    "allow_emulator": true,
    "screenshots": [{"url":"bangle1-numerals-screenshot.png"}],
    "storage": [
      {"name":"numerals.app.js","url":"numerals.app.js"},
      {"name":"numerals.img","url":"numerals-icon.js","evaluate":true},
      {"name":"numerals.settings.js","url":"numerals.settings.js"}
    ],
    "data": [{"name":"numerals.json"}]
  },
  {
    "id": "bledetect",
    "name": "BLE Detector",
    "shortName": "BLE Detector",
    "version": "0.03",
    "description": "Detect BLE devices and show some informations.",
    "icon": "bledetect.png",
    "tags": "app,bluetooth,tool",
    "supports": ["BANGLEJS"],
    "readme": "README.md",
    "storage": [
      {"name":"bledetect.app.js","url":"bledetect.js"},
      {"name":"bledetect.img","url":"bledetect-icon.js","evaluate":true}
    ]
  },
  {
    "id": "snake",
    "name": "Snake",
    "shortName": "Snake",
    "version": "0.02",
    "description": "The classic snake game. Eat apples and don't bite your tail.",
    "icon": "snake.png",
    "tags": "game,fun",
    "supports": ["BANGLEJS"],
    "readme": "README.md",
    "storage": [
      {"name":"snake.app.js","url":"snake.js"},
      {"name":"snake.img","url":"snake-icon.js","evaluate":true}
    ]
  },
  { "id": "snek",
    "name": "The snek game",
    "shortName":"Snek",
    "version": "0.01",
    "description": "A snek game where you control a snek to eat all the apples!",
    "icon": "snek-icon.js",
    "supports": ["BANGLEJS2"],
    "tags": "game,fun",
    "storage": [
      {"name":"snek.app.js","url":"snek.js"},
      {"name":"snek.img","url":"snek-icon.js","evaluate":true}
    ]
  },
  {
    "id": "calculator",
    "name": "Calculator",
    "shortName": "Calculator",
    "version": "0.04",
    "description": "Basic calculator reminiscent of MacOs's one. Handy for small calculus.",
    "icon": "calculator.png",
    "screenshots": [{"url":"screenshot_calculator.png"}],
    "tags": "app,tool",
    "supports": ["BANGLEJS","BANGLEJS2"],
    "storage": [
      {"name":"calculator.app.js","url":"app.js"},
      {"name":"calculator.img","url":"calculator-icon.js","evaluate":true}
    ]
  },
  {
    "id": "dane",
    "name": "Digital Assistant, not EDITH",
    "shortName": "DANE",
    "version": "0.16",
    "description": "A Watchface inspired by Tony Stark's EDITH and based on https://arwes.dev/",
    "icon": "app.png",
    "type": "clock",
    "tags": "clock",
    "supports": ["BANGLEJS"],
    "allow_emulator": true,
    "storage": [
      {"name":"dane.app.js","url":"app.js"},
      {"name":"dane.img","url":"app-icon.js","evaluate":true}
    ]
  },
  {
    "id": "dane_tcr",
    "name": "DANE Touch Launcher",
    "shortName": "DANE Toucher",
    "version": "0.07",
    "description": "Touch enable left to right launcher in the style of the DANE Watchface",
    "icon": "app.png",
    "type": "launch",
    "tags": "tool,system,launcher",
    "supports": ["BANGLEJS"],
    "storage": [
      {"name":"dane_tcr.app.js","url":"app.js"},
      {"name":"dane_tcr.settings.js","url":"settings.js"}
    ],
    "data": [{"name":"dane_tcr.json"}]
  },
  {
    "id": "buffgym",
    "name": "BuffGym",
    "version": "0.02",
    "description": "BuffGym is the famous 5x5 workout program for the BangleJS",
    "icon": "buffgym.png",
    "type": "app",
    "tags": "tool,outdoors,gym,exercise",
    "supports": ["BANGLEJS"],
    "readme": "README.md",
    "interface": "buffgym.html",
    "allow_emulator": false,
    "storage": [
      {"name":"buffgym.app.js","url":"buffgym.app.js"},
      {"name":"buffgym-set.js","url":"buffgym-set.js"},
      {"name":"buffgym-exercise.js","url":"buffgym-exercise.js"},
      {"name":"buffgym-workout.js","url":"buffgym-workout.js"},
      {"name":"buffgym-workout-a.json","url":"buffgym-workout-a.json"},
      {"name":"buffgym-workout-b.json","url":"buffgym-workout-b.json"},
      {"name":"buffgym-workout-index.json","url":"buffgym-workout-index.json"},
      {"name":"buffgym.img","url":"buffgym-icon.js","evaluate":true}
    ]
  },
  {
    "id": "banglerun",
    "name": "BangleRun",
    "shortName": "BangleRun",
    "version": "0.10",
    "description": "An app for running sessions. Displays info and logs your run for later viewing.",
    "icon": "banglerun.png",
    "tags": "run,running,fitness,outdoors",
    "supports": ["BANGLEJS"],
    "interface": "interface.html",
    "allow_emulator": false,
    "storage": [
      {"name":"banglerun.app.js","url":"app.js"},
      {"name":"banglerun.img","url":"app-icon.js","evaluate":true}
    ]
  },
  {
    "id": "metronome",
    "name": "Metronome",
    "version": "0.07",
    "readme": "README.md",
    "description": "Makes the watch blinking and vibrating with a given rate",
    "icon": "metronome_icon.png",
    "tags": "tool",
    "supports": ["BANGLEJS","BANGLEJS2"],
    "allow_emulator": true,
    "screenshots": [{"url":"bangle1-metronome-screenshot.png"}],
    "storage": [
      {"name":"metronome.app.js","url":"metronome.js"},
      {"name":"metronome.img","url":"metronome-icon.js","evaluate":true},
      {"name":"metronome.settings.js","url":"settings.js"}
    ]
  },
  {
    "id": "blackjack",
    "name": "Black Jack game",
    "shortName": "Black Jack game",
    "version": "0.02",
    "description": "Simple implementation of card game Black Jack",
    "icon": "blackjack.png",
    "tags": "game",
    "supports": ["BANGLEJS"],
    "screenshots": [{"url":"bangle1-black-jack-game-screenshot.png"}],
    "allow_emulator": true,
    "storage": [
      {"name":"blackjack.app.js","url":"blackjack.app.js"},
      {"name":"blackjack.img","url":"blackjack-icon.js","evaluate":true}
    ]
  },
  {
    "id": "hidcam",
    "name": "Camera shutter",
    "shortName": "Cam shutter",
    "version": "0.03",
    "description": "Enable HID, connect to your phone, start your camera and trigger the shot on your Bangle",
    "icon": "app.png",
    "tags": "bluetooth,tool",
    "supports": ["BANGLEJS"],
    "readme": "README.md",
    "storage": [
      {"name":"hidcam.app.js","url":"app.js"},
      {"name":"hidcam.img","url":"app-icon.js","evaluate":true}
    ]
  },
  {
    "id": "swlclk",
    "name": "SWL Clock / Short Wave Listner Clock",
    "shortName": "SWL Clock",
    "version": "0.02",
    "description": "Display Local, UTC time and some programs on the shorts waves along the day, with the frequencies",
    "icon": "swlclk.png",
    "type": "clock",
    "tags": "tool,clock",
    "supports": ["BANGLEJS"],
    "readme": "README.md",
    "allow_emulator": true,
    "screenshots": [{"url":"bangle1-SWL-clock-screenshot.png"}],
    "storage": [
      {"name":"swlclk.app.js","url":"app.js"},
      {"name":"swlclk.img","url":"app-icon.js","evaluate":true}
    ]
  },
  {
    "id": "rclock",
    "name": "Round clock with seconds,  minutes and date",
    "shortName": "Round Clock",
    "version": "0.06",
    "description": "Designed round clock with ticks for minutes and seconds and heart rate indication",
    "icon": "app.png",
    "type": "clock",
    "tags": "clock",
    "supports": ["BANGLEJS"],
    "storage": [
      {"name":"rclock.app.js","url":"rclock.app.js"},
      {"name":"rclock.img","url":"app-icon.js","evaluate":true}
    ]
  },
  {
    "id": "fclock",
    "name": "fclock",
    "shortName": "F Clock",
    "version": "0.02",
    "description": "Simple design of a digital clock",
    "icon": "app.png",
    "type": "clock",
    "tags": "clock",
    "supports": ["BANGLEJS"],
    "storage": [
      {"name":"fclock.app.js","url":"fclock.app.js"},
      {"name":"fclock.img","url":"app-icon.js","evaluate":true}
    ]
  },
  {
    "id": "hamloc",
    "name": "QTH Locator / Maidenhead Locator System",
    "shortName": "QTH Locator",
    "version": "0.01",
    "description": "Convert your current GPS location to the Maidenhead locator system used by HAM amateur radio operators",
    "icon": "app.png",
    "tags": "tool,outdoors,gps",
    "supports": ["BANGLEJS"],
    "readme": "README.md",
    "storage": [
      {"name":"hamloc.app.js","url":"app.js"},
      {"name":"hamloc.img","url":"app-icon.js","evaluate":true}
    ]
  },
  {
    "id": "osmpoi",
    "name": "POI Compass",
    "version": "0.03",
    "description": "Uploads all the points of interest in an area onto your watch, same as Beer Compass with more p.o.i.",
    "icon": "app.png",
    "tags": "tool,outdoors,gps",
    "supports": ["BANGLEJS"],
    "readme": "README.md",
    "custom": "custom.html",
    "storage": [
      {"name":"osmpoi.app.js"},
      {"name":"osmpoi.img","url":"app-icon.js","evaluate":true}
    ]
  },
  {
    "id": "pong",
    "name": "Pong",
    "shortName": "Pong",
    "version": "0.03",
    "description": "A clone of the Atari game Pong",
    "icon": "pong.png",
    "type": "app",
    "tags": "game",
    "supports": ["BANGLEJS"],
    "readme": "README.md",
    "allow_emulator": true,
    "screenshots": [{"url":"bangle1-pong-screenshot.png"}],
    "storage": [
      {"name":"pong.app.js","url":"app.js"},
      {"name":"pong.img","url":"app-icon.js","evaluate":true}
    ]
  },
  {
    "id": "ballmaze",
    "name": "Ball Maze",
    "version": "0.02",
    "description": "Navigate a ball through a maze by tilting your watch.",
    "icon": "icon.png",
    "type": "app",
    "tags": "game",
    "supports": ["BANGLEJS"],
    "readme": "README.md",
    "storage": [
      {"name":"ballmaze.app.js","url":"app.js"},
      {"name":"ballmaze.img","url":"icon.js","evaluate":true}
    ],
    "data": [{"name":"ballmaze.json"}]
  },
  {
    "id": "calendar",
    "name": "Calendar",
    "version": "0.02",
    "description": "Simple calendar",
    "icon": "calendar.png",
    "screenshots": [{"url":"screenshot_calendar.png"}],
    "tags": "calendar",
    "supports": ["BANGLEJS","BANGLEJS2"],
    "readme": "README.md",
    "allow_emulator": true,
    "storage": [
      {"name":"calendar.app.js","url":"calendar.js"},
      {"name":"calendar.img","url":"calendar-icon.js","evaluate":true}
    ]
  },
  {
    "id": "hidjoystick",
    "name": "Bluetooth Joystick",
    "shortName": "Joystick",
    "version": "0.01",
    "description": "Emulates a 2 axis/5 button Joystick using the accelerometer as stick input and buttons 1-3, touch left as button 4 and touch right as button 5.",
    "icon": "app.png",
    "tags": "bluetooth",
    "supports": ["BANGLEJS"],
    "storage": [
      {"name":"hidjoystick.app.js","url":"app.js"},
      {"name":"hidjoystick.img","url":"app-icon.js","evaluate":true}
    ]
  },
  {
    "id": "largeclock",
    "name": "Large Clock",
    "version": "0.10",
    "description": "A readable and informational digital watch, with date, seconds and moon phase",
    "icon": "largeclock.png",
    "type": "clock",
    "tags": "clock",
    "supports": ["BANGLEJS"],
    "readme": "README.md",
    "allow_emulator": true,
    "screenshots": [{"url":"bangle1-large-clock-screenshot.png"}],
    "storage": [
      {"name":"largeclock.app.js","url":"largeclock.js"},
      {"name":"largeclock.img","url":"largeclock-icon.js","evaluate":true},
      {"name":"largeclock.settings.js","url":"settings.js"}
    ],
    "data": [{"name":"largeclock.json"}]
  },
  {
    "id": "smtswch",
    "name": "Smart Switch",
    "shortName": "Smart Switch",
    "version": "0.01",
    "description": "Using EspruinoHub, control your smart devices on and off via Bluetooth Low Energy!",
    "icon": "app.png",
    "type": "app",
    "tags": "bluetooth,btle,smart,switch",
    "supports": ["BANGLEJS"],
    "readme": "README.md",
    "storage": [
      {"name":"smtswch.app.js","url":"app.js"},
      {"name":"smtswch.img","url":"app-icon.js","evaluate":true},
      {"name":"light-on.img","url":"light-on.js","evaluate":true},
      {"name":"light-off.img","url":"light-off.js","evaluate":true},
      {"name":"switch-on.img","url":"switch-on.js","evaluate":true},
      {"name":"switch-off.img","url":"switch-off.js","evaluate":true}
    ]
  },
  {
    "id": "miplant",
    "name": "Xiaomi Plant Sensor",
    "shortName": "Mi Plant",
    "version": "0.02",
    "description": "Reads and displays data from Xiaomi bluetooth plant moisture sensors",
    "icon": "app.png",
    "tags": "xiaomi,mi,plant,ble,bluetooth",
    "supports": ["BANGLEJS"],
    "storage": [
      {"name":"miplant.app.js","url":"app.js"},
      {"name":"miplant.img","url":"app-icon.js","evaluate":true}
    ]
  },
  {
    "id": "simpletimer",
    "name": "Timer",
    "version": "0.07",
    "description": "Simple timer, useful when playing board games or cooking",
    "icon": "app.png",
    "tags": "timer",
    "supports": ["BANGLEJS"],
    "readme": "README.md",
    "allow_emulator": true,
    "screenshots": [{"url":"bangle1-timer-screenshot.png"}],
    "storage": [
      {"name":"simpletimer.app.js","url":"app.js"},
      {"name":".tfnames","url":"gesture-tfnames.js","evaluate":true},
      {"name":".tfmodel","url":"gesture-tfmodel.js","evaluate":true},
      {"name":"simpletimer.img","url":"app-icon.js","evaluate":true}
    ],
    "data": [{"name":"simpletimer.json"}]
  },
  {
    "id": "beebclock",
    "name": "Beeb Clock",
    "version": "0.05",
    "description": "Clock face that may be coincidentally familiar to BBC viewers",
    "icon": "beebclock.png",
    "type": "clock",
    "tags": "clock",
    "screenshots": [{"url":"bangle1-beeb-clock-screenshot.png"}],
    "supports": ["BANGLEJS"],
    "allow_emulator": true,
    "storage": [
      {"name":"beebclock.app.js","url":"beebclock.js"},
      {"name":"beebclock.img","url":"beebclock-icon.js","evaluate":true}
    ]
  },
  {
    "id": "findphone",
    "name": "Find Phone",
    "shortName": "Find Phone",
    "version": "0.03",
    "description": "Find your phone via Gadgetbridge. Click any button to let your phone ring. 📳  Note: The functionality is available even without this app, just go to Settings, App Settings, Gadgetbridge, Find Phone.",
    "icon": "app.png",
    "tags": "tool,android",
    "supports": ["BANGLEJS"],
    "readme": "README.md",
    "allow_emulator": true,
    "storage": [
      {"name":"findphone.app.js","url":"app.js"},
      {"name":"findphone.img","url":"app-icon.js","evaluate":true}
    ]
  },
  {
    "id": "getup",
    "name": "Get Up",
    "shortName": "Get Up",
    "version": "0.01",
    "description": "Reminds you to getup every x minutes. Sitting to long is dangerous!",
    "icon": "app.png",
    "tags": "tools,health",
    "supports": ["BANGLEJS"],
    "readme": "README.md",
    "screenshots": [{"url":"bangle1-get-up-screenshot.png"}],
    "allow_emulator": true,
    "storage": [
      {"name":"getup.app.js","url":"app.js"},
      {"name":"getup.settings.js","url":"settings.js"},
      {"name":"getup.img","url":"app-icon.js","evaluate":true}
    ]
  },
  {
    "id": "gallifr",
    "name": "Time Traveller's Chronometer",
    "shortName": "Time Travel Clock",
    "version": "0.02",
    "description": "A clock for time travellers. The light pie segment shows the minutes, the black circle, the hour. The dial itself reads 'time' just in case you forget.",
    "icon": "gallifr.png",
    "screenshots": [{"url":"screenshot_time.png"}],
    "type": "clock",
    "tags": "clock",
    "supports": ["BANGLEJS","BANGLEJS2"],
    "readme": "README.md",
    "allow_emulator": true,
    "storage": [
      {"name":"gallifr.app.js","url":"app.js"},
      {"name":"gallifr.img","url":"app-icon.js","evaluate":true},
      {"name":"gallifr.settings.js","url":"settings.js"}
    ],
    "data": [{"name":"gallifr.json"}]
  },
  {
    "id": "rndmclk",
    "name": "Random Clock Loader",
    "version": "0.03",
    "description": "Load a different clock whenever the LCD is switched on.",
    "icon": "rndmclk.png",
    "type": "widget",
    "tags": "widget,clock",
    "supports": ["BANGLEJS"],
    "readme": "README.md",
    "storage": [
      {"name":"rndmclk.wid.js","url":"widget.js"}
    ]
  },
  {
    "id": "dotmatrixclock",
    "name": "Dotmatrix Clock",
    "version": "0.01",
    "description": "A clear white-on-blue dotmatrix simulated clock",
    "icon": "dotmatrixclock.png",
    "type": "clock",
    "tags": "clock,dotmatrix,retro",
    "supports": ["BANGLEJS"],
    "readme": "README.md",
    "allow_emulator": true,
    "storage": [
      {"name":"dotmatrixclock.app.js","url":"app.js"},
      {"name":"dotmatrixclock.img","url":"dotmatrixclock-icon.js","evaluate":true}
    ]
  },
  {
    "id": "jbm8b",
    "name": "Magic 8 Ball",
    "shortName": "Magic 8 Ball",
    "version": "0.03",
    "description": "A simple fortune telling app",
    "icon": "app.png",
    "tags": "game",
    "supports": ["BANGLEJS"],
    "storage": [
      {"name":"jbm8b.app.js","url":"app.js"},
      {"name":"jbm8b.img","url":"app-icon.js","evaluate":true}
    ]
  },
  {
    "id": "jbm8b_IT",
    "name": "Magic 8 Ball Italiano",
    "shortName": "Magic 8 Ball IT",
    "version": "0.01",
    "description": "La palla predice il futuro",
    "icon": "app.png",
    "screenshots": [{"url":"bangle1-magic-8-ball-italiano-screenshot.png"}],
    "tags": "game",
    "supports": ["BANGLEJS"],
    "allow_emulator": true,
    "storage": [
      {"name":"jbm8b_IT.app.js","url":"app.js"},
      {"name":"jbm8b_IT.img","url":"app-icon.js","evaluate":true}
    ]
  },
  {
    "id": "BLEcontroller",
    "name": "BLE Customisable Controller with Joystick",
    "shortName": "BLE Controller",
    "version": "0.01",
    "description": "A configurable controller for BLE devices and robots, with a basic four direction joystick. Designed to be easy to customise so you can add your own menus.",
    "icon": "BLEcontroller.png",
    "tags": "tool,bluetooth",
    "supports": ["BANGLEJS"],
    "readme": "README.md",
    "allow_emulator": false,
    "storage": [
      {"name":"BLEcontroller.app.js","url":"app.js"},
      {"name":"BLEcontroller.img","url":"app-icon.js","evaluate":true}
    ]
  },
  {
    "id": "widviz",
    "name": "Widget Visibility Widget",
    "shortName": "Viz Widget",
    "version": "0.02",
    "description": "Swipe left to hide top bar widgets, swipe right to redisplay.",
    "icon": "eye.png",
    "type": "widget",
    "tags": "widget",
    "supports": ["BANGLEJS"],
    "storage": [
      {"name":"widviz.wid.js","url":"widget.js"}
    ]
  },
  {
    "id": "binclock",
    "name": "Binary Clock",
    "shortName": "Binary Clock",
    "version": "0.03",
    "description": "A binary clock with hours and minutes. BTN1 toggles a digital clock.",
    "icon": "app.png",
    "type": "clock",
    "tags": "clock,binary",
    "supports": ["BANGLEJS"],
    "storage": [
      {"name":"binclock.app.js","url":"app.js"},
      {"name":"binclock.img","url":"app-icon.js","evaluate":true}
    ]
  },
  {
    "id": "pizzatimer",
    "name": "Pizza Timer",
    "shortName": "Pizza Timer",
    "version": "0.01",
    "description": "A timer app for when you cook Pizza. Some say it can also time other things",
    "icon": "pizza.png",
    "tags": "timer,tool,pizza",
    "supports": ["BANGLEJS"],
    "readme": "README.md",
    "storage": [
      {"name":"pizzatimer.app.js","url":"app.js"},
      {"name":"pizzatimer.img","url":"app-icon.js","evaluate":true}
    ]
  },
  {
    "id": "animclk",
    "name": "Animated Clock",
    "shortName": "Anim Clock",
    "version": "0.03",
    "description": "An animated clock face using Mark Ferrari's amazing 8 bit game art and palette cycling: http://www.markferrari.com/art/8bit-game-art",
    "icon": "app.png",
    "type": "clock",
    "tags": "clock,animated",
    "supports": ["BANGLEJS"],
    "storage": [
      {"name":"animclk.app.js","url":"app.js"},
      {"name":"animclk.pixels1","url":"animclk.pixels1"},
      {"name":"animclk.pixels2","url":"animclk.pixels2"},
      {"name":"animclk.pal","url":"animclk.pal"},
      {"name":"animclk.img","url":"app-icon.js","evaluate":true}
    ]
  },
  {
    "id": "analogimgclk",
    "name": "Analog Clock (Image background)",
    "shortName": "Analog Clock",
    "version": "0.03",
    "description": "An analog clock with an image background",
    "icon": "app.png",
    "type": "clock",
    "tags": "clock",
    "supports": ["BANGLEJS"],
    "storage": [
      {"name":"analogimgclk.app.js","url":"app.js"},
      {"name":"analogimgclk.bg.img","url":"bg.img"},
      {"name":"analogimgclk.img","url":"app-icon.js","evaluate":true}
    ]
  },
  {
    "id": "verticalface",
    "name": "Vertical watch face",
    "shortName": "Vertical Face",
    "version": "0.09",
    "description": "A simple vertical watch face with the date. Heart rate monitor is toggled with BTN1",
    "icon": "app.png",
    "type": "clock",
    "tags": "clock",
    "supports": ["BANGLEJS"],
    "allow_emulator": true,
    "screenshots": [{"url":"bangle1-vertical-watch-face-screenshot.png"}],
    "storage": [
      {"name":"verticalface.app.js","url":"app.js"},
      {"name":"verticalface.img","url":"app-icon.js","evaluate":true}
    ]
  },
  {
    "id": "sleepphasealarm",
    "name": "SleepPhaseAlarm",
    "shortName": "SleepPhaseAlarm",
    "version": "0.02",
    "description": "Uses the accelerometer to estimate sleep and wake states with the principle of Estimation of Stationary Sleep-segments (ESS, see https://ubicomp.eti.uni-siegen.de/home/datasets/ichi14/index.html.en). This app will read the next alarm from the alarm application and will wake you up to 30 minutes early at the best guessed time when you are almost already awake.",
    "icon": "app.png",
    "tags": "alarm",
    "supports": ["BANGLEJS"],
    "storage": [
      {"name":"sleepphasealarm.app.js","url":"app.js"},
      {"name":"sleepphasealarm.img","url":"app-icon.js","evaluate":true}
    ]
  },
  {
    "id": "life",
    "name": "Game of Life",
    "version": "0.04",
    "description": "Conway's Game of Life - 16x16 board",
    "icon": "life.png",
    "tags": "game",
    "supports": ["BANGLEJS"],
    "screenshots": [{"url":"bangle1-game-of-life-screenshot.png"}],
    "allow_emulator": true,
    "storage": [
      {"name":"life.app.js","url":"life.min.js"},
      {"name":"life.img","url":"life-icon.js","evaluate":true}
    ]
  },
  {
    "id": "magnav",
    "name": "Navigation Compass",
    "version": "0.05",
    "description": "Compass with linear display as for GPSNAV. Has Tilt compensation and remembers calibration.",
    "screenshots": [{"url":"screenshot-b2.png"},{"url":"screenshot-light-b2.png"}],
    "icon": "magnav.png",
    "tags": "tool,outdoors",
    "supports": ["BANGLEJS","BANGLEJS2"],
    "readme": "README.md",
    "storage": [
      {"name":"magnav.app.js","url":"magnav_b1.js","supports":["BANGLEJS"]},
      {"name":"magnav.app.js","url":"magnav_b2.js","supports":["BANGLEJS2"]},
      {"name":"magnav.img","url":"magnav-icon.js","evaluate":true}
    ],
    "data": [{"name":"magnav.json"}]
  },
  {
    "id": "gpspoilog",
    "name": "GPS POI Logger",
    "shortName": "GPS POI Log",
    "version": "0.01",
    "description": "A simple app to log points of interest with their GPS coordinates and read them back onto your PC. Based on the https://www.espruino.com/Bangle.js+Storage tutorial",
    "icon": "app.png",
    "tags": "outdoors",
    "supports": ["BANGLEJS"],
    "interface": "interface.html",
    "storage": [
      {"name":"gpspoilog.app.js","url":"app.js"},
      {"name":"gpspoilog.img","url":"app-icon.js","evaluate":true}
    ]
  },
  {
    "id": "miclock2",
    "name": "Mixed Clock 2",
    "version": "0.01",
    "description": "White color variant of the Mixed Clock with thicker clock hands for better readability in the bright sunlight, extra space under the clock for widgets and seconds in the digital clock.",
    "icon": "clock-mixed.png",
    "type": "clock",
    "tags": "clock",
    "supports": ["BANGLEJS"],
    "screenshots": [{"url":"bangle1-mixed-clock-2-screenshot.png"}],
    "allow_emulator": true,
    "storage": [
      {"name":"miclock2.app.js","url":"clock-mixed.js"},
      {"name":"miclock2.img","url":"clock-mixed-icon.js","evaluate":true}
    ]
  },
  {
    "id": "1button",
    "name": "One-Button-Tracker",
    "version": "0.01",
    "description": "A widget that turns BTN1 into a tracker, records time of button press/release.",
    "icon": "widget.png",
    "type": "widget",
    "tags": "tool,quantifiedself,widget",
    "supports": ["BANGLEJS"],
    "readme": "README.md",
    "interface": "interface.html",
    "storage": [
      {"name":"1button.wid.js","url":"widget.js"}
    ],
    "data": [{"name":"one_button_presses.csv","storageFile":true}]
  },
  {
    "id": "gpsautotime",
    "name": "GPS auto time",
    "shortName": "GPS auto time",
    "version": "0.01",
    "description": "A widget that automatically updates the Bangle.js time to the GPS time whenever there is a valid GPS fix.",
    "icon": "widget.png",
    "type": "widget",
    "tags": "widget,gps",
    "supports": ["BANGLEJS"],
    "storage": [
      {"name":"gpsautotime.wid.js","url":"widget.js"}
    ]
  },
  {
    "id": "espruinoctrl",
    "name": "Espruino Control",
    "shortName": "Espruino Ctrl",
    "version": "0.01",
    "description": "Send commands to other Espruino devices via the Bluetooth UART interface. Customisable commands!",
    "icon": "app.png",
    "tags": "",
    "supports": ["BANGLEJS"],
    "readme": "README.md",
    "custom": "custom.html",
    "storage": [
      {"name":"espruinoctrl.app.js"},
      {"name":"espruinoctrl.img","url":"app-icon.js","evaluate":true}
    ]
  },
  {
    "id": "multiclock",
    "name": "Multi Clock",
    "version": "0.09",
    "description": "Clock with multiple faces.  Switch between faces with BTN1 & BTN3 (Bangle 2 touch top-right, bottom right). For best display set theme Background 2 to cyan or some other bright colour in settings.",
    "screenshots": [{"url":"screen-ana.png"},{"url":"screen-big.png"},{"url":"screen-td.png"},{"url":"screen-nifty.png"},{"url":"screen-word.png"},{"url":"screen-sec.png"}],
    "icon": "multiclock.png",
    "type": "clock",
    "tags": "clock",
    "supports": ["BANGLEJS","BANGLEJS2"],
    "readme": "README.md",
    "allow_emulator": true,
    "storage": [
      {"name":"multiclock.app.js","url":"multiclock.app.js"},
      {"name":"big.face.js","url":"big.face.js"},
      {"name":"ana.face.js","url":"ana.face.js"},
      {"name":"digi.face.js","url":"digi.face.js"},
      {"name":"txt.face.js","url":"txt.face.js"},
      {"name":"dk.face.js","url":"dk.face.js"},
      {"name":"nifty.face.js","url":"nifty.face.js"},
      {"name":"multiclock.img","url":"multiclock-icon.js","evaluate":true}
    ]
  },
  {
    "id": "widancs",
    "name": "Apple Notification Widget",
    "shortName": "ANCS Widget",
    "version": "0.07",
    "description": "Displays call, message etc notifications from a paired iPhone. Read README before installation as it only works with compatible apps",
    "icon": "widget.png",
    "type": "widget",
    "tags": "widget",
    "supports": ["BANGLEJS"],
    "readme": "README.md",
    "storage": [
      {"name":"widancs.wid.js","url":"ancs.min.js"},
      {"name":"widancs.settings.js","url":"settings.js"}
    ]
  },
  {
    "id": "accelrec",
    "name": "Acceleration Recorder",
    "shortName": "Accel Rec",
    "version": "0.02",
    "description": "This app puts the Bangle's accelerometer into 100Hz mode and reads 2 seconds worth of data after movement starts. The data can then be exported back to the PC.",
    "icon": "app.png",
    "tags": "",
    "supports": ["BANGLEJS"],
    "readme": "README.md",
    "interface": "interface.html",
    "storage": [
      {"name":"accelrec.app.js","url":"app.js"},
      {"name":"accelrec.img","url":"app-icon.js","evaluate":true}
    ],
    "data": [{"wildcard":"accelrec.?.csv"}]
  },
  {
    "id": "accellog",
    "name": "Acceleration Logger",
    "shortName": "Accel Log",
    "version": "0.03",
    "description": "Logs XYZ acceleration data to a CSV file that can be downloaded to your PC",
    "icon": "app.png",
    "tags": "outdoor",
    "supports": ["BANGLEJS","BANGLEJS2"],
    "readme": "README.md",
    "interface": "interface.html",
    "storage": [
      {"name":"accellog.app.js","url":"app.js"},
      {"name":"accellog.img","url":"app-icon.js","evaluate":true}
    ],
    "data": [{"wildcard":"accellog.?.csv"}]
  },
  {
    "id": "cprassist",
    "name": "CPR Assist",
    "version": "0.01",
    "description": "Provides assistance while performing a CPR",
    "icon": "cprassist-icon.png",
    "tags": "tool,firstaid",
    "supports": ["BANGLEJS"],
    "readme": "README.md",
    "allow_emulator": true,
    "screenshots": [{"url":"bangle1-CPR-assist-screenshot.png"}],
    "storage": [
      {"name":"cprassist.app.js","url":"cprassist.js"},
      {"name":"cprassist.img","url":"cprassist-icon.js","evaluate":true},
      {"name":"cprassist.settings.js","url":"settings.js"}
    ]
  },
  {
    "id": "osgridref",
    "name": "Ordnance Survey Grid Reference",
    "shortName": "OS Grid ref",
    "version": "0.01",
    "description": "Displays the UK Ordnance Survey grid reference of your current GPS location. Useful when in the United Kingdom with an Ordnance Survey map",
    "icon": "app.png",
    "tags": "outdoors,gps",
    "supports": ["BANGLEJS"],
    "storage": [
      {"name":"osgridref.app.js","url":"app.js"},
      {"name":"osgridref.img","url":"app-icon.js","evaluate":true}
    ]
  },
  {
    "id": "openseizure",
    "name": "OpenSeizureDetector Widget",
    "shortName": "Short Name",
    "version": "0.01",
    "description": "[BETA!] A widget to work alongside [OpenSeizureDetector](https://www.openseizuredetector.org.uk/)",
    "icon": "widget.png",
    "type": "widget",
    "tags": "widget",
    "supports": ["BANGLEJS"],
    "readme": "README.md",
    "storage": [
      {"name":"openseizure.wid.js","url":"widget.js"}
    ]
  },
  {
    "id": "counter",
    "name": "Counter",
    "version": "0.03",
    "description": "Simple counter",
    "icon": "counter_icon.png",
    "tags": "tool",
    "supports": ["BANGLEJS"],
    "screenshots": [{"url":"bangle1-counter-screenshot.png"}],
    "allow_emulator": true,
    "storage": [
      {"name":"counter.app.js","url":"counter.js"},
      {"name":"counter.img","url":"counter-icon.js","evaluate":true}
    ]
  },
  {
    "id": "bootgattbat",
    "name": "BLE GATT Battery Service",
    "shortName": "BLE Battery Service",
    "version": "0.01",
    "description": "Adds the GATT Battery Service to advertise the percentage of battery currently remaining over Bluetooth.\n",
    "icon": "bluetooth.png",
    "type": "bootloader",
    "tags": "battery,ble,bluetooth,gatt",
    "supports": ["BANGLEJS","BANGLEJS2"],
    "readme": "README.md",
    "storage": [
      {"name":"gattbat.boot.js","url":"boot.js"}
    ]
  },
  {
    "id": "viewstl",
    "name": "STL file viewer",
    "shortName": "ViewSTL",
    "version": "0.02",
    "description": "This app allows you to view STL 3D models on your watch",
    "icon": "icons8-octahedron-48.png",
    "tags": "tool",
    "supports": ["BANGLEJS"],
    "readme": "README.md",
    "storage": [
      {"name":"viewstl.app.js","url":"viewstl.min.js"},
      {"name":"viewstl.img","url":"viewstl-icon.js","evaluate":true},
      {"name":"tetra.stl","url":"tetra.stl"},
      {"name":"cube.stl","url":"cube.stl"},
      {"name":"icosa.stl","url":"icosa.stl"}
    ]
  },
  {
    "id": "cscsensor",
    "name": "Cycling speed sensor",
    "shortName": "CSCSensor",
    "version": "0.06",
    "description": "Read BLE enabled cycling speed and cadence sensor and display readings on watch",
    "icon": "icons8-cycling-48.png",
    "tags": "outdoors,exercise,ble,bluetooth",
    "supports": ["BANGLEJS"],
    "readme": "README.md",
    "storage": [
      {"name":"cscsensor.app.js","url":"cscsensor.app.js"},
      {"name":"cscsensor.settings.js","url":"settings.js"},
      {"name":"cscsensor.img","url":"cscsensor-icon.js","evaluate":true}
    ]
  },
  {
    "id": "fileman",
    "name": "File manager",
    "shortName": "FileManager",
    "version": "0.03",
    "description": "Simple file manager, allows user to examine watch storage and display, load or delete individual files",
    "icon": "icons8-filing-cabinet-48.png",
    "tags": "tools",
    "supports": ["BANGLEJS"],
    "readme": "README.md",
    "storage": [
      {"name":"fileman.app.js","url":"fileman.app.js"},
      {"name":"fileman.img","url":"fileman-icon.js","evaluate":true}
    ]
  },
  {
    "id": "worldclock",
    "name": "World Clock - 4 time zones",
    "shortName": "World Clock",
    "version": "0.05",
    "description": "Current time zone plus up to four others",
    "icon": "app.png",
    "screenshots": [{"url":"screenshot_world.png"}],
    "type": "clock",
    "tags": "clock",
    "supports": ["BANGLEJS","BANGLEJS2"],
    "readme": "README.md",
    "custom": "custom.html",
    "storage": [
      {"name":"worldclock.app.js","url":"app.js"},
      {"name":"worldclock.img","url":"worldclock-icon.js","evaluate":true}
    ],
    "data": [{"name":"worldclock.settings.json"}]
  },
  {
    "id": "digiclock",
    "name": "Digital Clock Face",
    "shortName": "Digi Clock",
    "version": "0.02",
    "description": "A simple digital clock with the time, day, month, and year",
    "icon": "digiclock.png",
    "type": "clock",
    "tags": "clock",
    "supports": ["BANGLEJS"],
    "storage": [
      {"name":"digiclock.app.js","url":"digiclock.js"},
      {"name":"digiclock.img","url":"digiclock-icon.js","evaluate":true}
    ]
  },
  {
    "id": "dsdrelay",
    "name": "DSD BLE Relay controller",
    "shortName": "DSDRelay",
    "version": "0.01",
    "description": "Control BLE relay board from the watch",
    "icon": "icons8-relay-48.png",
    "tags": "ble,bluetooth",
    "supports": ["BANGLEJS"],
    "readme": "README.md",
    "storage": [
      {"name":"dsdrelay.app.js","url":"dsdrelay.app.js"},
      {"name":"dsdrelay.img","url":"dsdrelay-icon.js","evaluate":true}
    ]
  },
  {
    "id": "mandel",
    "name": "Mandelbrot",
    "shortName": "Mandel",
    "version": "0.01",
    "description": "Draw a zoomable Mandelbrot set",
    "icon": "mandel.png",
    "tags": "game",
    "supports": ["BANGLEJS"],
    "readme": "README.md",
    "storage": [
      {"name":"mandel.app.js","url":"mandel.min.js"},
      {"name":"mandel.img","url":"mandel-icon.js","evaluate":true}
    ]
  },
  {
    "id": "petrock",
    "name": "Pet rock",
    "version": "0.02",
    "description": "A virtual pet rock with wobbly eyes",
    "icon": "petrock.png",
    "type": "app",
    "tags": "game",
    "supports": ["BANGLEJS"],
    "storage": [
      {"name":"petrock.app.js","url":"app.js"},
      {"name":"petrock.img","url":"app-icon.js","evaluate":true}
    ]
  },
  {
    "id": "smartibot",
    "name": "Smartibot controller",
    "shortName": "Smartibot",
    "version": "0.01",
    "description": "Control a [Smartibot Robot](https://thecraftyrobot.net/) straight from your Bangle.js",
    "icon": "app.png",
    "tags": "",
    "supports": ["BANGLEJS"],
    "storage": [
      {"name":"smartibot.app.js","url":"app.js"},
      {"name":"smartibot.img","url":"app-icon.js","evaluate":true}
    ]
  },
  {
    "id": "widncr",
    "name": "NCR Logo Widget",
    "version": "0.01",
    "description": "Show the NodeConf Remote logo in the top left",
    "icon": "widget.png",
    "type": "widget",
    "tags": "widget",
    "supports": ["BANGLEJS"],
    "storage": [
      {"name":"widncr.wid.js","url":"widget.js"}
    ]
  },
  {
    "id": "ncrclk",
    "name": "NCR Clock",
    "shortName": "NCR Clock",
    "version": "0.02",
    "description": "NodeConf Remote clock",
    "icon": "app.png",
    "type": "clock",
    "tags": "clock",
    "supports": ["BANGLEJS"],
    "storage": [
      {"name":"ncrclk.app.js","url":"app.js"},
      {"name":"ncrclk.img","url":"app-icon.js","evaluate":true}
    ]
  },
  {
    "id": "isoclock",
    "name": "ISO Compliant Clock Face",
    "shortName": "ISO Clock",
    "version": "0.02",
    "description": "Tweaked fork of digiclock for ISO date and time",
    "icon": "isoclock.png",
    "type": "clock",
    "tags": "clock",
    "supports": ["BANGLEJS"],
    "storage": [
      {"name":"isoclock.app.js","url":"isoclock.js"},
      {"name":"isoclock.img","url":"isoclock-icon.js","evaluate":true}
    ]
  },
  {
    "id": "gpstimeserver",
    "name": "GPS Time Server",
    "version": "0.01",
    "description": "A widget which automatically starts the GPS and turns Bangle.js into a Bluetooth time server.",
    "icon": "widget.png",
    "type": "widget",
    "tags": "widget",
    "supports": ["BANGLEJS"],
    "readme": "README.md",
    "storage": [
      {"name":"gpstimeserver.wid.js","url":"widget.js"}
    ]
  },
  {
    "id": "tilthydro",
    "name": "Tilt Hydrometer Display",
    "shortName": "Tilt Hydro",
    "version": "0.01",
    "description": "A display for the [Tilt Hydrometer](https://tilthydrometer.com/) - [more info here](http://www.espruino.com/Tilt+Hydrometer+Display)",
    "icon": "app.png",
    "tags": "tools,bluetooth",
    "supports": ["BANGLEJS"],
    "storage": [
      {"name":"tilthydro.app.js","url":"app.js"},
      {"name":"tilthydro.img","url":"app-icon.js","evaluate":true}
    ]
  },
  {
    "id": "supmariodark",
    "name": "Super mario clock night mode",
    "shortName": "supmariodark",
    "version": "0.01",
    "description": "Super mario clock in night mode",
    "icon": "supmariodark.png",
    "type": "clock",
    "tags": "clock",
    "supports": ["BANGLEJS"],
    "storage": [
      {"name":"supmariodark.app.js","url":"supmariodark.js"},
      {"name":"supmariodark.img","url":"supmariodark-icon.js","evaluate":true},
      {"name":"supmario30x24.bin","url":"supmario30x24.bin.js"},
      {"name":"supmario30x24.wdt","url":"supmario30x24.wdt.js"},
      {"name":"banner-up.img","url":"banner-up.js","evaluate":true},
      {"name":"banner-down.img","url":"banner-down.js","evaluate":true},
      {"name":"brick2.img","url":"brick2.js","evaluate":true},
      {"name":"enemy.img","url":"enemy.js","evaluate":true},
      {"name":"flower.img","url":"flower.js","evaluate":true},
      {"name":"flower_b.img","url":"flower_b.js","evaluate":true},
      {"name":"mario_wh.img","url":"mario_wh.js","evaluate":true},
      {"name":"pipe.img","url":"pipe.js","evaluate":true}
    ]
  },
  {
    "id": "gmeter",
    "name": "G-Meter",
    "shortName": "G-Meter",
    "version": "0.01",
    "description": "Simple G-Meter",
    "icon": "app.png",
    "tags": "",
    "supports": ["BANGLEJS"],
    "storage": [
      {"name":"gmeter.app.js","url":"app.js"},
      {"name":"gmeter.img","url":"app-icon.js","evaluate":true}
    ]
  },
  {
    "id": "dtlaunch",
    "name": "Desktop Launcher",
    "version": "0.05",
    "description": "Desktop style App Launcher with six (four for Bangle 2) apps per page - fast access if you have lots of apps installed.",
    "screenshots": [{"url":"shot1.png"},{"url":"shot2.png"},{"url":"shot3.png"}],
    "icon": "icon.png",
    "type": "launch",
    "tags": "tool,system,launcher",
    "supports": ["BANGLEJS","BANGLEJS2"],
    "readme": "README.md",
    "storage": [
      {"name":"dtlaunch.app.js","url":"app-b1.js", "supports": ["BANGLEJS"]},
      {"name":"dtlaunch.app.js","url":"app-b2.js", "supports": ["BANGLEJS2"]},
      {"name":"dtlaunch.img","url":"app-icon.js","evaluate":true}
    ]
  },
  {
    "id": "HRV",
    "name": "Heart Rate Variability monitor",
    "shortName": "HRV monitor",
    "version": "0.04",
    "description": "Heart Rate Variability monitor, see Readme for more info",
    "icon": "hrv.png",
    "tags": "",
    "supports": ["BANGLEJS"],
    "readme": "README.md",
    "storage": [
      {"name":"HRV.app.js","url":"app.js"},
      {"name":"HRV.img","url":"app-icon.js","evaluate":true}
    ]
  },
  {
    "id": "hardalarm",
    "name": "Hard Alarm",
    "shortName": "HardAlarm",
    "version": "0.02",
    "description": "Make sure you wake up! Count to the right number to turn off the alarm",
    "icon": "app.png",
    "tags": "tool,alarm,widget",
    "supports": ["BANGLEJS"],
    "storage": [
      {"name":"hardalarm.app.js","url":"app.js"},
      {"name":"hardalarm.boot.js","url":"boot.js"},
      {"name":"hardalarm.js","url":"hardalarm.js"},
      {"name":"hardalarm.img","url":"app-icon.js","evaluate":true},
      {"name":"hardalarm.wid.js","url":"widget.js"}
    ],
    "data": [{"name":"hardalarm.json"}]
  },
  {
    "id": "edisonsball",
    "name": "Edison's Ball",
    "shortName": "Edison's Ball",
    "version": "0.01",
    "description": "Hypnagogia/Micro-Sleep alarm for experimental use in exploring sleep transition and combating drowsiness",
    "icon": "app-icon.png",
    "tags": "",
    "supports": ["BANGLEJS"],
    "readme": "README.md",
    "storage": [
      {"name":"edisonsball.app.js","url":"app.js"},
      {"name":"edisonsball.img","url":"app-icon.js","evaluate":true}
    ]
  },
  {
    "id": "hrrawexp",
    "name": "HRM Data Exporter",
    "shortName": "HRM Data Exporter",
    "version": "0.01",
    "description": "export raw hrm signal data to a csv file",
    "icon": "app-icon.png",
    "tags": "",
    "supports": ["BANGLEJS"],
    "readme": "README.md",
    "interface": "interface.html",
    "storage": [
      {"name":"hrrawexp.app.js","url":"app.js"},
      {"name":"hrrawexp.img","url":"app-icon.js","evaluate":true}
    ]
  },
  {
    "id": "breath",
    "name": "Breathing App",
    "shortName": "Breathing App",
    "version": "0.01",
    "description": "app to aid relaxation and train breath syncronicity using haptics and visualisation, also displays HR",
    "icon": "app-icon.png",
    "tags": "tools,health",
    "supports": ["BANGLEJS"],
    "readme": "README.md",
    "storage": [
      {"name":"breath.app.js","url":"app.js"},
      {"name":"breath.img","url":"app-icon.js","evaluate":true}
    ],
    "data": [{"name":"breath.settings.json","url":"settings.json"}]
  },
  {
    "id": "lazyclock",
    "name": "Lazy Clock",
    "version": "0.03",
    "description": "Tells the time, roughly",
    "icon": "lazyclock.png",
    "type": "clock",
    "tags": "clock",
    "supports": ["BANGLEJS"],
    "readme": "README.md",
    "screenshots": [{"url":"bangle1-lazy-clock-screenshot.png"}],
    "allow_emulator": true,
    "storage": [
      {"name":"lazyclock.app.js","url":"lazyclock-app.js"},
      {"name":"lazyclock.img","url":"lazyclock-icon.js","evaluate":true}
    ]
  },
  {
    "id": "astral",
    "name": "Astral Clock",
    "version": "0.03",
    "description": "Clock that calculates and displays Alt Az positions of all planets, Sun as well as several other astronomy targets (customizable) and current Moon phase. Coordinates are calculated by GPS & time and onscreen compass assists orienting. See Readme before using.",
    "icon": "app-icon.png",
    "type": "clock",
    "tags": "clock",
    "supports": ["BANGLEJS"],
    "readme": "README.md",
    "storage": [
      {"name":"astral.app.js","url":"app.js"},
      {"name":"astral.img","url":"app-icon.js","evaluate":true}
    ]
  },
  {
    "id": "alpinenav",
    "name": "Alpine Nav",
    "version": "0.01",
    "description": "App that performs GPS monitoring to track and display position relative to a given origin in realtime",
    "icon": "app-icon.png",
    "tags": "outdoors,gps",
    "supports": ["BANGLEJS"],
    "readme": "README.md",
    "storage": [
      {"name":"alpinenav.app.js","url":"app.js"},
      {"name":"alpinenav.img","url":"app-icon.js","evaluate":true}
    ]
  },
  {
    "id": "lifeclk",
    "name": "Game of Life Clock",
    "shortName": "Conway's Clock",
    "version": "0.06",
    "description": "Modification and clockification of Conway's Game of Life",
    "icon": "app.png",
    "type": "clock",
    "tags": "clock",
    "supports": ["BANGLEJS"],
    "readme": "README.md",
    "storage": [
      {"name":"lifeclk.app.js","url":"app.min.js"},
      {"name":"lifeclk.img","url":"app-icon.js","evaluate":true}
    ]
  },
  {
    "id": "speedalt",
    "name": "GPS Adventure Sports",
    "shortName": "GPS Adv Sport",
    "version": "1.02",
    "description": "GPS speed, altitude and distance to waypoint display. Designed for easy viewing and use during outdoor activities such as para-gliding, hang-gliding, sailing, cycling etc.",
    "icon": "app.png",
    "type": "app",
    "tags": "tool,outdoors",
    "supports": ["BANGLEJS"],
    "readme": "README.md",
    "allow_emulator": true,
    "storage": [
      {"name":"speedalt.app.js","url":"app.js"},
      {"name":"speedalt.img","url":"app-icon.js","evaluate":true},
      {"name":"speedalt.settings.js","url":"settings.js"}
    ],
    "data": [{"name":"speedalt.json"}]
  },
  {
    "id": "speedalt2",
    "name": "GPS Adventure Sports II",
    "shortName": "GPS Adv Sport II",
    "version": "0.07",
    "description": "GPS speed, altitude and distance to waypoint display. Designed for easy viewing and use during outdoor activities such as para-gliding, hang-gliding, sailing, cycling etc.",
    "icon": "app.png",
    "type": "app",
    "tags": "tool,outdoors",
    "supports": ["BANGLEJS"],
    "readme": "README.md",
    "allow_emulator": true,
    "storage": [
      {"name":"speedalt2.app.js","url":"app.js"},
      {"name":"speedalt2.img","url":"app-icon.js","evaluate":true},
      {"name":"speedalt2.settings.js","url":"settings.js"}
    ],
    "data": [{"name":"speedalt2.json"}]
  },
  {
    "id": "slomoclock",
    "name": "SloMo Clock",
    "shortName": "SloMo Clock",
    "version": "0.10",
    "description": "Simple 24h clock face with large digits, hour above minute. Uses Layout library.",
    "icon": "watch.png",
    "type": "clock",
    "tags": "clock",
    "supports": ["BANGLEJS"],
    "readme": "README.md",
    "allow_emulator": true,
    "screenshots": [{"url":"bangle1-slow-mo-clock-screenshot.png"}],
    "storage": [
      {"name":"slomoclock.app.js","url":"app.js"},
      {"name":"slomoclock.img","url":"app-icon.js","evaluate":true},
      {"name":"slomoclock.settings.js","url":"settings.js"}
    ],
    "data": [{"name":"slomoclock.json"}]
  },
  {
    "id": "de-stress",
    "name": "De-Stress",
    "shortName": "De-Stress",
    "version": "0.02",
    "description": "Simple haptic heartbeat",
    "icon": "app.png",
    "tags": "",
    "supports": ["BANGLEJS"],
    "storage": [
      {"name":"de-stress.app.js","url":"app.js"},
      {"name":"de-stress.img","url":"app-icon.js","evaluate":true}
    ]
  },
  {
    "id": "mclockplus",
    "name": "Morph Clock+",
    "shortName": "Morph Clock+",
    "version": "0.02",
    "description": "Morphing Clock with more readable seconds and date and additional stopwatch",
    "icon": "mclockplus.png",
    "type": "clock",
    "tags": "clock",
    "supports": ["BANGLEJS"],
    "readme": "README.md",
    "storage": [
      {"name":"mclockplus.app.js","url":"mclockplus.app.js"},
      {"name":"mclockplus.img","url":"mclockplus-icon.js","evaluate":true}
    ]
  },
  {
    "id": "intervals",
    "name": "Intervals App",
    "shortName": "Intervals",
    "version": "0.01",
    "description": "Intervals for training. It is possible to configure work time and rest time and number of sets.",
    "icon": "intervals.png",
    "tags": "",
    "supports": ["BANGLEJS"],
    "storage": [
      {"name":"intervals.app.js","url":"intervals.app.js"},
      {"name":"intervals.img","url":"intervals-icon.js","evaluate":true}
    ]
  },
  {
    "id": "planetarium",
    "name": "Planetarium",
    "shortName": "Planetarium",
    "version": "0.03",
    "description": "Planetarium showing up to 500 stars using the watch location and time",
    "icon": "planetarium.png",
    "tags": "",
    "supports": ["BANGLEJS"],
    "readme": "README.md",
    "storage": [
      {"name":"planetarium.app.js","url":"planetarium.app.js"},
      {"name":"planetarium.data.csv","url":"planetarium.data.csv"},
      {"name":"planetarium.const.csv","url":"planetarium.const.csv"},
      {"name":"planetarium.extra.csv","url":"planetarium.extra.csv"},
      {"name":"planetarium.settings.js","url":"settings.js"},
      {"name":"planetarium.img","url":"planetarium-icon.js","evaluate":true}
    ],
    "data": [{"name":"planetarium.json"}]
  },
  {
    "id": "tapelauncher",
    "name": "Tape Launcher",
    "version": "0.02",
    "description": "An App launcher, icons displayed in a horizontal tape, swipe or use buttons",
    "icon": "icon.png",
    "type": "launch",
    "tags": "tool,system,launcher",
    "supports": ["BANGLEJS"],
    "readme": "README.md",
    "storage": [
      {"name":"tapelauncher.app.js","url":"app.js"},
      {"name":"tapelauncher.img","url":"icon.js","evaluate":true}
    ]
  },
  {
    "id": "oblique",
    "name": "Oblique Strategies",
    "version": "0.01",
    "description": "Oblique Strategies for creativity. Copied from Brian Eno.",
    "icon": "eno.png",
    "tags": "tool",
    "supports": ["BANGLEJS"],
    "storage": [
      {"name":"oblique.app.js","url":"app.js"},
      {"name":"oblique.img","url":"app-icon.js","evaluate":true}
    ]
  },
  {
    "id": "testuserinput",
    "name": "Test User Input",
    "shortName": "Test User Input",
    "version": "0.06",
    "description": "App to test the bangle.js input interface. It displays the user action in text, circle buttons or on/off switch UI elements.",
    "icon": "app.png",
    "tags": "input,interface,buttons,touch,UI",
    "supports": ["BANGLEJS"],
    "readme": "README.md",
    "storage": [
      {"name":"testuserinput.app.js","url":"app.js"},
      {"name":"testuserinput.img","url":"app-icon.js","evaluate":true}
    ]
  },
  {
    "id": "gpssetup",
    "name": "GPS Setup",
    "shortName": "GPS Setup",
    "version": "0.02",
    "description": "Configure the GPS power options and store them in the GPS nvram",
    "icon": "gpssetup.png",
    "tags": "gps,tools,outdoors",
    "supports": ["BANGLEJS"],
    "readme": "README.md",
    "storage": [
      {"name":"gpssetup","url":"gpssetup.js"},
      {"name":"gpssetup.settings.js","url":"settings.js"},
      {"name":"gpssetup.app.js","url":"app.js"},
      {"name":"gpssetup.img","url":"icon.js","evaluate":true}
    ],
    "data": [{"name":"gpssetup.settings.json","url":"settings.json"}]
  },
  {
    "id": "walkersclock",
    "name": "Walkers Clock",
    "shortName": "Walkers Clock",
    "version": "0.04",
    "description": "A large font watch, displays steps, can switch GPS on/off, displays grid reference",
    "icon": "walkersclock48.png",
    "type": "clock",
    "tags": "clock,gps,tools,outdoors",
    "supports": ["BANGLEJS"],
    "readme": "README.md",
    "storage": [
      {"name":"walkersclock.app.js","url":"app.js"},
      {"name":"walkersclock.img","url":"icon.js","evaluate":true}
    ]
  },
  {
    "id": "widgps",
    "name": "GPS Widget",
    "version": "0.03",
    "description": "Tiny widget to show the power on/off status of the GPS",
    "icon": "widget.png",
    "type": "widget",
    "tags": "widget,gps",
    "supports": ["BANGLEJS","BANGLEJS2"],
    "readme": "README.md",
    "storage": [
      {"name":"widgps.wid.js","url":"widget.js"}
    ]
  },
  {
    "id": "widhrt",
    "name": "HRM Widget",
    "version": "0.03",
    "description": "Tiny widget to show the power on/off status of the Heart Rate Monitor",
    "icon": "widget.png",
    "type": "widget",
    "tags": "widget,hrm",
    "supports": ["BANGLEJS","BANGLEJS2"],
    "readme": "README.md",
    "storage": [
      {"name":"widhrt.wid.js","url":"widget.js"}
    ]
  },
  {
    "id": "countdowntimer",
    "name": "Countdown Timer",
    "version": "0.01",
    "description": "A simple countdown timer with a focus on usability",
    "icon": "countdowntimer.png",
    "tags": "timer,tool",
    "supports": ["BANGLEJS"],
    "readme": "README.md",
    "storage": [
      {"name":"countdowntimer.app.js","url":"countdowntimer.js"},
      {"name":"countdowntimer.img","url":"countdowntimer-icon.js","evaluate":true}
    ]
  },
  {
    "id": "helloworld",
    "name": "hello, world!",
    "shortName": "hello world",
    "version": "0.02",
    "description": "A cross cultural hello world!/hola mundo! app with colors and languages",
    "icon": "app.png",
    "tags": "input,interface,buttons,touch",
    "supports": ["BANGLEJS"],
    "readme": "README.md",
    "storage": [
      {"name":"helloworld.app.js","url":"app.js"},
      {"name":"helloworld.img","url":"app-icon.js","evaluate":true}
    ]
  },
  {
    "id": "widcom",
    "name": "Compass Widget",
    "version": "0.02",
    "description": "Tiny widget to show the power on/off status of the Compass",
    "icon": "widget.png",
    "type": "widget",
    "tags": "widget,compass",
    "supports": ["BANGLEJS","BANGLEJS2"],
    "readme": "README.md",
    "storage": [
      {"name":"widcom.wid.js","url":"widget.js"}
    ]
  },
  {
    "id": "arrow",
    "name": "Arrow Compass",
    "version": "0.05",
    "description": "Moving arrow compass that points North, shows heading, with tilt correction. Based on jeffmer's Navigation Compass",
    "icon": "arrow.png",
    "type": "app",
    "tags": "tool,outdoors",
    "supports": ["BANGLEJS"],
    "readme": "README.md",
    "storage": [
      {"name":"arrow.app.js","url":"app.js"},
      {"name":"arrow.img","url":"icon.js","evaluate":true}
    ]
  },
  {
    "id": "waypointer",
    "name": "Way Pointer",
    "version": "0.01",
    "description": "Navigate to a waypoint using the GPS for bearing and compass to point way, uses the same waypoint interface as GPS Navigation",
    "icon": "waypointer.png",
    "tags": "tool,outdoors,gps",
    "supports": ["BANGLEJS"],
    "readme": "README.md",
    "interface": "waypoints.html",
    "storage": [
      {"name":"waypointer.app.js","url":"app.js"},
      {"name":"waypointer.img","url":"icon.js","evaluate":true}
    ],
    "data": [{"name":"waypoints.json","url":"waypoints.json"}]
  },
  {
    "id": "color_catalog",
    "name": "Colors Catalog",
    "shortName": "Colors Catalog",
    "version": "0.01",
    "description": "Displays RGB565 and RGB888 colors, its name and code in screen.",
    "icon": "app.png",
    "tags": "Color,input,buttons,touch,UI",
    "supports": ["BANGLEJS"],
    "readme": "README.md",
    "storage": [
      {"name":"color_catalog.app.js","url":"app.js"},
      {"name":"color_catalog.img","url":"app-icon.js","evaluate":true}
    ]
  },
  {
    "id": "UI4swatch",
    "name": "UI 4 swatch",
    "shortName": "UI 4 swatch",
    "version": "0.01",
    "description": "A UI/UX for espruino smartwatches, displays dinamically calc. x,y coordinates.",
    "icon": "app.png",
    "tags": "Color,input,buttons,touch,UI",
    "supports": ["BANGLEJS"],
    "readme": "README.md",
    "storage": [
      {"name":"UI4swatch.app.js","url":"app.js"},
      {"name":"UI4swatch.img","url":"app-icon.js","evaluate":true}
    ]
  },
  {
    "id": "simplest",
    "name": "Simplest Clock",
    "version": "0.03",
    "description": "The simplest working clock, acts as a tutorial piece",
    "icon": "simplest.png",
    "screenshots": [{"url":"screenshot_simplest.png"}],
    "type": "clock",
    "tags": "clock",
    "supports": ["BANGLEJS","BANGLEJS2"],
    "storage": [
      {"name":"simplest.app.js","url":"app.js"},
      {"name":"simplest.img","url":"icon.js","evaluate":true}
    ]
  },
  {
    "id": "stepo",
    "name": "Stepometer Clock",
    "version": "0.03",
    "description": "A large font watch, displays step count in a doughnut guage and warns of low battery, requires one of the steps widgets to be installed",
    "icon": "stepo.png",
    "type": "clock",
    "tags": "clock",
    "supports": ["BANGLEJS"],
    "readme": "README.md",
    "storage": [
      {"name":"stepo.app.js","url":"app.js"},
      {"name":"stepo.img","url":"icon.js","evaluate":true}
    ]
  },
  {
    "id": "gbmusic",
    "name": "Gadgetbridge Music Controls",
    "shortName": "Music Controls",
    "version": "0.07",
    "description": "Control the music on your Gadgetbridge-connected phone",
    "icon": "icon.png",
    "screenshots": [{"url":"screenshot_v1.png"},{"url":"screenshot_v2.png"}],
    "type": "app",
    "tags": "tools,bluetooth,gadgetbridge,music",
    "supports": ["BANGLEJS","BANGLEJS2"],
    "readme": "README.md",
    "allow_emulator": true,
    "storage": [
      {"name":"gbmusic.app.js","url":"app.js"},
      {"name":"gbmusic.settings.js","url":"settings.js"},
      {"name":"gbmusic.wid.js","url":"widget.js"},
      {"name":"gbmusic.img","url":"icon.js","evaluate":true}
    ],
    "data": [{"name":"gbmusic.json"},{"name":"gbmusic.load.json"}]
  },
  {
    "id": "battleship",
    "name": "Battleship",
    "version": "0.01",
    "description": "The classic game of battleship",
    "icon": "battleship-icon.png",
    "tags": "game",
    "supports": ["BANGLEJS"],
    "screenshots": [{"url":"bangle1-battle-ship-screenshot.png"}],
    "readme": "README.md",
    "allow_emulator": true,
    "storage": [
      {"name":"battleship.app.js","url":"battleship.js"},
      {"name":"battleship.img","url":"battleship-icon.js","evaluate":true}
    ]
  },
  {
    "id": "kitchen",
    "name": "Kitchen Combo",
    "version": "0.13",
    "description": "Combination of the Stepo, Walkersclock, Arrow and Waypointer apps into a multiclock format. 'Everything but the kitchen sink'",
    "icon": "kitchen.png",
    "type": "clock",
    "tags": "tool,outdoors,gps",
    "supports": ["BANGLEJS"],
    "readme": "README.md",
    "interface": "waypoints.html",
    "storage": [
      {"name":"kitchen.app.js","url":"kitchen.app.js"},
      {"name":"stepo2.kit.js","url":"stepo2.kit.js"},
      {"name":"swatch.kit.js","url":"swatch.kit.js"},
      {"name":"gps.kit.js","url":"gps.kit.js"},
      {"name":"compass.kit.js","url":"compass.kit.js"},
      {"name":"kitchen.img","url":"kitchen.icon.js","evaluate":true}
    ],
    "data": [{"name":"waypoints.json","url":"waypoints.json"}]
  },
  {
    "id": "banglebridge",
    "name": "BangleBridge",
    "shortName": "BangleBridge",
    "version": "0.01",
    "description": "Widget that allows Bangle Js to record pair and end data using Bluetooth Low Energy in combination with the BangleBridge Android App",
    "icon": "widget.png",
    "type": "widget",
    "tags": "widget",
    "supports": ["BANGLEJS"],
    "readme": "README.md",
    "storage": [
      {"name":"banglebridge.wid.js","url":"widget.js"},
      {"name":"banglebridge.watch.img","url":"watch.img"},
      {"name":"banglebridge.heart.img","url":"heart.img"}
    ]
  },
  {
    "id": "qmsched",
    "name": "Quiet Mode Schedule and Widget",
    "shortName": "Quiet Mode",
    "version": "0.04",
    "description": "Automatically turn Quiet Mode on or off at set times, and change LCD options while Quiet Mode is active.",
    "icon": "app.png",
    "screenshots": [{"url":"screenshot_b1_main.png"},{"url":"screenshot_b1_edit.png"},{"url":"screenshot_b1_lcd.png"},
                    {"url":"screenshot_b2_main.png"},{"url":"screenshot_b2_edit.png"},{"url":"screenshot_b2_lcd.png"}],
    "tags": "tool,widget",
    "supports": ["BANGLEJS","BANGLEJS2"],
    "readme": "README.md",
    "storage": [
      {"name":"qmsched","url":"lib.js"},
      {"name":"qmsched.app.js","url":"app.js"},
      {"name":"qmsched.boot.js","url":"boot.js"},
      {"name":"qmsched.img","url":"icon.js","evaluate":true},
      {"name":"qmsched.wid.js","url":"widget.js"}
    ],
    "data": [{"name":"qmsched.json"}]
  },
  {
    "id": "hourstrike",
    "name": "Hour Strike",
    "shortName": "Hour Strike",
    "version": "0.08",
    "description": "Strike the clock on the hour. A great tool to remind you an hour has passed!",
    "icon": "app-icon.png",
    "tags": "tool,alarm",
    "supports": ["BANGLEJS"],
    "readme": "README.md",
    "storage": [
      {"name":"hourstrike.app.js","url":"app.js"},
      {"name":"hourstrike.boot.js","url":"boot.js"},
      {"name":"hourstrike.img","url":"app-icon.js","evaluate":true},
      {"name":"hourstrike.json","url":"hourstrike.json"}
    ]
  },
  {
    "id": "whereworld",
    "name": "Where in the World?",
    "shortName": "Where World",
    "version": "0.01",
    "description": "Shows your current location on the world map",
    "icon": "app.png",
    "tags": "gps",
    "supports": ["BANGLEJS"],
    "storage": [
      {"name":"whereworld.app.js","url":"app.js"},
      {"name":"whereworld.img","url":"app-icon.js","evaluate":true},
      {"name":"whereworld.worldmap","url":"worldmap"}
    ]
  },
  {
    "id": "omnitrix",
    "name": "Omnitrix",
    "version": "0.01",
    "description": "An Omnitrix Showpiece",
    "icon": "omnitrix.png",
    "screenshots": [{"url":"screenshot.png"}],
    "tags": "game",
    "supports": ["BANGLEJS"],
    "readme": "README.md",
    "storage": [
      {"name":"omnitrix.app.js","url":"omnitrix.app.js"},
      {"name":"omnitrix.img","url":"omnitrix.icon.js","evaluate":true}
    ]
  },
  {
    "id": "batclock",
    "name": "Bat Clock",
    "shortName": "Bat Clock",
    "version": "0.02",
    "description": "Morphing Clock, with an awesome \"The Dark Knight\" themed logo.",
    "icon": "bat-clock.png",
    "screenshots": [{"url":"screenshot.png"}],
    "type": "clock",
    "tags": "clock",
    "supports": ["BANGLEJS"],
    "readme": "README.md",
    "storage": [
      {"name":"batclock.app.js","url":"bat-clock.app.js"},
      {"name":"batclock.img","url":"bat-clock.icon.js","evaluate":true}
    ]
  },
  {
    "id": "doztime",
    "name": "Dozenal Time",
    "shortName": "Dozenal Time",
    "version": "0.04",
    "description": "A dozenal Holocene calendar and dozenal diurnal clock",
    "icon": "app.png",
    "type": "clock",
    "tags": "clock",
    "supports": ["BANGLEJS"],
    "readme": "README.md",
    "allow_emulator": true,
    "storage": [
      {"name":"doztime.app.js","url":"app.js"},
      {"name":"doztime.img","url":"app-icon.js","evaluate":true}
    ]
  },
  {
    "id": "gbtwist",
    "name": "Gadgetbridge Twist Control",
    "shortName": "Twist Control",
    "version": "0.01",
    "description": "Shake your wrist to control your music app via Gadgetbridge",
    "icon": "app.png",
    "type": "app",
    "tags": "tools,bluetooth,gadgetbridge,music",
    "supports": ["BANGLEJS"],
    "readme": "README.md",
    "allow_emulator": false,
    "storage": [
      {"name":"gbtwist.app.js","url":"app.js"},
      {"name":"gbtwist.img","url":"app-icon.js","evaluate":true}
    ]
  },
  {
    "id": "thermom",
    "name": "Thermometer",
    "version": "0.03",
    "description": "Displays the current temperature in degree Celsius, updated every 20 seconds",
    "icon": "app.png",
    "tags": "tool",
    "supports": ["BANGLEJS"],
    "allow_emulator": true,
    "storage": [
      {"name":"thermom.app.js","url":"app.js"},
      {"name":"thermom.img","url":"app-icon.js","evaluate":true}
    ]
  },
  {
    "id": "mysticdock",
    "name": "Mystic Dock",
    "version": "1.00",
    "description": "A retro-inspired dockface that displays the current time and battery charge while plugged in, and which features an interactive mode that shows the time, date, and a rotating data display line.",
    "icon": "mystic-dock.png",
    "type": "dock",
    "tags": "dock",
    "supports": ["BANGLEJS"],
    "readme": "README.md",
    "storage": [
      {"name":"mysticdock.app.js","url":"mystic-dock-app.js"},
      {"name":"mysticdock.boot.js","url":"mystic-dock-boot.js"},
      {"name":"mysticdock.settings.js","url":"mystic-dock-settings.js"},
      {"name":"mysticdock.img","url":"mystic-dock-icon.js","evaluate":true}
    ]
  },
  {
    "id": "mysticclock",
    "name": "Mystic Clock",
    "version": "1.01",
    "description": "A retro-inspired watchface featuring time, date, and an interactive data display line.",
    "icon": "mystic-clock.png",
    "type": "clock",
    "tags": "clock",
    "supports": ["BANGLEJS"],
    "screenshots": [{"url":"bangle1-mystic-clock-screenshot.png"}],
    "readme": "README.md",
    "allow_emulator": true,
    "storage": [
      {"name":"mysticclock.app.js","url":"mystic-clock-app.js"},
      {"name":"mysticclock.settings.js","url":"mystic-clock-settings.js"},
      {"name":"mysticclock.img","url":"mystic-clock-icon.js","evaluate":true}
    ]
  },
  {
    "id": "hcclock",
    "name": "Hi-Contrast Clock",
    "version": "0.02",
    "description": "Hi-Contrast Clock : A simple yet very bold clock that aims to be readable in high luninosity environments. Uses big 10x5 pixel digits. Use BTN 1 to switch background and foreground colors.",
    "icon": "hcclock-icon.png",
    "type": "clock",
    "tags": "clock",
    "screenshots": [{"url":"bangle1-high-contrast-clock-screenshot.png"}],
    "supports": ["BANGLEJS"],
    "allow_emulator": true,
    "storage": [
      {"name":"hcclock.app.js","url":"hcclock.app.js"},
      {"name":"hcclock.img","url":"hcclock-icon.js","evaluate":true}
    ]
  },
  {
    "id": "thermomF",
    "name": "Fahrenheit Temp",
    "version": "0.01",
    "description": "A modification of the Thermometer App to display temprature in Fahrenheit",
    "icon": "thermf.png",
    "tags": "tool",
    "supports": ["BANGLEJS"],
    "storage": [
      {"name":"thermomF.app.js","url":"app.js"},
      {"name":"thermomF.img","url":"app-icon.js","evaluate":true}
    ]
  },
  {
    "id": "nixie",
    "name": "Nixie Clock",
    "shortName": "Nixie",
    "version": "0.01",
    "description": "A nixie tube clock for both Bangle 1 and 2.",
    "icon": "nixie.png",
    "type": "clock",
    "tags": "clock",
    "supports": ["BANGLEJS"],
    "readme": "README.md",
    "storage": [
      {"name":"nixie.app.js","url":"app.js"},
      {"name":"nixie.img","url":"app-icon.js","evaluate":true},
      {"name":"m_vatch.js","url":"m_vatch.js"}
    ]
  },
  {
    "id": "carcrazy",
    "name": "Car Crazy",
    "shortName": "Car Crazy",
    "version": "0.03",
    "description": "A simple car game where you try to avoid the other cars by tilting your wrist left and right. Hold down button 2 to start.",
    "icon": "carcrash.png",
    "tags": "game",
    "supports": ["BANGLEJS"],
    "readme": "README.md",
    "storage": [
      {"name":"carcrazy.app.js","url":"app.js"},
      {"name":"carcrazy.img","url":"app-icon.js","evaluate":true},
      {"name":"carcrazy.settings.js","url":"settings.js"}
    ],
    "data": [{"name":"app.json"}]
  },
  {
    "id": "shortcuts",
    "name": "Shortcuts",
    "shortName": "Shortcuts",
    "version": "0.01",
    "description": "Quickly load your favourite apps from (almost) any watch face.",
    "icon": "app.png",
    "type": "bootloader",
    "tags": "tool",
    "supports": ["BANGLEJS"],
    "readme": "README.md",
    "storage": [
      {"name":"shortcuts.boot.js","url":"boot.js"},
      {"name":"shortcuts.settings.js","url":"settings.js"}
    ],
    "data": [{"name":"shortcuts.json"}]
  },
  {
    "id": "vectorclock",
    "name": "Vector Clock",
    "version": "0.02",
    "description": "A digital clock that uses the built-in vector font.",
    "icon": "app.png",
    "type": "clock",
    "tags": "clock",
    "supports": ["BANGLEJS"],
    "allow_emulator": true,
    "screenshots": [{"url":"bangle1-vector-clock-screenshot.png"}],
    "storage": [
      {"name":"vectorclock.app.js","url":"app.js"},
      {"name":"vectorclock.img","url":"app-icon.js","evaluate":true}
    ]
  },
  {
    "id": "fd6fdetect",
    "name": "fd6fdetect",
    "shortName": "fd6fdetect",
    "version": "0.2",
    "description": "Allows you to see 0xFD6F beacons near you.",
    "icon": "app.png",
    "tags": "tool",
    "readme": "README.md",
    "supports": ["BANGLEJS"],
    "storage": [
      {"name":"fd6fdetect.app.js","url":"app.js"},
      {"name":"fd6fdetect.img","url":"app-icon.js","evaluate":true}
    ]
  },
  {
    "id": "choozi",
    "name": "Choozi",
    "version": "0.01",
    "description": "Choose people or things at random using Bangle.js.",
    "icon": "app.png",
    "tags": "tool",
    "supports": ["BANGLEJS"],
    "readme": "README.md",
    "allow_emulator": true,
    "screenshots": [{"url":"bangle1-choozi-screenshot1.png"},{"url":"bangle1-choozi-screenshot2.png"}],
    "storage": [
      {"name":"choozi.app.js","url":"app.js"},
      {"name":"choozi.img","url":"app-icon.js","evaluate":true}
    ]
  },
  {
    "id": "widclkbttm",
    "name": "Digital clock (Bottom) widget",
    "shortName": "Digital clock Bottom Widget",
    "version": "0.03",
    "description": "Displays time in the bottom area.",
    "icon": "widclkbttm.png",
    "type": "widget",
    "tags": "widget",
    "supports": ["BANGLEJS","BANGLEJS2"],
    "readme": "README.md",
    "storage": [
      {"name":"widclkbttm.wid.js","url":"widclkbttm.wid.js"}
    ]
  },
  {
    "id": "pastel",
    "name": "Pastel Clock",
    "shortName": "Pastel",
    "version": "0.08",
    "description": "A Configurable clock with custom fonts and background. Has a cyclic information line that includes, day, date, battery, sunrise and sunset times",
    "icon": "pastel.png",
    "dependencies": {"mylocation":"app"},
    "screenshots": [{"url":"screenshot_pastel.png"}],
    "type": "clock",
    "tags": "clock",
    "supports": ["BANGLEJS","BANGLEJS2"],
    "readme": "README.md",
    "storage": [
      {"name":"f_architect","url":"f_architect.js"},
      {"name":"f_gochihand","url":"f_gochihand.js"},
      {"name":"f_cabin","url":"f_cabin.js"},
      {"name":"f_orbitron","url":"f_orbitron.js"},
      {"name":"f_monoton","url":"f_monoton.js"},
      {"name":"f_elite","url":"f_elite.js"},
      {"name":"f_lato","url":"f_lato.js"},
      {"name":"f_latosmall","url":"f_latosmall.js"},
      {"name":"pastel.app.js","url":"pastel.app.js"},
      {"name":"pastel.img","url":"pastel.icon.js","evaluate":true},
      {"name":"pastel.settings.js","url":"pastel.settings.js"}
    ],
    "data": [{"name":"pastel.json"}]
  },
  {
    "id": "antonclk",
    "name": "Anton Clock",
    "version": "0.03",
    "description": "A simple clock using the bold Anton font.",
    "icon": "app.png",
    "screenshots": [{"url":"screenshot.png"}],
    "type": "clock",
    "tags": "clock",
    "supports": ["BANGLEJS","BANGLEJS2"],
    "allow_emulator": true,
    "storage": [
      {"name":"antonclk.app.js","url":"app.js"},
      {"name":"antonclk.img","url":"app-icon.js","evaluate":true}
    ]
  },
  {
    "id": "waveclk",
    "name": "Wave Clock",
    "version": "0.02",
    "description": "A clock using a wave image by [Lillith May](https://www.instagram.com/_lilustrations_/). **Note: Works on any Bangle.js 2, but requires firmware 2v11 or later on Bangle.js 1**",
    "icon": "app.png",
    "screenshots": [{"url":"screenshot.png"}],
    "type": "clock",
    "tags": "clock",
    "supports": ["BANGLEJS","BANGLEJS2"],
    "allow_emulator": true,
    "storage": [
      {"name":"waveclk.app.js","url":"app.js"},
      {"name":"waveclk.img","url":"app-icon.js","evaluate":true}
    ]
  },
  {
    "id": "floralclk",
    "name": "Floral Clock",
    "version": "0.01",
    "description": "A clock with a flower background by [Lillith May](https://www.instagram.com/_lilustrations_/). **Note: Works on any Bangle.js 2 but requires firmware 2v11 or later on Bangle.js 1**",
    "icon": "app.png",
    "screenshots": [{"url":"screenshot_floral.png"}],
    "type": "clock",
    "tags": "clock",
    "supports": ["BANGLEJS","BANGLEJS2"],
    "allow_emulator": true,
    "storage": [
      {"name":"floralclk.app.js","url":"app.js"},
      {"name":"floralclk.img","url":"app-icon.js","evaluate":true}
    ]
  },
  {
    "id": "score",
    "name": "Score Tracker",
    "version": "0.01",
    "description": "Score Tracker for sports that use plain numbers (e.g. Badminton, Volleyball, Soccer, Table Tennis, ...). Also supports tennis scoring.",
    "icon": "score.app.png",
    "screenshots": [{"url":"screenshot_score.png"}],
    "type": "app",
    "tags": "",
    "supports": ["BANGLEJS","BANGLEJS2"],
    "storage": [
      {"name":"score.app.js","url":"score.app.js"},
      {"name":"score.settings.js","url":"score.settings.js"},
      {"name":"score.presets.json","url":"score.presets.json"},
      {"name":"score.img","url":"score.app-icon.js","evaluate":true}
    ],
    "data": [{"name":"score.json"}]
  },
  {
    "id": "menusmall",
    "name": "Small Menus",
    "version": "0.02",
    "description": "Replace Bangle.js 2's menus with a version that contains smaller text",
    "icon": "app.png",
    "type": "boot",
    "tags": "system",
    "supports": ["BANGLEJS2"],
    "storage": [
      {"name":"menusmall.boot.js","url":"boot.js"}
    ]
  },
  {
    "id": "ffcniftya",
    "name": "Nifty-A Clock",
    "version": "0.01",
    "description": "A nifty clock with time and date",
    "icon": "app.png",
    "screenshots": [{"url":"screenshot_nifty.png"}],
    "type": "clock",
    "tags": "clock",
    "supports": ["BANGLEJS","BANGLEJS2"],
    "readme": "README.md",
    "allow_emulator": true,
    "storage": [
      {"name":"ffcniftya.app.js","url":"app.js"},
      {"name":"ffcniftya.img","url":"app-icon.js","evaluate":true}
    ]
  },
  {
    "id": "ffcniftyb",
    "name": "Nifty-B Clock",
    "version": "0.02",
    "description": "A nifty clock (series B) with time, date and color configuration",
    "icon": "app.png",
    "screenshots": [{"url":"screenshot.png"}],
    "type": "clock",
    "tags": "clock",
    "supports": ["BANGLEJS","BANGLEJS2"],
    "allow_emulator": true,
    "storage": [
      {"name":"ffcniftyb.app.js","url":"app.js"},
      {"name":"ffcniftyb.img","url":"app-icon.js","evaluate":true},
      {"name":"ffcniftyb.settings.js","url":"settings.js"}
    ],
    "data": [{"name":"ffcniftyb.json"}]
  },
  {
    "id": "stopwatch",
    "name": "Stopwatch Touch",
    "version": "0.01",
    "description": "A touch based stop watch for Bangle JS 2",
    "icon": "stopwatch.png",
    "screenshots": [{"url":"screenshot1.png"},{"url":"screenshot2.png"},{"url":"screenshot3.png"}],
    "tags": "tools,app",
    "supports": ["BANGLEJS2"],
    "readme": "README.md",
    "storage": [
      {"name":"stopwatch.app.js","url":"stopwatch.app.js"},
      {"name":"stopwatch.img","url":"stopwatch.icon.js","evaluate":true}
    ]
  },
  {
    "id": "vernierrespirate",
    "name": "Vernier Go Direct Respiration Belt",
    "shortName": "Respiration Belt",
    "version": "0.01",
    "description": "Connects to a Go Direct Respiration Belt and shows respiration rate",
    "icon": "app.png",
    "tags": "health,bluetooth",
    "supports": ["BANGLEJS","BANGLEJS2"],
    "readme": "README.md",
    "storage": [
      {"name":"vernierrespirate.app.js","url":"app.js"},
      {"name":"vernierrespirate.img","url":"app-icon.js","evaluate":true}
    ],
    "data": [{"name":"vernierrespirate.json"}]
  },
  {
    "id": "gpstouch",
    "name": "GPS Touch",
    "version": "0.01",
    "description": "A touch based GPS watch, shows OS map reference",
    "icon": "gpstouch.png",
    "screenshots": [{"url":"screenshot1.png"},{"url":"screenshot2.png"},{"url":"screenshot3.png"},{"url":"screenshot4.png"}],
    "tags": "tools,app",
    "supports": ["BANGLEJS2"],
    "readme": "README.md",
    "storage": [
      {"name":"geotools","url":"geotools.js"},
      {"name":"gpstouch.app.js","url":"gpstouch.app.js"},
      {"name":"gpstouch.img","url":"gpstouch.icon.js","evaluate":true}
    ]
  },
  {
    "id": "swiperclocklaunch",
    "name": "Swiper Clock Launch",
    "version": "0.02",
    "description": "Navigate between clock and launcher with Swipe action",
    "icon": "swiperclocklaunch.png",
    "type": "bootloader",
    "tags": "tools, system",
    "supports": ["BANGLEJS", "BANGLEJS2"],
    "storage": [
      {"name":"swiperclocklaunch.boot.js","url":"boot.js"},
      {"name":"swiperclocklaunch.img","url":"icon.js","evaluate":true}
    ]
  },
  {
    "id": "qalarm",
    "name": "Q Alarm and Timer",
    "shortName": "Q Alarm",
    "icon": "app.png",
    "version": "0.03",
    "description": "Alarm and timer app with days of week and 'hard' option.",
    "tags": "tool,alarm,widget",
    "supports": ["BANGLEJS", "BANGLEJS2"],
    "storage": [
      { "name": "qalarm.app.js", "url": "app.js" },
      { "name": "qalarm.boot.js", "url": "boot.js" },
      { "name": "qalarm.js", "url": "qalarm.js" },
      { "name": "qalarmcheck.js", "url": "qalarmcheck.js" },
      { "name": "qalarm.img", "url": "app-icon.js", "evaluate": true },
      { "name": "qalarm.wid.js", "url": "widget.js" }
    ],
    "data": [{ "name": "qalarm.json" }]
  },
  {
    "id": "emojuino",
    "name": "Emojuino",
    "shortName": "Emojuino",
    "version": "0.02",
    "description": "Emojis & Espruino: broadcast Unicode emojis via Bluetooth Low Energy.",
    "icon": "emojuino.png",
    "screenshots": [
      { "url": "screenshot-tx.png" },
      { "url": "screenshot-swipe.png" },
      { "url": "screenshot-welcome.png" }
    ],
    "type": "app",
    "tags": "emoji",
    "supports" : [ "BANGLEJS2" ],
    "allow_emulator": true,
    "readme": "README.md",
    "storage": [
      { "name": "emojuino.app.js", "url": "emojuino.js" },
      { "name": "emojuino.img", "url": "emojuino-icon.js", "evaluate": true }
    ]
  },
  {
    "id": "cliclockJS2Enhanced",
    "name": "Commandline-Clock JS2 Enhanced",
    "shortName": "CLI-Clock JS2",
    "version": "0.02",
    "description": "Simple CLI-Styled Clock with enhancements. Modes that are hard to use and unneded are removed (BPM, battery info, memory ect) credit to hughbarney for the original code and design. Also added HID media controlls, just swipe on the clock face to controll the media! Gadgetbride support coming soon(hopefully) Thanks to t0m1o1 for media controls!",
    "icon": "app.png",
    "screenshots": [{"url":"screengrab.png"}],
    "type": "clock",
    "tags": "clock,cli,command,bash,shell",
    "supports": ["BANGLEJS","BANGLEJS2"],
    "allow_emulator": true,
    "storage": [
      {"name":"cliclockJS2Enhanced.app.js","url":"app.js"},
      {"name":"cliclockJS2Enhanced.img","url":"app.icon.js","evaluate":true}
    ]
  },
  {
    "id": "wid_a_battery_widget",
    "name": "A Battery Widget (with percentage)",
    "shortName":"A Battery Widget",
    "icon": "widget.png",
    "version":"1.01",
    "type": "widget",
    "supports": ["BANGLEJS2"],
    "readme": "README.md",
    "description": "Simple and slim battery widget with charge status and percentage",
    "tags": "widget,battery",
    "storage": [
      {"name":"wid_a_battery_widget.wid.js","url":"widget.js"}
    ]
  },
  {
    "id": "lcars",
    "name": "LCARS Clock",
    "shortName":"LCARS",
    "icon": "lcars.png",
    "version":"0.06",
    "readme": "README.md",
    "supports": ["BANGLEJS2"],
    "description": "Library Computer Access Retrieval System (LCARS) clock.",
    "type": "clock",
    "tags": "clock",
    "screenshots": [{"url":"screenshot.png"}],
    "storage": [
      {"name":"lcars.app.js","url":"lcars.app.js"},
      {"name":"lcars.img","url":"lcars.icon.js","evaluate":true}
    ]
  },
  { "id": "binwatch",
    "name": "Binary Watch",
    "shortName":"BinWatch",
    "icon": "app.png",
    "screenshots": [{"url":"screenshot.png"}],
    "version":"0.04",
    "supports": ["BANGLEJS2"],
    "readme": "README.md",
    "allow_emulator":true,
    "description": "Famous binary watch",
    "tags": "clock",
    "type": "clock",
    "storage": [
      {"name":"binwatch.app.js","url":"app.js"},
      {"name":"binwatch.bg176.img","url":"Background176_center.img"},
      {"name":"binwatch.bg240.img","url":"Background240_center.img"},
      {"name":"binwatch.img","url":"app-icon.js","evaluate":true}
    ]
  },
  {
    "id": "hidmsicswipe",
    "name": "Bluetooth Music Swipe Controls",
    "shortName": "Swipe Control",
    "version": "0.01",
    "description": "Based on the original Bluetooth Music Controls. Swipe up/down for volume, left/right for previous and next, tap for play/pause and btn1 to lock and unlock the controls. Enable HID in settings, pair with your phone, then use this app to control music from your watch!",
    "icon": "hidmsicswipe.png",
    "tags": "bluetooth",
    "supports": ["BANGLEJS2"],
    "storage": [
      {"name":"hidmsicswipe.app.js","url":"hidmsicswipe.js"},
      {"name":"hidmsicswipe.img","url":"hidmsicswipe-icon.js","evaluate":true}
    ]
  },
  {
    "id": "authentiwatch",
    "name": "2FA Authenticator",
    "shortName": "AuthWatch",
    "icon": "app.png",
    "screenshots": [{"url":"screenshot.png"}],
    "version": "0.04",
    "description": "Google Authenticator compatible tool.",
    "tags": "tool",
    "interface": "interface.html",
    "supports": ["BANGLEJS", "BANGLEJS2"],
    "readme": "README.md",
    "allow_emulator": true,
    "storage": [
      {"name":"authentiwatch.app.js","url":"app.js"},
      {"name":"authentiwatch.img","url":"app-icon.js","evaluate":true}
    ],
    "data": [{"name":"authentiwatch.json"}]
  },
  { "id": "schoolCalendar",
    "name": "School Calendar",
    "shortName":"SCalendar",
    "icon": "CalenderLogo.png",
    "version": "0.01",
    "description": "A simple calendar that you can see your upcoming events that you create in the customizer. Keep in note that your events reapeat weekly.(Beta)",
    "tags": "tool",
    "readme":"README.md",
    "custom":"custom.html",
    "supports": ["BANGLEJS"],
    "screenshots": [{"url":"screenshot_basic.png"},{"url":"screenshot_info.png"}],
    "storage": [
      {"name":"schoolCalendar.app.js"},
      {"name":"schoolCalendar.img","url":"app-icon.js","evaluate":true}
    ],
    "data": [
      {"name":"app.json"}
    ]
  },
  { "id": "timecal",
    "name": "TimeCal",
    "shortName":"TimeCal",
    "icon": "icon.png",
    "version":"0.01",
    "description": "TimeCal shows the Time along with a 3 week calendar",
    "tags": "clock",
    "type": "clock",
    "supports":["BANGLEJS2"],
    "storage": [
      {"name":"timecal.app.js","url":"timecal.app.js"}
    ]
  },
  {
    "id": "a_clock_timer",
    "name": "A Clock with Timer",
    "version": "0.01",
    "description": "A Clock with Timer, Map and Time Zones",
    "icon": "app.png",
    "screenshots": [{"url":"screenshot.png"}],
    "type": "clock",
    "tags": "clock",
    "supports": ["BANGLEJS2"],
    "allow_emulator": true,
    "readme": "README.md",
    "storage": [
      {"name":"a_clock_timer.app.js","url":"app.js"},
      {"name":"a_clock_timer.img","url":"app-icon.js","evaluate":true}
    ]
  },
  {
    "id":"intervalTimer",
    "name":"Interval Timer",
    "shortName":"Interval Timer",
    "icon": "app.png",
    "version":"0.01",
    "description": "Interval Timer for workouts, HIIT, or whatever else.",
    "tags": "timer, interval, hiit, workout",
    "readme":"README.md",
    "supports":["BANGLEJS2"],
    "storage": [
      {"name":"intervalTimer.app.js","url":"app.js"},
      {"name":"intervalTimer.img","url":"app-icon.js","evaluate":true}
    ]
  },
  { "id": "93dub",
   "name": "93 Dub",
   "shortName":"93 Dub",
   "icon": "93dub.png",
   "screenshots": [{"url":"screenshot.png"}],
   "version":"0.04",
   "description": "Fan recreation of orviwan's 91 Dub app for the Pebble smartwatch. Uses assets from his 91-Dub-v2.0 repo",
   "tags": "clock",
   "type": "clock",
   "supports":["BANGLEJS2"],
   "readme": "README.md",
   "allow_emulator": true,
   "storage": [
     {"name":"93dub.app.js","url":"app.js"},
     {"name":"93dub.img","url":"app-icon.js","evaluate":true}
   ]
  },
  { "id": "poweroff",
  "name": "Poweroff",
  "shortName":"Poweroff",
  "version":"0.01",
  "description": "Simple app to power off your Bangle.js",
  "icon": "app.png",
  "tags": "poweroff, shutdown",
  "supports" : ["BANGLEJS", "BANGLEJS2"],
  "readme": "README.md",
  "storage": [
    {"name":"poweroff.app.js","url":"app.js"},
    {"name":"poweroff.img","url":"app-icon.js","evaluate":true}
  ]
},
{
  "id": "sensible",
  "name": "SensiBLE",
  "shortName": "SensiBLE",
  "version": "0.02",
  "description": "Collect, display and advertise real-time sensor data.",
  "icon": "sensible.png",
  "type": "app",
  "tags": "tool,sensors",
  "supports" : [ "BANGLEJS2" ],
  "allow_emulator": true,
  "readme": "README.md",
  "storage": [
    { "name": "sensible.app.js", "url": "sensible.js" },
    { "name": "sensible.img", "url": "sensible-icon.js", "evaluate": true }
  ]
},
  {
    "id": "widbars",
    "name": "Bars Widget",
    "version": "0.01",
    "description": "Display several measurements as vertical bars.",
    "icon": "icon.png",
    "screenshots": [{"url":"screenshot.png"}],
    "readme": "README.md",
    "type": "widget",
    "tags": "widget",
    "supports": ["BANGLEJS","BANGLEJS2"],
    "storage": [
      {"name":"widbars.wid.js","url":"widget.js"}
  ]
},
{
  "id":"a_speech_timer",
  "name":"Speech Timer",
  "icon": "app.png",
  "version":"1.01",
  "description": "A timer designed to help keeping your speeches and presentations to time.",
  "tags": "tool,timer",
  "readme":"README.md",
  "supports":["BANGLEJS2"],
  "storage": [
    {"name":"a_speech_timer.app.js","url":"app.js"},
    {"name":"a_speech_timer.img","url":"app-icon.js","evaluate":true}
  ]
},
  {
    "id": "sensible",
    "name": "SensiBLE",
    "shortName": "SensiBLE",
    "version": "0.02",
    "description": "Collect, display and advertise real-time sensor data.",
    "icon": "sensible.png",
    "type": "app",
    "tags": "tool,sensors",
    "supports" : [ "BANGLEJS2" ],
    "allow_emulator": true,
    "readme": "README.md",
    "storage": [
      { "name": "sensible.app.js", "url": "sensible.js" },
      { "name": "sensible.img", "url": "sensible-icon.js", "evaluate": true }
    ]
  },
  { "id": "mylocation",
    "name": "My Location",
    "shortName":"My Location",
    "icon": "mylocation.png",
    "type": "app",
    "screenshots": [{"url":"screenshot_1.png"}],
    "version":"0.01",
    "description": "Sets and stores the lat and long of your preferred City or it can be set from the GPS. mylocation.json can be used by other apps that need your main location lat and lon. See README",
    "readme": "README.md",
    "tags": "tool,utility",
    "supports": ["BANGLEJS", "BANGLEJS2"],
    "storage": [
      {"name":"mylocation.app.js","url":"mylocation.app.js"},
      {"name":"mylocation.img","url":"mylocation.icon.js","evaluate": true }
    ],
    "data": [
      {"name":"mylocation.json"}
    ]
  },
  {
    "id": "pebble",
    "name": "Pebble Clock",
    "shortName": "Pebble",
    "version": "0.03",
    "description": "A pebble style clock to keep the rebellion going",
    "readme": "README.md",
    "icon": "pebble.png",
    "screenshots": [{"url":"pebble_screenshot.png"}],
    "type": "clock",
    "tags": "clock",
    "supports": ["BANGLEJS2"],
    "storage": [
      {"name":"pebble.app.js","url":"pebble.app.js"},
      {"name":"pebble.settings.js","url":"pebble.settings.js"},
      {"name":"pebble.img","url":"pebble.icon.js","evaluate":true}
    ]
  },
  { "id": "pooqroman",
    "name": "pooq Roman watch face",
    "shortName":"pooq Roman",
    "version":"0.0.0",
    "description": "A classic watch face with a certain dynamicity. Most amusing in 24h mode. Slide up to show more hands, down for less(!). By design does not support standard widgets, sorry!",
    "icon": "app.png",
    "type": "clock",
    "tags": "clock",
    "supports" : ["BANGLEJS2"],
    "allow_emulator":true,
    "readme": "README.md",
    "storage": [
      {"name":"pooqroman.app.js","url":"app.js"},
      {"name":"pooqroman.img","url":"app-icon.js","evaluate":true}
     ],
     "data": [
       {"name":"pooqroman.json"}
     ]
  },
  {
<<<<<<< HEAD
    "id": "widbata",
    "name": "Battery Level Widget (Themed)",
    "shortName":"Battery Theme",
    "icon": "widbata.png",
    "screenshots": [{"url":"screenshot_widbata_1.png"}],
    "version":"0.01",
    "type": "widget",
    "supports": ["BANGLEJS2"],
    "readme": "README.md",
    "description": "Shows the current battery level status in the top right using the clocks colour theme",
    "tags": "widget,battery",
    "storage": [
      {"name":"widbata.wid.js","url":"widbata.wid.js"}
=======
    "id": "weatherClock",
    "name": "Weather Clock",
    "version": "0.01",
    "description": "A clock which displays current weather conditions (requires Gadgetbridge and Weather apps).",
    "icon": "app.png",
    "screenshots": [{"url":"screens/screen1.png"}],
    "type": "clock",
    "tags": "clock, weather",
    "supports": ["BANGLEJS","BANGLEJS2"],
    "allow_emulator": true,
    "readme": "README.md",
    "storage": [
      {"name":"weatherClock.app.js","url":"app.js"},
      {"name":"weatherClock.img","url":"app-icon.js","evaluate":true}
     ]
  },
  {
    "id": "menuwheel",
    "name": "Wheel Menus",
    "version": "0.01",
    "description": "Replace Bangle.js 2's menus with a version that contains variable-size text and a back button",
    "readme": "README.md",
    "icon": "icon.png",
    "screenshots": [
      {"url":"screenshot_b1_dark.png"},{"url":"screenshot_b1_edit.png"},{"url":"screenshot_b1_light.png"},
      {"url":"screenshot_b2_dark.png"},{"url":"screenshot_b2_edit.png"},{"url":"screenshot_b2_light.png"}
    ],
    "type": "boot",
    "tags": "system",
    "supports": ["BANGLEJS","BANGLEJS2"],
    "storage": [
      {"name":"menuwheel.boot.js","url":"boot.js"}
     ]
  },
  { "id": "widChargingStatus",
    "name": "Charging Status",
    "shortName":"ChargingStatus",
    "icon": "widget.png",
    "version":"0.1",    
    "type": "widget",
    "description": "A simple widget that shows a yellow lightning icon to indicate whenever the watch is charging. This way one can see the charging status at a glance, no matter which battery widget is being used.",
    "tags": "widget",
        "supports": ["BANGLEJS","BANGLEJS2"],
    "storage": [
      {"name":"widChargingStatus.wid.js","url":"widget.js"}
     ]
  },
  {
    "id": "flow",
    "name": "FLOW",
    "shortName": "FLOW",
    "version": "0.01",
    "description": "A game where you have to help a flow avoid white obstacles thing by tapping! This is a demake of an app which I forgot the name of. Press BTN(1) to restart. See if you can get to 2500 score!",
    "icon": "app.png",
    "tags": "game",
    "supports" : ["BANGLEJS", "BANGLEJS2"],
    "readme": "README.md",
    "storage": [
      {"name": "flow.app.js", "url": "app.js" },
      {"name": "flow.img", "url": "app-icon.js","evaluate": true }
>>>>>>> 3c408982
    ]
  }
]<|MERGE_RESOLUTION|>--- conflicted
+++ resolved
@@ -4717,7 +4717,6 @@
      ]
   },
   {
-<<<<<<< HEAD
     "id": "widbata",
     "name": "Battery Level Widget (Themed)",
     "shortName":"Battery Theme",
@@ -4731,7 +4730,9 @@
     "tags": "widget,battery",
     "storage": [
       {"name":"widbata.wid.js","url":"widbata.wid.js"}
-=======
+     ]
+  },
+  {
     "id": "weatherClock",
     "name": "Weather Clock",
     "version": "0.01",
@@ -4792,7 +4793,6 @@
     "storage": [
       {"name": "flow.app.js", "url": "app.js" },
       {"name": "flow.img", "url": "app-icon.js","evaluate": true }
->>>>>>> 3c408982
     ]
   }
 ]