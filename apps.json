[
  { "id": "boot",
    "name": "Bootloader",
    "icon": "bootloader.png",
    "version":"0.14",
    "description": "This is needed by Bangle.js to automatically load the clock, menu, widgets and settings",
    "tags": "tool,system",
    "type":"bootloader",
    "storage": [
      {"name":".boot0","url":"boot0.js"},
      {"name":".bootcde","url":"bootloader.js"}
    ],
    "sortorder" : -10
  },
  { "id": "moonphase",
    "name": "Moonphase",
    "icon": "app.png",
    "version":"0.02",
    "description": "Shows current moon phase. Now with GPS function.",
    "tags": "",
    "allow_emulator":true,
    "storage": [
      {"name":"moonphase.app.js","url":"app.js"},
      {"name":"moonphase.img","url":"app-icon.js","evaluate":true}
    ]
  },
  { "id": "daysl",
    "name": "Days left",
    "icon": "app.png",
    "version":"0.03",
    "description": "Shows you the days left until a certain date. Date can be set with a settings app and is written to a file.",
    "tags": "",
    "allow_emulator":false,
    "storage": [
        {"name":"daysl.app.js","url":"app.js"},
        {"name":"daysl.img","url":"app-icon.js","evaluate":true},
        {"name":"daysl.wid.js","url":"widget.js"}
    ]
  },
  { "id": "launch",
    "name": "Default Launcher",
    "shortName":"Launcher",
    "icon": "app.png",
    "version":"0.02",
    "description": "This is needed by Bangle.js to display a menu allowing you to choose your own applications. You can replace this with a customised launcher.",
    "tags": "tool,system,launcher",
    "type":"launch",
    "storage": [
      {"name":"launch.app.js","url":"app.js"}
    ],
    "sortorder" : -10
  },
  { "id": "about",
    "name": "About",
    "icon": "app.png",
    "version":"0.04",
    "description": "Bangle.js About page - showing software version, stats, and a collaborative mural from the Bangle.js KickStarter backers",
    "tags": "tool,system",
    "allow_emulator":true,
    "storage": [
      {"name":"about.app.js","url":"app.js"},
      {"name":"about.img","url":"app-icon.js","evaluate":true}
    ]
  },
  { "id": "locale",
    "name": "Languages",
    "icon": "locale.png",
    "version":"0.06",
    "description": "Translations for different countries",
    "tags": "tool,system,locale,translate",
    "type": "locale",
    "custom":"locale.html",
    "storage": [
      {"name":"locale"}
    ],
    "sortorder" : -10
  },
  { "id": "welcome",
    "name": "Welcome",
    "icon": "app.png",
    "version":"0.07",
    "description": "Appears at first boot and explains how to use Bangle.js",
    "tags": "start,welcome",
    "allow_emulator":true,
    "storage": [
      {"name":"welcome.boot.js","url":"boot.js"},
      {"name":"welcome.app.js","url":"app.js"},
      {"name":"welcome.settings.js","url":"settings.js"},
      {"name":"welcome.settings.json","url":"settings-default.json","evaluate":true},
      {"name":"welcome.img","url":"app-icon.js","evaluate":true}
    ]
  },
  { "id": "gbridge",
    "name": "Gadgetbridge",
    "icon": "app.png",
    "version":"0.10",
    "description": "The default notification handler for Gadgetbridge notifications from Android",
    "tags": "tool,system,android,widget",
    "type":"widget",
    "storage": [
      {"name":"gbridge.settings.js","url":"settings.js"},
      {"name":"gbridge.img","url":"app-icon.js","evaluate":true},
      {"name":"gbridge.wid.js","url":"widget.js"}
    ]
  },
  { "id": "mclock",
    "name": "Morphing Clock",
    "icon": "clock-morphing.png",
    "version":"0.03",
    "description": "7 segment clock that morphs between minutes and hours",
    "tags": "clock",
    "type":"clock",
    "allow_emulator":true,
    "storage": [
      {"name":"mclock.app.js","url":"clock-morphing.js"},
      {"name":"mclock.img","url":"clock-morphing-icon.js","evaluate":true}
    ],
    "sortorder" : -9
  },
  { "id": "setting",
    "name": "Settings",
    "icon": "settings.png",
    "version":"0.17",
    "description": "A menu for setting up Bangle.js",
    "tags": "tool,system",
    "storage": [
      {"name":"setting.app.js","url":"settings.js"},
      {"name":"setting.boot.js","url":"boot.js"},
      {"name":"setting.json","url":"settings-default.json","evaluate":true},
      {"name":"setting.img","url":"settings-icon.js","evaluate":true}
    ],
    "sortorder" : -2
  },
  { "id": "alarm",
    "name": "Default Alarm",
    "shortName":"Alarms",
    "icon": "app.png",
    "version":"0.06",
    "description": "Set and respond to alarms",
    "tags": "tool,alarm,widget",
    "storage": [
      {"name":"alarm.app.js","url":"app.js"},
      {"name":"alarm.boot.js","url":"boot.js"},
      {"name":"alarm.js","url":"alarm.js"},
      {"name":"alarm.json","content":"[]"},
      {"name":"alarm.img","url":"app-icon.js","evaluate":true},
      {"name":"alarm.wid.js","url":"widget.js"}
    ]
  },
  { "id": "wclock",
    "name": "Word Clock",
    "icon": "clock-word.png",
    "version":"0.02",
    "description": "Display Time as Text",
    "tags": "clock",
    "type":"clock",
    "allow_emulator":true,
    "storage": [
      {"name":"wclock.app.js","url":"clock-word.js"},
      {"name":"wclock.img","url":"clock-word-icon.js","evaluate":true}
    ]
  },
  { "id": "aclock",
    "name": "Analog Clock",
    "icon": "clock-analog.png",
    "version": "0.11",
    "description": "An Analog Clock",
    "tags": "clock",
    "type":"clock",
    "allow_emulator":true,
    "storage": [
      {"name":"aclock.app.js","url":"clock-analog.js"},
      {"name":"aclock.img","url":"clock-analog-icon.js","evaluate":true}
    ]
  },
  { "id": "clock2x3",
    "name": "2x3 Pixel Clock",
    "icon": "clock2x3.png",
    "version":"0.04",
    "description": "This is a simple clock using minimalist 2x3 pixel numerical digits",
    "tags": "clock",
    "type": "clock",
    "allow_emulator":true,
    "storage": [
      {"name":"clock2x3.app.js","url":"clock2x3-app.js"},
      {"name":"clock2x3.img","url":"clock2x3-icon.js","evaluate":true}
    ]
  },
  { "id": "trex",
    "name": "T-Rex",
    "icon": "trex.png",
    "version":"0.01",
    "description": "T-Rex game in the style of Chrome's offline game",
    "tags": "game",
    "allow_emulator":true,
    "storage": [
      {"name":"trex.app.js","url":"trex.js"},
      {"name":"trex.img","url":"trex-icon.js","evaluate":true}
    ]
  },
  { "id": "astroid",
    "name": "Asteroids!",
    "icon": "asteroids.png",
    "version":"0.01",
    "description": "Retro asteroids game",
    "tags": "game",
    "allow_emulator":true,
    "storage": [
      {"name":"astroid.app.js","url":"asteroids.js"},
      {"name":"astroid.img","url":"asteroids-icon.js","evaluate":true}
    ]
  },
  { "id": "clickms",
    "name": "Click Master",
    "icon": "click-master.png",
    "version":"0.01",
    "description": "Get several friends to start the game, then compete to see who can press BTN1 the most!",
    "tags": "game",
    "storage": [
      {"name":"clickms.app.js","url":"click-master.js"},
      {"name":"clickms.img","url":"click-master-icon.js","evaluate":true}
    ]
  },
  { "id": "horsey",
    "name": "Horse Race!",
    "icon": "horse-race.png",
    "version":"0.01",
    "description": "Get several friends to start the game, then compete to see who can press BTN1 the most!",
    "tags": "game",
    "storage": [
      {"name":"horsey.app.js","url":"horse-race.js"},
      {"name":"horsey.img","url":"horse-race-icon.js","evaluate":true}
    ]
  },
  { "id": "compass",
    "name": "Compass",
    "icon": "compass.png",
    "version":"0.02",
    "description": "Simple compass that points North",
    "tags": "tool,outdoors",
    "storage": [
      {"name":"compass.app.js","url":"compass.js"},
      {"name":"compass.img","url":"compass-icon.js","evaluate":true}
    ]
  },
  { "id": "gpstime",
    "name": "GPS Time",
    "icon": "gpstime.png",
    "version":"0.03",
    "description": "Update the Bangle.js's clock based on the time from the GPS receiver",
    "tags": "tool,gps",
    "storage": [
      {"name":"gpstime.app.js","url":"gpstime.js"},
      {"name":"gpstime.img","url":"gpstime-icon.js","evaluate":true}
    ]
  },
  { "id": "openloc",
    "name": "Open Location / Plus Codes",
    "shortName": "Open Location",
    "icon": "app.png",
    "version":"0.01",
    "description": "Convert your current GPS location to a series of characters",
    "tags": "tool,outdoors,gps",
    "storage": [
      {"name":"openloc.app.js","url":"app.js"},
      {"name":"openloc.img","url":"app-icon.js","evaluate":true}
    ]
  },
  { "id": "speedo",
    "name": "Speedo",
    "icon": "speedo.png",
    "version":"0.01",
    "description": "Show the current speed according to the GPS",
    "tags": "tool,outdoors,gps",
    "storage": [
      {"name":"speedo.app.js","url":"speedo.js"},
      {"name":"speedo.img","url":"speedo-icon.js","evaluate":true}
    ]
  },
  { "id": "gpsrec",
    "name": "GPS Recorder",
    "icon": "app.png",
    "version":"0.07",
    "interface": "interface.html",
    "description": "Application that allows you to record a GPS track. Can run in background",
    "tags": "tool,outdoors,gps,widget",
    "storage": [
      {"name":"gpsrec.app.js","url":"app.js"},
      {"name":"gpsrec.json","url":"app-settings.json","evaluate":true},
      {"name":"gpsrec.img","url":"app-icon.js","evaluate":true},
      {"name":"gpsrec.wid.js","url":"widget.js"}
    ]
  },
  { "id": "gpsnav",
    "name": "GPS Navigation",
    "icon": "icon.png",
    "version":"0.01",
    "description": "Displays GPS Course and Speed, + Directions to waypoint and waypoint recording",
    "tags": "tool,outdoors,gps",
    "storage": [
      {"name":"gpsnav.app.js","url":"app.js"},
      {"name":"waypoints.json","url":"waypoints.json","evaluate":false},
      {"name":"gpsnav.img","url":"app-icon.js","evaluate":true}
    ]
  },
  { "id": "heart",
    "name": "Heart Rate Recorder",
    "icon": "app.png",
    "version":"0.01",
    "interface": "interface.html",
    "description": "Application that allows you to record your heart rate. Can run in background",
    "tags": "tool,health,widget",
    "storage": [
      {"name":"heart.app.js","url":"app.js"},
      {"name":"heart.json","url":"app-settings.json","evaluate":true},
      {"name":"heart.img","url":"app-icon.js","evaluate":true},
      {"name":"heart.wid.js","url":"widget.js"}
    ]
  },
  { "id": "slevel",
    "name": "Spirit Level",
    "icon": "spiritlevel.png",
    "version":"0.01",
    "description": "Show the current angle of the watch, so you can use it to make sure something is absolutely flat",
    "tags": "tool",
    "storage": [
      {"name":"slevel.app.js","url":"spiritlevel.js"},
      {"name":"slevel.img","url":"spiritlevel-icon.js","evaluate":true}
    ]
  },
  { "id": "files",
    "name": "App Manager",
    "icon": "files.png",
    "version":"0.03",
    "description": "Show currently installed apps, free space, and allow their deletion from the watch",
    "tags": "tool,system,files",
    "storage": [
      {"name":"files.app.js","url":"files.js"},
      {"name":"files.img","url":"files-icon.js","evaluate":true}
    ]
  },
  { "id": "widbat",
    "name": "Battery Level Widget",
    "icon": "widget.png",
    "version":"0.05",
    "description": "Show the current battery level and charging status in the top right of the clock",
    "tags": "widget,battery",
    "type":"widget",
    "storage": [
      {"name":"widbat.wid.js","url":"widget.js"}
    ]
  },
  { "id": "widbatpc",
    "name": "Battery Level Widget (with percentage)",
    "shortName": "Battery Widget",
    "icon": "widget.png",
    "version":"0.09",
    "description": "Show the current battery level and charging status in the top right of the clock, with charge percentage",
    "tags": "widget,battery",
    "type":"widget",
    "storage": [
      {"name":"widbatpc.wid.js","url":"widget.js"},
      {"name":"widbatpc.settings.js","url":"settings.js"},
      {"name":"widbatpc.settings.json","content": "{}"}
    ]
  },
  { "id": "widbt",
    "name": "Bluetooth Widget",
    "icon": "widget.png",
    "version":"0.04",
    "description": "Show the current Bluetooth connection status in the top right of the clock",
    "tags": "widget,bluetooth",
    "type":"widget",
    "storage": [
      {"name":"widbt.wid.js","url":"widget.js"}
    ]
  },
  { "id": "widram",
    "name": "RAM Widget",
    "shortName":"RAM Widget",
    "icon": "widget.png",
    "version":"0.01",
    "description": "Display your Bangle's available RAM percentage in a widget",
    "tags": "widget",
    "type": "widget",
    "storage": [
      {"name":"widram.wid.js","url":"widget.js"}
    ]
  },
  { "id": "hrm",
    "name": "Heart Rate Monitor",
    "icon": "heartrate.png",
    "version":"0.01",
    "description": "Measure your current heart rate",
    "tags": "health",
    "storage": [
      {"name":"hrm.app.js","url":"heartrate.js"},
      {"name":"hrm.img","url":"heartrate-icon.js","evaluate":true}
    ]
  },
  { "id": "widhrm",
    "name": "Simple Heart Rate widget",
    "icon": "widget.png",
    "version":"0.03",
    "description": "When the screen is on, the widget turns on the heart rate monitor and displays the current heart rate (or last known in grey). For this to work well you'll need at least a 15 second LCD Timeout.",
    "tags": "health,widget",
    "type": "widget",
    "storage": [
      {"name":"widhrm.wid.js","url":"widget.js"}
    ]
  },
  { "id": "stetho",
    "name": "Stethoscope",
    "icon": "stetho.png",
    "version":"0.01",
    "description": "Hear your heart rate",
    "tags": "health",
    "storage": [
      {"name":"stetho.app.js","url":"stetho.js"},
      {"name":"stetho.img","url":"stetho-icon.js","evaluate":true}
    ]
  },
  { "id": "swatch",
    "name": "Stopwatch",
    "icon": "stopwatch.png",
    "version":"0.06",
    "interface": "interface.html",
    "description": "Simple stopwatch with Lap Time logging to a JSON file",
    "tags": "health",
    "allow_emulator":true,
    "readme": "README.md",
    "storage": [
      {"name":"swatch.app.js","url":"stopwatch.js"},
      {"name":"swatch.img","url":"stopwatch-icon.js","evaluate":true}
    ]
  },
  { "id": "hidmsic",
    "name": "Bluetooth Music Controls",
    "shortName": "Music Control",
    "icon": "hid-music.png",
    "version":"0.01",
    "description": "Enable HID in settings, pair with your phone, then use this app to control music from your watch!",
    "tags": "bluetooth",
    "storage": [
      {"name":"hidmsic.app.js","url":"hid-music.js"},
      {"name":"hidmsic.img","url":"hid-music-icon.js","evaluate":true}
    ]
  },
  { "id": "hidkbd",
    "name": "Bluetooth Keyboard",
    "shortName": "Bluetooth Kbd",
    "icon": "hid-keyboard.png",
    "version":"0.01",
    "description": "Enable HID in settings, pair with your phone/PC, then use this app to control other apps",
    "tags": "bluetooth",
    "storage": [
      {"name":"hidkbd.app.js","url":"hid-keyboard.js"},
      {"name":"hidkbd.img","url":"hid-keyboard-icon.js","evaluate":true}
    ]
  },
  { "id": "hidbkbd",
    "name": "Binary Bluetooth Keyboard",
    "shortName": "Binary BT Kbd",
    "icon": "hid-binary-keyboard.png",
    "version":"0.01",
    "description": "Enable HID in settings, pair with your phone/PC, then type messages using the onscreen keyboard by tapping repeatedly on the key you want",
    "tags": "bluetooth",
    "storage": [
      {"name":"hidbkbd.app.js","url":"hid-binary-keyboard.js"},
      {"name":"hidbkbd.img","url":"hid-binary-keyboard-icon.js","evaluate":true}
    ]
  },
  { "id": "animals",
    "name": "Animals Game",
    "icon": "animals.png",
    "version":"0.01",
    "description": "Simple toddler's game - displays a different number of animals each time the screen is pressed",
    "tags": "game",
    "storage": [
      {"name":"animals.app.js","url":"animals.js"},
      {"name":"animals.img","url":"animals-icon.js","evaluate":true},
      {"name":"animals-snake.img","url":"animals-snake.js","evaluate":true},
      {"name":"animals-duck.img","url":"animals-duck.js","evaluate":true},
      {"name":"animals-swan.img","url":"animals-swan.js","evaluate":true},
      {"name":"animals-fox.img","url":"animals-fox.js","evaluate":true},
      {"name":"animals-camel.img","url":"animals-camel.js","evaluate":true},
      {"name":"animals-pig.img","url":"animals-pig.js","evaluate":true},
      {"name":"animals-sheep.img","url":"animals-sheep.js","evaluate":true},
      {"name":"animals-mouse.img","url":"animals-mouse.js","evaluate":true}
    ]
  },
  { "id": "qrcode",
    "name": "Custom QR Code",
    "icon": "qrcode.png",
    "version":"0.01",
    "description": "Use this to upload a customised QR code to Bangle.js",
    "tags": "",
    "custom": "qrcode.html",
    "storage": [
      {"name":"qrcode.app.js"},
      {"name":"qrcode.img"}
    ]
  },
  { "id": "beer",
    "name": "Beer Compass",
    "icon": "beercompass.png",
    "version":"0.01",
    "description": "Uploads all the pubs in an area onto your watch, so it can always point you at the nearest one",
    "tags": "",
    "custom": "beercompass.html",
    "storage": [
      {"name":"beer.app.js"},
      {"name":"beer.img"}
    ]
  },
  { "id": "route",
    "name": "Route Viewer",
    "icon": "route.png",
    "version":"0.01",
    "description": "Upload a KML file of a route, and have your watch display a map with how far around it you are",
    "tags": "",
    "custom": "route.html",
    "storage": [
      {"name":"route.app.js"},
      {"name":"route.img"}
    ]
  },
  {
    "id": "ncstart",
    "name": "NCEU Startup",
    "icon": "start.png",
    "version":"0.04",
    "description": "NodeConfEU 2019 'First Start' Sequence",
    "tags": "start,welcome",
    "storage": [
      {"name":"ncstart.app.js","url":"start.js"},
      {"name":"ncstart.boot.js","url":"boot.js"},
      {"name":"ncstart.settings.js","url":"settings.js"},
      {"name":"ncstart.settings.json","url":"settings-default.json","evaluate":true},
      {"name":"ncstart.img","url":"start-icon.js","evaluate":true},
      {"name":"nc-bangle.img","url":"start-bangle.js","evaluate":true},
      {"name":"nc-nceu.img","url":"start-nceu.js","evaluate":true},
      {"name":"nc-nfr.img","url":"start-nfr.js","evaluate":true},
      {"name":"nc-nodew.img","url":"start-nodew.js","evaluate":true},
      {"name":"nc-tf.img","url":"start-tf.js","evaluate":true}
    ]
  },
  { "id": "ncfrun",
    "name": "NCEU 5K Fun Run",
    "icon": "nceu-funrun.png",
    "version":"0.01",
    "description": "Display a map of the NodeConf EU 2019 5K Fun Run route and your location on it",
    "tags": "health",
    "storage": [
      {"name":"ncfrun.app.js","url":"nceu-funrun.js"},
      {"name":"ncfrun.img","url":"nceu-funrun-icon.js","evaluate":true}
    ]
  },
  { "id": "widnceu",
    "name": "NCEU Logo Widget",
    "icon": "widget.png",
    "version":"0.02",
    "description": "Show the NodeConf EU logo in the top left",
    "tags": "widget",
    "type":"widget",
    "storage": [
      {"name":"widnceu.wid.js","url":"widget.js"}
    ]
  },
  { "id": "sclock",
    "name": "Simple Clock",
    "icon": "clock-simple.png",
    "version":"0.04",
    "description": "A Simple Digital Clock",
    "tags": "clock",
    "type":"clock",
    "allow_emulator":true,
    "storage": [
      {"name":"sclock.app.js","url":"clock-simple.js"},
      {"name":"sclock.img","url":"clock-simple-icon.js","evaluate":true}
    ]
  },
  { "id": "dclock",
    "name": "Dev Clock",
    "icon": "clock-dev.png",
    "version":"0.09",
    "description": "A Digital Clock including timestamp (tst), beats(@), days in current month (dm) and days since new moon (l)",
    "tags": "clock",
    "type":"clock",
    "allow_emulator":true,
    "storage": [
      {"name":"dclock.app.js","url":"clock-dev.js"},
      {"name":"dclock.img","url":"clock-dev-icon.js","evaluate":true}
    ]
  },
  { "id": "gesture",
    "name": "Gesture Test",
    "icon": "gesture.png",
    "version":"0.01",
    "description": "BETA! Uploads a basic Tensorflow Gesture model, and then outputs each gesture as a message",
    "tags": "gesture,ai",
    "type":"app",
    "storage": [
      {"name":"gesture.app.js","url":"gesture.js"},
      {"name":".tfnames","url":"gesture-tfnames.js","evaluate":true},
      {"name":".tfmodel","url":"gesture-tfmodel.js","evaluate":true},
      {"name":"gesture.img","url":"gesture-icon.js","evaluate":true}
    ]
  },
  { "id": "pparrot",
    "name": "Party Parrot",
    "icon": "party-parrot.png",
    "version":"0.01",
    "description": "Party with a parrot on your wrist",
    "tags": "party,parrot,lol",
    "type":"app",
    "allow_emulator":true,
    "storage": [
      {"name":"pparrot.app.js","url":"party-parrot.js"},
      {"name":"pparrot.img","url":"party-parrot-icon.js","evaluate":true}
    ]
  },
  { "id": "hrings",
    "name": "Hypno Rings",
    "icon": "hypno-rings.png",
    "version":"0.01",
    "description": "Experiment with trippy rings, press buttons for change",
    "tags": "rings,hypnosis,psychadelic",
    "type":"app",
    "allow_emulator":true,
    "storage": [
      {"name":"hrings.app.js","url":"hypno-rings.js"},
      {"name":"hrings.img","url":"hypno-rings-icon.js","evaluate":true}
    ]
  },
  { "id": "morse",
    "name": "Morse Code",
    "icon": "morse-code.png",
    "version":"0.01",
    "description": "Learn morse code by hearing/seeing/feeling the code. Tap to toggle buzz!",
    "tags": "morse,sound,visual,input",
    "type":"app",
    "storage": [
      {"name":"morse.app.js","url":"morse-code.js"},
      {"name":"morse.img","url":"morse-code-icon.js","evaluate":true}
    ]
  },
  {
    "id": "blescan",
    "name": "BLE Scanner",
    "icon": "blescan.png",
    "version":"0.01",
    "description": "Scan for advertising BLE devices",
    "tags" : "bluetooth",
    "storage" : [
      {"name":"blescan.app.js","url":"blescan.js"},
      {"name":"blescan.img","url":"blescan-icon.js", "evaluate":true}
    ]
  },
  { "id": "mmonday",
  "name": "Manic Monday Tone",
  "icon": "manic-monday-icon.png",
  "version":"0.02",
  "description": "The Bangles make a comeback",
  "tags": "sound",
  "storage": [
    {"name":"mmonday.app.js","url":"manic-monday.js"},
    {"name":"mmonday.img","url":"manic-monday-icon.js","evaluate":true}
  ]
  },
  { "id": "jbells",
    "name": "Jingle Bells",
    "icon": "jbells.png",
    "version":"0.01",
    "description": "Play Jingle Bells",
    "tags": "sound",
    "type":"app",
    "storage": [
      {"name":"jbells.app.js","url":"jbells.js"},
      {"name":"jbells.img","url":"jbells-icon.js","evaluate":true}
    ]
  },
  { "id": "scolor",
    "name": "Show Color",
    "icon": "show-color.png",
    "version":"0.01",
    "description": "Display all available Colors and Names",
    "tags": "tool",
    "type":"app",
    "allow_emulator":true,
    "storage": [
      {"name":"scolor.app.js","url":"show-color.js"},
      {"name":"scolor.img","url":"show-color-icon.js","evaluate":true}
    ]
  },
  { "id": "miclock",
    "name": "Mixed Clock",
    "icon": "clock-mixed.png",
    "version":"0.04",
    "description": "A mix of analog and digital Clock",
    "tags": "clock",
    "type":"clock",
    "allow_emulator":true,
    "storage": [
      {"name":"miclock.app.js","url":"clock-mixed.js"},
      {"name":"miclock.img","url":"clock-mixed-icon.js","evaluate":true}
    ]
  },
  { "id": "bclock",
    "name": "Binary Clock",
    "icon": "clock-binary.png",
    "version":"0.02",
    "description": "A simple binary clock watch face",
    "tags": "clock",
    "type":"clock",
    "allow_emulator":true,
    "storage": [
      {"name":"bclock.app.js","url":"clock-binary.js"},
      {"name":"bclock.img","url":"clock-binary-icon.js","evaluate":true}
    ]
  },
  { "id": "clotris",
    "name": "Clock-Tris",
    "icon": "clock-tris.png",
    "version":"0.01",
    "description": "A fully functional clone of a classic game of falling blocks",
    "tags": "game",
    "allow_emulator":true,
    "storage": [
      {"name":"clotris.app.js","url":"clock-tris.js"},
      {"name":"clotris.img","url":"clock-tris-icon.js","evaluate":true},
      {"name":".trishig","url":"clock-tris-high"}
    ]
  },
  { "id": "flappy",
    "name": "Flappy Bird",
    "icon": "app.png",
    "version":"0.03",
    "description": "A Flappy Bird game clone",
    "tags": "game",
    "allow_emulator":true,
    "storage": [
      {"name":"flappy.app.js","url":"app.js"},
      {"name":"flappy.img","url":"app-icon.js","evaluate":true}
    ]
  },
  {
    "id": "gpsinfo",
    "name": "GPS Info",
    "icon": "gps-info.png",
    "version":"0.03",
    "description": "An application that displays information about altitude, lat/lon, satellites and time",
    "tags": "gps",
    "type": "app",
    "storage": [
      {"name":"gpsinfo.app.js","url": "gps-info.js"},
      {"name":"gpsinfo.img","url": "gps-info-icon.js","evaluate": true}
    ]
  },
  {
    "id": "pomodo",
    "name":"Pomodoro",
    "icon":"pomodoro.png",
    "version":"0.01",
    "description": "A simple pomodoro timer.",
    "tags": "pomodoro,cooking,tools",
    "type": "app",
    "allow_emulator":true,
    "storage": [
      {"name":"pomodo.app.js","url": "pomodoro.js"},
      {"name":"pomodo.img","url": "pomodoro-icon.js","evaluate": true}
    ]
  },
  { "id": "blobclk",
    "name": "Large Digit Blob Clock",
    "shortName" : "Blob Clock",
    "icon": "clock-blob.png",
    "version":"0.03",
    "description": "A clock with big digits",
    "tags": "clock",
    "type":"clock",
    "allow_emulator":true,
    "storage": [
      {"name":"blobclk.app.js","url":"clock-blob.js"},
      {"name":"blobclk.img","url":"clock-blob-icon.js","evaluate":true}
    ]
  },
  { "id": "boldclk",
    "name": "Bold Clock",
    "icon": "bold_clock.png",
    "version":"0.02",
    "description": "Simple, readable and practical clock",
    "tags": "clock",
    "type":"clock",
    "allow_emulator":true,
    "storage": [
      {"name":"boldclk.app.js","url":"bold_clock.js"},
      {"name":"boldclk.img","url":"bold_clock-icon.js","evaluate":true}
    ]
  },
  { "id": "widclk",
    "name": "Digital clock widget",
    "icon": "widget.png",
    "version":"0.04",
    "description": "A simple digital clock widget",
    "tags": "widget,clock",
    "type":"widget",
    "storage": [
      {"name":"widclk.wid.js","url":"widget.js"}
    ]
  },
  { "id": "widpedom",
    "name": "Pedometer widget",
    "icon": "widget.png",
    "version":"0.10",
    "description": "Daily pedometer widget",
    "tags": "widget",
    "type":"widget",
    "storage": [
      {"name":"widpedom.wid.js","url":"widget.js"},
      {"name":"widpedom.settings.js","url":"settings.js"}
    ]
  },
  { "id": "berlinc",
    "name": "Berlin Clock",
    "icon": "berlin-clock.png",
    "version":"0.02",
    "description": "Berlin Clock (see https://en.wikipedia.org/wiki/Mengenlehreuhr)",
    "tags": "clock",
    "type":"clock",
    "allow_emulator":true,
    "storage": [
      {"name":"berlinc.app.js","url":"berlin-clock.js"},
      {"name":"berlinc.img","url":"berlin-clock-icon.js","evaluate":true}
    ]
  },
  { "id": "ctrclk",
    "name": "Centerclock",
    "icon": "app.png",
    "version":"0.02",
    "description": "Watch-centered digital 24h clock with date in dd.mm.yyyy format.",
    "tags": "clock",
    "type":"clock",
    "allow_emulator":true,
    "storage": [
      {"name":"ctrclk.app.js","url":"app.js"},
      {"name":"ctrclk.img","url":"app-icon.js","evaluate":true}
    ]
  },
  { "id": "demoapp",
    "name": "Demo Loop",
    "icon": "app.png",
    "version":"0.01",
    "description": "Simple demo app - displays Bangle.js, JS logo, graphics, and Bangle.js information",
    "tags": "",
    "type":"app",
    "allow_emulator":true,
    "storage": [
      {"name":"demoapp.app.js","url":"app.js"},
      {"name":"demoapp.img","url":"app-icon.js","evaluate":true}
    ],
    "sortorder" : -9
  },
  { "id": "flagrse",
    "name": "Espruino Flag Raiser",
    "icon": "app.png",
    "version":"0.01",
    "description": "App to send a command to another Espruino to cause it to raise a flag",
    "tags": "",
    "storage": [
      {"name":"flagrse.app.js","url":"app.js"},
      {"name":"flagrse.img","url":"app-icon.js","evaluate":true}
    ]
  },
  {
    "id": "pipboy",
    "name": "Pipboy",
    "icon": "app.png",
    "version": "0.03",
    "description": "Pipboy themed clock",
    "tags": "clock",
    "type":"clock",
    "allow_emulator":true,
    "storage": [
      {"name":"pipboy.app.js","url":"app.js"},
      {"name":"pipboy.img","url":"app-icon.js","evaluate":true}
    ]
  },
  { "id": "torch",
    "name": "Torch",
    "shortName":"Torch",
    "icon": "app.png",
    "version":"0.01",
    "description": "Turns screen white to help you see in the dark. Select from the launcher or press BTN3 four times in quick succession to start when in normal clock mode",
    "tags": "tool,torch",
    "storage": [
      {"name":"torch.app.js","url":"app.js"},
      {"name":"torch.wid.js","url":"widget.js"},
      {"name":"torch.img","url":"app-icon.js","evaluate":true}
    ]
  },
  { "id": "wohrm",
    "name": "Workout HRM",
    "icon": "app.png",
    "version":"0.07",
    "readme": "README.md",
    "description": "Workout heart rate monitor notifies you with a buzz if your heart rate goes above or below the set limits.",
    "tags": "hrm,workout",
    "type": "app",
    "allow_emulator":true,
    "storage": [
      {"name":"wohrm.app.js","url":"app.js"},
      {"name":"wohrm.img","url":"app-icon.js","evaluate":true}
    ]
  },
  { "id": "widid",
    "name": "Bluetooth ID Widget",
    "icon": "widget.png",
    "version":"0.02",
    "description": "Display the last two tuple of your Bangle.js MAC address in the widget section. This is useful for figuring out which Bangle.js to connect to if you have more than one Bangle.js!",
    "tags": "widget,address,mac",
    "type":"widget",
    "storage": [
      {"name":"widid.wid.js","url":"widget.js"}
    ]
  },
  {
    "id": "grocery",
    "name": "Grocery",
    "icon": "grocery.png",
    "version":"0.01",
    "description": "Simple grocery list - Display a list of product and track if you already put them in your cart.",
    "tags": "tool,outdoors",
    "type": "app",
    "custom":"grocery.html",
    "storage": [
      {"name":"grocery"},
      {"name":"grocery.app.js"},
      {"name":"grocery.img","url":"grocery-icon.js","evaluate":true}
    ]
  },
  { "id": "marioclock",
    "name": "Mario Clock",
    "icon": "marioclock.png",
    "version":"0.12",
    "description": "Animated retro Mario clock, with Gameboy style 8-bit grey-scale graphics.",
    "tags": "clock,mario,retro",
    "type": "clock",
    "allow_emulator":true,
    "readme": "README.md",
    "storage": [
      {"name":"marioclock.app.js","url":"marioclock-app.js"},
      {"name":"marioclock.img","url":"marioclock-icon.js","evaluate":true}
    ]
  },
  { "id": "cliock",
    "name": "Commandline-Clock",
    "shortName":"CLI-Clock",
    "icon": "app.png",
    "version":"0.07",
    "description": "Simple CLI-Styled Clock",
    "tags": "clock,cli,command,bash,shell",
    "type":"clock",
    "allow_emulator":true,
    "storage": [
      {"name":"cliock.app.js","url":"app.js"},
      {"name":"cliock.img","url":"app-icon.js","evaluate":true}
    ]
  },
  { "id": "widver",
    "name": "Firmware Version Widget",
    "icon": "widget.png",
    "version":"0.01",
    "description": "Display the version of the installed firmware in the top widget section.",
    "tags": "widget,tool,system",
    "type":"widget",
    "storage": [
      {"name":"widver.wid.js","url":"widget.js"}
    ]
  },
  { "id": "barclock",
    "name": "Bar Clock",
    "icon": "clock-bar.png",
    "version":"0.04",
    "description": "A simple digital clock showing seconds as a bar",
    "tags": "clock",
    "type":"clock",
    "allow_emulator":true,
    "storage": [
      {"name":"barclock.app.js","url":"clock-bar.js"},
      {"name":"barclock.img","url":"clock-bar-icon.js","evaluate":true}
    ]
  },
  { "id": "dotclock",
    "name": "Dot Clock",
    "icon": "clock-dot.png",
    "version":"0.01",
    "description": "A Minimal Dot Analog Clock",
    "tags": "clock",
    "type":"clock",
    "allow_emulator":true,
    "storage": [
      {"name":"dotclock.app.js","url":"clock-dot.js"},
      {"name":"dotclock.img","url":"clock-dot-icon.js","evaluate":true}
    ]
  },
  { "id": "widtbat",
    "name": "Tiny Battery Widget",
    "icon": "widget.png",
    "version":"0.01",
    "description": "Tiny blueish battery widget, vibs and changes level color when charging",
    "tags": "widget,tool,system",
    "type":"widget",
    "storage": [
      {"name":"widtbat.wid.js","url":"widget.js"}
    ]
  },
  { "id": "chrono",
    "name": "Chrono",
    "shortName":"Chrono",
    "icon": "chrono.png",
    "version":"0.01",
    "description": "Single click BTN1 to add 5 minutes. Single click BTN2 to add 30 seconds. Single click BTN3 to add 5 seconds. Tap to pause or play to timer. Double click BTN1 to reset. When timer finishes the watch vibrates.",
    "tags": "Tools",
    "storage": [
      {"name":"chrono.app.js","url":"chrono.js"},
      {"name":"chrono.img","url":"chrono-icon.js","evaluate":true}
    ]
  },
  { "id": "astrocalc",
    "name": "Astrocalc",
    "icon": "astrocalc.png",
    "version":"0.02",
    "description": "Calculates interesting information on the sun and moon cycles for the current day based on your location.",
    "tags": "app,sun,moon,cycles,tool,outdoors",
    "allow_emulator":true,
    "storage": [
      {"name":"astrocalc.app.js","url":"astrocalc-app.js"},
      {"name":"suncalc.js","url":"suncalc.js"},
      {"name":"astrocalc.img","url":"astrocalc-icon.js","evaluate":true},
      {"name":"first-quarter.img","url":"first-quarter-icon.js","evaluate":true},
      {"name":"last-quarter.img","url":"last-quarter-icon.js","evaluate":true},
      {"name":"waning-crescent.img","url":"waning-crescent-icon.js","evaluate":true},
      {"name":"waning-gibbous.img","url":"waning-gibbous-icon.js","evaluate":true},
      {"name":"full.img","url":"full-icon.js","evaluate":true},
      {"name":"new.img","url":"new-icon.js","evaluate":true},
      {"name":"waxing-gibbous.img","url":"waxing-gibbous-icon.js","evaluate":true},
      {"name":"waxing-crescent.img","url":"waxing-crescent-icon.js","evaluate":true}
    ]
  },
  { "id": "widhwt",
    "name": "Hand Wash Timer",
    "icon": "widget.png",
    "version":"0.01",
    "description": "Swipe your wrist over the watch face to start your personal Bangle.js hand wash timer for 35 sec. Start washing after the short buzz and stop after the long buzz.",
    "tags": "widget,tool",
    "type":"widget",
    "storage": [
      {"name":"widhwt.wid.js","url":"widget.js"}
    ]
  },
  { "id": "toucher",
    "name": "Touch Launcher",
    "shortName":"Menu",
    "icon": "app.png",
    "version":"0.06",
    "description": "Touch enable left to right launcher.",
    "tags": "tool,system,launcher",
    "type":"launch",
    "storage": [
      {"name":"toucher.app.js","url":"app.js"}
    ],
    "sortorder" : -10
  },
  {
    "id": "balltastic",
    "name": "Balltastic",
    "icon": "app.png",
    "version": "0.01",
    "description": "Simple but fun ball eats dots game.",
    "tags": "game,fun",
    "type": "app",
    "storage": [
        {"name":"balltastic.app.js","url":"app.js"},
        {"name":"balltastic.img","url":"app-icon.js","evaluate":true}
      ]
  },
  {
    "id": "rpgdice",
    "name": "RPG dice",
    "icon": "rpgdice.png",
    "version": "0.01",
    "description": "Simple RPG dice rolling app.",
    "tags": "game,fun",
    "type": "app",
    "allow_emulator": true,
    "storage": [
      {"name":"rpgdice.app.js","url": "app.js"},
      {"name":"rpgdice.img","url": "app-icon.js","evaluate":true}
    ]
  },
  { "id": "widmp",
    "name": "Moon Phase Widget",
    "icon": "widget.png",
    "version":"0.01",
    "description": "Display the current moon phase in blueish for the northern hemisphere in eight phases",
    "tags": "widget,tools",
    "type":"widget",
    "storage": [
      {"name":"widmp.wid.js","url":"widget.js"}
    ]
  },
  { "id": "minionclk",
    "name": "Minion clock",
    "icon": "minionclk.png",
    "version": "0.01",
    "description": "Minion themed clock.",
    "tags": "clock,minion",
    "type": "clock",
    "allow_emulator": true,
    "storage": [
      {"name":"minionclk.app.js","url":"app.js"},
      {"name":"minionclk.img","url":"app-icon.js","evaluate":true}
    ]
  },
  { "id": "openstmap",
    "name": "OpenStreetMap",
    "shortName":"OpenStMap",
    "icon": "app.png",
    "version":"0.02",
    "description": "[BETA] Loads map tiles from OpenStreetMap onto your Bangle.js and displays a map of where you are",
    "tags": "outdoors,gps",
    "custom": "custom.html",
    "storage": [
      {"name":"openstmap.app.js","url":"app.js"},
      {"name":"openstmap.img","url":"app-icon.js","evaluate":true}
    ]
  },
  { "id": "activepedom",
    "name": "Active Pedometer",
    "shortName":"Active Pedometer",
    "icon": "app.png",
    "version":"0.02",
    "description": "Pedometer that filters out arm movement and displays a step goal progress.",
    "tags": "outdoors,widget",
    "type":"widget",
     "readme": "README.md",
    "storage": [
      {"name":"activepedom.wid.js","url":"widget.js"},
      {"name":"activepedom.settings.js","url":"settings.js"},
      {"name":"activepedom.img","url":"app-icon.js","evaluate":true}
    ]
  },
  { "id": "chronowid",
    "name": "Chrono Widget",
    "shortName":"Chrono Widget",
    "icon": "app.png",
    "version":"0.02",
    "description": "Chronometer (timer) which runs as widget.",
    "tags": "tools,widget",
     "readme": "README.md",
    "storage": [
      {"name":"chronowid.wid.js","url":"widget.js"},
      {"name":"chronowid.app.js","url":"app.js"},
      {"name":"chronowid.img","url":"app-icon.js","evaluate":true}
    ]
  },
  { "id": "tabata",
    "name": "Tabata",
    "shortName": "Tabata - Control High-Intensity Interval Training",
    "icon": "tabata.png",
    "version":"0.01",
    "description": "Control high-intensity interval training (according to tabata: https://en.wikipedia.org/wiki/Tabata_method).",
    "tags": "workout,health",
    "storage": [
      {"name":"tabata.app.js","url":"tabata.js"},
      {"name":"tabata.img","url":"tabata-icon.js","evaluate":true}
    ]
  },
  { "id": "custom",
    "name": "Custom Boot Code ",
    "icon": "custom.png",
    "version":"0.01",
    "description": "Add code you want to run at boot time",
    "tags": "tool,system",
    "type": "bootloader",
    "custom":"custom.html",
    "storage": [
       {"name":"custom"}
    ]
  },
  { "id": "devstopwatch",
  "name": "Dev Stopwatch",
  "shortName":"Dev Stopwatch",
  "icon": "app.png",
  "version":"0.01",
  "description": "Stopwatch with 5 laps supported (cyclically replaced)",
  "tags": "stopwatch, chrono, timer, chronometer",
  "allow_emulator":true,
  "storage": [
    {"name":"devstopwatch.app.js","url":"app.js"},
    {"name":"devstopwatch.img","url":"app-icon.js","evaluate":true}
  ]
  },
  { "id": "batchart",
    "name": "Battery Chart",
    "shortName":"Battery Chart",
    "icon": "app.png",
    "version":"0.08",
    "readme": "README.md",
    "description": "A widget and an app for recording and visualizing battery percentage over time.",
    "tags": "app,widget,battery,time,record,chart,tool",
    "storage": [
      {"name":"batchart.wid.js","url":"widget.js"},
      {"name":"batchart.app.js","url":"app.js"},
      {"name":"batchart.img","url":"app-icon.js","evaluate":true}
    ]
  },
  { "id": "nato",
    "name": "NATO Alphabet",
    "shortName" : "NATOAlphabet",
    "icon": "nato.png",
    "version":"0.01",
    "type": "app",
    "description": "Learn the NATO Phonetic alphabet plus some numbers.",
    "tags": "app,learn,visual",
    "allow_emulator":true,
    "storage": [
      {"name":"nato.app.js","url":"nato.js"},
      {"name":"nato.img","url":"nato-icon.js","evaluate":true}
    ]
  },
  { "id": "numerals",
    "name": "Numerals Clock",
    "shortName": "Numerals Clock",
    "icon": "numerals.png",
    "version":"0.03",
    "description": "A simple big numerals clock",
    "tags": "numerals,clock",
	"type":"clock",
    "allow_emulator":true,
    "storage": [
      {"name":"numerals.app.js","url":"numerals.app.js"},
      {"name":"numerals.img","url":"numerals-icon.js","evaluate":true},
	    {"name":"numerals.settings.js","url":"numerals.settings.js"},
      {"name":"numerals.json","url":"numerals-default.json","evaluate":true}
    ]
  },
  { "id": "bledetect",
    "name": "BLE Detector",
    "shortName":"BLE Detector",
    "icon": "bledetect.png",
    "version":"0.02",
    "description": "Detect BLE devices and show some informations.",
    "tags": "app,bluetooth,tool",
    "readme": "README.md",
    "storage": [
      {"name":"bledetect.app.js","url":"bledetect.js"},
      {"name":"bledetect.img","url":"bledetect-icon.js","evaluate":true}
    ]
  },
  { "id": "snake",
    "name": "Snake",
    "shortName":"Snake",
    "icon": "snake.png",
    "version":"0.02",
    "description": "The classic snake game. Eat apples and don't bite your tail.",
    "tags": "game,fun",
    "readme": "README.md",
    "storage": [
      {"name":"snake.app.js","url":"snake.js"},
      {"name":"snake.img","url":"snake-icon.js","evaluate":true}
    ]
  },
    { "id": "calculator",
    "name": "Calculator",
    "shortName":"Calculator",
    "icon": "calculator.png",
    "version":"0.02",
    "description": "Basic calculator reminiscent of MacOs's one. Handy for small calculus.",
    "tags": "app,tool",
    "storage": [
      {"name":"calculator.app.js","url":"app.js"},
      {"name":"calculator.img","url":"calculator-icon.js","evaluate":true}
    ]
  },
  {
    "id": "dane",
    "name": "Digital Assistant, not EDITH",
    "shortName": "DANE",
    "icon": "app.png",
    "version": "0.07",
    "description": "A Watchface inspired by Tony Stark's EDITH",
    "tags": "clock",
    "type": "clock",
    "allow_emulator": true,
    "storage": [
      {
        "name": "dane.app.js",
        "url": "app.js"
      },
      {
        "name": "dane.img",
        "url": "app-icon.js",
        "evaluate": true
      }
    ]
  },
  {
<<<<<<< HEAD
    "id": "banglerun",
    "name": "BangleRun",
    "shortName": "BangleRun",
    "icon": "banglerun.png",
    "version": "0.01",
    "description": "An app for running sessions.",
    "tags": "run,running,fitness,outdoors",
    "allow_emulator": false,
    "storage": [
      {
        "name": "banglerun.app.js",
        "url": "app.js"
      },
      {
        "name": "banglerun.img",
        "url": "app-icon.js",
        "evaluate": true
      }
    ]
=======
    "id": "metronome",
    "name": "Metronome",
    "icon": "metronome_icon.png",
    "version": "0.03",
    "description": "Makes the watch blinking and vibrating with a given rate",
    "tags": "tool",
    "allow_emulator": true,
    "storage": [
      {
        "name": "metronome.app.js",
        "url": "metronome.js"
      },
      {
        "name": "metronome.img",
        "url": "metronome-icon.js",
        "evaluate": true
      }
    ]
  },
  { "id": "blackjack",
    "name": "Black Jack game",
    "shortName":"Black Jack game",
    "icon": "blackjack.png",
    "version":"0.01",
    "description": "Simple implementation of card game Black Jack",
    "tags": "game",
    "allow_emulator":true,
    "storage": [
      {"name":"blackjack.app.js","url":"blackjack.app.js"},
      {"name":"blackjack.img","url":"blackjack-icon.js","evaluate":true}
    ]
  },
  { "id": "hidcam",
    "name": "Camera shutter",
    "shortName":"Cam shutter",
    "icon": "app.png",
    "version":"0.01",
    "description": "Enable HID, connect to your phone, start your camera and trigger the shot on your Bangle",
    "tags": "tools",
    "storage": [
        {"name":"hidcam.app.js","url":"app.js"},
        {"name":"hidcam.img","url":"app-icon.js","evaluate":true}
    ]
  },
  { 
    "id": "rclock",
    "name": "Round clock with seconds,  minutes and date",
    "shortName":"Round Clock",
    "icon": "app.png",
    "version":"0.01",
    "description": "Designed round clock with ticks for minutes and seconds",
    "tags": "clock",
    "type": "clock",
    "storage": [
      {"name":"rclock.app.js","url":"rclock.app.js"},
      {"name":"rclock.img","url":"app-icon.js","evaluate":true}
    ]
>>>>>>> be0f3ef2
  }
]<|MERGE_RESOLUTION|>--- conflicted
+++ resolved
@@ -1307,7 +1307,6 @@
     ]
   },
   {
-<<<<<<< HEAD
     "id": "banglerun",
     "name": "BangleRun",
     "shortName": "BangleRun",
@@ -1327,7 +1326,8 @@
         "evaluate": true
       }
     ]
-=======
+  },
+  {
     "id": "metronome",
     "name": "Metronome",
     "icon": "metronome_icon.png",
@@ -1385,6 +1385,5 @@
       {"name":"rclock.app.js","url":"rclock.app.js"},
       {"name":"rclock.img","url":"app-icon.js","evaluate":true}
     ]
->>>>>>> be0f3ef2
   }
 ]