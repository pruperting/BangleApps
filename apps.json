--- conflicted
+++ resolved
@@ -5543,24 +5543,6 @@
       {"name":"limelight.img","url":"limelight.icon.js","evaluate":true}
     ]
   },
-<<<<<<< HEAD
-  { "id": "configurable_clock",
-    "name": "Configurable Analog Clock",
-    "shortName":"Configurable Clock",
-    "version":"0.02",
-    "description": "an analog clock with several kinds of faces, hands and colors to choose from",
-    "icon": "app-icon.png",
-    "type": "clock",
-    "tags": "clock",
-    "supports" : ["BANGLEJS2"],
-    "allow_emulator": true,
-    "screenshots": [{"url":"app-screenshot.png"}],
-    "readme": "README.md",
-    "storage": [
-      {"name":"configurable_clock.app.js","url":"app.js"},
-      {"name":"configurable_clock.img","url":"app-icon.js","evaluate":true}
-    ]
-=======
   { "id": "banglexercise",
     "name": "BanglExercise",
     "shortName":"BanglExercise",
@@ -5581,6 +5563,5 @@
      "data": [
        {"name":"banglexercise.json"}
      ]
->>>>>>> 55c0a37f
   }
 ]