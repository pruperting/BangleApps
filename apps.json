[
  {
    "id": "fwupdate",
    "name": "Firmware Update",
    "version": "0.02",
    "description": "[BETA] Uploads new Espruino firmwares to Bangle.js 2. For now, please use the instructions under https://www.espruino.com/Bangle.js2#firmware-updates",
    "icon": "app.png",
    "type": "RAM",
    "tags": "tools,system",
    "supports": ["BANGLEJS2"],
    "custom": "custom.html",
    "customConnect": true,
    "storage": [],
    "sortorder": 20
  },
  {
    "id": "boot",
    "name": "Bootloader",
    "version": "0.39",
    "description": "This is needed by Bangle.js to automatically load the clock, menu, widgets and settings",
    "icon": "bootloader.png",
    "type": "bootloader",
    "tags": "tool,system",
    "supports": ["BANGLEJS","BANGLEJS2"],
    "storage": [
      {"name":".boot0","url":"boot0.js"},
      {"name":".bootcde","url":"bootloader.js"},
      {"name":"bootupdate.js","url":"bootupdate.js"}
    ],
    "sortorder": -10
  },
  {
    "id": "hebrew_calendar",
    "name": "Hebrew Calendar",
    "shortName": "HebCal",
    "version": "0.04",
    "description": "lists the date according to the hebrew calendar",
    "icon": "app.png",
    "allow_emulator": false,
    "tags": "tool,locale",
    "supports": [
      "BANGLEJS",
      "BANGLEJS2"
    ],
    "readme": "README.md",
    "storage": [
      {
        "name": "hebrew_calendar.app.js",
        "url": "app.js"
      },
      {
        "name": "hebrewDate",
        "url": "hebrewDate.js"
      },
      {
        "name": "hebrew_calendar.img",
        "url": "app-icon.js",
        "evaluate": true
      }
    ]
  },
  { "id": "golfscore",
    "name": "Golf Score",
    "shortName":"golfscore",
    "version":"0.02",
    "description": "keeps track of strokes during a golf game",
    "icon": "app.png",
    "tags": "outdoors",
    "allow_emulator": true,
    "supports" : ["BANGLEJS","BANGLEJS2"],
    "readme": "README.md",
    "storage": [
      {"name":"golfscore.app.js","url":"app.js"},
      {"name":"golfscore.img","url":"app-icon.js","evaluate":true}
    ]
  },
  {
    "id": "messages",
    "name": "Messages",
    "version": "0.14",
    "description": "App to display notifications from iOS and Gadgetbridge",
    "icon": "app.png",
    "type": "app",
    "tags": "tool,system",
    "supports": ["BANGLEJS","BANGLEJS2"],
    "readme": "README.md",
    "storage": [
      {"name":"messages.app.js","url":"app.js"},
      {"name":"messages.settings.js","url":"settings.js"},
      {"name":"messages.img","url":"app-icon.js","evaluate":true},
      {"name":"messages.wid.js","url":"widget.js"},
      {"name":"messages","url":"lib.js"}
    ],
    "data": [{"name":"messages.json"},{"name":"messages.settings.json"}],
    "screenshots": [{"url":"screenshot.png"},{"url":"screenshot-notify.gif"}],
    "sortorder": -9
  },
  {
    "id": "android",
    "name": "Android Integration",
    "shortName": "Android",
    "version": "0.05",
    "description": "Display notifications/music/etc sent from the Gadgetbridge app on Android. This replaces the old 'Gadgetbridge' Bangle.js widget.",
    "icon": "app.png",
    "tags": "tool,system,messages,notifications",
    "dependencies": {"messages":"app"},
    "supports": ["BANGLEJS","BANGLEJS2"],
    "storage": [
      {"name":"android.app.js","url":"app.js"},
      {"name":"android.settings.js","url":"settings.js"},
      {"name":"android.img","url":"app-icon.js","evaluate":true},
      {"name":"android.boot.js","url":"boot.js"}
    ],
    "sortorder": -8
  },
  {
    "id": "ios",
    "name": "iOS Integration",
    "version": "0.07",
    "description": "Display notifications/music/etc from iOS devices",
    "icon": "app.png",
    "tags": "tool,system,ios,apple,messages,notifications",
    "dependencies": {"messages":"app"},
    "supports": ["BANGLEJS","BANGLEJS2"],
    "storage": [
      {"name":"ios.app.js","url":"app.js"},
      {"name":"ios.img","url":"app-icon.js","evaluate":true},
      {"name":"ios.boot.js","url":"boot.js"}
    ],
    "sortorder": -8
  },
  {
    "id": "health",
    "name": "Health Tracking",
    "version": "0.09",
    "description": "Logs health data and provides an app to view it (requires firmware 2v10.100 or later)",
    "icon": "app.png",
    "tags": "tool,system,health",
    "supports": ["BANGLEJS","BANGLEJS2"],
    "readme": "README.md",
    "interface": "interface.html",
    "storage": [
      {"name":"health.app.js","url":"app.js"},
      {"name":"health.img","url":"app-icon.js","evaluate":true},
      {"name":"health.boot.js","url":"boot.js"},
      {"name":"health","url":"lib.js"}
    ]
  },
  {
    "id": "launch",
    "name": "Launcher",
    "shortName": "Launcher",
    "version": "0.10",
    "description": "This is needed to display a menu allowing you to choose your own applications. You can replace this with a customised launcher.",
    "icon": "app.png",
    "type": "launch",
    "tags": "tool,system,launcher",
    "supports": ["BANGLEJS","BANGLEJS2"],
    "storage": [
      {"name":"launch.app.js","url":"app-bangle1.js","supports":["BANGLEJS"]},
      {"name":"launch.app.js","url":"app-bangle2.js","supports":["BANGLEJS2"]},
      {"name":"launch.settings.js","url":"settings.js","supports":["BANGLEJS2"]}
    ],
    "data": [{"name":"launch.json"}],
    "sortorder": -10
  },
  {
    "id": "setting",
    "name": "Settings",
    "version": "0.38",
    "description": "A menu for setting up Bangle.js",
    "icon": "settings.png",
    "tags": "tool,system",
    "supports": ["BANGLEJS","BANGLEJS2"],
    "readme": "README.md",
    "storage": [
      {"name":"setting.app.js","url":"settings.js"},
      {"name":"setting.img","url":"settings-icon.js","evaluate":true}
    ],
    "data": [{"name":"setting.json","url":"settings.min.json","evaluate":true}],
    "sortorder": -5
  },
  {
    "id": "about",
    "name": "About",
    "version": "0.12",
    "description": "Bangle.js About page - showing software version, stats, and a collaborative mural from the Bangle.js KickStarter backers",
    "icon": "app.png",
    "tags": "tool,system",
    "supports": ["BANGLEJS","BANGLEJS2"],
    "screenshots": [{"url":"bangle1-about-screenshot.png"}],
    "allow_emulator": true,
    "storage": [
      {"name":"about.app.js","url":"app-bangle1.js","supports": ["BANGLEJS"]},
      {"name":"about.app.js","url":"app-bangle2.js","supports": ["BANGLEJS2"]},
      {"name":"about.img","url":"app-icon.js","evaluate":true}
    ],
    "sortorder": -4
  },
  {
    "id": "alarm",
    "name": "Default Alarm & Timer",
    "shortName": "Alarms",
    "version": "0.14",
    "description": "Set and respond to alarms and timers",
    "icon": "app.png",
    "tags": "tool,alarm,widget",
    "supports": ["BANGLEJS","BANGLEJS2"],
    "storage": [
      {"name":"alarm.app.js","url":"app.js"},
      {"name":"alarm.boot.js","url":"boot.js"},
      {"name":"alarm.js","url":"alarm.js"},
      {"name":"alarm.img","url":"app-icon.js","evaluate":true},
      {"name":"alarm.wid.js","url":"widget.js"}
    ],
    "data": [{"name":"alarm.json"}]
  },
  {
    "id": "locale",
    "name": "Languages",
    "version": "0.14",
    "description": "Translations for different countries",
    "icon": "locale.png",
    "type": "locale",
    "tags": "tool,system,locale,translate",
    "supports": ["BANGLEJS","BANGLEJS2"],
    "readme": "README.md",
    "custom": "locale.html",
    "storage": [
      {"name":"locale"}
    ],
    "sortorder": -10
  },
  {
    "id": "notify",
    "name": "Notifications (default)",
    "shortName": "Notifications",
    "version": "0.11",
    "description": "Provides the default `notify` module used by applications to display notifications in a bar at the top of the screen. This module is installed by default by client applications such as the Gadgetbridge app.  Installing `Fullscreen Notifications` replaces this module with a version that displays the notifications using the full screen",
    "icon": "notify.png",
    "type": "notify",
    "tags": "widget",
    "supports": ["BANGLEJS"],
    "readme": "README.md",
    "storage": [
      {"name":"notify","url":"notify.js"}
    ]
  },
  {
    "id": "notifyfs",
    "name": "Fullscreen Notifications",
    "shortName": "Notifications",
    "version": "0.12",
    "description": "Provides a replacement for the `Notifications (default)` `notify` module.   This version is used by applications to display notifications fullscreen. This may not fully restore the screen after on some apps. See `Notifications (default)` for more information about the notify module.",
    "icon": "notify.png",
    "type": "notify",
    "tags": "widget",
    "supports": ["BANGLEJS","BANGLEJS2"],
    "storage": [
      {"name":"notify","url":"notify.js"}
    ]
  },
  {
    "id": "welcome",
    "name": "Welcome",
    "shortName": "Welcome",
    "version": "0.14",
    "description": "Appears at first boot and explains how to use Bangle.js",
    "icon": "app.png",
    "screenshots": [{"url":"screenshot_welcome.png"}],
    "tags": "start,welcome",
    "supports": ["BANGLEJS","BANGLEJS2"],
    "allow_emulator": true,
    "storage": [
      {"name":"welcome.boot.js","url":"boot.js"},
      {"name":"welcome.app.js","url":"app-bangle1.js","supports": ["BANGLEJS"]},
      {"name":"welcome.app.js","url":"app-bangle2.js","supports": ["BANGLEJS2"]},
      {"name":"welcome.settings.js","url":"settings.js"},
      {"name":"welcome.img","url":"app-icon.js","evaluate":true}
    ],
    "data": [{"name":"welcome.json"}]
  },
  {
    "id": "mywelcome",
    "name": "Customised Welcome",
    "shortName": "My Welcome",
    "version": "0.13",
    "description": "Appears at first boot and explains how to use Bangle.js. Like 'Welcome', but can be customised with a greeting",
    "icon": "app.png",
    "tags": "start,welcome",
    "supports": ["BANGLEJS","BANGLEJS2"],
    "custom": "custom.html",
    "screenshots": [{"url":"bangle1-customized-welcome-screenshot.png"}],
    "storage": [
      {"name":"mywelcome.boot.js","url":"boot.js"},
      {"name":"mywelcome.app.js","url":"app-bangle1.js","supports": ["BANGLEJS"]},
      {"name":"mywelcome.app.js","url":"app-bangle2.js","supports": ["BANGLEJS2"]},
      {"name":"mywelcome.settings.js","url":"settings.js"},
      {"name":"mywelcome.img","url":"app-icon.js","evaluate":true}
    ],
    "data": [{"name":"mywelcome.json"}]
  },
  {
    "id": "gbridge",
    "name": "Gadgetbridge",
    "version": "0.25",
    "description": "(NOT RECOMMENDED) Displays Gadgetbridge notifications from Android. Please use the 'Android' Bangle.js app instead.",
    "icon": "app.png",
    "type": "widget",
    "tags": "tool,system,android,widget",
    "supports": ["BANGLEJS","BANGLEJS2"],
    "dependencies": {"notify":"type"},
    "readme": "README.md",
    "storage": [
      {"name":"gbridge.settings.js","url":"settings.js"},
      {"name":"gbridge.img","url":"app-icon.js","evaluate":true},
      {"name":"gbridge.wid.js","url":"widget.js"}
    ],
    "data": [{"name":"gbridge.json"}]
  },
  { "id": "gbdebug",
    "name": "Gadgetbridge Debug",
    "shortName":"GB Debug",
    "version":"0.01",
    "description": "Debug info for Gadgetbridge. Run this app and when Gadgetbridge messages arrive they are displayed on-screen.",
    "icon": "app.png",
    "tags": "",
    "supports" : ["BANGLEJS2"],
    "readme": "README.md",
    "storage": [
      {"name":"gbdebug.app.js","url":"app.js"},
      {"name":"gbdebug.img","url":"app-icon.js","evaluate":true}
    ]
  },
  {
    "id": "mclock",
    "name": "Morphing Clock",
    "version": "0.07",
    "description": "7 segment clock that morphs between minutes and hours",
    "icon": "clock-morphing.png",
    "type": "clock",
    "tags": "clock",
    "supports": ["BANGLEJS"],
    "allow_emulator": true,
    "screenshots": [{"url":"bangle1-morphing-clock-screenshot.png"}],
    "storage": [
      {"name":"mclock.app.js","url":"clock-morphing.js"},
      {"name":"mclock.img","url":"clock-morphing-icon.js","evaluate":true}
    ],
    "sortorder": -9
  },
  {
    "id": "moonphase",
    "name": "Moonphase",
    "version": "0.02",
    "description": "Shows current moon phase. Now with GPS function.",
    "icon": "app.png",
    "tags": "",
    "supports": ["BANGLEJS"],
    "screenshots": [{"url":"bangle1-moon-phase-screenshot.png"}],
    "allow_emulator": true,
    "storage": [
      {"name":"moonphase.app.js","url":"app.js"},
      {"name":"moonphase.img","url":"app-icon.js","evaluate":true}
    ]
  },
  {
    "id": "daysl",
    "name": "Days left",
    "version": "0.03",
    "description": "Shows you the days left until a certain date. Date can be set with a settings app and is written to a file.",
    "icon": "app.png",
    "tags": "",
    "supports": ["BANGLEJS"],
    "allow_emulator": false,
    "storage": [
      {"name":"daysl.app.js","url":"app.js"},
      {"name":"daysl.img","url":"app-icon.js","evaluate":true},
      {"name":"daysl.wid.js","url":"widget.js"}
    ]
  },
  {
    "id": "wclock",
    "name": "Word Clock",
    "version": "0.03",
    "description": "Display Time as Text",
    "icon": "clock-word.png",
    "screenshots": [{"url":"screenshot_word.png"}],
    "type": "clock",
    "tags": "clock",
    "supports": ["BANGLEJS","BANGLEJS2"],
    "allow_emulator": true,
    "storage": [
      {"name":"wclock.app.js","url":"clock-word.js"},
      {"name":"wclock.img","url":"clock-word-icon.js","evaluate":true}
    ]
  },
  {
    "id": "fontclock",
    "name": "Font Clock",
    "version": "0.01",
    "description": "Choose the font and design of clock face from a library of available designs",
    "icon": "fontclock.png",
    "type": "clock",
    "tags": "clock",
    "supports": ["BANGLEJS"],
    "readme": "README.md",
    "custom": "custom.html",
    "allow_emulator": false,
    "storage": [
      {"name":"fontclock.app.js","url":"fontclock.js"},
      {"name":"fontclock.img","url":"fontclock-icon.js","evaluate":true},
      {"name":"fontclock.hand.js","url":"fontclock.hand.js"},
      {"name":"fontclock.thinhand.js","url":"fontclock.thinhand.js"},
      {"name":"fontclock.thickhand.js","url":"fontclock.thickhand.js"},
      {"name":"fontclock.hourscriber.js","url":"fontclock.hourscriber.js"},
      {"name":"fontclock.font.js","url":"fontclock.font.js"},
      {"name":"fontclock.font.abril_ff50.js","url":"fontclock.font.abril_ff50.js"},
      {"name":"fontclock.font.cpstc58.js","url":"fontclock.font.cpstc58.js"},
      {"name":"fontclock.font.mntn25.js","url":"fontclock.font.mntn25.js"},
      {"name":"fontclock.font.mntn50.js","url":"fontclock.font.mntn50.js"},
      {"name":"fontclock.font.vector25.js","url":"fontclock.font.vector25.js"},
      {"name":"fontclock.font.vector50.js","url":"fontclock.font.vector50.js"}
    ]
  },
  {
    "id": "slidingtext",
    "name": "Sliding Clock",
    "version": "0.07",
    "description": "Inspired by the Pebble sliding clock, old times are scrolled off the screen and new times on. You are also able to change language on the fly so you can see the time written in other languages using button 1. Currently English, French, Japanese, Spanish and German are supported",
    "icon": "slidingtext.png",
    "type": "clock",
    "tags": "clock",
    "supports": ["BANGLEJS","BANGLEJS2"],
    "readme": "README.md",
    "custom": "custom.html",
    "allow_emulator": false,
    "storage": [
      {"name":"slidingtext.app.js","url":"slidingtext.js"},
      {"name":"slidingtext.img","url":"slidingtext-icon.js","evaluate":true},
      {"name":"slidingtext.locale.en.js","url":"slidingtext.locale.en.js"},
      {"name":"slidingtext.locale.en2.js","url":"slidingtext.locale.en2.js"},
      {"name":"slidingtext.utils.en.js","url":"slidingtext.utils.en.js"},
      {"name":"slidingtext.locale.es.js","url":"slidingtext.locale.es.js"},
      {"name":"slidingtext.locale.fr.js","url":"slidingtext.locale.fr.js"},
      {"name":"slidingtext.locale.jp.js","url":"slidingtext.locale.jp.js"},
      {"name":"slidingtext.locale.de.js","url":"slidingtext.locale.de.js"},
      {"name":"slidingtext.dtfmt.js","url":"slidingtext.dtfmt.js"}
    ]
  },
  {
    "id": "solarclock",
    "name": "Solar Clock",
    "version": "0.02",
    "description": "Using your current or chosen location the solar watch face shows the Sun's sky position, time and date. Also allows you to wind backwards and forwards in time to see the sun's position",
    "icon": "solar_clock.png",
    "type": "clock",
    "tags": "clock",
    "supports": ["BANGLEJS"],
    "readme": "README.md",
    "custom": "custom.html",
    "allow_emulator": false,
    "storage": [
      {"name":"solarclock.app.js","url":"solar_clock.js"},
      {"name":"solarclock.img","url":"solar_clock-icon.js","evaluate":true},
      {"name":"solar_colors.js","url":"solar_colors.js"},
      {"name":"solar_controller.js","url":"solar_controller.js"},
      {"name":"solar_date_utils.js","url":"solar_date_utils.js"},
      {"name":"solar_graphic_utils.js","url":"solar_graphic_utils.js"},
      {"name":"solar_location.js","url":"solar_location.js"},
      {"name":"solar_math_utils.js","url":"solar_math_utils.js"},
      {"name":"solar_loc.Reykjavik.json","url":"solar_loc.Reykjavik.json"},
      {"name":"solar_loc.Hong_Kong.json","url":"solar_loc.Hong_Kong.json"},
      {"name":"solar_loc.Honolulu.json","url":"solar_loc.Honolulu.json"},
      {"name":"solar_loc.Rio.json","url":"solar_loc.Rio.json"},
      {"name":"solar_loc.Tokyo.json","url":"solar_loc.Tokyo.json"},
      {"name":"solar_loc.Seoul.json","url":"solar_loc.Seoul.json"}
    ]
  },
  {
    "id": "sweepclock",
    "name": "Sweep Clock",
    "version": "0.04",
    "description": "Smooth sweep secondhand with single hour numeral. Use button 1 to toggle the numeral font, button 3 to change the colour theme and button 4 to change the date placement",
    "icon": "sweepclock.png",
    "type": "clock",
    "tags": "clock",
    "supports": ["BANGLEJS"],
    "readme": "README.md",
    "allow_emulator": true,
    "screenshots": [{"url":"bangle1-sweep-clock-screenshot.png"}],
    "storage": [
      {"name":"sweepclock.app.js","url":"sweepclock.js"},
      {"name":"sweepclock.img","url":"sweepclock-icon.js","evaluate":true}
    ]
  },
  {
    "id": "matrixclock",
    "name": "Matrix Clock",
    "version": "0.02",
    "description": "inspired by The Matrix, a clock of the same style",
    "icon": "matrixclock.png",
    "screenshots": [{"url":"screenshot_matrix.png"}],
    "type": "clock",
    "tags": "clock",
    "supports": ["BANGLEJS","BANGLEJS2"],
    "readme": "README.md",
    "allow_emulator": true,
    "storage": [
      {"name":"matrixclock.app.js","url":"matrixclock.js"},
      {"name":"matrixclock.img","url":"matrixclock-icon.js","evaluate":true}
    ]
  },
  {
    "id": "mandelbrotclock",
    "name": "Mandelbrot Clock",
    "version": "0.01",
    "description": "A mandelbrot set themed clock cool",
    "icon": "mandelbrotclock.png",
    "screenshots": [{ "url": "screenshot_mandelbrotclock.png" }],
    "type": "clock",
    "tags": "clock",
    "supports": ["BANGLEJS2"],
    "readme": "README.md",
    "allow_emulator": true,
    "storage": [
      { "name": "mandelbrotclock.app.js", "url": "mandelbrotclock.js" },
      {
        "name": "mandelbrotclock.img",
        "url": "mandelbrotclock-icon.js",
        "evaluate": true
      }
    ]
  },
  {
    "id": "imgclock",
    "name": "Image background clock",
    "shortName": "Image Clock",
    "version": "0.08",
    "description": "A clock with an image as a background",
    "icon": "app.png",
    "type": "clock",
    "tags": "clock",
    "supports": ["BANGLEJS"],
    "custom": "custom.html",
    "storage": [
      {"name":"imgclock.app.js","url":"app.js"},
      {"name":"imgclock.img","url":"app-icon.js","evaluate":true},
      {"name":"imgclock.face.img"},
      {"name":"imgclock.face.json"},
      {"name":"imgclock.face.bg","content":""}
    ]
  },
  {
    "id": "impwclock",
    "name": "Imprecise Word Clock",
    "version": "0.04",
    "description": "Imprecise word clock for vacations, weekends, and those who never need accurate time.",
    "icon": "clock-impword.png",
    "type": "clock",
    "tags": "clock",
    "supports": ["BANGLEJS","BANGLEJS2"],
    "screenshots": [{"url":"bangle1-impercise-word-clock-screenshot.png"}],
    "allow_emulator": true,
    "storage": [
      {"name":"impwclock.app.js","url":"clock-impword.js"},
      {"name":"impwclock.img","url":"clock-impword-icon.js","evaluate":true}
    ]
  },
  {
    "id": "aclock",
    "name": "Analog Clock",
    "version": "0.15",
    "description": "An Analog Clock",
    "icon": "clock-analog.png",
    "screenshots": [{"url":"screenshot_analog.png"}],
    "type": "clock",
    "tags": "clock",
    "supports": ["BANGLEJS","BANGLEJS2"],
    "allow_emulator": true,
    "storage": [
      {"name":"aclock.app.js","url":"clock-analog.js"},
      {"name":"aclock.img","url":"clock-analog-icon.js","evaluate":true}
    ]
  },
  {
    "id": "clock2x3",
    "name": "2x3 Pixel Clock",
    "version": "0.05",
    "description": "This is a simple clock using minimalist 2x3 pixel numerical digits",
    "icon": "clock2x3.png",
    "screenshots": [{"url":"screenshot_pixel.png"}],
    "type": "clock",
    "tags": "clock",
    "supports": ["BANGLEJS","BANGLEJS2"],
    "readme": "README.md",
    "allow_emulator": true,
    "storage": [
      {"name":"clock2x3.app.js","url":"clock2x3-app.js"},
      {"name":"clock2x3.img","url":"clock2x3-icon.js","evaluate":true}
    ]
  },
  {
    "id": "geissclk",
    "name": "Geiss Clock",
    "version": "0.03",
    "description": "7 segment clock with animated background in the style of Ryan Geiss' music visualisation. NOTE: The first run will take ~1 minute to do some precalculation",
    "icon": "clock.png",
    "type": "clock",
    "tags": "clock",
    "supports": ["BANGLEJS"],
    "storage": [
      {"name":"geissclk.app.js","url":"clock.js"},
      {"name":"geissclk.precompute.js","url":"precompute.js"},
      {"name":"geissclk.img","url":"clock-icon.js","evaluate":true}
    ],
    "data": [{"name":"geissclk.0.map"},{"name":"geissclk.1.map"},{"name":"geissclk.2.map"},{"name":"geissclk.3.map"},{"name":"geissclk.4.map"},{"name":"geissclk.5.map"},{"name":"geissclk.0.pal"},{"name":"geissclk.1.pal"},{"name":"geissclk.2.pal"}]
  },
  {
    "id": "trex",
    "name": "T-Rex",
    "version": "0.04",
    "description": "T-Rex game in the style of Chrome's offline game",
    "icon": "trex.png",
    "screenshots": [{"url":"screenshot_trex.png"}],
    "tags": "game",
    "supports": ["BANGLEJS","BANGLEJS2"],
    "readme": "README.md",
    "allow_emulator": true,
    "storage": [
      {"name":"trex.app.js","url":"trex.js"},
      {"name":"trex.img","url":"trex-icon.js","evaluate":true},
      {"name":"trex.settings.js","url":"settings.js"}
    ],
    "data": [{"name":"trex.score","storageFile":true}]
  },
  {
    "id": "cubescramble",
    "name": "Cube Scramble",
    "version":"0.04",
    "description": "A random scramble generator for the 3x3 Rubik's cube with a basic timer",
    "icon": "cube-scramble.png",
    "tags": "",
    "supports" : ["BANGLEJS","BANGLEJS2"],
    "readme": "README.md",
    "allow_emulator": true,
    "screenshots": [{"url":"bangle2-cube-scramble-screenshot.png"},{"url":"bangle1-cube-scramble-screenshot.png"}],
    "storage": [
      {"name":"cubescramble.app.js","url":"cube-scramble.js"},
      {"name":"cubescramble.img","url":"cube-scramble-icon.js","evaluate":true}
    ]
  },
  {
    "id": "astroid",
    "name": "Asteroids!",
    "version": "0.03",
    "description": "Retro asteroids game",
    "icon": "asteroids.png",
    "screenshots": [{"url":"screenshot_asteroids.png"}],
    "tags": "game",
    "supports": ["BANGLEJS","BANGLEJS2"],
    "allow_emulator": true,
    "storage": [
      {"name":"astroid.app.js","url":"asteroids.js"},
      {"name":"astroid.img","url":"asteroids-icon.js","evaluate":true}
    ]
  },
  {
    "id": "clickms",
    "name": "Click Master",
    "version": "0.01",
    "description": "Get several friends to start the game, then compete to see who can press BTN1 the most!",
    "icon": "click-master.png",
    "tags": "game",
    "supports": ["BANGLEJS"],
    "storage": [
      {"name":"clickms.app.js","url":"click-master.js"},
      {"name":"clickms.img","url":"click-master-icon.js","evaluate":true}
    ]
  },
  {
    "id": "horsey",
    "name": "Horse Race!",
    "version": "0.01",
    "description": "Get several friends to start the game, then compete to see who can press BTN1 the most!",
    "icon": "horse-race.png",
    "tags": "game",
    "supports": ["BANGLEJS"],
    "storage": [
      {"name":"horsey.app.js","url":"horse-race.js"},
      {"name":"horsey.img","url":"horse-race-icon.js","evaluate":true}
    ]
  },
  {
    "id": "compass",
    "name": "Compass",
    "version": "0.05",
    "description": "Simple compass that points North",
    "icon": "compass.png",
    "screenshots": [{"url":"screenshot_compass.png"}],
    "tags": "tool,outdoors",
    "supports": ["BANGLEJS","BANGLEJS2"],
    "storage": [
      {"name":"compass.app.js","url":"compass.js"},
      {"name":"compass.img","url":"compass-icon.js","evaluate":true}
    ]
  },
  {
    "id": "gpstime",
    "name": "GPS Time",
    "version": "0.05",
    "description": "Update the Bangle.js's clock based on the time from the GPS receiver",
    "icon": "gpstime.png",
    "tags": "tool,gps",
    "supports": ["BANGLEJS","BANGLEJS2"],
    "storage": [
      {"name":"gpstime.app.js","url":"gpstime.js"},
      {"name":"gpstime.img","url":"gpstime-icon.js","evaluate":true}
    ]
  },
  {
    "id": "openloc",
    "name": "Open Location / Plus Codes",
    "shortName": "Open Location",
    "version": "0.01",
    "description": "Convert your current GPS location to a series of characters",
    "icon": "app.png",
    "tags": "tool,outdoors,gps",
    "supports": ["BANGLEJS"],
    "storage": [
      {"name":"openloc.app.js","url":"app.js"},
      {"name":"openloc.img","url":"app-icon.js","evaluate":true}
    ]
  },
  {
    "id": "speedo",
    "name": "Speedo",
    "version": "0.05",
    "description": "Show the current speed according to the GPS",
    "icon": "speedo.png",
    "tags": "tool,outdoors,gps",
    "supports": ["BANGLEJS","BANGLEJS2"],
    "storage": [
      {"name":"speedo.app.js","url":"speedo.js"},
      {"name":"speedo.img","url":"speedo-icon.js","evaluate":true}
    ]
  },
  {
    "id": "gpsrec",
    "name": "GPS Recorder",
    "version": "0.27",
    "description": "Application that allows you to record a GPS track. Can run in background",
    "icon": "app.png",
    "tags": "tool,outdoors,gps,widget",
    "screenshots": [{"url":"screenshot.png"}],
    "supports": ["BANGLEJS","BANGLEJS2"],
    "readme": "README.md",
    "interface": "interface.html",
    "storage": [
      {"name":"gpsrec.app.js","url":"app.js"},
      {"name":"gpsrec.img","url":"app-icon.js","evaluate":true},
      {"name":"gpsrec.wid.js","url":"widget.js"},
      {"name":"gpsrec.settings.js","url":"settings.js"}
    ],
    "data": [{"name":"gpsrec.json"},{"wildcard":".gpsrc?","storageFile":true}]
  },
  {
    "id": "recorder",
    "name": "Recorder (BETA)",
    "shortName": "Recorder",
    "version": "0.04",
    "description": "Record GPS position, heart rate and more in the background, then download to your PC.",
    "icon": "app.png",
    "tags": "tool,outdoors,gps,widget",
    "supports": ["BANGLEJS","BANGLEJS2"],
    "readme": "README.md",
    "interface": "interface.html",
    "storage": [
      {"name":"recorder.app.js","url":"app.js"},
      {"name":"recorder.img","url":"app-icon.js","evaluate":true},
      {"name":"recorder.wid.js","url":"widget.js"},
      {"name":"recorder.settings.js","url":"settings.js"}
    ],
    "data": [{"name":"recorder.json"},{"wildcard":"recorder.log?.csv","storageFile":true}]
  },
  {
    "id": "gpsnav",
    "name": "GPS Navigation",
    "version": "0.05",
    "description": "Displays GPS Course and Speed, + Directions to waypoint and waypoint recording, now with waypoint editor",
    "icon": "icon.png",
    "tags": "tool,outdoors,gps",
    "supports": ["BANGLEJS"],
    "readme": "README.md",
    "interface": "waypoints.html",
    "storage": [
      {"name":"gpsnav.app.js","url":"app.min.js"},
      {"name":"gpsnav.img","url":"app-icon.js","evaluate":true}
    ],
    "data": [{"name":"waypoints.json","url":"waypoints.json"}]
  },
  {
    "id": "heart",
    "name": "Heart Rate Recorder",
    "shortName": "HRM Record",
    "version": "0.07",
    "description": "Application that allows you to record your heart rate. Can run in background",
    "icon": "app.png",
    "tags": "tool,health,widget",
    "supports": ["BANGLEJS","BANGLEJS2"],
    "interface": "interface.html",
    "storage": [
      {"name":"heart.app.js","url":"app.js"},
      {"name":"heart.img","url":"app-icon.js","evaluate":true},
      {"name":"heart.wid.js","url":"widget.js"}
    ],
    "data": [{"name":"heart.json"},{"wildcard":".heart?","storageFile":true}]
  },
  {
    "id": "slevel",
    "name": "Spirit Level",
    "version": "0.02",
    "description": "Show the current angle of the watch, so you can use it to make sure something is absolutely flat",
    "icon": "spiritlevel.png",
    "tags": "tool",
    "supports": ["BANGLEJS","BANGLEJS2"],
    "storage": [
      {"name":"slevel.app.js","url":"spiritlevel.js"},
      {"name":"slevel.img","url":"spiritlevel-icon.js","evaluate":true}
    ]
  },
  {
    "id": "files",
    "name": "App Manager",
    "version": "0.07",
    "description": "Show currently installed apps, free space, and allow their deletion from the watch",
    "icon": "files.png",
    "tags": "tool,system,files",
    "supports": ["BANGLEJS","BANGLEJS2"],
    "storage": [
      {"name":"files.app.js","url":"files.js"},
      {"name":"files.img","url":"files-icon.js","evaluate":true}
    ]
  },
  {
    "id": "weather",
    "name": "Weather",
    "version": "0.13",
    "description": "Show Gadgetbridge weather report",
    "icon": "icon.png",
    "screenshots": [{"url":"screenshot.png"}],
    "tags": "widget,outdoors",
    "supports": ["BANGLEJS","BANGLEJS2"],
    "readme": "readme.md",
    "storage": [
      {"name":"weather.app.js","url":"app.js"},
      {"name":"weather.wid.js","url":"widget.js"},
      {"name":"weather","url":"lib.js"},
      {"name":"weather.img","url":"icon.js","evaluate":true},
      {"name":"weather.settings.js","url":"settings.js"}
    ],
    "data": [{"name":"weather.json"}]
  },
  {
    "id": "chargeanim",
    "name": "Charge Animation",
    "version": "0.02",
    "description": "When charging, show a sideways charging animation and keep the screen on. When removed from the charger load the clock again.",
    "icon": "icon.png",
    "tags": "battery",
    "supports": ["BANGLEJS", "BANGLEJS2"],
    "allow_emulator": true,
    "screenshots": [{"url":"bangle2-charge-animation-screenshot.png"},{"url":"bangle-charge-animation-screenshot.png"}],
    "storage": [
      {"name":"chargeanim.app.js","url":"app.js"},
      {"name":"chargeanim.boot.js","url":"boot.js"},
      {"name":"chargeanim.img","url":"app-icon.js","evaluate":true}
    ]
  },
  {
    "id": "bluetoothdock",
    "name": "Bluetooth Dock",
    "shortName": "Dock",
    "version": "0.01",
    "description": "When charging shows the time, scans Bluetooth for known devices (eg temperature) and shows them on the screen",
    "icon": "app.png",
    "tags": "bluetooth",
    "supports": ["BANGLEJS"],
    "readme": "README.md",
    "storage": [
      {"name":"bluetoothdock.app.js","url":"app.js"},
      {"name":"bluetoothdock.boot.js","url":"boot.js"},
      {"name":"bluetoothdock.img","url":"app-icon.js","evaluate":true}
    ]
  },
  {
    "id": "widbat",
    "name": "Battery Level Widget",
    "version": "0.09",
    "description": "Show the current battery level and charging status in the top right of the clock",
    "icon": "widget.png",
    "type": "widget",
    "tags": "widget,battery",
    "supports": ["BANGLEJS","BANGLEJS2"],
    "storage": [
      {"name":"widbat.wid.js","url":"widget.js"}
    ]
  },
  {
    "id": "widbatv",
    "name": "Battery Level Widget (Vertical)",
    "version": "0.01",
    "description": "Slim, vertical battery widget that only takes up 14px",
    "icon": "widget.png",
    "type": "widget",
    "tags": "widget,battery",
    "supports": ["BANGLEJS","BANGLEJS2"],
    "storage": [
      {"name":"widbatv.wid.js","url":"widget.js"}
    ]
  },
  {
    "id": "widlock",
    "name": "Lock Widget",
    "version": "0.03",
    "description": "On devices with always-on display (Bangle.js 2) this displays lock icon whenever the display is locked",
    "icon": "widget.png",
    "type": "widget",
    "tags": "widget,lock",
    "supports": ["BANGLEJS","BANGLEJS2"],
    "storage": [
      {"name":"widlock.wid.js","url":"widget.js"}
    ]
  },
  {
    "id": "widbatpc",
    "name": "Battery Level Widget (with percentage)",
    "shortName": "Battery Widget",
    "version": "0.14",
    "description": "Show the current battery level and charging status in the top right of the clock, with charge percentage",
    "icon": "widget.png",
    "type": "widget",
    "tags": "widget,battery",
    "supports": ["BANGLEJS","BANGLEJS2"],
    "readme": "README.md",
    "storage": [
      {"name":"widbatpc.wid.js","url":"widget.js"},
      {"name":"widbatpc.settings.js","url":"settings.js"}
    ],
    "data": [{"name":"widbatpc.json"}]
  },
  {
    "id": "widbatwarn",
    "name": "Battery Warning",
    "shortName": "Battery Warning",
    "version": "0.02",
    "description": "Show a warning when the battery runs low.",
    "icon": "widget.png",
    "screenshots": [{"url":"screenshot.png"}],
    "type": "widget",
    "tags": "tool,battery",
    "supports": ["BANGLEJS"],
    "dependencies": {"notify":"type"},
    "readme": "README.md",
    "storage": [
      {"name":"widbatwarn.wid.js","url":"widget.js"},
      {"name":"widbatwarn.settings.js","url":"settings.js"}
    ],
    "data": [{"name":"widbatwarn.json"}]
  },
  {
    "id": "widbt",
    "name": "Bluetooth Widget",
    "version": "0.07",
    "description": "Show the current Bluetooth connection status in the top right of the clock",
    "icon": "widget.png",
    "type": "widget",
    "tags": "widget,bluetooth",
    "supports": ["BANGLEJS","BANGLEJS2"],
    "storage": [
      {"name":"widbt.wid.js","url":"widget.js"}
    ]
  },
  {
    "id": "widchime",
    "name": "Hour Chime",
    "version": "0.02",
    "description": "Buzz or beep on every whole hour.",
    "icon": "widget.png",
    "type": "widget",
    "tags": "widget",
    "supports": ["BANGLEJS","BANGLEJS2"],
    "storage": [
      {"name":"widchime.wid.js","url":"widget.js"},
      {"name":"widchime.settings.js","url":"settings.js"}
    ],
    "data": [{"name":"widchime.json"}]
  },
  {
    "id": "widram",
    "name": "RAM Widget",
    "shortName": "RAM Widget",
    "version": "0.01",
    "description": "Display your Bangle's available RAM percentage in a widget",
    "icon": "widget.png",
    "type": "widget",
    "tags": "widget",
    "supports": ["BANGLEJS","BANGLEJS2"],
    "storage": [
      {"name":"widram.wid.js","url":"widget.js"}
    ]
  },
  {
    "id": "hrm",
    "name": "Heart Rate Monitor",
    "version": "0.06",
    "description": "Measure your heart rate and see live sensor data",
    "icon": "heartrate.png",
    "tags": "health",
    "supports": ["BANGLEJS","BANGLEJS2"],
    "storage": [
      {"name":"hrm.app.js","url":"heartrate.js"},
      {"name":"hrm.img","url":"heartrate-icon.js","evaluate":true}
    ]
  },
  {
    "id": "widhrm",
    "name": "Simple Heart Rate widget",
    "version": "0.05",
    "description": "When the screen is on, the widget turns on the heart rate monitor and displays the current heart rate (or last known in grey). For this to work well you'll need at least a 15 second LCD Timeout.",
    "icon": "widget.png",
    "type": "widget",
    "tags": "health,widget",
    "supports": ["BANGLEJS","BANGLEJS2"],
    "storage": [
      {"name":"widhrm.wid.js","url":"widget.js"}
    ]
  },
  {
    "id": "bthrm",
    "name": "Bluetooth Heart Rate Monitor",
    "shortName": "BT HRM",
    "version": "0.01",
    "description": "Overrides Bangle.js's build in heart rate monitor with an external Bluetooth one.",
    "icon": "app.png",
    "type": "boot",
    "tags": "health,bluetooth",
    "supports": ["BANGLEJS","BANGLEJS2"],
    "readme": "README.md",
    "storage": [
      {"name":"bthrm.boot.js","url":"boot.js"},
      {"name":"bthrm.img","url":"app-icon.js","evaluate":true}
    ]
  },
  {
    "id": "stetho",
    "name": "Stethoscope",
    "version": "0.01",
    "description": "Hear your heart rate",
    "icon": "stetho.png",
    "tags": "health",
    "supports": ["BANGLEJS"],
    "storage": [
      {"name":"stetho.app.js","url":"stetho.js"},
      {"name":"stetho.img","url":"stetho-icon.js","evaluate":true}
    ]
  },
  {
    "id": "swatch",
    "name": "Stopwatch",
    "version": "0.07",
    "description": "Simple stopwatch with Lap Time logging to a JSON file",
    "icon": "stopwatch.png",
    "tags": "health",
    "supports": ["BANGLEJS"],
    "readme": "README.md",
    "interface": "interface.html",
    "allow_emulator": true,
    "screenshots": [{"url":"bangle1-stopwatch-screenshot.png"}],
    "storage": [
      {"name":"swatch.app.js","url":"stopwatch.js"},
      {"name":"swatch.img","url":"stopwatch-icon.js","evaluate":true}
    ]
  },
  {
    "id": "hidmsic",
    "name": "Bluetooth Music Controls",
    "shortName": "Music Control",
    "version": "0.02",
    "description": "Enable HID in settings, pair with your phone, then use this app to control music from your watch!",
    "icon": "hid-music.png",
    "tags": "bluetooth",
    "supports": ["BANGLEJS"],
    "storage": [
      {"name":"hidmsic.app.js","url":"hid-music.js"},
      {"name":"hidmsic.img","url":"hid-music-icon.js","evaluate":true}
    ]
  },
  {
    "id": "hidkbd",
    "name": "Bluetooth Keyboard",
    "shortName": "Bluetooth Kbd",
    "version": "0.02",
    "description": "Enable HID in settings, pair with your phone/PC, then use this app to control other apps",
    "icon": "hid-keyboard.png",
    "tags": "bluetooth",
    "supports": ["BANGLEJS"],
    "storage": [
      {"name":"hidkbd.app.js","url":"hid-keyboard.js"},
      {"name":"hidkbd.img","url":"hid-keyboard-icon.js","evaluate":true}
    ]
  },
  {
    "id": "hidbkbd",
    "name": "Binary Bluetooth Keyboard",
    "shortName": "Binary BT Kbd",
    "version": "0.02",
    "description": "Enable HID in settings, pair with your phone/PC, then type messages using the onscreen keyboard by tapping repeatedly on the key you want",
    "icon": "hid-binary-keyboard.png",
    "tags": "bluetooth",
    "supports": ["BANGLEJS"],
    "storage": [
      {"name":"hidbkbd.app.js","url":"hid-binary-keyboard.js"},
      {"name":"hidbkbd.img","url":"hid-binary-keyboard-icon.js","evaluate":true}
    ]
  },
  {
    "id": "animals",
    "name": "Animals Game",
    "version": "0.01",
    "description": "Simple toddler's game - displays a different number of animals each time the screen is pressed",
    "icon": "animals.png",
    "tags": "game",
    "supports": ["BANGLEJS"],
    "storage": [
      {"name":"animals.app.js","url":"animals.js"},
      {"name":"animals.img","url":"animals-icon.js","evaluate":true},
      {"name":"animals-snake.img","url":"animals-snake.js","evaluate":true},
      {"name":"animals-duck.img","url":"animals-duck.js","evaluate":true},
      {"name":"animals-swan.img","url":"animals-swan.js","evaluate":true},
      {"name":"animals-fox.img","url":"animals-fox.js","evaluate":true},
      {"name":"animals-camel.img","url":"animals-camel.js","evaluate":true},
      {"name":"animals-pig.img","url":"animals-pig.js","evaluate":true},
      {"name":"animals-sheep.img","url":"animals-sheep.js","evaluate":true},
      {"name":"animals-mouse.img","url":"animals-mouse.js","evaluate":true}
    ]
  },
  {
    "id": "qrcode",
    "name": "Custom QR Code",
    "version": "0.04",
    "description": "Use this to upload a customised QR code to Bangle.js",
    "icon": "app.png",
    "tags": "qrcode",
    "supports": ["BANGLEJS","BANGLEJS2"],
    "custom": "custom.html",
    "customConnect": true,
    "storage": [
      {"name":"qrcode.app.js"},
      {"name":"qrcode.img","url":"app-icon.js","evaluate":true}
    ]
  },
  {
    "id": "beer",
    "name": "Beer Compass",
    "version": "0.01",
    "description": "Uploads all the pubs in an area onto your watch, so it can always point you at the nearest one",
    "icon": "app.png",
    "tags": "",
    "supports": ["BANGLEJS"],
    "custom": "custom.html",
    "storage": [
      {"name":"beer.app.js"},
      {"name":"beer.img","url":"app-icon.js","evaluate":true}
    ]
  },
  {
    "id": "route",
    "name": "Route Viewer",
    "version": "0.02",
    "description": "Upload a KML file of a route, and have your watch display a map with how far around it you are",
    "icon": "app.png",
    "tags": "",
    "supports": ["BANGLEJS"],
    "custom": "custom.html",
    "storage": [
      {"name":"route.app.js"},
      {"name":"route.img","url":"app-icon.js","evaluate":true}
    ]
  },
  {
    "id": "ncstart",
    "name": "NCEU Startup",
    "version": "0.06",
    "description": "NodeConfEU 2019 'First Start' Sequence",
    "icon": "start.png",
    "tags": "start,welcome",
    "supports": ["BANGLEJS"],
    "storage": [
      {"name":"ncstart.app.js","url":"start.js"},
      {"name":"ncstart.boot.js","url":"boot.js"},
      {"name":"ncstart.settings.js","url":"settings.js"},
      {"name":"ncstart.img","url":"start-icon.js","evaluate":true},
      {"name":"nc-bangle.img","url":"start-bangle.js","evaluate":true},
      {"name":"nc-nceu.img","url":"start-nceu.js","evaluate":true},
      {"name":"nc-nfr.img","url":"start-nfr.js","evaluate":true},
      {"name":"nc-nodew.img","url":"start-nodew.js","evaluate":true},
      {"name":"nc-tf.img","url":"start-tf.js","evaluate":true}
    ],
    "data": [{"name":"ncstart.json"}]
  },
  {
    "id": "ncfrun",
    "name": "NCEU 5K Fun Run",
    "version": "0.01",
    "description": "Display a map of the NodeConf EU 2019 5K Fun Run route and your location on it",
    "icon": "nceu-funrun.png",
    "tags": "health",
    "supports": ["BANGLEJS"],
    "storage": [
      {"name":"ncfrun.app.js","url":"nceu-funrun.js"},
      {"name":"ncfrun.img","url":"nceu-funrun-icon.js","evaluate":true}
    ]
  },
  {
    "id": "widnceu",
    "name": "NCEU Logo Widget",
    "version": "0.02",
    "description": "Show the NodeConf EU logo in the top left",
    "icon": "widget.png",
    "type": "widget",
    "tags": "widget",
    "supports": ["BANGLEJS"],
    "storage": [
      {"name":"widnceu.wid.js","url":"widget.js"}
    ]
  },
  {
    "id": "sclock",
    "name": "Simple Clock",
    "version": "0.07",
    "description": "A Simple Digital Clock",
    "icon": "clock-simple.png",
    "screenshots": [{"url":"screenshot_simplec.png"}],
    "type": "clock",
    "tags": "clock",
    "supports": ["BANGLEJS","BANGLEJS2"],
    "allow_emulator": true,
    "storage": [
      {"name":"sclock.app.js","url":"clock-simple.js"},
      {"name":"sclock.img","url":"clock-simple-icon.js","evaluate":true}
    ]
  },
  {
    "id": "s7clk",
    "name": "Simple 7 segment Clock",
    "version": "0.03",
    "description": "A simple 7 segment Clock with date",
    "icon": "icon.png",
    "screenshots": [{"url":"screenshot_s7segment.png"}],
    "type": "clock",
    "tags": "clock",
    "supports": ["BANGLEJS","BANGLEJS2"],
    "readme": "README.md",
    "allow_emulator": true,
    "storage": [
      {"name":"s7clk.app.js","url":"app.js"},
      {"name":"s7clk.img","url":"icon.js","evaluate":true}
    ]
  },
  {
    "id": "vibrclock",
    "name": "Vibrate Clock",
    "version": "0.03",
    "description": "When BTN1 is pressed, vibrate out the time as a series of buzzes, one digit at a time. Hours, then Minutes. Zero is signified by one long buzz. Otherwise a simple digital clock.",
    "icon": "app.png",
    "type": "clock",
    "tags": "clock",
    "supports": ["BANGLEJS"],
    "allow_emulator": true,
    "screenshots": [{"url":"bangle1-vibrate-clock-screenshot.png"}],
    "storage": [
      {"name":"vibrclock.app.js","url":"app.js"},
      {"name":"vibrclock.img","url":"app-icon.js","evaluate":true}
    ]
  },
  {
    "id": "svclock",
    "name": "Simple V-Clock",
    "version": "0.04",
    "description": "Modification of Simple Clock 0.04 to use Vectorfont",
    "icon": "vclock-simple.png",
    "type": "clock",
    "tags": "clock",
    "supports": ["BANGLEJS","BANGLEJS2"],
    "allow_emulator": true,
    "screenshots": [{"url":"bangle2-simple-v-clock-screenshot.png"}],
    "storage": [
      {"name":"svclock.app.js","url":"vclock-simple.js"},
      {"name":"svclock.img","url":"vclock-simple-icon.js","evaluate":true}
    ]
  },
  {
    "id": "dclock",
    "name": "Dev Clock",
    "version": "0.10",
    "description": "A Digital Clock including timestamp (tst), beats(@), days in current month (dm) and days since new moon (l)",
    "icon": "clock-dev.png",
    "type": "clock",
    "tags": "clock",
    "supports": ["BANGLEJS","BANGLEJS2"],
    "allow_emulator": true,
    "screenshots": [{"url":"bangle2-dev-clock-screenshot.png"},{"url":"bangle1-dev-clock-screenshot.png"}],
    "storage": [
      {"name":"dclock.app.js","url":"clock-dev.js"},
      {"name":"dclock.img","url":"clock-dev-icon.js","evaluate":true}
    ]
  },
  {
    "id": "gesture",
    "name": "Gesture Test",
    "version": "0.01",
    "description": "BETA! Uploads a basic Tensorflow Gesture model, and then outputs each gesture as a message",
    "icon": "gesture.png",
    "type": "app",
    "tags": "gesture,ai",
    "supports": ["BANGLEJS"],
    "storage": [
      {"name":"gesture.app.js","url":"gesture.js"},
      {"name":".tfnames","url":"gesture-tfnames.js","evaluate":true},
      {"name":".tfmodel","url":"gesture-tfmodel.js","evaluate":true},
      {"name":"gesture.img","url":"gesture-icon.js","evaluate":true}
    ]
  },
  {
    "id": "pparrot",
    "name": "Party Parrot",
    "version": "0.01",
    "description": "Party with a parrot on your wrist",
    "icon": "party-parrot.png",
    "type": "app",
    "tags": "party,parrot,lol",
    "supports": ["BANGLEJS"],
    "allow_emulator": true,
    "screenshots": [{"url":"bangle1-party-parrot-screenshot.png"}],
    "storage": [
      {"name":"pparrot.app.js","url":"party-parrot.js"},
      {"name":"pparrot.img","url":"party-parrot-icon.js","evaluate":true}
    ]
  },
  {
    "id": "hrings",
    "name": "Hypno Rings",
    "version": "0.01",
    "description": "Experiment with trippy rings, press buttons for change",
    "icon": "hypno-rings.png",
    "type": "app",
    "tags": "rings,hypnosis,psychadelic",
    "supports": ["BANGLEJS"],
    "allow_emulator": true,
    "screenshots": [{"url":"bangle1-hypno-rings-screenshot.png"}],
    "storage": [
      {"name":"hrings.app.js","url":"hypno-rings.js"},
      {"name":"hrings.img","url":"hypno-rings-icon.js","evaluate":true}
    ]
  },
  {
    "id": "morse",
    "name": "Morse Code",
    "version": "0.01",
    "description": "Learn morse code by hearing/seeing/feeling the code. Tap to toggle buzz!",
    "icon": "morse-code.png",
    "type": "app",
    "tags": "morse,sound,visual,input",
    "supports": ["BANGLEJS"],
    "storage": [
      {"name":"morse.app.js","url":"morse-code.js"},
      {"name":"morse.img","url":"morse-code-icon.js","evaluate":true}
    ]
  },
  {
    "id": "blescan",
    "name": "BLE Scanner",
    "version": "0.01",
    "description": "Scan for advertising BLE devices",
    "icon": "blescan.png",
    "tags": "bluetooth",
    "supports": ["BANGLEJS"],
    "storage": [
      {"name":"blescan.app.js","url":"blescan.js"},
      {"name":"blescan.img","url":"blescan-icon.js","evaluate":true}
    ]
  },
  {
    "id": "mmonday",
    "name": "Manic Monday Tone",
    "version": "0.02",
    "description": "The Bangles make a comeback",
    "icon": "manic-monday-icon.png",
    "tags": "sound",
    "supports": ["BANGLEJS"],
    "storage": [
      {"name":"mmonday.app.js","url":"manic-monday.js"},
      {"name":"mmonday.img","url":"manic-monday-icon.js","evaluate":true}
    ]
  },
  {
    "id": "jbells",
    "name": "Jingle Bells",
    "version": "0.01",
    "description": "Play Jingle Bells",
    "icon": "jbells.png",
    "type": "app",
    "tags": "sound",
    "supports": ["BANGLEJS"],
    "storage": [
      {"name":"jbells.app.js","url":"jbells.js"},
      {"name":"jbells.img","url":"jbells-icon.js","evaluate":true}
    ]
  },
  {
    "id": "scolor",
    "name": "Show Color",
    "version": "0.01",
    "description": "Display all available Colors and Names",
    "icon": "show-color.png",
    "type": "app",
    "tags": "tool",
    "screenshots": [{"url":"bangle1-view-color-screenshot.png"}],
    "supports": ["BANGLEJS"],
    "allow_emulator": true,
    "storage": [
      {"name":"scolor.app.js","url":"show-color.js"},
      {"name":"scolor.img","url":"show-color-icon.js","evaluate":true}
    ]
  },
  {
    "id": "miclock",
    "name": "Mixed Clock",
    "version": "0.05",
    "description": "A mix of analog and digital Clock",
    "icon": "clock-mixed.png",
    "type": "clock",
    "tags": "clock",
    "screenshots": [{"url":"bangle1-mixed-clock-screenshot.png"}],
    "supports": ["BANGLEJS"],
    "allow_emulator": true,
    "storage": [
      {"name":"miclock.app.js","url":"clock-mixed.js"},
      {"name":"miclock.img","url":"clock-mixed-icon.js","evaluate":true}
    ]
  },
  {
    "id": "bclock",
    "name": "Binary Clock",
    "version": "0.03",
    "description": "A simple binary clock watch face",
    "icon": "clock-binary.png",
    "type": "clock",
    "tags": "clock",
    "supports": ["BANGLEJS"],
    "allow_emulator": true,
    "screenshots": [{"url":"bangle1-binary-clock-screenshot.png"}],
    "storage": [
      {"name":"bclock.app.js","url":"clock-binary.js"},
      {"name":"bclock.img","url":"clock-binary-icon.js","evaluate":true}
    ]
  },
  {
    "id": "clotris",
    "name": "Clock-Tris",
    "version": "0.01",
    "description": "A fully functional clone of a classic game of falling blocks",
    "icon": "clock-tris.png",
    "tags": "game",
    "supports": ["BANGLEJS"],
    "screenshots": [{"url":"bangle1-clock-tris-screenshot.png"}],
    "allow_emulator": true,
    "storage": [
      {"name":"clotris.app.js","url":"clock-tris.js"},
      {"name":"clotris.img","url":"clock-tris-icon.js","evaluate":true},
      {"name":".trishig","url":"clock-tris-high"}
    ]
  },
  {
    "id": "flappy",
    "name": "Flappy Bird",
    "version": "0.05",
    "description": "A Flappy Bird game clone",
    "icon": "app.png",
    "screenshots": [{"url":"screenshot1_flappy.png"},{"url":"screenshot2_flappy.png"}],
    "tags": "game",
    "supports": ["BANGLEJS","BANGLEJS2"],
    "readme": "README.md",
    "allow_emulator": true,
    "storage": [
      {"name":"flappy.app.js","url":"app.js"},
      {"name":"flappy.img","url":"app-icon.js","evaluate":true}
    ]
  },
  {
    "id": "gpsinfo",
    "name": "GPS Info",
    "version": "0.05",
    "description": "An application that displays information about altitude, lat/lon, satellites and time",
    "icon": "gps-info.png",
    "type": "app",
    "tags": "gps",
    "supports": ["BANGLEJS","BANGLEJS2"],
    "storage": [
      {"name":"gpsinfo.app.js","url":"gps-info.js"},
      {"name":"gpsinfo.img","url":"gps-info-icon.js","evaluate":true}
    ]
  },
  {
    "id": "assistedgps",
    "name": "Assisted GPS Update (AGPS)",
    "version": "0.01",
    "description": "Downloads assisted GPS (AGPS) data to Bangle.js 1 for faster GPS startup and more accurate fixes. **No app will be installed**, this just uploads new data to the GPS chip.",
    "icon": "app.png",
    "type": "RAM",
    "tags": "tool,outdoors,agps",
    "supports": ["BANGLEJS"],
    "custom": "custom.html",
    "storage": []
  },
  {
    "id": "pomodo",
    "name": "Pomodoro",
    "version": "0.02",
    "description": "A simple pomodoro timer.",
    "icon": "pomodoro.png",
    "type": "app",
    "tags": "pomodoro,cooking,tools",
    "supports": ["BANGLEJS", "BANGLEJS2"],
    "allow_emulator": true,
    "screenshots": [{"url":"bangle2-pomodoro-screenshot.png"}],
    "storage": [
      {"name":"pomodo.app.js","url":"pomodoro.js"},
      {"name":"pomodo.img","url":"pomodoro-icon.js","evaluate":true}
    ]
  },
  {
    "id": "blobclk",
    "name": "Large Digit Blob Clock",
    "shortName": "Blob Clock",
    "version": "0.06",
    "description": "A clock with big digits",
    "icon": "clock-blob.png",
    "type": "clock",
    "tags": "clock",
    "supports": ["BANGLEJS","BANGLEJS2"],
    "allow_emulator": true,
    "screenshots": [{"url":"bangle2-large-digit-blob-clock-screenshot.png"},{"url":"bangle1-large-digit-blob-clock-screenshot.png"}],
    "storage": [
      {"name":"blobclk.app.js","url":"clock-blob.js"},
      {"name":"blobclk.img","url":"clock-blob-icon.js","evaluate":true}
    ]
  },
  {
    "id": "boldclk",
    "name": "Bold Clock",
    "version": "0.05",
    "description": "Simple, readable and practical clock",
    "icon": "bold_clock.png",
    "screenshots": [{"url":"screenshot_bold.png"}],
    "type": "clock",
    "tags": "clock",
    "supports": ["BANGLEJS","BANGLEJS2"],
    "readme": "README.md",
    "allow_emulator": true,
    "storage": [
      {"name":"boldclk.app.js","url":"bold_clock.js"},
      {"name":"boldclk.img","url":"bold_clock-icon.js","evaluate":true}
    ]
  },
  {
    "id": "widclk",
    "name": "Digital clock widget",
    "version": "0.06",
    "description": "A simple digital clock widget",
    "icon": "widget.png",
    "type": "widget",
    "tags": "widget,clock",
    "supports": ["BANGLEJS","BANGLEJS2"],
    "storage": [
      {"name":"widclk.wid.js","url":"widget.js"}
    ]
  },
  {
    "id": "widpedom",
    "name": "Pedometer widget",
    "version": "0.20",
    "description": "Daily pedometer widget",
    "icon": "widget.png",
    "type": "widget",
    "tags": "widget",
    "supports": ["BANGLEJS","BANGLEJS2"],
    "storage": [
      {"name":"widpedom.wid.js","url":"widget.js"},
      {"name":"widpedom.settings.js","url":"settings.js"}
    ]
  },
  {
    "id": "berlinc",
    "name": "Berlin Clock",
    "version": "0.05",
    "description": "Berlin Clock (see https://en.wikipedia.org/wiki/Mengenlehreuhr)",
    "icon": "berlin-clock.png",
    "type": "clock",
    "tags": "clock",
    "supports": ["BANGLEJS","BANGLEJS2"],
    "allow_emulator": true,
    "screenshots": [{"url":"berlin-clock-screenshot.png"}],
    "storage": [
      {"name":"berlinc.app.js","url":"berlin-clock.js"},
      {"name":"berlinc.img","url":"berlin-clock-icon.js","evaluate":true}
    ]
  },
  {
    "id": "ctrclk",
    "name": "Centerclock",
    "version": "0.03",
    "description": "Watch-centered digital 24h clock with date in dd.mm.yyyy format.",
    "icon": "app.png",
    "type": "clock",
    "tags": "clock",
    "supports": ["BANGLEJS"],
    "screenshots": [{"url":"bangle1-center-clock-screenshot.png"}],
    "allow_emulator": true,
    "storage": [
      {"name":"ctrclk.app.js","url":"app.js"},
      {"name":"ctrclk.img","url":"app-icon.js","evaluate":true}
    ]
  },
  {
    "id": "demoapp",
    "name": "Demo Loop",
    "version": "0.02",
    "description": "Simple demo app - displays Bangle.js, JS logo, graphics, and Bangle.js information",
    "icon": "app.png",
    "type": "app",
    "tags": "",
    "screenshots": [{"url":"bangle1-demo-loop-screenshot1.png"},{"url":"bangle1-demo-loop-screenshot2.png"},{"url":"bangle1-demo-loop-screenshot3.png"},{"url":"bangle1-demo-loop-screenshot4.png"}],
    "supports": ["BANGLEJS"],
    "allow_emulator": true,
    "storage": [
      {"name":"demoapp.app.js","url":"app.js"},
      {"name":"demoapp.img","url":"app-icon.js","evaluate":true}
    ],
    "sortorder": -9
  },
  {
    "id": "flagrse",
    "name": "Espruino Flag Raiser",
    "version": "0.01",
    "description": "App to send a command to another Espruino to cause it to raise a flag",
    "icon": "app.png",
    "tags": "",
    "supports": ["BANGLEJS"],
    "readme": "README.md",
    "storage": [
      {"name":"flagrse.app.js","url":"app.js"},
      {"name":"flagrse.img","url":"app-icon.js","evaluate":true}
    ]
  },
  {
    "id": "pipboy",
    "name": "Pipboy",
    "version": "0.04",
    "description": "Pipboy themed clock",
    "icon": "app.png",
    "type": "clock",
    "tags": "clock",
    "supports": ["BANGLEJS"],
    "allow_emulator": true,
    "screenshots": [{"url":"bangle1-pipboy-themed-clock-screenshot.png"}],
    "storage": [
      {"name":"pipboy.app.js","url":"app.js"},
      {"name":"pipboy.img","url":"app-icon.js","evaluate":true}
    ]
  },
  {
    "id": "torch",
    "name": "Torch",
    "shortName": "Torch",
    "version": "0.02",
    "description": "Turns screen white to help you see in the dark. Select from the launcher or press BTN1,BTN3,BTN1,BTN3 quickly to start when in any app that shows widgets",
    "icon": "app.png",
    "tags": "tool,torch",
    "supports": ["BANGLEJS"],
    "storage": [
      {"name":"torch.app.js","url":"app.js"},
      {"name":"torch.wid.js","url":"widget.js"},
      {"name":"torch.img","url":"app-icon.js","evaluate":true}
    ]
  },
  {
    "id": "rtorch",
    "name": "Red Torch",
    "shortName": "RedTorch",
    "version": "0.02",
    "description": "Turns screen RED to help you see in the dark without breaking your night vision. Select from the launcher or on Bangle 1 press BTN3,BTN1,BTN3,BTN1 quickly to start when in any app that shows widgets",
    "icon": "app.png",
    "tags": "tool,torch",
    "supports": ["BANGLEJS","BANGLEJS2"],
    "allow_emulator": true,
    "storage": [
      {"name":"rtorch.app.js","url":"app.js"},
      {"name":"rtorch.wid.js","url":"widget.js", "supports": ["BANGLEJS"]},
      {"name":"rtorch.img","url":"app-icon.js","evaluate":true}
    ]
  },
  {
    "id": "wohrm",
    "name": "Workout HRM",
    "version": "0.08",
    "description": "Workout heart rate monitor notifies you with a buzz if your heart rate goes above or below the set limits.",
    "icon": "app.png",
    "type": "app",
    "tags": "hrm,workout",
    "supports": ["BANGLEJS"],
    "readme": "README.md",
    "allow_emulator": true,
    "screenshots": [{"url":"bangle1-workout-HRM-screenshot.png"}],
    "storage": [
      {"name":"wohrm.app.js","url":"app.js"},
      {"name":"wohrm.img","url":"app-icon.js","evaluate":true}
    ]
  },
  {
    "id": "widid",
    "name": "Bluetooth ID Widget",
    "version": "0.03",
    "description": "Display the last two tuple of your Bangle.js MAC address in the widget section. This is useful for figuring out which Bangle.js to connect to if you have more than one Bangle.js!",
    "icon": "widget.png",
    "type": "widget",
    "tags": "widget,address,mac",
    "supports": ["BANGLEJS","BANGLEJS2"],
    "storage": [
      {"name":"widid.wid.js","url":"widget.js"}
    ]
  },
  {
    "id": "grocery",
    "name": "Grocery",
    "version": "0.02",
    "description": "Simple grocery (shopping) list - Display a list of product and track if you already put them in your cart.",
    "icon": "grocery.png",
    "type": "app",
    "tags": "tool,outdoors,shopping,list",
    "supports": ["BANGLEJS"],
    "custom": "grocery.html",
    "storage": [
      {"name":"grocery.app.js","url":"app.js"},
      {"name":"grocery.img","url":"grocery-icon.js","evaluate":true}
    ]
  },
  {
    "id": "marioclock",
    "name": "Mario Clock",
    "version": "0.15",
    "description": "Animated retro Mario clock, with Gameboy style 8-bit grey-scale graphics.",
    "icon": "marioclock.png",
    "type": "clock",
    "tags": "clock,mario,retro",
    "supports": ["BANGLEJS"],
    "readme": "README.md",
    "allow_emulator": false,
    "screenshots": [{"url":"bangle1-mario-clock-screenshot.png"}],
    "storage": [
      {"name":"marioclock.app.js","url":"marioclock-app.js"},
      {"name":"marioclock.img","url":"marioclock-icon.js","evaluate":true}
    ]
  },
  {
    "id": "cliock",
    "name": "Commandline-Clock",
    "shortName": "CLI-Clock",
    "version": "0.15",
    "description": "Simple CLI-Styled Clock",
    "icon": "app.png",
    "screenshots": [{"url":"screenshot_cli.png"}],
    "type": "clock",
    "tags": "clock,cli,command,bash,shell",
    "supports": ["BANGLEJS","BANGLEJS2"],
    "allow_emulator": true,
    "storage": [
      {"name":"cliock.app.js","url":"app.js"},
      {"name":"cliock.img","url":"app-icon.js","evaluate":true}
    ]
  },
  {
    "id": "widver",
    "name": "Firmware Version Widget",
    "version": "0.03",
    "description": "Display the version of the installed firmware in the top widget section.",
    "icon": "widget.png",
    "type": "widget",
    "tags": "widget,tool,system",
    "supports": ["BANGLEJS","BANGLEJS2"],
    "storage": [
      {"name":"widver.wid.js","url":"widget.js"}
    ]
  },
  {
    "id": "barclock",
    "name": "Bar Clock",
    "version": "0.09",
    "description": "A simple digital clock showing seconds as a bar",
    "icon": "clock-bar.png",
    "screenshots": [{"url":"screenshot.png"},{"url":"screenshot_pm.png"}],
    "type": "clock",
    "tags": "clock",
    "supports": ["BANGLEJS","BANGLEJS2"],
    "readme": "README.md",
    "allow_emulator": true,
    "storage": [
      {"name":"barclock.app.js","url":"clock-bar.js"},
      {"name":"barclock.img","url":"clock-bar-icon.js","evaluate":true}
    ]
  },
  {
    "id": "dotclock",
    "name": "Dot Clock",
    "version": "0.03",
    "description": "A Minimal Dot Analog Clock",
    "icon": "clock-dot.png",
    "type": "clock",
    "tags": "clock",
    "supports": ["BANGLEJS","BANGLEJS2"],
    "allow_emulator": true,
    "screenshots": [{"url":"bangle2-dot-clcok-screenshot.png"},{"url":"bangle1-dot-clock-screenshot.png"}],
    "storage": [
      {"name":"dotclock.app.js","url":"clock-dot.js"},
      {"name":"dotclock.img","url":"clock-dot-icon.js","evaluate":true}
    ]
  },
  {
    "id": "widtbat",
    "name": "Tiny Battery Widget",
    "version": "0.02",
    "description": "Tiny blueish battery widget, vibs and changes level color when charging",
    "icon": "widget.png",
    "type": "widget",
    "tags": "widget,tool,system",
    "supports": ["BANGLEJS","BANGLEJS2"],
    "storage": [
      {"name":"widtbat.wid.js","url":"widget.js"}
    ]
  },
  {
    "id": "chrono",
    "name": "Chrono",
    "shortName": "Chrono",
    "version": "0.01",
    "description": "Single click BTN1 to add 5 minutes. Single click BTN2 to add 30 seconds. Single click BTN3 to add 5 seconds. Tap to pause or play to timer. Double click BTN1 to reset. When timer finishes the watch vibrates.",
    "icon": "chrono.png",
    "tags": "tool",
    "supports": ["BANGLEJS"],
    "storage": [
      {"name":"chrono.app.js","url":"chrono.js"},
      {"name":"chrono.img","url":"chrono-icon.js","evaluate":true}
    ]
  },
  {
    "id": "astrocalc",
    "name": "Astrocalc",
    "version": "0.02",
    "description": "Calculates interesting information on the sun and moon cycles for the current day based on your location.",
    "icon": "astrocalc.png",
    "tags": "app,sun,moon,cycles,tool,outdoors",
    "supports": ["BANGLEJS"],
    "allow_emulator": true,
    "storage": [
      {"name":"astrocalc.app.js","url":"astrocalc-app.js"},
      {"name":"suncalc.js","url":"suncalc.js"},
      {"name":"astrocalc.img","url":"astrocalc-icon.js","evaluate":true},
      {"name":"first-quarter.img","url":"first-quarter-icon.js","evaluate":true},
      {"name":"last-quarter.img","url":"last-quarter-icon.js","evaluate":true},
      {"name":"waning-crescent.img","url":"waning-crescent-icon.js","evaluate":true},
      {"name":"waning-gibbous.img","url":"waning-gibbous-icon.js","evaluate":true},
      {"name":"full.img","url":"full-icon.js","evaluate":true},
      {"name":"new.img","url":"new-icon.js","evaluate":true},
      {"name":"waxing-gibbous.img","url":"waxing-gibbous-icon.js","evaluate":true},
      {"name":"waxing-crescent.img","url":"waxing-crescent-icon.js","evaluate":true}
    ]
  },
  {
    "id": "widhwt",
    "name": "Hand Wash Timer",
    "version": "0.01",
    "description": "Swipe your wrist over the watch face to start your personal Bangle.js hand wash timer for 35 sec. Start washing after the short buzz and stop after the long buzz.",
    "icon": "widget.png",
    "type": "widget",
    "tags": "widget,tool",
    "supports": ["BANGLEJS"],
    "storage": [
      {"name":"widhwt.wid.js","url":"widget.js"}
    ]
  },
  {
    "id": "toucher",
    "name": "Touch Launcher",
    "shortName": "Toucher",
    "version": "0.07",
    "description": "Touch enable left to right launcher.",
    "icon": "app.png",
    "type": "launch",
    "tags": "tool,system,launcher",
    "supports": ["BANGLEJS","BANGLEJS2"],
    "readme": "README.md",
    "storage": [
      {"name":"toucher.app.js","url":"app.js"},
      {"name":"toucher.settings.js","url":"settings.js"}
    ],
    "data": [{"name":"toucher.json"}]
  },
  {
    "id": "balltastic",
    "name": "Balltastic",
    "version": "0.02",
    "description": "Simple but fun ball eats dots game.",
    "icon": "app.png",
    "type": "app",
    "tags": "game,fun",
    "supports": ["BANGLEJS"],
    "storage": [
      {"name":"balltastic.app.js","url":"app.js"},
      {"name":"balltastic.img","url":"app-icon.js","evaluate":true}
    ]
  },
  {
    "id": "rpgdice",
    "name": "RPG dice",
    "version": "0.02",
    "description": "Simple RPG dice rolling app.",
    "icon": "rpgdice.png",
    "type": "app",
    "tags": "game,fun",
    "supports": ["BANGLEJS"],
    "allow_emulator": true,
    "screenshots": [{"url":"bangle1-rpg-dice-screenshot.png"}],
    "storage": [
      {"name":"rpgdice.app.js","url":"app.js"},
      {"name":"rpgdice.img","url":"app-icon.js","evaluate":true}
    ]
  },
  {
    "id": "widmp",
    "name": "Moon Phase Widget",
    "version": "0.02",
    "description": "Display the current moon phase in blueish for the northern hemisphere in eight phases",
    "icon": "widget.png",
    "type": "widget",
    "tags": "widget,tools",
    "supports": ["BANGLEJS","BANGLEJS2"],
    "storage": [
      {"name":"widmp.wid.js","url":"widget.js"}
    ]
  },
  {
    "id": "widmpsh",
    "name": "Moon Phase Widget Southern Hemisphere",
    "version": "0.01",
    "description": "Display the current moon phase in blueish for the southern hemisphere in eight phases",
    "icon": "widget.png",
    "type": "widget",
    "tags": "widget,tools",
    "supports": ["BANGLEJS","BANGLEJS2"],
    "storage": [
      {"name":"widmpsh.wid.js","url":"widget.js"}
    ]
  },
  {
    "id": "minionclk",
    "name": "Minion clock",
    "version": "0.05",
    "description": "Minion themed clock.",
    "icon": "minionclk.png",
    "type": "clock",
    "tags": "clock,minion",
    "supports": ["BANGLEJS"],
    "allow_emulator": true,
    "screenshots": [{"url":"bangle1-minion-clock-screenshot.png"}],
    "storage": [
      {"name":"minionclk.app.js","url":"app.js"},
      {"name":"minionclk.img","url":"app-icon.js","evaluate":true}
    ]
  },
  {
    "id": "openstmap",
    "name": "OpenStreetMap",
    "shortName": "OpenStMap",
    "version": "0.11",
    "description": "Loads map tiles from OpenStreetMap onto your Bangle.js and displays a map of where you are. Once installed this also adds map functionality to `GPS Recorder` and `Recorder` apps",
    "icon": "app.png",
    "tags": "outdoors,gps,osm",
    "supports": ["BANGLEJS","BANGLEJS2"],
    "screenshots": [{"url":"screenshot.png"}],
    "custom": "custom.html",
    "customConnect": true,
    "storage": [
      {"name":"openstmap","url":"openstmap.js"},
      {"name":"openstmap.app.js","url":"app.js"},
      {"name":"openstmap.img","url":"app-icon.js","evaluate":true}
    ]
  },
  {
    "id": "activepedom",
    "name": "Active Pedometer",
    "shortName": "Active Pedometer",
    "version": "0.09",
    "description": "Pedometer that filters out arm movement and displays a step goal progress. Steps are saved to a daily file and can be viewed as graph.",
    "icon": "app.png",
    "tags": "outdoors,widget",
    "supports": ["BANGLEJS"],
    "readme": "README.md",
    "storage": [
      {"name":"activepedom.wid.js","url":"widget.js"},
      {"name":"activepedom.settings.js","url":"settings.js"},
      {"name":"activepedom.img","url":"app-icon.js","evaluate":true},
      {"name":"activepedom.app.js","url":"app.js"}
    ]
  },
  {
    "id": "chronowid",
    "name": "Chrono Widget",
    "shortName": "Chrono Widget",
    "version": "0.04",
    "description": "Chronometer (timer) which runs as widget.",
    "icon": "app.png",
    "tags": "tool,widget",
    "supports": ["BANGLEJS","BANGLEJS2"],
    "screenshots": [{"url":"screenshot.png"}],
    "readme": "README.md",
    "storage": [
      {"name":"chronowid.wid.js","url":"widget.js"},
      {"name":"chronowid.app.js","url":"app.js"},
      {"name":"chronowid.img","url":"app-icon.js","evaluate":true}
    ]
  },
  {
    "id": "tabata",
    "name": "Tabata",
    "shortName": "Tabata - Control High-Intensity Interval Training",
    "version": "0.01",
    "description": "Control high-intensity interval training (according to tabata: https://en.wikipedia.org/wiki/Tabata_method).",
    "icon": "tabata.png",
    "tags": "workout,health",
    "supports": ["BANGLEJS"],
    "storage": [
      {"name":"tabata.app.js","url":"tabata.js"},
      {"name":"tabata.img","url":"tabata-icon.js","evaluate":true}
    ]
  },
  {
    "id": "custom",
    "name": "Custom Boot Code ",
    "version": "0.01",
    "description": "Add code you want to run at boot time",
    "icon": "custom.png",
    "type": "bootloader",
    "tags": "tool,system",
    "supports": ["BANGLEJS","BANGLEJS2"],
    "custom": "custom.html",
    "storage": [
      {"name":"custom"}
    ]
  },
  {
    "id": "devstopwatch",
    "name": "Dev Stopwatch",
    "shortName": "Dev Stopwatch",
    "version": "0.03",
    "description": "Stopwatch with 5 laps supported (cyclically replaced)",
    "icon": "app.png",
    "tags": "stopwatch,chrono,timer,chronometer",
    "supports": ["BANGLEJS","BANGLEJS2"],
    "screenshots": [{"url":"bangle1-dev-stopwatch-screenshot.png"}],
    "allow_emulator": true,
    "storage": [
      {"name":"devstopwatch.app.js","url":"app.js"},
      {"name":"devstopwatch.img","url":"app-icon.js","evaluate":true}
    ]
  },
  {
    "id": "batchart",
    "name": "Battery Chart",
    "shortName": "Battery Chart",
    "version": "0.10",
    "description": "A widget and an app for recording and visualizing battery percentage over time.",
    "icon": "app.png",
    "tags": "app,widget,battery,time,record,chart,tool",
    "supports": ["BANGLEJS"],
    "readme": "README.md",
    "storage": [
      {"name":"batchart.wid.js","url":"widget.js"},
      {"name":"batchart.app.js","url":"app.js"},
      {"name":"batchart.img","url":"app-icon.js","evaluate":true}
    ]
  },
  {
    "id": "nato",
    "name": "NATO Alphabet",
    "shortName": "NATOAlphabet",
    "version": "0.01",
    "description": "Learn the NATO Phonetic alphabet plus some numbers.",
    "icon": "nato.png",
    "type": "app",
    "tags": "app,learn,visual",
    "supports": ["BANGLEJS"],
    "allow_emulator": true,
    "screenshots": [{"url":"bangle1-NATO-alphabet-screenshot.png"},{"url":"bangle1-NATO-alphabet-screenshot2.png"}],
    "storage": [
      {"name":"nato.app.js","url":"nato.js"},
      {"name":"nato.img","url":"nato-icon.js","evaluate":true}
    ]
  },
  {
    "id": "numerals",
    "name": "Numerals Clock",
    "shortName": "Numerals Clock",
    "version": "0.10",
    "description": "A simple big numerals clock",
    "icon": "numerals.png",
    "type": "clock",
    "tags": "numerals,clock",
    "supports": ["BANGLEJS","BANGLEJS2"],
    "allow_emulator": true,
    "screenshots": [{"url":"bangle1-numerals-screenshot.png"}],
    "storage": [
      {"name":"numerals.app.js","url":"numerals.app.js"},
      {"name":"numerals.img","url":"numerals-icon.js","evaluate":true},
      {"name":"numerals.settings.js","url":"numerals.settings.js"}
    ],
    "data": [{"name":"numerals.json"}]
  },
  {
    "id": "bledetect",
    "name": "BLE Detector",
    "shortName": "BLE Detector",
    "version": "0.03",
    "description": "Detect BLE devices and show some informations.",
    "icon": "bledetect.png",
    "tags": "app,bluetooth,tool",
    "supports": ["BANGLEJS"],
    "readme": "README.md",
    "storage": [
      {"name":"bledetect.app.js","url":"bledetect.js"},
      {"name":"bledetect.img","url":"bledetect-icon.js","evaluate":true}
    ]
  },
  {
    "id": "snake",
    "name": "Snake",
    "shortName": "Snake",
    "version": "0.02",
    "description": "The classic snake game. Eat apples and don't bite your tail.",
    "icon": "snake.png",
    "tags": "game,fun",
    "supports": ["BANGLEJS"],
    "readme": "README.md",
    "storage": [
      {"name":"snake.app.js","url":"snake.js"},
      {"name":"snake.img","url":"snake-icon.js","evaluate":true}
    ]
  },
  { "id": "snek",
    "name": "The snek game",
    "shortName":"Snek",
    "version": "0.02",
    "description": "A snek game where you control a snek to eat all the apples!",
    "screenshots": [{"url":"screenshot_snek.png"}],
    "icon": "snek.png",
    "supports": ["BANGLEJS2"],
    "tags": "game,fun",
    "storage": [
      {"name":"snek.app.js","url":"snek.js"},
      {"name":"snek.img","url":"snek.icon.js","evaluate":true}
    ]
  },
  {
    "id": "calculator",
    "name": "Calculator",
    "shortName": "Calculator",
    "version": "0.04",
    "description": "Basic calculator reminiscent of MacOs's one. Handy for small calculus.",
    "icon": "calculator.png",
    "screenshots": [{"url":"screenshot_calculator.png"}],
    "tags": "app,tool",
    "supports": ["BANGLEJS","BANGLEJS2"],
    "storage": [
      {"name":"calculator.app.js","url":"app.js"},
      {"name":"calculator.img","url":"calculator-icon.js","evaluate":true}
    ]
  },
  {
    "id": "dane",
    "name": "Digital Assistant, not EDITH",
    "shortName": "DANE",
    "version": "0.16",
    "description": "A Watchface inspired by Tony Stark's EDITH and based on https://arwes.dev/",
    "icon": "app.png",
    "type": "clock",
    "tags": "clock",
    "supports": ["BANGLEJS"],
    "allow_emulator": true,
    "storage": [
      {"name":"dane.app.js","url":"app.js"},
      {"name":"dane.img","url":"app-icon.js","evaluate":true}
    ]
  },
  {
    "id": "dane_tcr",
    "name": "DANE Touch Launcher",
    "shortName": "DANE Toucher",
    "version": "0.07",
    "description": "Touch enable left to right launcher in the style of the DANE Watchface",
    "icon": "app.png",
    "type": "launch",
    "tags": "tool,system,launcher",
    "supports": ["BANGLEJS"],
    "storage": [
      {"name":"dane_tcr.app.js","url":"app.js"},
      {"name":"dane_tcr.settings.js","url":"settings.js"}
    ],
    "data": [{"name":"dane_tcr.json"}]
  },
  {
    "id": "buffgym",
    "name": "BuffGym",
    "version": "0.02",
    "description": "BuffGym is the famous 5x5 workout program for the BangleJS",
    "icon": "buffgym.png",
    "type": "app",
    "tags": "tool,outdoors,gym,exercise",
    "supports": ["BANGLEJS"],
    "readme": "README.md",
    "interface": "buffgym.html",
    "allow_emulator": false,
    "storage": [
      {"name":"buffgym.app.js","url":"buffgym.app.js"},
      {"name":"buffgym-set.js","url":"buffgym-set.js"},
      {"name":"buffgym-exercise.js","url":"buffgym-exercise.js"},
      {"name":"buffgym-workout.js","url":"buffgym-workout.js"},
      {"name":"buffgym-workout-a.json","url":"buffgym-workout-a.json"},
      {"name":"buffgym-workout-b.json","url":"buffgym-workout-b.json"},
      {"name":"buffgym-workout-index.json","url":"buffgym-workout-index.json"},
      {"name":"buffgym.img","url":"buffgym-icon.js","evaluate":true}
    ]
  },
  {
    "id": "banglerun",
    "name": "BangleRun",
    "shortName": "BangleRun",
    "version": "0.10",
    "description": "An app for running sessions. Displays info and logs your run for later viewing.",
    "icon": "banglerun.png",
    "tags": "run,running,fitness,outdoors",
    "supports": ["BANGLEJS"],
    "interface": "interface.html",
    "allow_emulator": false,
    "storage": [
      {"name":"banglerun.app.js","url":"app.js"},
      {"name":"banglerun.img","url":"app-icon.js","evaluate":true}
    ]
  },
  {
    "id": "metronome",
    "name": "Metronome",
    "version": "0.07",
    "readme": "README.md",
    "description": "Makes the watch blinking and vibrating with a given rate",
    "icon": "metronome_icon.png",
    "tags": "tool",
    "supports": ["BANGLEJS","BANGLEJS2"],
    "allow_emulator": true,
    "screenshots": [{"url":"bangle1-metronome-screenshot.png"}],
    "storage": [
      {"name":"metronome.app.js","url":"metronome.js"},
      {"name":"metronome.img","url":"metronome-icon.js","evaluate":true},
      {"name":"metronome.settings.js","url":"settings.js"}
    ]
  },
  {
    "id": "blackjack",
    "name": "Black Jack game",
    "shortName": "Black Jack game",
    "version": "0.02",
    "description": "Simple implementation of card game Black Jack",
    "icon": "blackjack.png",
    "tags": "game",
    "supports": ["BANGLEJS"],
    "screenshots": [{"url":"bangle1-black-jack-game-screenshot.png"}],
    "allow_emulator": true,
    "storage": [
      {"name":"blackjack.app.js","url":"blackjack.app.js"},
      {"name":"blackjack.img","url":"blackjack-icon.js","evaluate":true}
    ]
  },
  {
    "id": "hidcam",
    "name": "Camera shutter",
    "shortName": "Cam shutter",
    "version": "0.03",
    "description": "Enable HID, connect to your phone, start your camera and trigger the shot on your Bangle",
    "icon": "app.png",
    "tags": "bluetooth,tool",
    "supports": ["BANGLEJS"],
    "readme": "README.md",
    "storage": [
      {"name":"hidcam.app.js","url":"app.js"},
      {"name":"hidcam.img","url":"app-icon.js","evaluate":true}
    ]
  },
  {
    "id": "swlclk",
    "name": "SWL Clock / Short Wave Listner Clock",
    "shortName": "SWL Clock",
    "version": "0.02",
    "description": "Display Local, UTC time and some programs on the shorts waves along the day, with the frequencies",
    "icon": "swlclk.png",
    "type": "clock",
    "tags": "tool,clock",
    "supports": ["BANGLEJS"],
    "readme": "README.md",
    "allow_emulator": true,
    "screenshots": [{"url":"bangle1-SWL-clock-screenshot.png"}],
    "storage": [
      {"name":"swlclk.app.js","url":"app.js"},
      {"name":"swlclk.img","url":"app-icon.js","evaluate":true}
    ]
  },
  {
    "id": "rclock",
    "name": "Round clock with seconds,  minutes and date",
    "shortName": "Round Clock",
    "version": "0.06",
    "description": "Designed round clock with ticks for minutes and seconds and heart rate indication",
    "icon": "app.png",
    "type": "clock",
    "tags": "clock",
    "supports": ["BANGLEJS"],
    "storage": [
      {"name":"rclock.app.js","url":"rclock.app.js"},
      {"name":"rclock.img","url":"app-icon.js","evaluate":true}
    ]
  },
  {
    "id": "fclock",
    "name": "fclock",
    "shortName": "F Clock",
    "version": "0.02",
    "description": "Simple design of a digital clock",
    "icon": "app.png",
    "type": "clock",
    "tags": "clock",
    "supports": ["BANGLEJS"],
    "storage": [
      {"name":"fclock.app.js","url":"fclock.app.js"},
      {"name":"fclock.img","url":"app-icon.js","evaluate":true}
    ]
  },
  {
    "id": "hamloc",
    "name": "QTH Locator / Maidenhead Locator System",
    "shortName": "QTH Locator",
    "version": "0.01",
    "description": "Convert your current GPS location to the Maidenhead locator system used by HAM amateur radio operators",
    "icon": "app.png",
    "tags": "tool,outdoors,gps",
    "supports": ["BANGLEJS"],
    "readme": "README.md",
    "storage": [
      {"name":"hamloc.app.js","url":"app.js"},
      {"name":"hamloc.img","url":"app-icon.js","evaluate":true}
    ]
  },
  {
    "id": "osmpoi",
    "name": "POI Compass",
    "version": "0.03",
    "description": "Uploads all the points of interest in an area onto your watch, same as Beer Compass with more p.o.i.",
    "icon": "app.png",
    "tags": "tool,outdoors,gps",
    "supports": ["BANGLEJS"],
    "readme": "README.md",
    "custom": "custom.html",
    "storage": [
      {"name":"osmpoi.app.js"},
      {"name":"osmpoi.img","url":"app-icon.js","evaluate":true}
    ]
  },
  {
    "id": "pong",
    "name": "Pong",
    "shortName": "Pong",
    "version": "0.03",
    "description": "A clone of the Atari game Pong",
    "icon": "pong.png",
    "type": "app",
    "tags": "game",
    "supports": ["BANGLEJS"],
    "readme": "README.md",
    "allow_emulator": true,
    "screenshots": [{"url":"bangle1-pong-screenshot.png"}],
    "storage": [
      {"name":"pong.app.js","url":"app.js"},
      {"name":"pong.img","url":"app-icon.js","evaluate":true}
    ]
  },
  {
    "id": "ballmaze",
    "name": "Ball Maze",
    "version": "0.02",
    "description": "Navigate a ball through a maze by tilting your watch.",
    "icon": "icon.png",
    "type": "app",
    "tags": "game",
    "supports": ["BANGLEJS"],
    "readme": "README.md",
    "storage": [
      {"name":"ballmaze.app.js","url":"app.js"},
      {"name":"ballmaze.img","url":"icon.js","evaluate":true}
    ],
    "data": [{"name":"ballmaze.json"}]
  },
  {
    "id": "calendar",
    "name": "Calendar",
    "version": "0.04",
    "description": "Simple calendar",
    "icon": "calendar.png",
    "screenshots": [{"url":"screenshot_calendar.png"}],
    "tags": "calendar",
    "supports": ["BANGLEJS","BANGLEJS2"],
    "readme": "README.md",
    "allow_emulator": true,
    "storage": [
      {"name":"calendar.app.js","url":"calendar.js"},
      {"name":"calendar.settings.js","url":"settings.js"},
      {"name":"calendar.img","url":"calendar-icon.js","evaluate":true}
    ],
    "data": [{"name":"calendar.json"}]
  },
  {
    "id": "hidjoystick",
    "name": "Bluetooth Joystick",
    "shortName": "Joystick",
    "version": "0.01",
    "description": "Emulates a 2 axis/5 button Joystick using the accelerometer as stick input and buttons 1-3, touch left as button 4 and touch right as button 5.",
    "icon": "app.png",
    "tags": "bluetooth",
    "supports": ["BANGLEJS"],
    "storage": [
      {"name":"hidjoystick.app.js","url":"app.js"},
      {"name":"hidjoystick.img","url":"app-icon.js","evaluate":true}
    ]
  },
  {
    "id": "largeclock",
    "name": "Large Clock",
    "version": "0.10",
    "description": "A readable and informational digital watch, with date, seconds and moon phase",
    "icon": "largeclock.png",
    "type": "clock",
    "tags": "clock",
    "supports": ["BANGLEJS"],
    "readme": "README.md",
    "allow_emulator": true,
    "screenshots": [{"url":"bangle1-large-clock-screenshot.png"}],
    "storage": [
      {"name":"largeclock.app.js","url":"largeclock.js"},
      {"name":"largeclock.img","url":"largeclock-icon.js","evaluate":true},
      {"name":"largeclock.settings.js","url":"settings.js"}
    ],
    "data": [{"name":"largeclock.json"}]
  },
  {
    "id": "smtswch",
    "name": "Smart Switch",
    "shortName": "Smart Switch",
    "version": "0.01",
    "description": "Using EspruinoHub, control your smart devices on and off via Bluetooth Low Energy!",
    "icon": "app.png",
    "type": "app",
    "tags": "bluetooth,btle,smart,switch",
    "supports": ["BANGLEJS"],
    "readme": "README.md",
    "storage": [
      {"name":"smtswch.app.js","url":"app.js"},
      {"name":"smtswch.img","url":"app-icon.js","evaluate":true},
      {"name":"light-on.img","url":"light-on.js","evaluate":true},
      {"name":"light-off.img","url":"light-off.js","evaluate":true},
      {"name":"switch-on.img","url":"switch-on.js","evaluate":true},
      {"name":"switch-off.img","url":"switch-off.js","evaluate":true}
    ]
  },
  {
    "id": "miplant",
    "name": "Xiaomi Plant Sensor",
    "shortName": "Mi Plant",
    "version": "0.02",
    "description": "Reads and displays data from Xiaomi bluetooth plant moisture sensors",
    "icon": "app.png",
    "tags": "xiaomi,mi,plant,ble,bluetooth",
    "supports": ["BANGLEJS"],
    "storage": [
      {"name":"miplant.app.js","url":"app.js"},
      {"name":"miplant.img","url":"app-icon.js","evaluate":true}
    ]
  },
  {
    "id": "simpletimer",
    "name": "Timer",
    "version": "0.07",
    "description": "Simple timer, useful when playing board games or cooking",
    "icon": "app.png",
    "tags": "timer",
    "supports": ["BANGLEJS"],
    "readme": "README.md",
    "allow_emulator": true,
    "screenshots": [{"url":"bangle1-timer-screenshot.png"}],
    "storage": [
      {"name":"simpletimer.app.js","url":"app.js"},
      {"name":".tfnames","url":"gesture-tfnames.js","evaluate":true},
      {"name":".tfmodel","url":"gesture-tfmodel.js","evaluate":true},
      {"name":"simpletimer.img","url":"app-icon.js","evaluate":true}
    ],
    "data": [{"name":"simpletimer.json"}]
  },
  {
    "id": "beebclock",
    "name": "Beeb Clock",
    "version": "0.05",
    "description": "Clock face that may be coincidentally familiar to BBC viewers",
    "icon": "beebclock.png",
    "type": "clock",
    "tags": "clock",
    "screenshots": [{"url":"bangle1-beeb-clock-screenshot.png"}],
    "supports": ["BANGLEJS"],
    "allow_emulator": true,
    "storage": [
      {"name":"beebclock.app.js","url":"beebclock.js"},
      {"name":"beebclock.img","url":"beebclock-icon.js","evaluate":true}
    ]
  },
  {
    "id": "findphone",
    "name": "Find Phone",
    "shortName": "Find Phone",
    "version": "0.03",
    "description": "Find your phone via Gadgetbridge. Click any button to let your phone ring. 📳  Note: The functionality is available even without this app, just go to Settings, App Settings, Gadgetbridge, Find Phone.",
    "icon": "app.png",
    "tags": "tool,android",
    "supports": ["BANGLEJS"],
    "readme": "README.md",
    "allow_emulator": true,
    "storage": [
      {"name":"findphone.app.js","url":"app.js"},
      {"name":"findphone.img","url":"app-icon.js","evaluate":true}
    ]
  },
  {
    "id": "getup",
    "name": "Get Up",
    "shortName": "Get Up",
    "version": "0.01",
    "description": "Reminds you to getup every x minutes. Sitting to long is dangerous!",
    "icon": "app.png",
    "tags": "tools,health",
    "supports": ["BANGLEJS"],
    "readme": "README.md",
    "screenshots": [{"url":"bangle1-get-up-screenshot.png"}],
    "allow_emulator": true,
    "storage": [
      {"name":"getup.app.js","url":"app.js"},
      {"name":"getup.settings.js","url":"settings.js"},
      {"name":"getup.img","url":"app-icon.js","evaluate":true}
    ]
  },
  {
    "id": "gallifr",
    "name": "Time Traveller's Chronometer",
    "shortName": "Time Travel Clock",
    "version": "0.02",
    "description": "A clock for time travellers. The light pie segment shows the minutes, the black circle, the hour. The dial itself reads 'time' just in case you forget.",
    "icon": "gallifr.png",
    "screenshots": [{"url":"screenshot_time.png"}],
    "type": "clock",
    "tags": "clock",
    "supports": ["BANGLEJS","BANGLEJS2"],
    "readme": "README.md",
    "allow_emulator": true,
    "storage": [
      {"name":"gallifr.app.js","url":"app.js"},
      {"name":"gallifr.img","url":"app-icon.js","evaluate":true},
      {"name":"gallifr.settings.js","url":"settings.js"}
    ],
    "data": [{"name":"gallifr.json"}]
  },
  {
    "id": "rndmclk",
    "name": "Random Clock Loader",
    "version": "0.03",
    "description": "Load a different clock whenever the LCD is switched on.",
    "icon": "rndmclk.png",
    "type": "widget",
    "tags": "widget,clock",
    "supports": ["BANGLEJS"],
    "readme": "README.md",
    "storage": [
      {"name":"rndmclk.wid.js","url":"widget.js"}
    ]
  },
  {
    "id": "dotmatrixclock",
    "name": "Dotmatrix Clock",
    "version": "0.01",
    "description": "A clear white-on-blue dotmatrix simulated clock",
    "icon": "dotmatrixclock.png",
    "type": "clock",
    "tags": "clock,dotmatrix,retro",
    "supports": ["BANGLEJS"],
    "readme": "README.md",
    "allow_emulator": true,
    "storage": [
      {"name":"dotmatrixclock.app.js","url":"app.js"},
      {"name":"dotmatrixclock.img","url":"dotmatrixclock-icon.js","evaluate":true}
    ]
  },
  {
    "id": "jbm8b",
    "name": "Magic 8 Ball",
    "shortName": "Magic 8 Ball",
    "version": "0.03",
    "description": "A simple fortune telling app",
    "icon": "app.png",
    "tags": "game",
    "supports": ["BANGLEJS"],
    "storage": [
      {"name":"jbm8b.app.js","url":"app.js"},
      {"name":"jbm8b.img","url":"app-icon.js","evaluate":true}
    ]
  },
  {
    "id": "jbm8b_IT",
    "name": "Magic 8 Ball Italiano",
    "shortName": "Magic 8 Ball IT",
    "version": "0.01",
    "description": "La palla predice il futuro",
    "icon": "app.png",
    "screenshots": [{"url":"bangle1-magic-8-ball-italiano-screenshot.png"}],
    "tags": "game",
    "supports": ["BANGLEJS"],
    "allow_emulator": true,
    "storage": [
      {"name":"jbm8b_IT.app.js","url":"app.js"},
      {"name":"jbm8b_IT.img","url":"app-icon.js","evaluate":true}
    ]
  },
  {
    "id": "BLEcontroller",
    "name": "BLE Customisable Controller with Joystick",
    "shortName": "BLE Controller",
    "version": "0.01",
    "description": "A configurable controller for BLE devices and robots, with a basic four direction joystick. Designed to be easy to customise so you can add your own menus.",
    "icon": "BLEcontroller.png",
    "tags": "tool,bluetooth",
    "supports": ["BANGLEJS"],
    "readme": "README.md",
    "allow_emulator": false,
    "storage": [
      {"name":"BLEcontroller.app.js","url":"app.js"},
      {"name":"BLEcontroller.img","url":"app-icon.js","evaluate":true}
    ]
  },
  {
    "id": "widviz",
    "name": "Widget Visibility Widget",
    "shortName": "Viz Widget",
    "version": "0.03",
    "description": "Swipe left to hide top bar widgets, swipe right to redisplay.",
    "icon": "eye.png",
    "type": "widget",
    "tags": "widget",
    "supports": ["BANGLEJS","BANGLEJS2"],
    "storage": [
      {"name":"widviz.wid.js","url":"widget.js"}
    ]
  },
  {
    "id": "binclock",
    "name": "Binary Clock",
    "shortName": "Binary Clock",
    "version": "0.03",
    "description": "A binary clock with hours and minutes. BTN1 toggles a digital clock.",
    "icon": "app.png",
    "type": "clock",
    "tags": "clock,binary",
    "supports": ["BANGLEJS"],
    "storage": [
      {"name":"binclock.app.js","url":"app.js"},
      {"name":"binclock.img","url":"app-icon.js","evaluate":true}
    ]
  },
  {
    "id": "pizzatimer",
    "name": "Pizza Timer",
    "shortName": "Pizza Timer",
    "version": "0.01",
    "description": "A timer app for when you cook Pizza. Some say it can also time other things",
    "icon": "pizza.png",
    "tags": "timer,tool,pizza",
    "supports": ["BANGLEJS"],
    "readme": "README.md",
    "storage": [
      {"name":"pizzatimer.app.js","url":"app.js"},
      {"name":"pizzatimer.img","url":"app-icon.js","evaluate":true}
    ]
  },
  {
    "id": "animclk",
    "name": "Animated Clock",
    "shortName": "Anim Clock",
    "version": "0.03",
    "description": "An animated clock face using Mark Ferrari's amazing 8 bit game art and palette cycling: http://www.markferrari.com/art/8bit-game-art",
    "icon": "app.png",
    "type": "clock",
    "tags": "clock,animated",
    "supports": ["BANGLEJS"],
    "storage": [
      {"name":"animclk.app.js","url":"app.js"},
      {"name":"animclk.pixels1","url":"animclk.pixels1"},
      {"name":"animclk.pixels2","url":"animclk.pixels2"},
      {"name":"animclk.pal","url":"animclk.pal"},
      {"name":"animclk.img","url":"app-icon.js","evaluate":true}
    ]
  },
  {
    "id": "analogimgclk",
    "name": "Analog Clock (Image background)",
    "shortName": "Analog Clock",
    "version": "0.03",
    "description": "An analog clock with an image background",
    "icon": "app.png",
    "type": "clock",
    "tags": "clock",
    "supports": ["BANGLEJS"],
    "storage": [
      {"name":"analogimgclk.app.js","url":"app.js"},
      {"name":"analogimgclk.bg.img","url":"bg.img"},
      {"name":"analogimgclk.img","url":"app-icon.js","evaluate":true}
    ]
  },
  {
    "id": "verticalface",
    "name": "Vertical watch face",
    "shortName": "Vertical Face",
    "version": "0.09",
    "description": "A simple vertical watch face with the date. Heart rate monitor is toggled with BTN1",
    "icon": "app.png",
    "type": "clock",
    "tags": "clock",
    "supports": ["BANGLEJS"],
    "allow_emulator": true,
    "screenshots": [{"url":"bangle1-vertical-watch-face-screenshot.png"}],
    "storage": [
      {"name":"verticalface.app.js","url":"app.js"},
      {"name":"verticalface.img","url":"app-icon.js","evaluate":true}
    ]
  },
  {
    "id": "sleepphasealarm",
    "name": "SleepPhaseAlarm",
    "shortName": "SleepPhaseAlarm",
    "version": "0.02",
    "description": "Uses the accelerometer to estimate sleep and wake states with the principle of Estimation of Stationary Sleep-segments (ESS, see https://ubicomp.eti.uni-siegen.de/home/datasets/ichi14/index.html.en). This app will read the next alarm from the alarm application and will wake you up to 30 minutes early at the best guessed time when you are almost already awake.",
    "icon": "app.png",
    "tags": "alarm",
    "supports": ["BANGLEJS"],
    "storage": [
      {"name":"sleepphasealarm.app.js","url":"app.js"},
      {"name":"sleepphasealarm.img","url":"app-icon.js","evaluate":true}
    ]
  },
  {
    "id": "life",
    "name": "Game of Life",
    "version": "0.04",
    "description": "Conway's Game of Life - 16x16 board",
    "icon": "life.png",
    "tags": "game",
    "supports": ["BANGLEJS"],
    "screenshots": [{"url":"bangle1-game-of-life-screenshot.png"}],
    "allow_emulator": true,
    "storage": [
      {"name":"life.app.js","url":"life.min.js"},
      {"name":"life.img","url":"life-icon.js","evaluate":true}
    ]
  },
  {
    "id": "magnav",
    "name": "Navigation Compass",
    "version": "0.05",
    "description": "Compass with linear display as for GPSNAV. Has Tilt compensation and remembers calibration.",
    "screenshots": [{"url":"screenshot-b2.png"},{"url":"screenshot-light-b2.png"}],
    "icon": "magnav.png",
    "tags": "tool,outdoors",
    "supports": ["BANGLEJS","BANGLEJS2"],
    "readme": "README.md",
    "storage": [
      {"name":"magnav.app.js","url":"magnav_b1.js","supports":["BANGLEJS"]},
      {"name":"magnav.app.js","url":"magnav_b2.js","supports":["BANGLEJS2"]},
      {"name":"magnav.img","url":"magnav-icon.js","evaluate":true}
    ],
    "data": [{"name":"magnav.json"}]
  },
  {
    "id": "gpspoilog",
    "name": "GPS POI Logger",
    "shortName": "GPS POI Log",
    "version": "0.01",
    "description": "A simple app to log points of interest with their GPS coordinates and read them back onto your PC. Based on the https://www.espruino.com/Bangle.js+Storage tutorial",
    "icon": "app.png",
    "tags": "outdoors",
    "supports": ["BANGLEJS"],
    "interface": "interface.html",
    "storage": [
      {"name":"gpspoilog.app.js","url":"app.js"},
      {"name":"gpspoilog.img","url":"app-icon.js","evaluate":true}
    ]
  },
  {
    "id": "miclock2",
    "name": "Mixed Clock 2",
    "version": "0.01",
    "description": "White color variant of the Mixed Clock with thicker clock hands for better readability in the bright sunlight, extra space under the clock for widgets and seconds in the digital clock.",
    "icon": "clock-mixed.png",
    "type": "clock",
    "tags": "clock",
    "supports": ["BANGLEJS"],
    "screenshots": [{"url":"bangle1-mixed-clock-2-screenshot.png"}],
    "allow_emulator": true,
    "storage": [
      {"name":"miclock2.app.js","url":"clock-mixed.js"},
      {"name":"miclock2.img","url":"clock-mixed-icon.js","evaluate":true}
    ]
  },
  {
    "id": "1button",
    "name": "One-Button-Tracker",
    "version": "0.01",
    "description": "A widget that turns BTN1 into a tracker, records time of button press/release.",
    "icon": "widget.png",
    "type": "widget",
    "tags": "tool,quantifiedself,widget",
    "supports": ["BANGLEJS"],
    "readme": "README.md",
    "interface": "interface.html",
    "storage": [
      {"name":"1button.wid.js","url":"widget.js"}
    ],
    "data": [{"name":"one_button_presses.csv","storageFile":true}]
  },
  {
    "id": "gpsautotime",
    "name": "GPS auto time",
    "shortName": "GPS auto time",
    "version": "0.01",
    "description": "A widget that automatically updates the Bangle.js time to the GPS time whenever there is a valid GPS fix.",
    "icon": "widget.png",
    "type": "widget",
    "tags": "widget,gps",
    "supports": ["BANGLEJS"],
    "storage": [
      {"name":"gpsautotime.wid.js","url":"widget.js"}
    ]
  },
  {
    "id": "espruinoctrl",
    "name": "Espruino Control",
    "shortName": "Espruino Ctrl",
    "version": "0.01",
    "description": "Send commands to other Espruino devices via the Bluetooth UART interface. Customisable commands!",
    "icon": "app.png",
    "tags": "",
    "supports": ["BANGLEJS"],
    "readme": "README.md",
    "custom": "custom.html",
    "storage": [
      {"name":"espruinoctrl.app.js"},
      {"name":"espruinoctrl.img","url":"app-icon.js","evaluate":true}
    ]
  },
  {
    "id": "multiclock",
    "name": "Multi Clock",
    "version": "0.09",
    "description": "Clock with multiple faces.  Switch between faces with BTN1 & BTN3 (Bangle 2 touch top-right, bottom right). For best display set theme Background 2 to cyan or some other bright colour in settings.",
    "screenshots": [{"url":"screen-ana.png"},{"url":"screen-big.png"},{"url":"screen-td.png"},{"url":"screen-nifty.png"},{"url":"screen-word.png"},{"url":"screen-sec.png"}],
    "icon": "multiclock.png",
    "type": "clock",
    "tags": "clock",
    "supports": ["BANGLEJS","BANGLEJS2"],
    "readme": "README.md",
    "allow_emulator": true,
    "storage": [
      {"name":"multiclock.app.js","url":"multiclock.app.js"},
      {"name":"big.face.js","url":"big.face.js"},
      {"name":"ana.face.js","url":"ana.face.js"},
      {"name":"digi.face.js","url":"digi.face.js"},
      {"name":"txt.face.js","url":"txt.face.js"},
      {"name":"dk.face.js","url":"dk.face.js"},
      {"name":"nifty.face.js","url":"nifty.face.js"},
      {"name":"multiclock.img","url":"multiclock-icon.js","evaluate":true}
    ]
  },
  {
    "id": "widancs",
    "name": "Apple Notification Widget",
    "shortName": "ANCS Widget",
    "version": "0.07",
    "description": "Displays call, message etc notifications from a paired iPhone. Read README before installation as it only works with compatible apps",
    "icon": "widget.png",
    "type": "widget",
    "tags": "widget",
    "supports": ["BANGLEJS"],
    "readme": "README.md",
    "storage": [
      {"name":"widancs.wid.js","url":"ancs.min.js"},
      {"name":"widancs.settings.js","url":"settings.js"}
    ]
  },
  {
    "id": "accelrec",
    "name": "Acceleration Recorder",
    "shortName": "Accel Rec",
    "version": "0.02",
    "description": "This app puts the Bangle's accelerometer into 100Hz mode and reads 2 seconds worth of data after movement starts. The data can then be exported back to the PC.",
    "icon": "app.png",
    "tags": "",
    "supports": ["BANGLEJS"],
    "readme": "README.md",
    "interface": "interface.html",
    "storage": [
      {"name":"accelrec.app.js","url":"app.js"},
      {"name":"accelrec.img","url":"app-icon.js","evaluate":true}
    ],
    "data": [{"wildcard":"accelrec.?.csv"}]
  },
  {
    "id": "accellog",
    "name": "Acceleration Logger",
    "shortName": "Accel Log",
    "version": "0.03",
    "description": "Logs XYZ acceleration data to a CSV file that can be downloaded to your PC",
    "icon": "app.png",
    "tags": "outdoor",
    "supports": ["BANGLEJS","BANGLEJS2"],
    "readme": "README.md",
    "interface": "interface.html",
    "storage": [
      {"name":"accellog.app.js","url":"app.js"},
      {"name":"accellog.img","url":"app-icon.js","evaluate":true}
    ],
    "data": [{"wildcard":"accellog.?.csv"}]
  },
  {
    "id": "cprassist",
    "name": "CPR Assist",
    "version": "0.01",
    "description": "Provides assistance while performing a CPR",
    "icon": "cprassist-icon.png",
    "tags": "tool,firstaid",
    "supports": ["BANGLEJS"],
    "readme": "README.md",
    "allow_emulator": true,
    "screenshots": [{"url":"bangle1-CPR-assist-screenshot.png"}],
    "storage": [
      {"name":"cprassist.app.js","url":"cprassist.js"},
      {"name":"cprassist.img","url":"cprassist-icon.js","evaluate":true},
      {"name":"cprassist.settings.js","url":"settings.js"}
    ]
  },
  {
    "id": "osgridref",
    "name": "Ordnance Survey Grid Reference",
    "shortName": "OS Grid ref",
    "version": "0.01",
    "description": "Displays the UK Ordnance Survey grid reference of your current GPS location. Useful when in the United Kingdom with an Ordnance Survey map",
    "icon": "app.png",
    "tags": "outdoors,gps",
    "supports": ["BANGLEJS"],
    "storage": [
      {"name":"osgridref.app.js","url":"app.js"},
      {"name":"osgridref.img","url":"app-icon.js","evaluate":true}
    ]
  },
  {
    "id": "openseizure",
    "name": "OpenSeizureDetector Widget",
    "shortName": "Short Name",
    "version": "0.01",
    "description": "[BETA!] A widget to work alongside [OpenSeizureDetector](https://www.openseizuredetector.org.uk/)",
    "icon": "widget.png",
    "type": "widget",
    "tags": "widget",
    "supports": ["BANGLEJS"],
    "readme": "README.md",
    "storage": [
      {"name":"openseizure.wid.js","url":"widget.js"}
    ]
  },
  {
    "id": "counter",
    "name": "Counter",
    "version": "0.03",
    "description": "Simple counter",
    "icon": "counter_icon.png",
    "tags": "tool",
    "supports": ["BANGLEJS"],
    "screenshots": [{"url":"bangle1-counter-screenshot.png"}],
    "allow_emulator": true,
    "storage": [
      {"name":"counter.app.js","url":"counter.js"},
      {"name":"counter.img","url":"counter-icon.js","evaluate":true}
    ]
  },
  {
    "id": "bootgattbat",
    "name": "BLE GATT Battery Service",
    "shortName": "BLE Battery Service",
    "version": "0.01",
    "description": "Adds the GATT Battery Service to advertise the percentage of battery currently remaining over Bluetooth.\n",
    "icon": "bluetooth.png",
    "type": "bootloader",
    "tags": "battery,ble,bluetooth,gatt",
    "supports": ["BANGLEJS","BANGLEJS2"],
    "readme": "README.md",
    "storage": [
      {"name":"gattbat.boot.js","url":"boot.js"}
    ]
  },
  {
    "id": "viewstl",
    "name": "STL file viewer",
    "shortName": "ViewSTL",
    "version": "0.02",
    "description": "This app allows you to view STL 3D models on your watch",
    "icon": "icons8-octahedron-48.png",
    "tags": "tool",
    "supports": ["BANGLEJS"],
    "readme": "README.md",
    "storage": [
      {"name":"viewstl.app.js","url":"viewstl.min.js"},
      {"name":"viewstl.img","url":"viewstl-icon.js","evaluate":true},
      {"name":"tetra.stl","url":"tetra.stl"},
      {"name":"cube.stl","url":"cube.stl"},
      {"name":"icosa.stl","url":"icosa.stl"}
    ]
  },
  {
    "id": "cscsensor",
    "name": "Cycling speed sensor",
    "shortName": "CSCSensor",
    "version": "0.06",
    "description": "Read BLE enabled cycling speed and cadence sensor and display readings on watch",
    "icon": "icons8-cycling-48.png",
    "tags": "outdoors,exercise,ble,bluetooth",
    "supports": ["BANGLEJS"],
    "readme": "README.md",
    "storage": [
      {"name":"cscsensor.app.js","url":"cscsensor.app.js"},
      {"name":"cscsensor.settings.js","url":"settings.js"},
      {"name":"cscsensor.img","url":"cscsensor-icon.js","evaluate":true}
    ]
  },
  {
    "id": "fileman",
    "name": "File manager",
    "shortName": "FileManager",
    "version": "0.03",
    "description": "Simple file manager, allows user to examine watch storage and display, load or delete individual files",
    "icon": "icons8-filing-cabinet-48.png",
    "tags": "tools",
    "supports": ["BANGLEJS"],
    "readme": "README.md",
    "storage": [
      {"name":"fileman.app.js","url":"fileman.app.js"},
      {"name":"fileman.img","url":"fileman-icon.js","evaluate":true}
    ]
  },
  {
    "id": "worldclock",
    "name": "World Clock - 4 time zones",
    "shortName": "World Clock",
    "version": "0.05",
    "description": "Current time zone plus up to four others",
    "icon": "app.png",
    "screenshots": [{"url":"screenshot_world.png"}],
    "type": "clock",
    "tags": "clock",
    "supports": ["BANGLEJS","BANGLEJS2"],
    "readme": "README.md",
    "custom": "custom.html",
    "storage": [
      {"name":"worldclock.app.js","url":"app.js"},
      {"name":"worldclock.img","url":"worldclock-icon.js","evaluate":true}
    ],
    "data": [{"name":"worldclock.settings.json"}]
  },
  {
    "id": "digiclock",
    "name": "Digital Clock Face",
    "shortName": "Digi Clock",
    "version": "0.02",
    "description": "A simple digital clock with the time, day, month, and year",
    "icon": "digiclock.png",
    "type": "clock",
    "tags": "clock",
    "supports": ["BANGLEJS"],
    "storage": [
      {"name":"digiclock.app.js","url":"digiclock.js"},
      {"name":"digiclock.img","url":"digiclock-icon.js","evaluate":true}
    ]
  },
  {
    "id": "dsdrelay",
    "name": "DSD BLE Relay controller",
    "shortName": "DSDRelay",
    "version": "0.01",
    "description": "Control BLE relay board from the watch",
    "icon": "icons8-relay-48.png",
    "tags": "ble,bluetooth",
    "supports": ["BANGLEJS"],
    "readme": "README.md",
    "storage": [
      {"name":"dsdrelay.app.js","url":"dsdrelay.app.js"},
      {"name":"dsdrelay.img","url":"dsdrelay-icon.js","evaluate":true}
    ]
  },
  {
    "id": "mandel",
    "name": "Mandelbrot",
    "shortName": "Mandel",
    "version": "0.01",
    "description": "Draw a zoomable Mandelbrot set",
    "icon": "mandel.png",
    "tags": "game",
    "supports": ["BANGLEJS"],
    "readme": "README.md",
    "storage": [
      {"name":"mandel.app.js","url":"mandel.min.js"},
      {"name":"mandel.img","url":"mandel-icon.js","evaluate":true}
    ]
  },
  {
    "id": "petrock",
    "name": "Pet rock",
    "version": "0.02",
    "description": "A virtual pet rock with wobbly eyes",
    "icon": "petrock.png",
    "type": "app",
    "tags": "game",
    "supports": ["BANGLEJS"],
    "storage": [
      {"name":"petrock.app.js","url":"app.js"},
      {"name":"petrock.img","url":"app-icon.js","evaluate":true}
    ]
  },
  {
    "id": "smartibot",
    "name": "Smartibot controller",
    "shortName": "Smartibot",
    "version": "0.01",
    "description": "Control a [Smartibot Robot](https://thecraftyrobot.net/) straight from your Bangle.js",
    "icon": "app.png",
    "tags": "",
    "supports": ["BANGLEJS"],
    "storage": [
      {"name":"smartibot.app.js","url":"app.js"},
      {"name":"smartibot.img","url":"app-icon.js","evaluate":true}
    ]
  },
  {
    "id": "widncr",
    "name": "NCR Logo Widget",
    "version": "0.01",
    "description": "Show the NodeConf Remote logo in the top left",
    "icon": "widget.png",
    "type": "widget",
    "tags": "widget",
    "supports": ["BANGLEJS"],
    "storage": [
      {"name":"widncr.wid.js","url":"widget.js"}
    ]
  },
  {
    "id": "ncrclk",
    "name": "NCR Clock",
    "shortName": "NCR Clock",
    "version": "0.02",
    "description": "NodeConf Remote clock",
    "icon": "app.png",
    "type": "clock",
    "tags": "clock",
    "supports": ["BANGLEJS"],
    "storage": [
      {"name":"ncrclk.app.js","url":"app.js"},
      {"name":"ncrclk.img","url":"app-icon.js","evaluate":true}
    ]
  },
  {
    "id": "isoclock",
    "name": "ISO Compliant Clock Face",
    "shortName": "ISO Clock",
    "version": "0.02",
    "description": "Tweaked fork of digiclock for ISO date and time",
    "icon": "isoclock.png",
    "type": "clock",
    "tags": "clock",
    "supports": ["BANGLEJS"],
    "storage": [
      {"name":"isoclock.app.js","url":"isoclock.js"},
      {"name":"isoclock.img","url":"isoclock-icon.js","evaluate":true}
    ]
  },
  {
    "id": "gpstimeserver",
    "name": "GPS Time Server",
    "version": "0.01",
    "description": "A widget which automatically starts the GPS and turns Bangle.js into a Bluetooth time server.",
    "icon": "widget.png",
    "type": "widget",
    "tags": "widget",
    "supports": ["BANGLEJS"],
    "readme": "README.md",
    "storage": [
      {"name":"gpstimeserver.wid.js","url":"widget.js"}
    ]
  },
  {
    "id": "tilthydro",
    "name": "Tilt Hydrometer Display",
    "shortName": "Tilt Hydro",
    "version": "0.01",
    "description": "A display for the [Tilt Hydrometer](https://tilthydrometer.com/) - [more info here](http://www.espruino.com/Tilt+Hydrometer+Display)",
    "icon": "app.png",
    "tags": "tools,bluetooth",
    "supports": ["BANGLEJS"],
    "storage": [
      {"name":"tilthydro.app.js","url":"app.js"},
      {"name":"tilthydro.img","url":"app-icon.js","evaluate":true}
    ]
  },
  {
    "id": "supmariodark",
    "name": "Super mario clock night mode",
    "shortName": "supmariodark",
    "version": "0.01",
    "description": "Super mario clock in night mode",
    "icon": "supmariodark.png",
    "type": "clock",
    "tags": "clock",
    "supports": ["BANGLEJS"],
    "storage": [
      {"name":"supmariodark.app.js","url":"supmariodark.js"},
      {"name":"supmariodark.img","url":"supmariodark-icon.js","evaluate":true},
      {"name":"supmario30x24.bin","url":"supmario30x24.bin.js"},
      {"name":"supmario30x24.wdt","url":"supmario30x24.wdt.js"},
      {"name":"banner-up.img","url":"banner-up.js","evaluate":true},
      {"name":"banner-down.img","url":"banner-down.js","evaluate":true},
      {"name":"brick2.img","url":"brick2.js","evaluate":true},
      {"name":"enemy.img","url":"enemy.js","evaluate":true},
      {"name":"flower.img","url":"flower.js","evaluate":true},
      {"name":"flower_b.img","url":"flower_b.js","evaluate":true},
      {"name":"mario_wh.img","url":"mario_wh.js","evaluate":true},
      {"name":"pipe.img","url":"pipe.js","evaluate":true}
    ]
  },
  {
    "id": "gmeter",
    "name": "G-Meter",
    "shortName": "G-Meter",
    "version": "0.01",
    "description": "Simple G-Meter",
    "icon": "app.png",
    "tags": "",
    "supports": ["BANGLEJS"],
    "storage": [
      {"name":"gmeter.app.js","url":"app.js"},
      {"name":"gmeter.img","url":"app-icon.js","evaluate":true}
    ]
  },
  {
    "id": "dtlaunch",
    "name": "Desktop Launcher",
    "version": "0.07",
    "description": "Desktop style App Launcher with six (four for Bangle 2) apps per page - fast access if you have lots of apps installed.",
    "screenshots": [{"url":"shot1.png"},{"url":"shot2.png"},{"url":"shot3.png"}],
    "icon": "icon.png",
    "type": "launch",
    "tags": "tool,system,launcher",
    "supports": ["BANGLEJS","BANGLEJS2"],
    "readme": "README.md",
    "storage": [
      {"name":"dtlaunch.app.js","url":"app-b1.js", "supports": ["BANGLEJS"]},
      {"name":"dtlaunch.app.js","url":"app-b2.js", "supports": ["BANGLEJS2"]},
      {"name":"dtlaunch.settings.js","url":"settings-b1.js", "supports": ["BANGLEJS"]},
      {"name":"dtlaunch.settings.js","url":"settings-b2.js", "supports": ["BANGLEJS2"]},
      {"name":"dtlaunch.img","url":"app-icon.js","evaluate":true}
    ],
    "data": [{"name":"dtlaunch.json"}]
  },
  {
    "id": "HRV",
    "name": "Heart Rate Variability monitor",
    "shortName": "HRV monitor",
    "version": "0.04",
    "description": "Heart Rate Variability monitor, see Readme for more info",
    "icon": "hrv.png",
    "tags": "",
    "supports": ["BANGLEJS"],
    "readme": "README.md",
    "storage": [
      {"name":"HRV.app.js","url":"app.js"},
      {"name":"HRV.img","url":"app-icon.js","evaluate":true}
    ]
  },
  {
    "id": "hardalarm",
    "name": "Hard Alarm",
    "shortName": "HardAlarm",
    "version": "0.02",
    "description": "Make sure you wake up! Count to the right number to turn off the alarm",
    "icon": "app.png",
    "tags": "tool,alarm,widget",
    "supports": ["BANGLEJS"],
    "storage": [
      {"name":"hardalarm.app.js","url":"app.js"},
      {"name":"hardalarm.boot.js","url":"boot.js"},
      {"name":"hardalarm.js","url":"hardalarm.js"},
      {"name":"hardalarm.img","url":"app-icon.js","evaluate":true},
      {"name":"hardalarm.wid.js","url":"widget.js"}
    ],
    "data": [{"name":"hardalarm.json"}]
  },
  {
    "id": "edisonsball",
    "name": "Edison's Ball",
    "shortName": "Edison's Ball",
    "version": "0.01",
    "description": "Hypnagogia/Micro-Sleep alarm for experimental use in exploring sleep transition and combating drowsiness",
    "icon": "app-icon.png",
    "tags": "",
    "supports": ["BANGLEJS"],
    "readme": "README.md",
    "storage": [
      {"name":"edisonsball.app.js","url":"app.js"},
      {"name":"edisonsball.img","url":"app-icon.js","evaluate":true}
    ]
  },
  {
    "id": "hrrawexp",
    "name": "HRM Data Exporter",
    "shortName": "HRM Data Exporter",
    "version": "0.01",
    "description": "export raw hrm signal data to a csv file",
    "icon": "app-icon.png",
    "tags": "",
    "supports": ["BANGLEJS"],
    "readme": "README.md",
    "interface": "interface.html",
    "storage": [
      {"name":"hrrawexp.app.js","url":"app.js"},
      {"name":"hrrawexp.img","url":"app-icon.js","evaluate":true}
    ]
  },
  {
    "id": "breath",
    "name": "Breathing App",
    "shortName": "Breathing App",
    "version": "0.01",
    "description": "app to aid relaxation and train breath syncronicity using haptics and visualisation, also displays HR",
    "icon": "app-icon.png",
    "tags": "tools,health",
    "supports": ["BANGLEJS"],
    "readme": "README.md",
    "storage": [
      {"name":"breath.app.js","url":"app.js"},
      {"name":"breath.img","url":"app-icon.js","evaluate":true}
    ],
    "data": [{"name":"breath.settings.json","url":"settings.json"}]
  },
  {
    "id": "lazyclock",
    "name": "Lazy Clock",
    "version": "0.03",
    "description": "Tells the time, roughly",
    "icon": "lazyclock.png",
    "type": "clock",
    "tags": "clock",
    "supports": ["BANGLEJS"],
    "readme": "README.md",
    "screenshots": [{"url":"bangle1-lazy-clock-screenshot.png"}],
    "allow_emulator": true,
    "storage": [
      {"name":"lazyclock.app.js","url":"lazyclock-app.js"},
      {"name":"lazyclock.img","url":"lazyclock-icon.js","evaluate":true}
    ]
  },
  {
    "id": "astral",
    "name": "Astral Clock",
    "version": "0.03",
    "description": "Clock that calculates and displays Alt Az positions of all planets, Sun as well as several other astronomy targets (customizable) and current Moon phase. Coordinates are calculated by GPS & time and onscreen compass assists orienting. See Readme before using.",
    "icon": "app-icon.png",
    "type": "clock",
    "tags": "clock",
    "supports": ["BANGLEJS"],
    "readme": "README.md",
    "storage": [
      {"name":"astral.app.js","url":"app.js"},
      {"name":"astral.img","url":"app-icon.js","evaluate":true}
    ]
  },
  {
    "id": "alpinenav",
    "name": "Alpine Nav",
    "version": "0.01",
    "description": "App that performs GPS monitoring to track and display position relative to a given origin in realtime",
    "icon": "app-icon.png",
    "tags": "outdoors,gps",
    "supports": ["BANGLEJS"],
    "readme": "README.md",
    "storage": [
      {"name":"alpinenav.app.js","url":"app.js"},
      {"name":"alpinenav.img","url":"app-icon.js","evaluate":true}
    ]
  },
  {
    "id": "lifeclk",
    "name": "Game of Life Clock",
    "shortName": "Conway's Clock",
    "version": "0.06",
    "description": "Modification and clockification of Conway's Game of Life",
    "icon": "app.png",
    "type": "clock",
    "tags": "clock",
    "supports": ["BANGLEJS"],
    "readme": "README.md",
    "storage": [
      {"name":"lifeclk.app.js","url":"app.min.js"},
      {"name":"lifeclk.img","url":"app-icon.js","evaluate":true}
    ]
  },
  {
    "id": "speedalt",
    "name": "GPS Adventure Sports",
    "shortName": "GPS Adv Sport",
    "version": "1.02",
    "description": "GPS speed, altitude and distance to waypoint display. Designed for easy viewing and use during outdoor activities such as para-gliding, hang-gliding, sailing, cycling etc.",
    "icon": "app.png",
    "type": "app",
    "tags": "tool,outdoors",
    "supports": ["BANGLEJS"],
    "readme": "README.md",
    "allow_emulator": true,
    "storage": [
      {"name":"speedalt.app.js","url":"app.js"},
      {"name":"speedalt.img","url":"app-icon.js","evaluate":true},
      {"name":"speedalt.settings.js","url":"settings.js"}
    ],
    "data": [{"name":"speedalt.json"}]
  },
  {
    "id": "speedalt2",
    "name": "GPS Adventure Sports II",
    "shortName":"GPS Adv Sport II",
    "version":"1.10",
    "description": "GPS speed, altitude and distance to waypoint display. Designed for easy viewing and use during outdoor activities such as para-gliding, hang-gliding, sailing, cycling etc.",
    "icon": "app.png",
    "type": "app",
    "tags": "tool,outdoors",
    "supports": ["BANGLEJS"],
    "readme": "README.md",
    "allow_emulator": true,
    "storage": [
      {"name":"speedalt2.app.js","url":"app.js"},
      {"name":"speedalt2.img","url":"app-icon.js","evaluate":true},
      {"name":"speedalt2.settings.js","url":"settings.js"}
    ],
    "data": [{"name":"speedalt2.json"}]
  },
  {
    "id": "slomoclock",
    "name": "SloMo Clock",
    "shortName": "SloMo Clock",
    "version": "0.10",
    "description": "Simple 24h clock face with large digits, hour above minute. Uses Layout library.",
    "icon": "watch.png",
    "type": "clock",
    "tags": "clock",
    "supports": ["BANGLEJS"],
    "readme": "README.md",
    "allow_emulator": true,
    "screenshots": [{"url":"bangle1-slow-mo-clock-screenshot.png"}],
    "storage": [
      {"name":"slomoclock.app.js","url":"app.js"},
      {"name":"slomoclock.img","url":"app-icon.js","evaluate":true},
      {"name":"slomoclock.settings.js","url":"settings.js"}
    ],
    "data": [{"name":"slomoclock.json"}]
  },
  {
    "id": "de-stress",
    "name": "De-Stress",
    "shortName": "De-Stress",
    "version": "0.02",
    "description": "Simple haptic heartbeat",
    "icon": "app.png",
    "tags": "",
    "supports": ["BANGLEJS"],
    "storage": [
      {"name":"de-stress.app.js","url":"app.js"},
      {"name":"de-stress.img","url":"app-icon.js","evaluate":true}
    ]
  },
  {
    "id": "mclockplus",
    "name": "Morph Clock+",
    "shortName": "Morph Clock+",
    "version": "0.02",
    "description": "Morphing Clock with more readable seconds and date and additional stopwatch",
    "icon": "mclockplus.png",
    "type": "clock",
    "tags": "clock",
    "supports": ["BANGLEJS"],
    "readme": "README.md",
    "storage": [
      {"name":"mclockplus.app.js","url":"mclockplus.app.js"},
      {"name":"mclockplus.img","url":"mclockplus-icon.js","evaluate":true}
    ]
  },
  {
    "id": "intervals",
    "name": "Intervals App",
    "shortName": "Intervals",
    "version": "0.01",
    "description": "Intervals for training. It is possible to configure work time and rest time and number of sets.",
    "icon": "intervals.png",
    "tags": "",
    "supports": ["BANGLEJS"],
    "storage": [
      {"name":"intervals.app.js","url":"intervals.app.js"},
      {"name":"intervals.img","url":"intervals-icon.js","evaluate":true}
    ]
  },
  {
    "id": "planetarium",
    "name": "Planetarium",
    "shortName": "Planetarium",
    "version": "0.03",
    "description": "Planetarium showing up to 500 stars using the watch location and time",
    "icon": "planetarium.png",
    "tags": "",
    "supports": ["BANGLEJS"],
    "readme": "README.md",
    "storage": [
      {"name":"planetarium.app.js","url":"planetarium.app.js"},
      {"name":"planetarium.data.csv","url":"planetarium.data.csv"},
      {"name":"planetarium.const.csv","url":"planetarium.const.csv"},
      {"name":"planetarium.extra.csv","url":"planetarium.extra.csv"},
      {"name":"planetarium.settings.js","url":"settings.js"},
      {"name":"planetarium.img","url":"planetarium-icon.js","evaluate":true}
    ],
    "data": [{"name":"planetarium.json"}]
  },
  {
    "id": "tapelauncher",
    "name": "Tape Launcher",
    "version": "0.02",
    "description": "An App launcher, icons displayed in a horizontal tape, swipe or use buttons",
    "icon": "icon.png",
    "type": "launch",
    "tags": "tool,system,launcher",
    "supports": ["BANGLEJS"],
    "readme": "README.md",
    "storage": [
      {"name":"tapelauncher.app.js","url":"app.js"},
      {"name":"tapelauncher.img","url":"icon.js","evaluate":true}
    ]
  },
  {
    "id": "oblique",
    "name": "Oblique Strategies",
    "version": "0.01",
    "description": "Oblique Strategies for creativity. Copied from Brian Eno.",
    "icon": "eno.png",
    "tags": "tool",
    "supports": ["BANGLEJS"],
    "storage": [
      {"name":"oblique.app.js","url":"app.js"},
      {"name":"oblique.img","url":"app-icon.js","evaluate":true}
    ]
  },
  {
    "id": "testuserinput",
    "name": "Test User Input",
    "shortName": "Test User Input",
    "version": "0.06",
    "description": "App to test the bangle.js input interface. It displays the user action in text, circle buttons or on/off switch UI elements.",
    "icon": "app.png",
    "tags": "input,interface,buttons,touch,UI",
    "supports": ["BANGLEJS"],
    "readme": "README.md",
    "storage": [
      {"name":"testuserinput.app.js","url":"app.js"},
      {"name":"testuserinput.img","url":"app-icon.js","evaluate":true}
    ]
  },
  {
    "id": "gpssetup",
    "name": "GPS Setup",
    "shortName": "GPS Setup",
    "version": "0.02",
    "description": "Configure the GPS power options and store them in the GPS nvram",
    "icon": "gpssetup.png",
    "tags": "gps,tools,outdoors",
    "supports": ["BANGLEJS"],
    "readme": "README.md",
    "storage": [
      {"name":"gpssetup","url":"gpssetup.js"},
      {"name":"gpssetup.settings.js","url":"settings.js"},
      {"name":"gpssetup.app.js","url":"app.js"},
      {"name":"gpssetup.img","url":"icon.js","evaluate":true}
    ],
    "data": [{"name":"gpssetup.settings.json","url":"settings.json"}]
  },
  {
    "id": "walkersclock",
    "name": "Walkers Clock",
    "shortName": "Walkers Clock",
    "version": "0.04",
    "description": "A large font watch, displays steps, can switch GPS on/off, displays grid reference",
    "icon": "walkersclock48.png",
    "type": "clock",
    "tags": "clock,gps,tools,outdoors",
    "supports": ["BANGLEJS"],
    "readme": "README.md",
    "storage": [
      {"name":"walkersclock.app.js","url":"app.js"},
      {"name":"walkersclock.img","url":"icon.js","evaluate":true}
    ]
  },
  {
    "id": "widgps",
    "name": "GPS Widget",
    "version": "0.03",
    "description": "Tiny widget to show the power on/off status of the GPS",
    "icon": "widget.png",
    "type": "widget",
    "tags": "widget,gps",
    "supports": ["BANGLEJS","BANGLEJS2"],
    "readme": "README.md",
    "storage": [
      {"name":"widgps.wid.js","url":"widget.js"}
    ]
  },
  {
    "id": "widhrt",
    "name": "HRM Widget",
    "version": "0.03",
    "description": "Tiny widget to show the power on/off status of the Heart Rate Monitor",
    "icon": "widget.png",
    "type": "widget",
    "tags": "widget,hrm",
    "supports": ["BANGLEJS","BANGLEJS2"],
    "readme": "README.md",
    "storage": [
      {"name":"widhrt.wid.js","url":"widget.js"}
    ]
  },
  {
    "id": "countdowntimer",
    "name": "Countdown Timer",
    "version": "0.01",
    "description": "A simple countdown timer with a focus on usability",
    "icon": "countdowntimer.png",
    "tags": "timer,tool",
    "supports": ["BANGLEJS"],
    "readme": "README.md",
    "storage": [
      {"name":"countdowntimer.app.js","url":"countdowntimer.js"},
      {"name":"countdowntimer.img","url":"countdowntimer-icon.js","evaluate":true}
    ]
  },
  {
    "id": "helloworld",
    "name": "hello, world!",
    "shortName": "hello world",
    "version": "0.02",
    "description": "A cross cultural hello world!/hola mundo! app with colors and languages",
    "icon": "app.png",
    "tags": "input,interface,buttons,touch",
    "supports": ["BANGLEJS"],
    "readme": "README.md",
    "storage": [
      {"name":"helloworld.app.js","url":"app.js"},
      {"name":"helloworld.img","url":"app-icon.js","evaluate":true}
    ]
  },
  {
    "id": "widcom",
    "name": "Compass Widget",
    "version": "0.02",
    "description": "Tiny widget to show the power on/off status of the Compass",
    "icon": "widget.png",
    "type": "widget",
    "tags": "widget,compass",
    "supports": ["BANGLEJS","BANGLEJS2"],
    "readme": "README.md",
    "storage": [
      {"name":"widcom.wid.js","url":"widget.js"}
    ]
  },
  {
    "id": "arrow",
    "name": "Arrow Compass",
    "version": "0.05",
    "description": "Moving arrow compass that points North, shows heading, with tilt correction. Based on jeffmer's Navigation Compass",
    "icon": "arrow.png",
    "type": "app",
    "tags": "tool,outdoors",
    "supports": ["BANGLEJS"],
    "readme": "README.md",
    "storage": [
      {"name":"arrow.app.js","url":"app.js"},
      {"name":"arrow.img","url":"icon.js","evaluate":true}
    ]
  },
  {
    "id": "waypointer",
    "name": "Way Pointer",
    "version": "0.01",
    "description": "Navigate to a waypoint using the GPS for bearing and compass to point way, uses the same waypoint interface as GPS Navigation",
    "icon": "waypointer.png",
    "tags": "tool,outdoors,gps",
    "supports": ["BANGLEJS"],
    "readme": "README.md",
    "interface": "waypoints.html",
    "storage": [
      {"name":"waypointer.app.js","url":"app.js"},
      {"name":"waypointer.img","url":"icon.js","evaluate":true}
    ],
    "data": [{"name":"waypoints.json","url":"waypoints.json"}]
  },
  {
    "id": "color_catalog",
    "name": "Colors Catalog",
    "shortName": "Colors Catalog",
    "version": "0.01",
    "description": "Displays RGB565 and RGB888 colors, its name and code in screen.",
    "icon": "app.png",
    "tags": "Color,input,buttons,touch,UI",
    "supports": ["BANGLEJS"],
    "readme": "README.md",
    "storage": [
      {"name":"color_catalog.app.js","url":"app.js"},
      {"name":"color_catalog.img","url":"app-icon.js","evaluate":true}
    ]
  },
  {
    "id": "UI4swatch",
    "name": "UI 4 swatch",
    "shortName": "UI 4 swatch",
    "version": "0.01",
    "description": "A UI/UX for espruino smartwatches, displays dinamically calc. x,y coordinates.",
    "icon": "app.png",
    "tags": "Color,input,buttons,touch,UI",
    "supports": ["BANGLEJS"],
    "readme": "README.md",
    "storage": [
      {"name":"UI4swatch.app.js","url":"app.js"},
      {"name":"UI4swatch.img","url":"app-icon.js","evaluate":true}
    ]
  },
  {
    "id": "simplest",
    "name": "Simplest Clock",
    "version": "0.03",
    "description": "The simplest working clock, acts as a tutorial piece",
    "icon": "simplest.png",
    "screenshots": [{"url":"screenshot_simplest.png"}],
    "type": "clock",
    "tags": "clock",
    "supports": ["BANGLEJS","BANGLEJS2"],
    "storage": [
      {"name":"simplest.app.js","url":"app.js"},
      {"name":"simplest.img","url":"icon.js","evaluate":true}
    ]
  },
  {
    "id": "stepo",
    "name": "Stepometer Clock",
    "version": "0.03",
    "description": "A large font watch, displays step count in a doughnut guage and warns of low battery, requires one of the steps widgets to be installed",
    "icon": "stepo.png",
    "type": "clock",
    "tags": "clock",
    "supports": ["BANGLEJS"],
    "readme": "README.md",
    "storage": [
      {"name":"stepo.app.js","url":"app.js"},
      {"name":"stepo.img","url":"icon.js","evaluate":true}
    ]
  },
  {
    "id": "gbmusic",
    "name": "Gadgetbridge Music Controls",
    "shortName": "Music Controls",
    "version": "0.08",
    "description": "Control the music on your Gadgetbridge-connected phone",
    "icon": "icon.png",
    "screenshots": [{"url":"screenshot_v1.png"},{"url":"screenshot_v2.png"}],
    "type": "app",
    "tags": "tools,bluetooth,gadgetbridge,music",
    "supports": ["BANGLEJS","BANGLEJS2"],
    "readme": "README.md",
    "allow_emulator": true,
    "storage": [
      {"name":"gbmusic.app.js","url":"app.js"},
      {"name":"gbmusic.settings.js","url":"settings.js"},
      {"name":"gbmusic.wid.js","url":"widget.js"},
      {"name":"gbmusic.img","url":"icon.js","evaluate":true}
    ],
    "data": [{"name":"gbmusic.json"},{"name":"gbmusic.load.json"}]
  },
  {
    "id": "battleship",
    "name": "Battleship",
    "version": "0.01",
    "description": "The classic game of battleship",
    "icon": "battleship-icon.png",
    "tags": "game",
    "supports": ["BANGLEJS"],
    "screenshots": [{"url":"bangle1-battle-ship-screenshot.png"}],
    "readme": "README.md",
    "allow_emulator": true,
    "storage": [
      {"name":"battleship.app.js","url":"battleship.js"},
      {"name":"battleship.img","url":"battleship-icon.js","evaluate":true}
    ]
  },
  {
    "id": "kitchen",
    "name": "Kitchen Combo",
    "version": "0.13",
    "description": "Combination of the Stepo, Walkersclock, Arrow and Waypointer apps into a multiclock format. 'Everything but the kitchen sink'",
    "icon": "kitchen.png",
    "type": "clock",
    "tags": "tool,outdoors,gps",
    "supports": ["BANGLEJS"],
    "readme": "README.md",
    "interface": "waypoints.html",
    "storage": [
      {"name":"kitchen.app.js","url":"kitchen.app.js"},
      {"name":"stepo2.kit.js","url":"stepo2.kit.js"},
      {"name":"swatch.kit.js","url":"swatch.kit.js"},
      {"name":"gps.kit.js","url":"gps.kit.js"},
      {"name":"compass.kit.js","url":"compass.kit.js"},
      {"name":"kitchen.img","url":"kitchen.icon.js","evaluate":true}
    ],
    "data": [{"name":"waypoints.json","url":"waypoints.json"}]
  },
  {
    "id": "banglebridge",
    "name": "BangleBridge",
    "shortName": "BangleBridge",
    "version": "0.01",
    "description": "Widget that allows Bangle Js to record pair and end data using Bluetooth Low Energy in combination with the BangleBridge Android App",
    "icon": "widget.png",
    "type": "widget",
    "tags": "widget",
    "supports": ["BANGLEJS"],
    "readme": "README.md",
    "storage": [
      {"name":"banglebridge.wid.js","url":"widget.js"},
      {"name":"banglebridge.watch.img","url":"watch.img"},
      {"name":"banglebridge.heart.img","url":"heart.img"}
    ]
  },
  {
    "id": "qmsched",
    "name": "Quiet Mode Schedule and Widget",
    "shortName": "Quiet Mode",
    "version": "0.06",
    "description": "Automatically turn Quiet Mode on or off at set times, and change LCD options while Quiet Mode is active.",
    "icon": "app.png",
    "screenshots": [{"url":"screenshot_b1_main.png"},{"url":"screenshot_b1_edit.png"},{"url":"screenshot_b1_lcd.png"},
                    {"url":"screenshot_b2_main.png"},{"url":"screenshot_b2_edit.png"},{"url":"screenshot_b2_lcd.png"}],
    "tags": "tool,widget",
    "supports": ["BANGLEJS","BANGLEJS2"],
    "readme": "README.md",
    "storage": [
      {"name":"qmsched","url":"lib.js"},
      {"name":"qmsched.app.js","url":"app.js"},
      {"name":"qmsched.boot.js","url":"boot.js"},
      {"name":"qmsched.img","url":"icon.js","evaluate":true},
      {"name":"qmsched.wid.js","url":"widget.js"}
    ],
    "data": [{"name":"qmsched.json"}]
  },
  {
    "id": "hourstrike",
    "name": "Hour Strike",
    "shortName": "Hour Strike",
    "version": "0.08",
    "description": "Strike the clock on the hour. A great tool to remind you an hour has passed!",
    "icon": "app-icon.png",
    "tags": "tool,alarm",
    "supports": ["BANGLEJS"],
    "readme": "README.md",
    "storage": [
      {"name":"hourstrike.app.js","url":"app.js"},
      {"name":"hourstrike.boot.js","url":"boot.js"},
      {"name":"hourstrike.img","url":"app-icon.js","evaluate":true},
      {"name":"hourstrike.json","url":"hourstrike.json"}
    ]
  },
  {
    "id": "whereworld",
    "name": "Where in the World?",
    "shortName": "Where World",
    "version": "0.01",
    "description": "Shows your current location on the world map",
    "icon": "app.png",
    "tags": "gps",
    "supports": ["BANGLEJS"],
    "storage": [
      {"name":"whereworld.app.js","url":"app.js"},
      {"name":"whereworld.img","url":"app-icon.js","evaluate":true},
      {"name":"whereworld.worldmap","url":"worldmap"}
    ]
  },
  {
    "id": "omnitrix",
    "name": "Omnitrix",
    "version": "0.01",
    "description": "An Omnitrix Showpiece",
    "icon": "omnitrix.png",
    "screenshots": [{"url":"screenshot.png"}],
    "tags": "game",
    "supports": ["BANGLEJS"],
    "readme": "README.md",
    "storage": [
      {"name":"omnitrix.app.js","url":"omnitrix.app.js"},
      {"name":"omnitrix.img","url":"omnitrix.icon.js","evaluate":true}
    ]
  },
  {
    "id": "batclock",
    "name": "Bat Clock",
    "shortName": "Bat Clock",
    "version": "0.02",
    "description": "Morphing Clock, with an awesome \"The Dark Knight\" themed logo.",
    "icon": "bat-clock.png",
    "screenshots": [{"url":"screenshot.png"}],
    "type": "clock",
    "tags": "clock",
    "supports": ["BANGLEJS"],
    "readme": "README.md",
    "storage": [
      {"name":"batclock.app.js","url":"bat-clock.app.js"},
      {"name":"batclock.img","url":"bat-clock.icon.js","evaluate":true}
    ]
  },
  {
    "id": "doztime",
    "name": "Dozenal Time",
    "shortName": "Dozenal Time",
    "version": "0.04",
    "description": "A dozenal Holocene calendar and dozenal diurnal clock",
    "icon": "app.png",
    "type": "clock",
    "tags": "clock",
    "supports": ["BANGLEJS"],
    "readme": "README.md",
    "allow_emulator": true,
    "storage": [
      {"name":"doztime.app.js","url":"app.js"},
      {"name":"doztime.img","url":"app-icon.js","evaluate":true}
    ]
  },
  {
    "id": "gbtwist",
    "name": "Gadgetbridge Twist Control",
    "shortName": "Twist Control",
    "version": "0.01",
    "description": "Shake your wrist to control your music app via Gadgetbridge",
    "icon": "app.png",
    "type": "app",
    "tags": "tools,bluetooth,gadgetbridge,music",
    "supports": ["BANGLEJS"],
    "readme": "README.md",
    "allow_emulator": false,
    "storage": [
      {"name":"gbtwist.app.js","url":"app.js"},
      {"name":"gbtwist.img","url":"app-icon.js","evaluate":true}
    ]
  },
  {
    "id": "thermom",
    "name": "Thermometer",
    "version": "0.05",
    "description": "Displays the current temperature in degree Celsius/Fahrenheit (depending on locale), updates every 10 seconds with average of last 5 readings.",
    "icon": "app.png",
    "tags": "tool",
    "supports": ["BANGLEJS", "BANGLEJS2"],
    "screenshots": [{"url":"screenshot.png"}],
    "allow_emulator": true,
    "storage": [
      {"name":"thermom.app.js","url":"app.js"},
      {"name":"thermom.img","url":"app-icon.js","evaluate":true}
    ]
  },
  {
    "id": "mysticdock",
    "name": "Mystic Dock",
    "version": "1.00",
    "description": "A retro-inspired dockface that displays the current time and battery charge while plugged in, and which features an interactive mode that shows the time, date, and a rotating data display line.",
    "icon": "mystic-dock.png",
    "type": "dock",
    "tags": "dock",
    "supports": ["BANGLEJS"],
    "readme": "README.md",
    "storage": [
      {"name":"mysticdock.app.js","url":"mystic-dock-app.js"},
      {"name":"mysticdock.boot.js","url":"mystic-dock-boot.js"},
      {"name":"mysticdock.settings.js","url":"mystic-dock-settings.js"},
      {"name":"mysticdock.img","url":"mystic-dock-icon.js","evaluate":true}
    ]
  },
  {
    "id": "mysticclock",
    "name": "Mystic Clock",
    "version": "1.01",
    "description": "A retro-inspired watchface featuring time, date, and an interactive data display line.",
    "icon": "mystic-clock.png",
    "type": "clock",
    "tags": "clock",
    "supports": ["BANGLEJS"],
    "screenshots": [{"url":"bangle1-mystic-clock-screenshot.png"}],
    "readme": "README.md",
    "allow_emulator": true,
    "storage": [
      {"name":"mysticclock.app.js","url":"mystic-clock-app.js"},
      {"name":"mysticclock.settings.js","url":"mystic-clock-settings.js"},
      {"name":"mysticclock.img","url":"mystic-clock-icon.js","evaluate":true}
    ]
  },
  {
    "id": "hcclock",
    "name": "Hi-Contrast Clock",
    "version": "0.02",
    "description": "Hi-Contrast Clock : A simple yet very bold clock that aims to be readable in high luninosity environments. Uses big 10x5 pixel digits. Use BTN 1 to switch background and foreground colors.",
    "icon": "hcclock-icon.png",
    "type": "clock",
    "tags": "clock",
    "screenshots": [{"url":"bangle1-high-contrast-clock-screenshot.png"}],
    "supports": ["BANGLEJS"],
    "allow_emulator": true,
    "storage": [
      {"name":"hcclock.app.js","url":"hcclock.app.js"},
      {"name":"hcclock.img","url":"hcclock-icon.js","evaluate":true}
    ]
  },
  {
    "id": "thermomF",
    "name": "Fahrenheit Temp",
    "version": "0.01",
    "description": "[NOT RECOMMENDED] A modification of the Thermometer App to display temprature in Fahrenheit. Please use the 'Thermometer App' and install 'Languages' to get the temperature in the correct format for your locale.",
    "icon": "thermf.png",
    "tags": "tool",
    "supports": ["BANGLEJS"],
    "storage": [
      {"name":"thermomF.app.js","url":"app.js"},
      {"name":"thermomF.img","url":"app-icon.js","evaluate":true}
    ]
  },
  {
    "id": "nixie",
    "name": "Nixie Clock",
    "shortName": "Nixie",
    "version": "0.01",
    "description": "A nixie tube clock for both Bangle 1 and 2.",
    "icon": "nixie.png",
    "type": "clock",
    "tags": "clock",
    "supports": ["BANGLEJS"],
    "readme": "README.md",
    "storage": [
      {"name":"nixie.app.js","url":"app.js"},
      {"name":"nixie.img","url":"app-icon.js","evaluate":true},
      {"name":"m_vatch.js","url":"m_vatch.js"}
    ]
  },
  {
    "id": "carcrazy",
    "name": "Car Crazy",
    "shortName": "Car Crazy",
    "version": "0.03",
    "description": "A simple car game where you try to avoid the other cars by tilting your wrist left and right. Hold down button 2 to start.",
    "icon": "carcrash.png",
    "tags": "game",
    "supports": ["BANGLEJS"],
    "readme": "README.md",
    "storage": [
      {"name":"carcrazy.app.js","url":"app.js"},
      {"name":"carcrazy.img","url":"app-icon.js","evaluate":true},
      {"name":"carcrazy.settings.js","url":"settings.js"}
    ],
    "data": [{"name":"CarCrazy.csv"}]
  },
  {
    "id": "shortcuts",
    "name": "Shortcuts",
    "shortName": "Shortcuts",
    "version": "0.01",
    "description": "Quickly load your favourite apps from (almost) any watch face.",
    "icon": "app.png",
    "type": "bootloader",
    "tags": "tool",
    "supports": ["BANGLEJS"],
    "readme": "README.md",
    "storage": [
      {"name":"shortcuts.boot.js","url":"boot.js"},
      {"name":"shortcuts.settings.js","url":"settings.js"}
    ],
    "data": [{"name":"shortcuts.json"}]
  },
  {
    "id": "vectorclock",
    "name": "Vector Clock",
    "version": "0.03",
    "description": "A digital clock that uses the built-in vector font.",
    "icon": "app.png",
    "type": "clock",
    "tags": "clock",
    "supports": ["BANGLEJS", "BANGLEJS2"],
    "allow_emulator": true,
    "screenshots": [
      {"url":"bangle2-vector-clock-screenshot.png"},
      {"url":"bangle1-vector-clock-screenshot.png"}
    ],
    "storage": [
      {"name":"vectorclock.app.js","url":"app.js"},
      {"name":"vectorclock.img","url":"app-icon.js","evaluate":true}
    ]
  },
  {
    "id": "fd6fdetect",
    "name": "fd6fdetect",
    "shortName": "fd6fdetect",
    "version": "0.2",
    "description": "Allows you to see 0xFD6F beacons near you.",
    "icon": "app.png",
    "tags": "tool",
    "readme": "README.md",
    "supports": ["BANGLEJS"],
    "storage": [
      {"name":"fd6fdetect.app.js","url":"app.js"},
      {"name":"fd6fdetect.img","url":"app-icon.js","evaluate":true}
    ]
  },
  {
    "id": "choozi",
    "name": "Choozi",
    "version": "0.01",
    "description": "Choose people or things at random using Bangle.js.",
    "icon": "app.png",
    "tags": "tool",
    "supports": ["BANGLEJS"],
    "readme": "README.md",
    "allow_emulator": true,
    "screenshots": [{"url":"bangle1-choozi-screenshot1.png"},{"url":"bangle1-choozi-screenshot2.png"}],
    "storage": [
      {"name":"choozi.app.js","url":"app.js"},
      {"name":"choozi.img","url":"app-icon.js","evaluate":true}
    ]
  },
  {
    "id": "widclkbttm",
    "name": "Digital clock (Bottom) widget",
    "shortName": "Digital clock Bottom Widget",
    "version": "0.03",
    "description": "Displays time in the bottom area.",
    "icon": "widclkbttm.png",
    "type": "widget",
    "tags": "widget",
    "supports": ["BANGLEJS","BANGLEJS2"],
    "readme": "README.md",
    "storage": [
      {"name":"widclkbttm.wid.js","url":"widclkbttm.wid.js"}
    ]
  },
  {
    "id": "pastel",
    "name": "Pastel Clock",
    "shortName": "Pastel",
    "version": "0.09",
    "description": "A Configurable clock with custom fonts and background. Has a cyclic information line that includes, day, date, battery, sunrise and sunset times",
    "icon": "pastel.png",
    "dependencies": {"mylocation":"app", "widpedom":"app"},
    "screenshots": [{"url":"screenshot_pastel.png"}],
    "type": "clock",
    "tags": "clock",
    "supports": ["BANGLEJS","BANGLEJS2"],
    "readme": "README.md",
    "storage": [
      {"name":"f_architect","url":"f_architect.js"},
      {"name":"f_gochihand","url":"f_gochihand.js"},
      {"name":"f_cabin","url":"f_cabin.js"},
      {"name":"f_orbitron","url":"f_orbitron.js"},
      {"name":"f_monoton","url":"f_monoton.js"},
      {"name":"f_elite","url":"f_elite.js"},
      {"name":"f_lato","url":"f_lato.js"},
      {"name":"f_latosmall","url":"f_latosmall.js"},
      {"name":"pastel.app.js","url":"pastel.app.js"},
      {"name":"pastel.img","url":"pastel.icon.js","evaluate":true},
      {"name":"pastel.settings.js","url":"pastel.settings.js"}
    ],
    "data": [{"name":"pastel.json"}]
  },
  {
    "id": "antonclk",
    "name": "Anton Clock",
    "version": "0.03",
    "description": "A simple clock using the bold Anton font.",
    "icon": "app.png",
    "screenshots": [{"url":"screenshot.png"}],
    "type": "clock",
    "tags": "clock",
    "supports": ["BANGLEJS","BANGLEJS2"],
    "allow_emulator": true,
    "storage": [
      {"name":"antonclk.app.js","url":"app.js"},
      {"name":"antonclk.img","url":"app-icon.js","evaluate":true}
    ]
  },
  {
    "id": "waveclk",
    "name": "Wave Clock",
    "version": "0.02",
    "description": "A clock using a wave image by [Lillith May](https://www.instagram.com/_lilustrations_/). **Note: Works on any Bangle.js 2, but requires firmware 2v11 or later on Bangle.js 1**",
    "icon": "app.png",
    "screenshots": [{"url":"screenshot.png"}],
    "type": "clock",
    "tags": "clock",
    "supports": ["BANGLEJS","BANGLEJS2"],
    "allow_emulator": true,
    "storage": [
      {"name":"waveclk.app.js","url":"app.js"},
      {"name":"waveclk.img","url":"app-icon.js","evaluate":true}
    ]
  },
  {
    "id": "floralclk",
    "name": "Floral Clock",
    "version": "0.01",
    "description": "A clock with a flower background by [Lillith May](https://www.instagram.com/_lilustrations_/). **Note: Works on any Bangle.js 2 but requires firmware 2v11 or later on Bangle.js 1**",
    "icon": "app.png",
    "screenshots": [{"url":"screenshot_floral.png"}],
    "type": "clock",
    "tags": "clock",
    "supports": ["BANGLEJS","BANGLEJS2"],
    "allow_emulator": true,
    "storage": [
      {"name":"floralclk.app.js","url":"app.js"},
      {"name":"floralclk.img","url":"app-icon.js","evaluate":true}
    ]
  },
  {
    "id": "score",
    "name": "Score Tracker",
    "version": "0.01",
    "description": "Score Tracker for sports that use plain numbers (e.g. Badminton, Volleyball, Soccer, Table Tennis, ...). Also supports tennis scoring.",
    "icon": "score.app.png",
    "screenshots": [{"url":"screenshot_score.png"}],
    "type": "app",
    "tags": "",
    "supports": ["BANGLEJS","BANGLEJS2"],
    "storage": [
      {"name":"score.app.js","url":"score.app.js"},
      {"name":"score.settings.js","url":"score.settings.js"},
      {"name":"score.presets.json","url":"score.presets.json"},
      {"name":"score.img","url":"score.app-icon.js","evaluate":true}
    ],
    "data": [{"name":"score.json"}]
  },
  {
    "id": "menusmall",
    "name": "Small Menus",
    "version": "0.02",
    "description": "Replace Bangle.js 2's menus with a version that contains smaller text",
    "icon": "app.png",
    "type": "boot",
    "tags": "system",
    "supports": ["BANGLEJS2"],
    "storage": [
      {"name":"menusmall.boot.js","url":"boot.js"}
    ]
  },
  {
    "id": "ffcniftya",
    "name": "Nifty-A Clock",
    "version": "0.01",
    "description": "A nifty clock with time and date",
    "icon": "app.png",
    "screenshots": [{"url":"screenshot_nifty.png"}],
    "type": "clock",
    "tags": "clock",
    "supports": ["BANGLEJS","BANGLEJS2"],
    "readme": "README.md",
    "allow_emulator": true,
    "storage": [
      {"name":"ffcniftya.app.js","url":"app.js"},
      {"name":"ffcniftya.img","url":"app-icon.js","evaluate":true}
    ]
  },
  {
    "id": "ffcniftyb",
    "name": "Nifty-B Clock",
    "version": "0.02",
    "description": "A nifty clock (series B) with time, date and color configuration",
    "icon": "app.png",
    "screenshots": [{"url":"screenshot.png"}],
    "type": "clock",
    "tags": "clock",
    "supports": ["BANGLEJS","BANGLEJS2"],
    "allow_emulator": true,
    "storage": [
      {"name":"ffcniftyb.app.js","url":"app.js"},
      {"name":"ffcniftyb.img","url":"app-icon.js","evaluate":true},
      {"name":"ffcniftyb.settings.js","url":"settings.js"}
    ],
    "data": [{"name":"ffcniftyb.json"}]
  },
  {
    "id": "stopwatch",
    "name": "Stopwatch Touch",
    "version": "0.01",
    "description": "A touch based stop watch for Bangle JS 2",
    "icon": "stopwatch.png",
    "screenshots": [{"url":"screenshot1.png"},{"url":"screenshot2.png"},{"url":"screenshot3.png"}],
    "tags": "tools,app",
    "supports": ["BANGLEJS2"],
    "readme": "README.md",
    "storage": [
      {"name":"stopwatch.app.js","url":"stopwatch.app.js"},
      {"name":"stopwatch.img","url":"stopwatch.icon.js","evaluate":true}
    ]
  },
  {
    "id": "vernierrespirate",
    "name": "Vernier Go Direct Respiration Belt",
    "shortName": "Respiration Belt",
    "version": "0.01",
    "description": "Connects to a Go Direct Respiration Belt and shows respiration rate",
    "icon": "app.png",
    "tags": "health,bluetooth",
    "supports": ["BANGLEJS","BANGLEJS2"],
    "readme": "README.md",
    "storage": [
      {"name":"vernierrespirate.app.js","url":"app.js"},
      {"name":"vernierrespirate.img","url":"app-icon.js","evaluate":true}
    ],
    "data": [{"name":"vernierrespirate.json"}]
  },
  {
    "id": "gpstouch",
    "name": "GPS Touch",
    "version": "0.01",
    "description": "A touch based GPS watch, shows OS map reference",
    "icon": "gpstouch.png",
    "screenshots": [{"url":"screenshot4.png"},{"url":"screenshot2.png"},{"url":"screenshot3.png"},{"url":"screenshot1.png"}],
    "tags": "tools,app",
    "supports": ["BANGLEJS2"],
    "readme": "README.md",
    "storage": [
      {"name":"geotools","url":"geotools.js"},
      {"name":"gpstouch.app.js","url":"gpstouch.app.js"},
      {"name":"gpstouch.img","url":"gpstouch.icon.js","evaluate":true}
    ]
  },
  {
    "id": "swiperclocklaunch",
    "name": "Swiper Clock Launch",
    "version": "0.02",
    "description": "Navigate between clock and launcher with Swipe action",
    "icon": "swiperclocklaunch.png",
    "type": "bootloader",
    "tags": "tools, system",
    "supports": ["BANGLEJS", "BANGLEJS2"],
    "storage": [
      {"name":"swiperclocklaunch.boot.js","url":"boot.js"},
      {"name":"swiperclocklaunch.img","url":"icon.js","evaluate":true}
    ]
  },
  {
    "id": "qalarm",
    "name": "Q Alarm and Timer",
    "shortName": "Q Alarm",
    "icon": "app.png",
    "version": "0.03",
    "description": "Alarm and timer app with days of week and 'hard' option.",
    "tags": "tool,alarm,widget",
    "supports": ["BANGLEJS", "BANGLEJS2"],
    "storage": [
      { "name": "qalarm.app.js", "url": "app.js" },
      { "name": "qalarm.boot.js", "url": "boot.js" },
      { "name": "qalarm.js", "url": "qalarm.js" },
      { "name": "qalarmcheck.js", "url": "qalarmcheck.js" },
      { "name": "qalarm.img", "url": "app-icon.js", "evaluate": true },
      { "name": "qalarm.wid.js", "url": "widget.js" }
    ],
    "data": [{ "name": "qalarm.json" }]
  },
  {
    "id": "emojuino",
    "name": "Emojuino",
    "shortName": "Emojuino",
    "version": "0.03",
    "description": "Emojis & Espruino: broadcast Unicode emojis via Bluetooth Low Energy.",
    "icon": "emojuino.png",
    "screenshots": [
      { "url": "screenshot-tx.png" },
      { "url": "screenshot-swipe.png" },
      { "url": "screenshot-welcome.png" }
    ],
    "type": "app",
    "tags": "emoji",
    "supports" : [ "BANGLEJS2" ],
    "allow_emulator": true,
    "readme": "README.md",
    "storage": [
      { "name": "emojuino.app.js", "url": "emojuino.js" },
      { "name": "emojuino.img", "url": "emojuino-icon.js", "evaluate": true }
    ]
  },
  {
    "id": "cliclockJS2Enhanced",
    "name": "Commandline-Clock JS2 Enhanced",
    "shortName": "CLI-Clock JS2",
    "version": "0.03",
    "description": "Simple CLI-Styled Clock with enhancements. Modes that are hard to use and unneded are removed (BPM, battery info, memory ect) credit to hughbarney for the original code and design. Also added HID media controlls, just swipe on the clock face to controll the media! Gadgetbride support coming soon(hopefully) Thanks to t0m1o1 for media controls!",
    "icon": "app.png",
    "screenshots": [{"url":"screengrab.png"}],
    "type": "clock",
    "tags": "clock,cli,command,bash,shell",
    "supports": ["BANGLEJS","BANGLEJS2"],
    "allow_emulator": true,
    "storage": [
      {"name":"cliclockJS2Enhanced.app.js","url":"app.js"},
      {"name":"cliclockJS2Enhanced.img","url":"app.icon.js","evaluate":true}
    ]
  },
  {
    "id": "wid_a_battery_widget",
    "name": "A Battery Widget (with percentage)",
    "shortName":"A Battery Widget",
    "icon": "widget.png",
    "version":"1.02",
    "type": "widget",
    "supports": ["BANGLEJS", "BANGLEJS2"],
    "readme": "README.md",
    "description": "Simple and slim battery widget with charge status and percentage",
    "tags": "widget,battery",
    "storage": [
      {"name":"wid_a_battery_widget.wid.js","url":"widget.js"}
    ]
  },
  {
    "id": "lcars",
    "name": "LCARS Clock",
    "shortName":"LCARS",
    "icon": "lcars.png",
    "version":"0.07",
    "readme": "README.md",
    "supports": ["BANGLEJS2"],
    "description": "Library Computer Access Retrieval System (LCARS) clock.",
    "type": "clock",
    "tags": "clock",
    "screenshots": [{"url":"screenshot.png"}],
    "storage": [
      {"name":"lcars.app.js","url":"lcars.app.js"},
      {"name":"lcars.img","url":"lcars.icon.js","evaluate":true},
      {"name":"lcars.settings.js","url":"lcars.settings.js"}
    ]
  },
  { "id": "binwatch",
    "name": "Binary Watch",
    "shortName":"BinWatch",
    "icon": "app.png",
    "screenshots": [{"url":"screenshot.png"}],
    "version":"0.04",
    "supports": ["BANGLEJS2"],
    "readme": "README.md",
    "allow_emulator":true,
    "description": "Famous binary watch",
    "tags": "clock",
    "type": "clock",
    "storage": [
      {"name":"binwatch.app.js","url":"app.js"},
      {"name":"binwatch.bg176.img","url":"Background176_center.img"},
      {"name":"binwatch.bg240.img","url":"Background240_center.img"},
      {"name":"binwatch.img","url":"app-icon.js","evaluate":true}
    ]
  },
  {
    "id": "hidmsicswipe",
    "name": "Bluetooth Music Swipe Controls",
    "shortName": "Swipe Control",
    "version": "0.01",
    "description": "Based on the original Bluetooth Music Controls. Swipe up/down for volume, left/right for previous and next, tap for play/pause and btn1 to lock and unlock the controls. Enable HID in settings, pair with your phone, then use this app to control music from your watch!",
    "icon": "hidmsicswipe.png",
    "tags": "bluetooth",
    "supports": ["BANGLEJS2"],
    "storage": [
      {"name":"hidmsicswipe.app.js","url":"hidmsicswipe.js"},
      {"name":"hidmsicswipe.img","url":"hidmsicswipe-icon.js","evaluate":true}
    ]
  },
  {
    "id": "authentiwatch",
    "name": "2FA Authenticator",
    "shortName": "AuthWatch",
    "icon": "app.png",
    "screenshots": [{"url":"screenshot.png"}],
    "version": "0.04",
    "description": "Google Authenticator compatible tool.",
    "tags": "tool",
    "interface": "interface.html",
    "supports": ["BANGLEJS", "BANGLEJS2"],
    "readme": "README.md",
    "allow_emulator": true,
    "storage": [
      {"name":"authentiwatch.app.js","url":"app.js"},
      {"name":"authentiwatch.img","url":"app-icon.js","evaluate":true}
    ],
    "data": [{"name":"authentiwatch.json"}]
  },
  { "id": "schoolCalendar",
    "name": "School Calendar",
    "shortName":"SCalendar",
    "icon": "CalenderLogo.png",
    "version": "0.01",
    "description": "A simple calendar that you can see your upcoming events that you create in the customizer. Keep in note that your events reapeat weekly.(Beta)",
    "tags": "tool",
    "readme":"README.md",
    "custom":"custom.html",
    "supports": ["BANGLEJS"],
    "screenshots": [{"url":"screenshot_basic.png"},{"url":"screenshot_info.png"}],
    "storage": [
      {"name":"schoolCalendar.app.js"},
      {"name":"schoolCalendar.img","url":"app-icon.js","evaluate":true}
    ],
    "data": [
      {"name":"calendarItems.csv"}
    ]
  },
  { "id": "timecal",
    "name": "TimeCal",
    "shortName":"TimeCal",
    "icon": "icon.png",
    "version":"0.01",
    "description": "TimeCal shows the Time along with a 3 week calendar",
    "tags": "clock",
    "type": "clock",
    "supports":["BANGLEJS2"],
    "storage": [
      {"name":"timecal.app.js","url":"timecal.app.js"}
    ]
  },
  {
    "id": "a_clock_timer",
    "name": "A Clock with Timer",
    "version": "0.01",
    "description": "A Clock with Timer, Map and Time Zones",
    "icon": "app.png",
    "screenshots": [{"url":"screenshot.png"}],
    "type": "clock",
    "tags": "clock",
    "supports": ["BANGLEJS2"],
    "allow_emulator": true,
    "readme": "README.md",
    "storage": [
      {"name":"a_clock_timer.app.js","url":"app.js"},
      {"name":"a_clock_timer.img","url":"app-icon.js","evaluate":true}
    ]
  },
  {
    "id":"intervalTimer",
    "name":"Interval Timer",
    "shortName":"Interval Timer",
    "icon": "app.png",
    "version":"0.01",
    "description": "Interval Timer for workouts, HIIT, or whatever else.",
    "tags": "timer, interval, hiit, workout",
    "readme":"README.md",
    "supports":["BANGLEJS2"],
    "storage": [
      {"name":"intervalTimer.app.js","url":"app.js"},
      {"name":"intervalTimer.img","url":"app-icon.js","evaluate":true}
    ]
  },
  { "id": "93dub",
   "name": "93 Dub",
   "shortName":"93 Dub",
   "icon": "93dub.png",
   "screenshots": [{"url":"screenshot.png"}],
   "version":"0.05",
   "description": "Fan recreation of orviwan's 91 Dub app for the Pebble smartwatch. Uses assets from his 91-Dub-v2.0 repo",
   "tags": "clock",
   "type": "clock",
   "supports":["BANGLEJS2"],
   "readme": "README.md",
   "allow_emulator": true,
   "storage": [
     {"name":"93dub.app.js","url":"app.js"},
     {"name":"93dub.img","url":"app-icon.js","evaluate":true}
   ]
  },
  { "id": "poweroff",
  "name": "Poweroff",
  "shortName":"Poweroff",
  "version":"0.01",
  "description": "Simple app to power off your Bangle.js",
  "icon": "app.png",
  "tags": "tool, poweroff, shutdown",
  "supports" : ["BANGLEJS", "BANGLEJS2"],
  "readme": "README.md",
  "allow_emulator": true,
  "storage": [
    {"name":"poweroff.app.js","url":"app.js"},
    {"name":"poweroff.img","url":"app-icon.js","evaluate":true}
  ]
},
{
  "id": "sensible",
  "name": "SensiBLE",
  "shortName": "SensiBLE",
  "version": "0.04",
  "description": "Collect, display and advertise real-time sensor data.",
  "icon": "sensible.png",
  "screenshots": [
    { "url": "screenshot-top.png" },
    { "url": "screenshot-acc.png" },
    { "url": "screenshot-bar.png" },
    { "url": "screenshot-gps.png" },
    { "url": "screenshot-hrm.png" },
    { "url": "screenshot-mag.png" }
  ],
  "type": "app",
  "tags": "tool,sensors",
  "supports" : [ "BANGLEJS2" ],
  "allow_emulator": true,
  "readme": "README.md",
  "storage": [
    { "name": "sensible.app.js", "url": "sensible.js" },
    { "name": "sensible.img", "url": "sensible-icon.js", "evaluate": true }
  ]
},
  {
    "id": "widbars",
    "name": "Bars Widget",
    "version": "0.01",
    "description": "Display several measurements as vertical bars.",
    "icon": "icon.png",
    "screenshots": [{"url":"screenshot.png"}],
    "readme": "README.md",
    "type": "widget",
    "tags": "widget",
    "supports": ["BANGLEJS","BANGLEJS2"],
    "storage": [
      {"name":"widbars.wid.js","url":"widget.js"}
  ]
},
{
  "id":"a_speech_timer",
  "name":"Speech Timer",
  "icon": "app.png",
  "version":"1.01",
  "description": "A timer designed to help keeping your speeches and presentations to time.",
  "tags": "tool,timer",
  "readme":"README.md",
  "supports":["BANGLEJS2"],
  "storage": [
    {"name":"a_speech_timer.app.js","url":"app.js"},
    {"name":"a_speech_timer.img","url":"app-icon.js","evaluate":true}
  ]
},
  { "id": "mylocation",
    "name": "My Location",
    "shortName":"My Location",
    "icon": "mylocation.png",
    "type": "app",
    "screenshots": [{"url":"screenshot_1.png"}],
    "version":"0.01",
    "description": "Sets and stores the lat and long of your preferred City or it can be set from the GPS. mylocation.json can be used by other apps that need your main location lat and lon. See README",
    "readme": "README.md",
    "tags": "tool,utility",
    "supports": ["BANGLEJS", "BANGLEJS2"],
    "storage": [
      {"name":"mylocation.app.js","url":"mylocation.app.js"},
      {"name":"mylocation.img","url":"mylocation.icon.js","evaluate": true }
    ],
    "data": [
      {"name":"mylocation.json"}
    ]
  },
  {
    "id": "pebble",
    "name": "Pebble Clock",
    "shortName": "Pebble",
    "version": "0.06",
    "description": "A pebble style clock to keep the rebellion going",
    "dependencies": {"widpedom":"app"},
    "readme": "README.md",
    "icon": "pebble.png",
    "screenshots": [{"url":"pebble_screenshot.png"}],
    "type": "clock",
    "tags": "clock",
    "supports": ["BANGLEJS2"],
    "storage": [
      {"name":"pebble.app.js","url":"pebble.app.js"},
      {"name":"pebble.settings.js","url":"pebble.settings.js"},
      {"name":"pebble.img","url":"pebble.icon.js","evaluate":true}
    ]
  },
  { "id": "pooqroman",
    "name": "pooq Roman watch face",
    "shortName":"pooq Roman",
    "version":"0.03",
    "description": "A classic watch face with a certain dynamicity. Most amusing in 24h mode. Slide up to show more hands, down for less(!). By design does not support standard widgets, sorry!",
    "icon": "app.png",
    "type": "clock",
    "tags": "clock",
    "supports" : ["BANGLEJS2"],
    "allow_emulator":true,
    "readme": "README.md",
    "storage": [
      {"name":"pooqroman.app.js","url":"app.js"},
      {"name":"pooqroman.img","url":"app-icon.js","evaluate":true}
     ],
     "data": [
       {"name":"pooqroman.json"}
     ]
  },
  {
    "id": "widbata",
    "name": "Battery Level Widget (Themed)",
    "shortName":"Battery Theme",
    "icon": "widbata.png",
    "screenshots": [{"url":"screenshot_widbata_1.png"}],
    "version":"0.01",
    "type": "widget",
    "supports": ["BANGLEJS2"],
    "readme": "README.md",
    "description": "Shows the current battery level status in the top right using the clocks colour theme",
    "tags": "widget,battery",
    "storage": [
      {"name":"widbata.wid.js","url":"widbata.wid.js"}
     ]
  },
  {
    "id": "weatherClock",
    "name": "Weather Clock",
    "version": "0.04",
    "description": "A clock which displays current weather conditions (requires Gadgetbridge and Weather apps).",
    "icon": "app.png",
    "screenshots": [{"url":"screens/screen1.png"}],
    "type": "clock",
    "tags": "clock, weather",
    "supports": ["BANGLEJS","BANGLEJS2"],
    "allow_emulator": true,
    "readme": "README.md",
    "storage": [
      {"name":"weatherClock.app.js","url":"app.js"},
      {"name":"weatherClock.img","url":"app-icon.js","evaluate":true}
     ]
  },
  {
    "id": "menuwheel",
    "name": "Wheel Menus",
    "version": "0.01",
    "description": "Replace Bangle.js 2's menus with a version that contains variable-size text and a back button",
    "readme": "README.md",
    "icon": "icon.png",
    "screenshots": [
      {"url":"screenshot_b1_dark.png"},{"url":"screenshot_b1_edit.png"},{"url":"screenshot_b1_light.png"},
      {"url":"screenshot_b2_dark.png"},{"url":"screenshot_b2_edit.png"},{"url":"screenshot_b2_light.png"}
    ],
    "type": "boot",
    "tags": "system",
    "supports": ["BANGLEJS","BANGLEJS2"],
    "storage": [
      {"name":"menuwheel.boot.js","url":"boot.js"}
     ]
  },
  { "id": "widChargingStatus",
    "name": "Charging Status",
    "shortName":"ChargingStatus",
    "icon": "widget.png",
    "version":"0.1",
    "type": "widget",
    "description": "A simple widget that shows a yellow lightning icon to indicate whenever the watch is charging. This way one can see the charging status at a glance, no matter which battery widget is being used.",
    "tags": "widget",
        "supports": ["BANGLEJS","BANGLEJS2"],
    "storage": [
      {"name":"widChargingStatus.wid.js","url":"widget.js"}
     ]
  },
  {
    "id": "flow",
    "name": "FLOW",
    "shortName": "FLOW",
    "version": "0.01",
    "description": "A game where you have to help a flow avoid white obstacles thing by tapping! This is a demake of an app which I forgot the name of. Press BTN(1) to restart. See if you can get to 2500 score!",
    "icon": "app.png",
    "tags": "game",
    "supports" : ["BANGLEJS", "BANGLEJS2"],
    "readme": "README.md",
    "storage": [
      {"name": "flow.app.js", "url": "app.js" },
      {"name": "flow.img", "url": "app-icon.js","evaluate": true }
    ]
  },
  { "id": "scribble",
    "name": "Scribble",
    "shortName":"Scribble",
    "version":"0.01",
    "type": "app",
    "description": "A keyboard on your wrist! Swipe right for space, left for delete.",
    "icon": "app.png",
    "allow_emulator": true,
    "tags": "tools, keyboard, text, scribble",
    "supports" : ["BANGLEJS2"],
    "readme": "README.md",
    "storage": [
      {"name":"scribble.app.js","url":"app.js"},
      {"name":"scribble.img","url":"app-icon.js","evaluate":true}
    ],
    "screenshots":[
      { "url":"screenshot.png" }
    ]
  },
  {
    "id": "ptlaunch",
    "name": "Pattern Launcher",
    "shortName": "Pattern Launcher",
    "version": "0.11",
    "description": "Directly launch apps from the clock screen with custom patterns.",
    "icon": "app.png",
    "screenshots": [{"url":"manage_patterns_light.png"}],
    "tags": "tools",
    "supports": ["BANGLEJS2"],
    "readme": "README.md",
    "storage": [
      { "name": "ptlaunch.app.js", "url": "app.js" },
      { "name": "ptlaunch.boot.js", "url": "boot.js" },
      { "name": "ptlaunch.img", "url": "app-icon.js", "evaluate": true }
    ],
    "data": [{"name":"ptlaunch.patterns.json"}]
  },
<<<<<<< HEAD
  { "id": "clicompleteclk",
  "name": "CLI complete clock",
  "shortName":"CLI cmplt clock",
  "version":"0.02",
  "description": "Command line styled clock with lots of information",
  "icon": "app.png",
  "allow_emulator": true,
  "type": "clock",
  "tags": "clock,cli,command,bash,shell,weather,hrt",
  "supports" : ["BANGLEJS", "BANGLEJS2"],
  "readme": "README.md",
  "storage": [
    {"name":"clicompleteclk.app.js","url":"app.js"},
    {"name":"clicompleteclk.img","url":"app-icon.js","evaluate":true}
  ]
  },
  { "id": "slimehunt",
    "name": "Slime Hunt",
    "shortName":"SlimeHunt",
    "icon": "app.png",
    "version":"0.01",
    "description": "Fight against slimes in turn based combat, try to get the highscore!",
    "tags": "rpg,slime",
    "supports" : ["BANGLEJS"],
    "readme": "README.md",
    "storage": [
      {"name":"slimehunt.app.js","url":"app.js"},
      {"name":"slimehunt.img","url":"app-icon.js","evaluate":true}
=======
  {
    "id": "rebble",
    "name": "Rebble Clock",
    "shortName": "Rebble",
    "version": "0.03",
    "description": "A Pebble style clock, with configurable background, three sidebars including steps, day, date, sunrise, sunset, long live the rebellion",
    "readme": "README.md",
    "icon": "rebble.png",
    "dependencies": {"mylocation":"app", "widpedom":"app"},
    "screenshots": [{"url":"screenshot_rebble.png"}],
    "type": "clock",
    "tags": "clock",
    "supports": ["BANGLEJS2"],
    "storage": [
      {"name":"rebble.app.js","url":"rebble.app.js"},
      {"name":"rebble.settings.js","url":"rebble.settings.js"},
      {"name":"rebble.img","url":"rebble.icon.js","evaluate":true}
    ]
  },
  { "id": "snaky",
    "name": "Snaky",
    "shortName":"Snaky",
    "version":"0.01",
    "description": "The classic snake game. Eat apples and don't bite your tail. Control the snake with the touch screen.",
    "tags": "game,fun",
    "icon": "snaky.png",
    "supports" : ["BANGLEJS2"],
    "readme": "README.md",
    "storage": [
      {"name":"snaky.app.js","url":"snaky.js"},
      {"name":"snaky.img","url":"snaky-icon.js","evaluate":true}
    ]
  },
  {
    "id": "clicompleteclk",
    "name": "CLI complete clock",
    "shortName":"CLI cmplt clock",
    "version":"0.03",
    "description": "Command line styled clock with lots of information",
    "icon": "app.png",
    "allow_emulator": true,
    "type": "clock",
    "tags": "clock,cli,command,bash,shell,weather,hrt",
    "supports" : ["BANGLEJS", "BANGLEJS2"],
    "readme": "README.md",
    "storage": [
      {"name":"clicompleteclk.app.js","url":"app.js"},
      {"name":"clicompleteclk.img","url":"app-icon.js","evaluate":true},
      {"name":"clicompleteclk.settings.js","url":"settings.js"}
     ],
     "data": [{"name":"clicompleteclk.json"}]
  },
  {
    "id":"awairmonitor",
    "name":"Awair Monitor",
    "icon": "app.png",
    "allow_emulator": true,
    "version":"0.01",
    "description": "Displays the level of CO2, VOC, PM 2.5, Humidity and Temperature, from your Awair device.",
    "tags": "tool,health",
    "readme":"README.md",
    "supports":["BANGLEJS2"],
    "storage": [
      {"name":"awairmonitor.app.js","url":"app.js"},
      {"name":"awairmonitor.img","url":"app-icon.js","evaluate":true}
    ]
  },
  { "id": "pooqround",
    "name": "pooq Round watch face",
    "shortName":"pooq Round",
    "version":"0.01",
    "description": "A 24 hour analogue watchface with high legibility and a novel style.",
    "icon": "app.png",
    "type": "clock",
    "tags": "clock",
    "supports" : ["BANGLEJS2"],
    "allow_emulator":true,
    "readme": "README.md",
    "storage": [
      {"name":"pooqround.app.js","url":"app.js"},
      {"name":"pooqround.img","url":"app-icon.js","evaluate":true}
     ],
     "data": [
       {"name":"pooqround.json"}
     ]
  },
  {
    "id": "coretemp",
    "name": "Core Temp Display",
    "version": "0.01",
    "description": "Display CoreTemp device sensor data",
    "icon": "coretemp.png",
    "type": "app",
    "tags": "health",
    "readme": "README.md",
    "supports": ["BANGLEJS","BANGLEJS2"],
    "storage": [
      {"name":"coretemp.boot.js","url":"boot.js"},
      {"name":"coretemp.app.js","url":"coretemp.js"},
      {"name":"coretemp.img","url":"coretemp-icon.js","evaluate":true}
    ]
  },
  {
    "id": "showimg",
    "name": "simple image viewer",
    "shortName":"showImage",
    "version":"0.2",
    "description": "Displays the image in \"showimg.user.img\". The file has to be uploaded via the espruino IDE. Returns to watch face after 60s or button push. I use it to display my vaccination certificate.",
    "icon": "app.png",
    "tags": "tool",
    "supports" : ["BANGLEJS2"],
    "storage": [
      {"name":"showimg.app.js","url":"app.js"},
      {"name":"showimg.img","url":"app-icon.js","evaluate":true}
    ]
  },
  {
    "id": "lapcounter",
    "name": "Lap Counter",
    "version": "0.01",
    "description": "Click button to count laps. Shows count and total time snapshot (like a stopwatch, but laid back).",
    "icon": "app.png",
    "screenshots": [{"url":"screenshot.png"}],
    "type": "app",
    "tags": "tool,outdoors",
    "readme":"README.md",
    "supports": ["BANGLEJS", "BANGLEJS2"],
    "allow_emulator": true,
    "storage": [
      {"name":"lapcounter.app.js","url":"app.js"},
      {"name":"lapcounter.img","url":"app-icon.js","evaluate":true}
    ]
  },
  {
    "id": "pebbled",
    "name": "Pebble Clock with distance",
    "shortName": "Pebble + distance",
    "version": "0.1",
    "description": "Fork of Pebble Clock with distance in KM. Both step count and the distance are on the main screen. Default step length = 0.75m (can be changed in settings).",
    "readme": "README.md",
    "icon": "pebbled.png",
    "screenshots": [{"url":"pebble_screenshot.png"}],
    "type": "clock",
    "tags": "clock,distance",
    "supports": ["BANGLEJS2"],
    "storage": [
      {"name":"pebbled.app.js","url":"pebbled.app.js"},
      {"name":"pebbled.settings.js","url":"pebbled.settings.js"},
      {"name":"pebbled.img","url":"pebbled.icon.js","evaluate":true}
    ]
  },
  { "id": "circlesclock",
    "name": "Circles clock",
    "shortName":"Circles clock",
    "version":"0.02",
    "description": "A clock with circles for different data at the bottom in a probably familiar style",
    "icon": "app.png",
    "dependencies": {"widpedom":"app"},
    "type": "clock",
    "tags": "clock",
    "supports" : ["BANGLEJS2"],
    "allow_emulator":true,
    "readme": "README.md",
    "storage": [
      {"name":"circlesclock.app.js","url":"app.js"},
      {"name":"circlesclock.img","url":"app-icon.js","evaluate":true},
      {"name":"circlesclock.settings.js","url":"settings.js"}
     ],
     "data": [
       {"name":"circlesclock.json"}
     ]
  },
  {
    "id": "ltherm",
    "name": "Localized Thermometer",
    "shortName": "Thermometer",
    "version": "0.01",
    "description": "Displays the current temperature in localized units.",
    "icon": "thermf.png",
    "tags": "tool",
    "supports": ["BANGLEJS2"],
    "allow_emulator": true,
    "readme": "README.md",
    "storage": [
      {"name":"ltherm.app.js","url":"app.js"},
      {"name":"ltherm.img","url":"icon.js","evaluate":true}
>>>>>>> d9d59264
    ]
  }
]<|MERGE_RESOLUTION|>--- conflicted
+++ resolved
@@ -4875,7 +4875,6 @@
     ],
     "data": [{"name":"ptlaunch.patterns.json"}]
   },
-<<<<<<< HEAD
   { "id": "clicompleteclk",
   "name": "CLI complete clock",
   "shortName":"CLI cmplt clock",
@@ -4904,7 +4903,8 @@
     "storage": [
       {"name":"slimehunt.app.js","url":"app.js"},
       {"name":"slimehunt.img","url":"app-icon.js","evaluate":true}
-=======
+  ]
+  },
   {
     "id": "rebble",
     "name": "Rebble Clock",
@@ -5091,7 +5091,6 @@
     "storage": [
       {"name":"ltherm.app.js","url":"app.js"},
       {"name":"ltherm.img","url":"icon.js","evaluate":true}
->>>>>>> d9d59264
     ]
   }
 ]