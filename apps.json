[
  { "id": "boot",
    "name": "Bootloader",
    "icon": "bootloader.png",
    "version":"0.13",
    "description": "This is needed by Bangle.js to automatically load the clock, menu, widgets and settings",
    "tags": "tool,system",
    "type":"bootloader",
    "storage": [
      {"name":".boot0","url":"boot0.js"},
      {"name":".bootcde","url":"bootloader.js"}
    ],
    "sortorder" : -10
  },
  { "id": "moonphase",
    "name": "Moonphase",
    "icon": "app.png",
    "version":"0.01",
    "description": "Shows current moon phase. Currently only with fixed coordinates (northern hemisphere).",
    "tags": "",
    "allow_emulator":true,
    "storage": [
      {"name":"moonphase.app.js","url":"app.js"},
      {"name":"moonphase.img","url":"app-icon.js","evaluate":true}
    ]
  },
  { "id": "daysl",
    "name": "Days left",
    "icon": "app.png",
    "version":"0.02",
    "description": "Shows you the days left until a certain date. Date can be set with a settings app and is written to a file.",
    "tags": "",
    "allow_emulator":false,
    "storage": [
        {"name":"daysl.app.js","url":"app.js"},
        {"name":"daysl.img","url":"app-icon.js","evaluate":true},
        {"name":"daysl.wid.js","url":"widget.js"}
    ]
  },
  { "id": "launch",
    "name": "Default Launcher",
    "shortName":"Launcher",
    "icon": "app.png",
    "version":"0.01",
    "description": "This is needed by Bangle.js to display a menu allowing you to choose your own applications. You can replace this with a customised launcher.",
    "tags": "tool,system,launcher",
    "type":"launch",
    "storage": [
      {"name":"launch.app.js","url":"app.js"}
    ],
    "sortorder" : -10
  },
  { "id": "about",
    "name": "About",
    "icon": "app.png",
    "version":"0.04",
    "description": "Bangle.js About page - showing software version, stats, and a collaborative mural from the Bangle.js KickStarter backers",
    "tags": "tool,system",
    "allow_emulator":true,
    "storage": [
      {"name":"about.app.js","url":"app.js"},
      {"name":"about.img","url":"app-icon.js","evaluate":true}
    ]
  },
  { "id": "locale",
    "name": "Languages",
    "icon": "locale.png",
    "version":"0.05",
    "description": "Translations for different countries",
    "tags": "tool,system,locale,translate",
    "type": "locale",
    "custom":"locale.html",
    "storage": [
      {"name":"locale"}
    ],
    "sortorder" : -10
  },
  { "id": "welcome",
    "name": "Welcome",
    "icon": "app.png",
    "version":"0.04",
    "description": "Appears at first boot and explains how to use Bangle.js",
    "tags": "start,welcome",
    "allow_emulator":true,
    "storage": [
      {"name":"welcome.js","url":"welcome.js"},
      {"name":"welcome.app.js","url":"app.js"},
      {"name":"welcome.img","url":"app-icon.js","evaluate":true}
    ]
  },
  { "id": "gbridge",
    "name": "Gadgetbridge",
    "icon": "app.png",
    "version":"0.04",
    "description": "The default notification handler for Gadgetbridge notifications from Android",
    "tags": "tool,system,android,widget",
    "storage": [
      {"name":"gbridge.app.js","url":"app.js"},
      {"name":"gbridge.img","url":"app-icon.js","evaluate":true},
      {"name":"gbridge.wid.js","url":"widget.js"}
    ]
  },
  { "id": "mclock",
    "name": "Morphing Clock",
    "icon": "clock-morphing.png",
    "version":"0.03",
    "description": "7 segment clock that morphs between minutes and hours",
    "tags": "clock",
    "type":"clock",
    "allow_emulator":true,
    "storage": [
      {"name":"mclock.app.js","url":"clock-morphing.js"},
      {"name":"mclock.img","url":"clock-morphing-icon.js","evaluate":true}
    ],
    "sortorder" : -9
  },
  { "id": "setting",
    "name": "Settings",
    "icon": "settings.png",
    "version":"0.07",
    "description": "A menu for setting up Bangle.js",
    "tags": "tool,system",
    "storage": [
      {"name":"setting.app.js","url":"settings.js"},
      {"name":"setting.json","url":"settings-default.json","evaluate":true},
      {"name":"setting.img","url":"settings-icon.js","evaluate":true}
    ],
    "sortorder" : -2
  },
  { "id": "alarm",
    "name": "Default Alarm",
    "shortName":"Alarms",
    "icon": "app.png",
    "version":"0.05",
    "description": "Set and respond to alarms",
    "tags": "tool,alarm,widget",
    "storage": [
      {"name":"alarm.app.js","url":"app.js"},
      {"name":"alarm.boot.js","url":"boot.js"},
      {"name":"alarm.js","url":"alarm.js"},
      {"name":"alarm.json","content":"[]"},
      {"name":"alarm.img","url":"app-icon.js","evaluate":true},
      {"name":"alarm.wid.js","url":"widget.js"}
    ]
  },
  { "id": "wclock",
    "name": "Word Clock",
    "icon": "clock-word.png",
    "version":"0.02",
    "description": "Display Time as Text",
    "tags": "clock",
    "type":"clock",
    "allow_emulator":true,
    "storage": [
      {"name":"wclock.app.js","url":"clock-word.js"},
      {"name":"wclock.img","url":"clock-word-icon.js","evaluate":true}
    ]
  },
  { "id": "aclock",
    "name": "Analog Clock",
    "icon": "clock-analog.png",
    "version":"0.10",
    "description": "An Analog Clock",
    "tags": "clock",
    "type":"clock",
    "allow_emulator":true,
    "storage": [
      {"name":"aclock.app.js","url":"clock-analog.js"},
      {"name":"aclock.img","url":"clock-analog-icon.js","evaluate":true}
    ]
  },
  { "id": "clock2x3",
    "name": "2x3 Pixel Clock",
    "icon": "clock2x3.png",
    "version":"0.04",
    "description": "This is a simple clock using minimalist 2x3 pixel numerical digits",
    "tags": "clock",
    "type": "clock",
    "allow_emulator":true,
    "storage": [
      {"name":"clock2x3.app.js","url":"clock2x3-app.js"},
      {"name":"clock2x3.img","url":"clock2x3-icon.js","evaluate":true}
    ]
  },
  { "id": "trex",
    "name": "T-Rex",
    "icon": "trex.png",
    "version":"0.01",
    "description": "T-Rex game in the style of Chrome's offline game",
    "tags": "game",
    "allow_emulator":true,
    "storage": [
      {"name":"trex.app.js","url":"trex.js"},
      {"name":"trex.img","url":"trex-icon.js","evaluate":true}
    ]
  },
  { "id": "astroid",
    "name": "Asteroids!",
    "icon": "asteroids.png",
    "version":"0.01",
    "description": "Retro asteroids game",
    "tags": "game",
    "allow_emulator":true,
    "storage": [
      {"name":"astroid.app.js","url":"asteroids.js"},
      {"name":"astroid.img","url":"asteroids-icon.js","evaluate":true}
    ]
  },
  { "id": "clickms",
    "name": "Click Master",
    "icon": "click-master.png",
    "version":"0.01",
    "description": "Get several friends to start the game, then compete to see who can press BTN1 the most!",
    "tags": "game",
    "storage": [
      {"name":"clickms.app.js","url":"click-master.js"},
      {"name":"clickms.img","url":"click-master-icon.js","evaluate":true}
    ]
  },
  { "id": "horsey",
    "name": "Horse Race!",
    "icon": "horse-race.png",
    "version":"0.01",
    "description": "Get several friends to start the game, then compete to see who can press BTN1 the most!",
    "tags": "game",
    "storage": [
      {"name":"horsey.app.js","url":"horse-race.js"},
      {"name":"horsey.img","url":"horse-race-icon.js","evaluate":true}
    ]
  },
  { "id": "compass",
    "name": "Compass",
    "icon": "compass.png",
    "version":"0.01",
    "description": "Simple compass that points North",
    "tags": "tool,outdoors",
    "storage": [
      {"name":"compass.app.js","url":"compass.js"},
      {"name":"compass.img","url":"compass-icon.js","evaluate":true}
    ]
  },
  { "id": "gpstime",
    "name": "GPS Time",
    "icon": "gpstime.png",
    "version":"0.03",
    "description": "Update the Bangle.js's clock based on the time from the GPS receiver",
    "tags": "tool,gps",
    "storage": [
      {"name":"gpstime.app.js","url":"gpstime.js"},
      {"name":"gpstime.img","url":"gpstime-icon.js","evaluate":true}
    ]
  },
  { "id": "openloc",
    "name": "Open Location / Plus Codes",
    "shortName": "Open Location",
    "icon": "app.png",
    "version":"0.01",
    "description": "Convert your current GPS location to a series of characters",
    "tags": "tool,outdoors,gps",
    "storage": [
      {"name":"openloc.app.js","url":"app.js"},
      {"name":"openloc.img","url":"app-icon.js","evaluate":true}
    ]
  },
  { "id": "speedo",
    "name": "Speedo",
    "icon": "speedo.png",
    "version":"0.01",
    "description": "Show the current speed according to the GPS",
    "tags": "tool,outdoors,gps",
    "storage": [
      {"name":"speedo.app.js","url":"speedo.js"},
      {"name":"speedo.img","url":"speedo-icon.js","evaluate":true}
    ]
  },
  { "id": "gpsrec",
    "name": "GPS Recorder",
    "icon": "app.png",
    "version":"0.06",
    "interface": "interface.html",
    "description": "Application that allows you to record a GPS track. Can run in background",
    "tags": "tool,outdoors,gps,widget",
    "storage": [
      {"name":"gpsrec.app.js","url":"app.js"},
      {"name":"gpsrec.json","url":"app-settings.json","evaluate":true},
      {"name":"gpsrec.img","url":"app-icon.js","evaluate":true},
      {"name":"gpsrec.wid.js","url":"widget.js"}
    ]
  },
  { "id": "heart",
    "name": "Heart Rate Recorder",
    "icon": "app.png",
    "version":"0.01",
    "interface": "interface.html",
    "description": "Application that allows you to record your heart rate. Can run in background",
    "tags": "tool,health,widget",
    "storage": [
      {"name":"heart.app.js","url":"app.js"},
      {"name":"heart.json","url":"app-settings.json","evaluate":true},
      {"name":"heart.img","url":"app-icon.js","evaluate":true},
      {"name":"heart.wid.js","url":"widget.js"}
    ]
  },
  { "id": "slevel",
    "name": "Spirit Level",
    "icon": "spiritlevel.png",
    "version":"0.01",
    "description": "Show the current angle of the watch, so you can use it to make sure something is absolutely flat",
    "tags": "tool",
    "storage": [
      {"name":"slevel.app.js","url":"spiritlevel.js"},
      {"name":"slevel.img","url":"spiritlevel-icon.js","evaluate":true}
    ]
  },
  { "id": "files",
    "name": "App Manager",
    "icon": "files.png",
    "version":"0.01",
    "description": "Show currently installed apps, free space, and allow their deletion from the watch",
    "tags": "tool,system",
    "storage": [
      {"name":"files.app.js","url":"files.js"},
      {"name":"files.img","url":"files-icon.js","evaluate":true}
    ]
  },
  { "id": "widbat",
    "name": "Battery Level Widget",
    "icon": "widget.png",
    "version":"0.04",
    "description": "Show the current battery level and charging status in the top right of the clock",
    "tags": "widget,battery",
    "type":"widget",
    "storage": [
      {"name":"widbat.wid.js","url":"widget.js"}
    ]
  },
  { "id": "widbatpc",
    "name": "Battery Level Widget (with percentage)",
    "icon": "widget.png",
    "version":"0.06",
    "description": "Show the current battery level and charging status in the top right of the clock, with charge percentage",
    "tags": "widget,battery",
    "type":"widget",
    "storage": [
      {"name":"widbatpc.wid.js","url":"widget.js"}
    ]
  },
  { "id": "widbt",
    "name": "Bluetooth Widget",
    "icon": "widget.png",
    "version":"0.03",
    "description": "Show the current Bluetooth connection status in the top right of the clock",
    "tags": "widget,bluetooth",
    "type":"widget",
    "storage": [
      {"name":"widbt.wid.js","url":"widget.js"}
    ]
  },
  { "id": "hrm",
    "name": "Heart Rate Monitor",
    "icon": "heartrate.png",
    "version":"0.01",
    "description": "Measure your current heart rate",
    "tags": "health",
    "storage": [
      {"name":"hrm.app.js","url":"heartrate.js"},
      {"name":"hrm.img","url":"heartrate-icon.js","evaluate":true}
    ]
  },
  { "id": "widhrm",
    "name": "Simple Heart Rate widget",
    "icon": "widget.png",
    "version":"0.03",
    "description": "When the screen is on, the widget turns on the heart rate monitor and displays the current heart rate (or last known in grey). For this to work well you'll need at least a 15 second LCD Timeout.",
    "tags": "health,widget",
    "type": "widget",
    "storage": [
      {"name":"widhrm.wid.js","url":"widget.js"}
    ]
  },
  { "id": "stetho",
    "name": "Stethoscope",
    "icon": "stetho.png",
    "version":"0.01",
    "description": "Hear your heart rate",
    "tags": "health",
    "storage": [
      {"name":"stetho.app.js","url":"stetho.js"},
      {"name":"stetho.img","url":"stetho-icon.js","evaluate":true}
    ]
  },
  { "id": "swatch",
    "name": "Stopwatch",
    "icon": "stopwatch.png",
    "version":"0.03",
    "description": "Simple stopwatch with Lap Time logging to a JSON file",
    "tags": "health",
    "allow_emulator":true,
    "storage": [
      {"name":"swatch.app.js","url":"stopwatch.js"},
      {"name":"swatch.img","url":"stopwatch-icon.js","evaluate":true}
    ]
  },
  { "id": "hidmsic",
    "name": "Bluetooth Music Controls",
    "shortName": "Music Control",
    "icon": "hid-music.png",
    "version":"0.01",
    "description": "Enable HID in settings, pair with your phone, then use this app to control music from your watch!",
    "tags": "bluetooth",
    "storage": [
      {"name":"hidmsic.app.js","url":"hid-music.js"},
      {"name":"hidmsic.img","url":"hid-music-icon.js","evaluate":true}
    ]
  },
  { "id": "hidkbd",
    "name": "Bluetooth Keyboard",
    "shortName": "Bluetooth Kbd",
    "icon": "hid-keyboard.png",
    "version":"0.01",
    "description": "Enable HID in settings, pair with your phone/PC, then use this app to control other apps",
    "tags": "bluetooth",
    "storage": [
      {"name":"hidkbd.app.js","url":"hid-keyboard.js"},
      {"name":"hidkbd.img","url":"hid-keyboard-icon.js","evaluate":true}
    ]
  },
  { "id": "hidbkbd",
    "name": "Binary Bluetooth Keyboard",
    "shortName": "Binary BT Kbd",
    "icon": "hid-binary-keyboard.png",
    "version":"0.01",
    "description": "Enable HID in settings, pair with your phone/PC, then type messages using the onscreen keyboard by tapping repeatedly on the key you want",
    "tags": "bluetooth",
    "storage": [
      {"name":"hidbkbd.app.js","url":"hid-binary-keyboard.js"},
      {"name":"hidbkbd.img","url":"hid-binary-keyboard-icon.js","evaluate":true}
    ]
  },
  { "id": "animals",
    "name": "Animals Game",
    "icon": "animals.png",
    "version":"0.01",
    "description": "Simple toddler's game - displays a different number of animals each time the screen is pressed",
    "tags": "game",
    "storage": [
      {"name":"animals.app.js","url":"animals.js"},
      {"name":"animals.img","url":"animals-icon.js","evaluate":true},
      {"name":"animals-snake.img","url":"animals-snake.js","evaluate":true},
      {"name":"animals-duck.img","url":"animals-duck.js","evaluate":true},
      {"name":"animals-swan.img","url":"animals-swan.js","evaluate":true},
      {"name":"animals-fox.img","url":"animals-fox.js","evaluate":true},
      {"name":"animals-camel.img","url":"animals-camel.js","evaluate":true},
      {"name":"animals-pig.img","url":"animals-pig.js","evaluate":true},
      {"name":"animals-sheep.img","url":"animals-sheep.js","evaluate":true},
      {"name":"animals-mouse.img","url":"animals-mouse.js","evaluate":true}
    ]
  },
  { "id": "qrcode",
    "name": "Custom QR Code",
    "icon": "qrcode.png",
    "version":"0.01",
    "description": "Use this to upload a customised QR code to Bangle.js",
    "tags": "",
    "custom": "qrcode.html",
    "storage": [
      {"name":"qrcode.app.js"},
      {"name":"qrcode.img"}
    ]
  },
  { "id": "beer",
    "name": "Beer Compass",
    "icon": "beercompass.png",
    "version":"0.01",
    "description": "Uploads all the pubs in an area onto your watch, so it can always point you at the nearest one",
    "tags": "",
    "custom": "beercompass.html",
    "storage": [
      {"name":"beer.app.js"},
      {"name":"beer.img"}
    ]
  },
  { "id": "route",
    "name": "Route Viewer",
    "icon": "route.png",
    "version":"0.01",
    "description": "Upload a KML file of a route, and have your watch display a map with how far around it you are",
    "tags": "",
    "custom": "route.html",
    "storage": [
      {"name":"route.app.js"},
      {"name":"route.img"}
    ]
  },
  {
    "id": "ncstart",
    "name": "NCEU Startup",
    "icon": "start.png",
    "version":"0.02",
    "description": "NodeConfEU 2019 'First Start' Sequence",
    "tags": "start,welcome",
    "storage": [
      {"name":"welcome.js","url":"welcome.js"},
      {"name":"ncstart.app.js","url":"start.js"},
      {"name":"ncstart.img","url":"start-icon.js","evaluate":true},
      {"name":"nc-bangle.img","url":"start-bangle.js","evaluate":true},
      {"name":"nc-nceu.img","url":"start-nceu.js","evaluate":true},
      {"name":"nc-nfr.img","url":"start-nfr.js","evaluate":true},
      {"name":"nc-nodew.img","url":"start-nodew.js","evaluate":true},
      {"name":"nc-tf.img","url":"start-tf.js","evaluate":true}
    ]
  },
  { "id": "ncfrun",
    "name": "NCEU 5K Fun Run",
    "icon": "nceu-funrun.png",
    "version":"0.01",
    "description": "Display a map of the NodeConf EU 2019 5K Fun Run route and your location on it",
    "tags": "health",
    "storage": [
      {"name":"ncfrun.app.js","url":"nceu-funrun.js"},
      {"name":"ncfrun.img","url":"nceu-funrun-icon.js","evaluate":true}
    ]
  },
  { "id": "widnceu",
    "name": "NCEU Logo Widget",
    "icon": "widget.png",
    "version":"0.02",
    "description": "Show the NodeConf EU logo in the top left",
    "tags": "widget",
    "type":"widget",
    "storage": [
      {"name":"widnceu.wid.js","url":"widget.js"}
    ]
  },
  { "id": "sclock",
    "name": "Simple Clock",
    "icon": "clock-simple.png",
    "version":"0.04",
    "description": "A Simple Digital Clock",
    "tags": "clock",
    "type":"clock",
    "allow_emulator":true,
    "storage": [
      {"name":"sclock.app.js","url":"clock-simple.js"},
      {"name":"sclock.img","url":"clock-simple-icon.js","evaluate":true}
    ]
  },
  { "id": "dclock",
    "name": "Dev Clock",
    "icon": "clock-dev.png",
    "version":"0.09",
    "description": "A Digital Clock including timestamp (tst), beats(@), days in current month (dm) and days since new moon (l)",
    "tags": "clock",
    "type":"clock",
    "allow_emulator":true,
    "storage": [
      {"name":"dclock.app.js","url":"clock-dev.js"},
      {"name":"dclock.img","url":"clock-dev-icon.js","evaluate":true}
    ]
  },
  { "id": "gesture",
    "name": "Gesture Test",
    "icon": "gesture.png",
    "version":"0.01",
    "description": "BETA! Uploads a basic Tensorflow Gesture model, and then outputs each gesture as a message",
    "tags": "gesture,ai",
    "type":"app",
    "storage": [
      {"name":"gesture.app.js","url":"gesture.js"},
      {"name":".tfnames","url":"gesture-tfnames.js","evaluate":true},
      {"name":".tfmodel","url":"gesture-tfmodel.js","evaluate":true},
      {"name":"gesture.img","url":"gesture-icon.js","evaluate":true}
    ]
  },
  { "id": "pparrot",
    "name": "Party Parrot",
    "icon": "party-parrot.png",
    "version":"0.01",
    "description": "Party with a parrot on your wrist",
    "tags": "party,parrot,lol",
    "type":"app",
    "allow_emulator":true,
    "storage": [
      {"name":"pparrot.app.js","url":"party-parrot.js"},
      {"name":"pparrot.img","url":"party-parrot-icon.js","evaluate":true}
    ]
  },
  { "id": "hrings",
    "name": "Hypno Rings",
    "icon": "hypno-rings.png",
    "version":"0.01",
    "description": "Experiment with trippy rings, press buttons for change",
    "tags": "rings,hypnosis,psychadelic",
    "type":"app",
    "allow_emulator":true,
    "storage": [
      {"name":"hrings.app.js","url":"hypno-rings.js"},
      {"name":"hrings.img","url":"hypno-rings-icon.js","evaluate":true}
    ]
  },
  { "id": "morse",
    "name": "Morse Code",
    "icon": "morse-code.png",
    "version":"0.01",
    "description": "Learn morse code by hearing/seeing/feeling the code. Tap to toggle buzz!",
    "tags": "morse,sound,visual,input",
    "type":"app",
    "storage": [
      {"name":"morse.app.js","url":"morse-code.js"},
      {"name":"morse.img","url":"morse-code-icon.js","evaluate":true}
    ]
  },
  {
    "id": "blescan",
    "name": "BLE Scanner",
    "icon": "blescan.png",
    "version":"0.01",
    "description": "Scan for advertising BLE devices",
    "tags" : "bluetooth",
    "storage" : [
      {"name":"blescan.app.js","url":"blescan.js"},
      {"name":"blescan.img","url":"blescan-icon.js", "evaluate":true}
    ]
  },
  { "id": "mmonday",
  "name": "Manic Monday Tone",
  "icon": "manic-monday-icon.png",
  "version":"0.02",
  "description": "The Bangles make a comeback",
  "tags": "sound",
  "storage": [
    {"name":"mmonday.app.js","url":"manic-monday.js"},
    {"name":"mmonday.img","url":"manic-monday-icon.js","evaluate":true}
  ]
  },
  { "id": "jbells",
    "name": "Jingle Bells",
    "icon": "jbells.png",
    "version":"0.01",
    "description": "Play Jingle Bells",
    "tags": "sound",
    "type":"app",
    "storage": [
      {"name":"jbells.app.js","url":"jbells.js"},
      {"name":"jbells.img","url":"jbells-icon.js","evaluate":true}
    ]
  },
  { "id": "scolor",
    "name": "Show Color",
    "icon": "show-color.png",
    "version":"0.01",
    "description": "Display all available Colors and Names",
    "tags": "tool",
    "type":"app",
    "allow_emulator":true,
    "storage": [
      {"name":"scolor.app.js","url":"show-color.js"},
      {"name":"scolor.img","url":"show-color-icon.js","evaluate":true}
    ]
  },
  { "id": "miclock",
    "name": "Mixed Clock",
    "icon": "clock-mixed.png",
    "version":"0.03",
    "description": "A mix of analog and digital Clock",
    "tags": "clock",
    "type":"clock",
    "allow_emulator":true,
    "storage": [
      {"name":"miclock.app.js","url":"clock-mixed.js"},
      {"name":"miclock.img","url":"clock-mixed-icon.js","evaluate":true}
    ]
  },
  { "id": "bclock",
    "name": "Binary Clock",
    "icon": "clock-binary.png",
    "version":"0.02",
    "description": "A simple binary clock watch face",
    "tags": "clock",
    "type":"clock",
    "allow_emulator":true,
    "storage": [
      {"name":"bclock.app.js","url":"clock-binary.js"},
      {"name":"bclock.img","url":"clock-binary-icon.js","evaluate":true}
    ]
  },
  { "id": "clotris",
    "name": "Clock-Tris",
    "icon": "clock-tris.png",
    "version":"0.01",
    "description": "A fully functional clone of a classic game of falling blocks",
    "tags": "game",
    "allow_emulator":true,
    "storage": [
      {"name":"clotris.app.js","url":"clock-tris.js"},
      {"name":"clotris.img","url":"clock-tris-icon.js","evaluate":true},
      {"name":".trishig","url":"clock-tris-high"}
    ]
  },
  { "id": "flappy",
    "name": "Flappy Bird",
    "icon": "app.png",
    "version":"0.03",
    "description": "A Flappy Bird game clone",
    "tags": "game",
    "allow_emulator":true,
    "storage": [
      {"name":"flappy.app.js","url":"app.js"},
      {"name":"flappy.img","url":"app-icon.js","evaluate":true}
    ]
  },
  {
    "id": "gpsinfo",
    "name": "GPS Info",
    "icon": "gps-info.png",
    "version":"0.02",
    "description": "An application that displays information about altitude, lat/lon, satellites and time",
    "tags": "gps",
    "type": "app",
    "storage": [
      {"name":"gpsinfo.app.js","url": "gps-info.js"},
      {"name":"gpsinfo.img","url": "gps-info-icon.js","evaluate": true}
    ]
  },
  {
    "id": "pomodo",
    "name":"Pomodoro",
    "icon":"pomodoro.png",
    "version":"0.01",
    "description": "A simple pomodoro timer.",
    "tags": "pomodoro,cooking,tools",
    "type": "app",
    "allow_emulator":true,
    "storage": [
      {"name":"pomodo.app.js","url": "pomodoro.js"},
      {"name":"pomodo.img","url": "pomodoro-icon.js","evaluate": true}
    ]
  },
  { "id": "blobclk",
    "name": "Large Digit Blob Clock",
    "shortName" : "Blob Clock",
    "icon": "clock-blob.png",
    "version":"0.03",
    "description": "A clock with big digits",
    "tags": "clock",
    "type":"clock",
    "allow_emulator":true,
    "storage": [
      {"name":"blobclk.app.js","url":"clock-blob.js"},
      {"name":"blobclk.img","url":"clock-blob-icon.js","evaluate":true}
    ]
  },
  { "id": "boldclk",
    "name": "Bold Clock",
    "icon": "bold_clock.png",
    "version":"0.02",
    "description": "Simple, readable and practical clock",
    "tags": "clock",
    "type":"clock",
    "allow_emulator":true,
    "storage": [
      {"name":"boldclk.app.js","url":"bold_clock.js"},
      {"name":"boldclk.img","url":"bold_clock-icon.js","evaluate":true}
    ]
  },
  { "id": "widclk",
    "name": "Digital clock widget",
    "icon": "widget.png",
    "version":"0.03",
    "description": "A simple digital clock widget",
    "tags": "widget,clock",
    "type":"widget",
    "storage": [
      {"name":"widclk.wid.js","url":"widget.js"}
    ]
  },
  { "id": "widpedom",
    "name": "Pedometer widget",
    "icon": "widget.png",
    "version":"0.08",
    "description": "Daily pedometer widget",
    "tags": "widget",
    "type":"widget",
    "storage": [
      {"name":"widpedom.wid.js","url":"widget.js"}
    ]
  },
  { "id": "berlinc",
    "name": "Berlin Clock",
    "icon": "berlin-clock.png",
    "version":"0.02",
    "description": "Berlin Clock (see https://en.wikipedia.org/wiki/Mengenlehreuhr)",
    "tags": "clock",
    "type":"clock",
    "allow_emulator":true,
    "storage": [
      {"name":"berlinc.app.js","url":"berlin-clock.js"},
      {"name":"berlinc.img","url":"berlin-clock-icon.js","evaluate":true}
    ]
  },
  { "id": "ctrclk",
    "name": "Centerclock",
    "icon": "app.png",
    "version":"0.02",
    "description": "Watch-centered digital 24h clock with date in dd.mm.yyyy format.",
    "tags": "clock",
    "type":"clock",
    "allow_emulator":true,
    "storage": [
      {"name":"ctrclk.app.js","url":"app.js"},
      {"name":"ctrclk.img","url":"app-icon.js","evaluate":true}
    ]
  },
  { "id": "demoapp",
    "name": "Demo Loop",
    "icon": "app.png",
    "version":"0.01",
    "description": "Simple demo app - displays Bangle.js, JS logo, graphics, and Bangle.js information",
    "tags": "",
    "type":"app",
    "allow_emulator":true,
    "storage": [
      {"name":"demoapp.app.js","url":"app.js"},
      {"name":"demoapp.img","url":"app-icon.js","evaluate":true}
    ],
    "sortorder" : -9
  },
  { "id": "flagrse",
    "name": "Espruino Flag Raiser",
    "icon": "app.png",
    "version":"0.01",
    "description": "App to send a command to another Espruino to cause it to raise a flag",
    "tags": "",
    "storage": [
      {"name":"flagrse.app.js","url":"app.js"},
      {"name":"flagrse.img","url":"app-icon.js","evaluate":true}
    ]
  },
  {
    "id": "pipboy",
    "name": "Pipboy",
    "icon": "app.png",
    "version": "0.02",
    "description": "Pipboy themed clock",
    "tags": "clock",
    "type":"clock",
    "allow_emulator":true,
    "storage": [
      {"name":"pipboy.app.js","url":"app.js"},
      {"name":"pipboy.img","url":"app-icon.js","evaluate":true}
    ]
  },
  { "id": "torch",
    "name": "Torch",
    "shortName":"Torch",
    "icon": "app.png",
    "version":"0.01",
    "description": "Turns screen white to help you see in the dark. Select from the launcher or press BTN3 four times in quick succession to start when in normal clock mode",
    "tags": "tool,torch",
    "storage": [
      {"name":"torch.app.js","url":"app.js"},
      {"name":"torch.wid.js","url":"widget.js"},
      {"name":"torch.img","url":"app-icon.js","evaluate":true}
    ]
  },
  { "id": "widid",
    "name": "Bluetooth ID Widget",
    "icon": "widget.png",
    "version":"0.02",
    "description": "Display the last two tuple of your Bangle.js MAC address in the widget section. This is useful for figuring out which Bangle.js to connect to if you have more than one Bangle.js!",
    "tags": "widget,address,mac",
    "type":"widget",
    "storage": [
      {"name":"widid.wid.js","url":"widget.js"}
    ]
  },
  {
    "id": "grocery",
    "name": "Grocery",
    "icon": "grocery.png",
    "version":"0.01",
    "description": "Simple grocery list - Display a list of product and track if you already put them in your cart.",
    "tags": "tool,outdoors",
    "type": "app",
    "custom":"grocery.html",
    "storage": [
      {"name":"grocery"},
      {"name":"grocery.app.js"},
      {"name":"grocery.img","url":"grocery-icon.js","evaluate":true}
    ]
  },
  { "id": "marioclock",
    "name": "Mario Clock",
    "icon": "marioclock.png",
    "version":"0.04",
    "description": "Animated Mario clock, jumps to change the time!",
    "tags": "clock,mario,retro",
    "type": "clock",
    "allow_emulator":true,
    "storage": [
      {"name":"marioclock.app.js","url":"marioclock-app.js"},
      {"name":"marioclock.img","url":"marioclock-icon.js","evaluate":true}
    ]
  },
  { "id": "cliock",
    "name": "Commandline-Clock",
    "shortName":"CLI-Clock",
    "icon": "app.png",
    "version":"0.07",
    "description": "Simple CLI-Styled Clock",
    "tags": "clock,cli,command,bash,shell",
    "type":"clock",
    "allow_emulator":true,
    "storage": [
      {"name":"cliock.app.js","url":"app.js"},
      {"name":"cliock.img","url":"app-icon.js","evaluate":true}
    ]
  },
  { "id": "widver",
    "name": "Firmware Version Widget",
    "icon": "widget.png",
    "version":"0.01",
    "description": "Display the version of the installed firmware in the top widget section.",
    "tags": "widget,tool,system",
    "type":"widget",
    "storage": [
      {"name":"widver.wid.js","url":"widget.js"}
    ]
  },
  { "id": "barclock",
    "name": "Bar Clock",
    "icon": "clock-bar.png",
    "version":"0.04",
    "description": "A simple digital clock showing seconds as a bar",
    "tags": "clock",
    "type":"clock",
    "allow_emulator":true,
    "storage": [
      {"name":"barclock.app.js","url":"clock-bar.js"},
      {"name":"barclock.img","url":"clock-bar-icon.js","evaluate":true}
    ]
  },
  { "id": "widtbat",
    "name": "Tiny Battery Widget",
    "icon": "widget.png",
    "version":"0.01",
    "description": "Tiny blueish battery widget, vibs and changes level color when charging",
    "tags": "widget,tool,system",
    "type":"widget",
    "storage": [
      {"name":"widtbat.wid.js","url":"widget.js"}
    ]
  },
  { "id": "chrono",
    "name": "Chrono",
    "shortName":"Chrono",
    "icon": "chrono.png",
    "version":"0.01",
    "description": "Single click BTN1 to add 5 minutes. Single click BTN2 to add 30 seconds. Single click BTN3 to add 5 seconds. Tap to pause or play to timer. Double click BTN1 to reset. When timer finishes the watch vibrates.",
    "tags": "Tools",
    "storage": [
      {"name":"chrono.app.js","url":"chrono.js"},
      {"name":"chrono.img","url":"chrono-icon.js","evaluate":true}
    ]
  },
  { "id": "astrocalc",
    "name": "Astrocalc",
    "icon": "astrocalc.png",
    "version":"0.01",
    "description": "Calculates interesting information on the sun and moon cycles for the current day based on your location.",
    "tags": "app,sun,moon,cycles,tool,outdoors",
    "allow_emulator":true,
    "storage": [
      {"name":"astrocalc.app.js","url":"astrocalc-app.js"},
      {"name":"suncalc.js","url":"suncalc.js"},
      {"name":"astrocalc.img","url":"astrocalc-icon.js","evaluate":true},
      {"name":"first-quarter.img","url":"first-quarter-icon.js","evaluate":true},
      {"name":"last-quarter.img","url":"last-quarter-icon.js","evaluate":true},
      {"name":"waning-crescent.img","url":"waning-crescent-icon.js","evaluate":true},
      {"name":"waning-gibbous.img","url":"waning-gibbous-icon.js","evaluate":true},
      {"name":"full.img","url":"full-icon.js","evaluate":true},
      {"name":"new.img","url":"new-icon.js","evaluate":true},
      {"name":"waxing-gibbous.img","url":"waxing-gibbous-icon.js","evaluate":true},
      {"name":"waxing-crescent.img","url":"waxing-crescent-icon.js","evaluate":true}
    ]
  },
  { "id": "widhwt",
    "name": "Hand Wash Timer",
    "icon": "widget.png",
    "version":"0.01",
    "description": "Swipe your wrist over the watch face to start your personal Bangle.js hand wash timer for 35 sec. Start washing after the short buzz and stop after the long buzz.",
    "tags": "widget,tool",
    "type":"widget",
    "storage": [
      {"name":"widhwt.wid.js","url":"widget.js"}
    ]
  },
<<<<<<< HEAD
  { "id": "toucher",
    "name": "Touch Launcher",
    "shortName":"Menu",
    "icon": "app.png",
    "version":"0.01",
    "description": "Touch enable left to right launcher.",
    "tags": "tool,system,launcher",
    "type":"launch",
    "storage": [
      {"name":"toucher.app.js","url":"app.js"}
    ],
    "sortorder" : -10
=======
  {
    "id": "balltastic",
    "name": "Balltastic",
    "icon": "app.png",
    "version": "0.01",
    "description": "Simple but fun ball eats dots game.",
    "tags": "game,fun",
    "type": "app",
    "storage": [
        {"name":"balltastic.app.js","url":"app.js"},
        {"name":"balltastic.img","url":"app-icon.js","evaluate":true}
      ]
>>>>>>> 512045f5
  }
]<|MERGE_RESOLUTION|>--- conflicted
+++ resolved
@@ -995,7 +995,6 @@
       {"name":"widhwt.wid.js","url":"widget.js"}
     ]
   },
-<<<<<<< HEAD
   { "id": "toucher",
     "name": "Touch Launcher",
     "shortName":"Menu",
@@ -1008,7 +1007,7 @@
       {"name":"toucher.app.js","url":"app.js"}
     ],
     "sortorder" : -10
-=======
+  },
   {
     "id": "balltastic",
     "name": "Balltastic",
@@ -1021,6 +1020,5 @@
         {"name":"balltastic.app.js","url":"app.js"},
         {"name":"balltastic.img","url":"app-icon.js","evaluate":true}
       ]
->>>>>>> 512045f5
   }
 ]