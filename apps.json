--- conflicted
+++ resolved
@@ -1215,7 +1215,6 @@
       {"name":"bledetect.img","url":"bledetect-icon.js","evaluate":true}
     ]
   },
-<<<<<<< HEAD
   { "id": "snake",
     "name": "Snake",
     "shortName":"Snake",
@@ -1227,7 +1226,8 @@
     "storage": [
       {"name":"snake.app.js","url":"snake.js"},
       {"name":"snake.img","url":"snake-icon.js","evaluate":true}
-=======
+    ]
+  },
     { "id": "calculator",
     "name": "Calculator",
     "shortName":"Calculator",
@@ -1238,7 +1238,6 @@
     "storage": [
       {"name":"calculator.app.js","url":"app.js"},
       {"name":"calculator.img","url":"calculator-icon.js","evaluate":true}
->>>>>>> 5f5ef65a
     ]
   }
 ]