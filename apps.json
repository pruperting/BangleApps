[
  {
    "id": "fwupdate",
    "name": "Firmware Update",
    "version": "0.03",
    "description": "[BETA] Uploads new Espruino firmwares to Bangle.js 2. For now, please use the instructions under https://www.espruino.com/Bangle.js2#firmware-updates",
    "icon": "app.png",
    "type": "RAM",
    "tags": "tools,system",
    "supports": ["BANGLEJS2"],
    "custom": "custom.html",
    "customConnect": true,
    "storage": [],
    "sortorder": 20
  },
  {
    "id": "boot",
    "name": "Bootloader",
    "version": "0.41",
    "description": "This is needed by Bangle.js to automatically load the clock, menu, widgets and settings",
    "icon": "bootloader.png",
    "type": "bootloader",
    "tags": "tool,system",
    "supports": ["BANGLEJS","BANGLEJS2"],
    "storage": [
      {"name":".boot0","url":"boot0.js"},
      {"name":".bootcde","url":"bootloader.js"},
      {"name":"bootupdate.js","url":"bootupdate.js"}
    ],
    "sortorder": -10
  },
  {
    "id": "hebrew_calendar",
    "name": "Hebrew Calendar",
    "shortName": "HebCal",
    "version": "0.04",
    "description": "lists the date according to the hebrew calendar",
    "icon": "app.png",
    "allow_emulator": false,
    "tags": "tool,locale",
    "supports": [
      "BANGLEJS",
      "BANGLEJS2"
    ],
    "readme": "README.md",
    "storage": [
      {
        "name": "hebrew_calendar.app.js",
        "url": "app.js"
      },
      {
        "name": "hebrewDate",
        "url": "hebrewDate.js"
      },
      {
        "name": "hebrew_calendar.img",
        "url": "app-icon.js",
        "evaluate": true
      }
    ]
  },
  { "id": "golfscore",
    "name": "Golf Score",
    "shortName":"golfscore",
    "version":"0.02",
    "description": "keeps track of strokes during a golf game",
    "icon": "app.png",
    "tags": "outdoors",
    "allow_emulator": true,
    "supports" : ["BANGLEJS","BANGLEJS2"],
    "readme": "README.md",
    "storage": [
      {"name":"golfscore.app.js","url":"app.js"},
      {"name":"golfscore.img","url":"app-icon.js","evaluate":true}
    ]
  },
  {
    "id": "messages",
    "name": "Messages",
    "version": "0.17",
    "description": "App to display notifications from iOS and Gadgetbridge",
    "icon": "app.png",
    "type": "app",
    "tags": "tool,system",
    "supports": ["BANGLEJS","BANGLEJS2"],
    "readme": "README.md",
    "storage": [
      {"name":"messages.app.js","url":"app.js"},
      {"name":"messages.settings.js","url":"settings.js"},
      {"name":"messages.img","url":"app-icon.js","evaluate":true},
      {"name":"messages.wid.js","url":"widget.js"},
      {"name":"messages","url":"lib.js"}
    ],
    "data": [{"name":"messages.json"},{"name":"messages.settings.json"}],
    "screenshots": [{"url":"screenshot.png"},{"url":"screenshot-notify.gif"}],
    "sortorder": -9
  },
  {
    "id": "android",
    "name": "Android Integration",
    "shortName": "Android",
    "version": "0.05",
    "description": "Display notifications/music/etc sent from the Gadgetbridge app on Android. This replaces the old 'Gadgetbridge' Bangle.js widget.",
    "icon": "app.png",
    "tags": "tool,system,messages,notifications",
    "dependencies": {"messages":"app"},
    "supports": ["BANGLEJS","BANGLEJS2"],
    "storage": [
      {"name":"android.app.js","url":"app.js"},
      {"name":"android.settings.js","url":"settings.js"},
      {"name":"android.img","url":"app-icon.js","evaluate":true},
      {"name":"android.boot.js","url":"boot.js"}
    ],
    "sortorder": -8
  },
  {
    "id": "ios",
    "name": "iOS Integration",
    "version": "0.08",
    "description": "Display notifications/music/etc from iOS devices",
    "icon": "app.png",
    "tags": "tool,system,ios,apple,messages,notifications",
    "dependencies": {"messages":"app"},
    "supports": ["BANGLEJS","BANGLEJS2"],
    "storage": [
      {"name":"ios.app.js","url":"app.js"},
      {"name":"ios.img","url":"app-icon.js","evaluate":true},
      {"name":"ios.boot.js","url":"boot.js"}
    ],
    "sortorder": -8
  },
  {
    "id": "health",
    "name": "Health Tracking",
    "version": "0.09",
    "description": "Logs health data and provides an app to view it (requires firmware 2v10.100 or later)",
    "icon": "app.png",
    "tags": "tool,system,health",
    "supports": ["BANGLEJS","BANGLEJS2"],
    "readme": "README.md",
    "interface": "interface.html",
    "storage": [
      {"name":"health.app.js","url":"app.js"},
      {"name":"health.img","url":"app-icon.js","evaluate":true},
      {"name":"health.boot.js","url":"boot.js"},
      {"name":"health","url":"lib.js"}
    ]
  },
  {
    "id": "launch",
    "name": "Launcher",
    "shortName": "Launcher",
    "version": "0.10",
    "description": "This is needed to display a menu allowing you to choose your own applications. You can replace this with a customised launcher.",
    "icon": "app.png",
    "type": "launch",
    "tags": "tool,system,launcher",
    "supports": ["BANGLEJS","BANGLEJS2"],
    "storage": [
      {"name":"launch.app.js","url":"app-bangle1.js","supports":["BANGLEJS"]},
      {"name":"launch.app.js","url":"app-bangle2.js","supports":["BANGLEJS2"]},
      {"name":"launch.settings.js","url":"settings.js","supports":["BANGLEJS2"]}
    ],
    "data": [{"name":"launch.json"}],
    "sortorder": -10
  },
  {
    "id": "setting",
    "name": "Settings",
    "version": "0.40",
    "description": "A menu for setting up Bangle.js",
    "icon": "settings.png",
    "tags": "tool,system",
    "supports": ["BANGLEJS","BANGLEJS2"],
    "readme": "README.md",
    "storage": [
      {"name":"setting.app.js","url":"settings.js"},
      {"name":"setting.img","url":"settings-icon.js","evaluate":true}
    ],
    "data": [{"name":"setting.json","url":"settings.min.json","evaluate":true}],
    "sortorder": -5
  },
  {
    "id": "about",
    "name": "About",
    "version": "0.12",
    "description": "Bangle.js About page - showing software version, stats, and a collaborative mural from the Bangle.js KickStarter backers",
    "icon": "app.png",
    "tags": "tool,system",
    "supports": ["BANGLEJS","BANGLEJS2"],
    "screenshots": [{"url":"bangle1-about-screenshot.png"}],
    "allow_emulator": true,
    "storage": [
      {"name":"about.app.js","url":"app-bangle1.js","supports": ["BANGLEJS"]},
      {"name":"about.app.js","url":"app-bangle2.js","supports": ["BANGLEJS2"]},
      {"name":"about.img","url":"app-icon.js","evaluate":true}
    ],
    "sortorder": -4
  },
  {
    "id": "alarm",
    "name": "Default Alarm & Timer",
    "shortName": "Alarms",
    "version": "0.15",
    "description": "Set and respond to alarms and timers",
    "icon": "app.png",
    "tags": "tool,alarm,widget",
    "supports": ["BANGLEJS","BANGLEJS2"],
    "storage": [
      {"name":"alarm.app.js","url":"app.js"},
      {"name":"alarm.boot.js","url":"boot.js"},
      {"name":"alarm.js","url":"alarm.js"},
      {"name":"alarm.img","url":"app-icon.js","evaluate":true},
      {"name":"alarm.wid.js","url":"widget.js"}
    ],
    "data": [{"name":"alarm.json"}]
  },
  {
    "id": "locale",
    "name": "Languages",
    "version": "0.15",
    "description": "Translations for different countries",
    "icon": "locale.png",
    "type": "locale",
    "tags": "tool,system,locale,translate",
    "supports": ["BANGLEJS","BANGLEJS2"],
    "readme": "README.md",
    "custom": "locale.html",
    "storage": [
      {"name":"locale"}
    ],
    "sortorder": -10
  },
  {
    "id": "notify",
    "name": "Notifications (default)",
    "shortName": "Notifications",
    "version": "0.11",
    "description": "Provides the default `notify` module used by applications to display notifications in a bar at the top of the screen. This module is installed by default by client applications such as the Gadgetbridge app.  Installing `Fullscreen Notifications` replaces this module with a version that displays the notifications using the full screen",
    "icon": "notify.png",
    "type": "notify",
    "tags": "widget",
    "supports": ["BANGLEJS"],
    "readme": "README.md",
    "storage": [
      {"name":"notify","url":"notify.js"}
    ]
  },
  {
    "id": "notifyfs",
    "name": "Fullscreen Notifications",
    "shortName": "Notifications",
    "version": "0.12",
    "description": "Provides a replacement for the `Notifications (default)` `notify` module.   This version is used by applications to display notifications fullscreen. This may not fully restore the screen after on some apps. See `Notifications (default)` for more information about the notify module.",
    "icon": "notify.png",
    "type": "notify",
    "tags": "widget",
    "supports": ["BANGLEJS","BANGLEJS2"],
    "storage": [
      {"name":"notify","url":"notify.js"}
    ]
  },
  {
    "id": "welcome",
    "name": "Welcome",
    "shortName": "Welcome",
    "version": "0.14",
    "description": "Appears at first boot and explains how to use Bangle.js",
    "icon": "app.png",
    "screenshots": [{"url":"screenshot_welcome.png"}],
    "tags": "start,welcome",
    "supports": ["BANGLEJS","BANGLEJS2"],
    "allow_emulator": true,
    "storage": [
      {"name":"welcome.boot.js","url":"boot.js"},
      {"name":"welcome.app.js","url":"app-bangle1.js","supports": ["BANGLEJS"]},
      {"name":"welcome.app.js","url":"app-bangle2.js","supports": ["BANGLEJS2"]},
      {"name":"welcome.settings.js","url":"settings.js"},
      {"name":"welcome.img","url":"app-icon.js","evaluate":true}
    ],
    "data": [{"name":"welcome.json"}]
  },
  {
    "id": "mywelcome",
    "name": "Customised Welcome",
    "shortName": "My Welcome",
    "version": "0.13",
    "description": "Appears at first boot and explains how to use Bangle.js. Like 'Welcome', but can be customised with a greeting",
    "icon": "app.png",
    "tags": "start,welcome",
    "supports": ["BANGLEJS","BANGLEJS2"],
    "custom": "custom.html",
    "screenshots": [{"url":"bangle1-customized-welcome-screenshot.png"}],
    "storage": [
      {"name":"mywelcome.boot.js","url":"boot.js"},
      {"name":"mywelcome.app.js","url":"app-bangle1.js","supports": ["BANGLEJS"]},
      {"name":"mywelcome.app.js","url":"app-bangle2.js","supports": ["BANGLEJS2"]},
      {"name":"mywelcome.settings.js","url":"settings.js"},
      {"name":"mywelcome.img","url":"app-icon.js","evaluate":true}
    ],
    "data": [{"name":"mywelcome.json"}]
  },
  {
    "id": "gbridge",
    "name": "Gadgetbridge",
    "version": "0.25",
    "description": "(NOT RECOMMENDED) Displays Gadgetbridge notifications from Android. Please use the 'Android' Bangle.js app instead.",
    "icon": "app.png",
    "type": "widget",
    "tags": "tool,system,android,widget",
    "supports": ["BANGLEJS","BANGLEJS2"],
    "dependencies": {"notify":"type"},
    "readme": "README.md",
    "storage": [
      {"name":"gbridge.settings.js","url":"settings.js"},
      {"name":"gbridge.img","url":"app-icon.js","evaluate":true},
      {"name":"gbridge.wid.js","url":"widget.js"}
    ],
    "data": [{"name":"gbridge.json"}]
  },
  { "id": "gbdebug",
    "name": "Gadgetbridge Debug",
    "shortName":"GB Debug",
    "version":"0.01",
    "description": "Debug info for Gadgetbridge. Run this app and when Gadgetbridge messages arrive they are displayed on-screen.",
    "icon": "app.png",
    "tags": "",
    "supports" : ["BANGLEJS2"],
    "readme": "README.md",
    "storage": [
      {"name":"gbdebug.app.js","url":"app.js"},
      {"name":"gbdebug.img","url":"app-icon.js","evaluate":true}
    ]
  },
  {
    "id": "mclock",
    "name": "Morphing Clock",
    "version": "0.07",
    "description": "7 segment clock that morphs between minutes and hours",
    "icon": "clock-morphing.png",
    "type": "clock",
    "tags": "clock",
    "supports": ["BANGLEJS"],
    "allow_emulator": true,
    "screenshots": [{"url":"bangle1-morphing-clock-screenshot.png"}],
    "storage": [
      {"name":"mclock.app.js","url":"clock-morphing.js"},
      {"name":"mclock.img","url":"clock-morphing-icon.js","evaluate":true}
    ],
    "sortorder": -9
  },
  {
    "id": "moonphase",
    "name": "Moonphase",
    "version": "0.02",
    "description": "Shows current moon phase. Now with GPS function.",
    "icon": "app.png",
    "tags": "",
    "supports": ["BANGLEJS"],
    "screenshots": [{"url":"bangle1-moon-phase-screenshot.png"}],
    "allow_emulator": true,
    "storage": [
      {"name":"moonphase.app.js","url":"app.js"},
      {"name":"moonphase.img","url":"app-icon.js","evaluate":true}
    ]
  },
  {
    "id": "daysl",
    "name": "Days left",
    "version": "0.03",
    "description": "Shows you the days left until a certain date. Date can be set with a settings app and is written to a file.",
    "icon": "app.png",
    "tags": "",
    "supports": ["BANGLEJS"],
    "allow_emulator": false,
    "storage": [
      {"name":"daysl.app.js","url":"app.js"},
      {"name":"daysl.img","url":"app-icon.js","evaluate":true},
      {"name":"daysl.wid.js","url":"widget.js"}
    ]
  },
  {
    "id": "wclock",
    "name": "Word Clock",
    "version": "0.03",
    "description": "Display Time as Text",
    "icon": "clock-word.png",
    "screenshots": [{"url":"screenshot_word.png"}],
    "type": "clock",
    "tags": "clock",
    "supports": ["BANGLEJS","BANGLEJS2"],
    "allow_emulator": true,
    "storage": [
      {"name":"wclock.app.js","url":"clock-word.js"},
      {"name":"wclock.img","url":"clock-word-icon.js","evaluate":true}
    ]
  },
  {
    "id": "fontclock",
    "name": "Font Clock",
    "version": "0.01",
    "description": "Choose the font and design of clock face from a library of available designs",
    "icon": "fontclock.png",
    "type": "clock",
    "tags": "clock",
    "supports": ["BANGLEJS"],
    "readme": "README.md",
    "custom": "custom.html",
    "allow_emulator": false,
    "storage": [
      {"name":"fontclock.app.js","url":"fontclock.js"},
      {"name":"fontclock.img","url":"fontclock-icon.js","evaluate":true},
      {"name":"fontclock.hand.js","url":"fontclock.hand.js"},
      {"name":"fontclock.thinhand.js","url":"fontclock.thinhand.js"},
      {"name":"fontclock.thickhand.js","url":"fontclock.thickhand.js"},
      {"name":"fontclock.hourscriber.js","url":"fontclock.hourscriber.js"},
      {"name":"fontclock.font.js","url":"fontclock.font.js"},
      {"name":"fontclock.font.abril_ff50.js","url":"fontclock.font.abril_ff50.js"},
      {"name":"fontclock.font.cpstc58.js","url":"fontclock.font.cpstc58.js"},
      {"name":"fontclock.font.mntn25.js","url":"fontclock.font.mntn25.js"},
      {"name":"fontclock.font.mntn50.js","url":"fontclock.font.mntn50.js"},
      {"name":"fontclock.font.vector25.js","url":"fontclock.font.vector25.js"},
      {"name":"fontclock.font.vector50.js","url":"fontclock.font.vector50.js"}
    ]
  },
  {
    "id": "slidingtext",
    "name": "Sliding Clock",
    "version": "0.07",
    "description": "Inspired by the Pebble sliding clock, old times are scrolled off the screen and new times on. You are also able to change language on the fly so you can see the time written in other languages using button 1. Currently English, French, Japanese, Spanish and German are supported",
    "icon": "slidingtext.png",
    "type": "clock",
    "tags": "clock",
    "supports": ["BANGLEJS","BANGLEJS2"],
    "readme": "README.md",
    "custom": "custom.html",
    "allow_emulator": false,
    "storage": [
      {"name":"slidingtext.app.js","url":"slidingtext.js"},
      {"name":"slidingtext.img","url":"slidingtext-icon.js","evaluate":true},
      {"name":"slidingtext.locale.en.js","url":"slidingtext.locale.en.js"},
      {"name":"slidingtext.locale.en2.js","url":"slidingtext.locale.en2.js"},
      {"name":"slidingtext.utils.en.js","url":"slidingtext.utils.en.js"},
      {"name":"slidingtext.locale.es.js","url":"slidingtext.locale.es.js"},
      {"name":"slidingtext.locale.fr.js","url":"slidingtext.locale.fr.js"},
      {"name":"slidingtext.locale.jp.js","url":"slidingtext.locale.jp.js"},
      {"name":"slidingtext.locale.de.js","url":"slidingtext.locale.de.js"},
      {"name":"slidingtext.dtfmt.js","url":"slidingtext.dtfmt.js"}
    ]
  },
  {
    "id": "solarclock",
    "name": "Solar Clock",
    "version": "0.02",
    "description": "Using your current or chosen location the solar watch face shows the Sun's sky position, time and date. Also allows you to wind backwards and forwards in time to see the sun's position",
    "icon": "solar_clock.png",
    "type": "clock",
    "tags": "clock",
    "supports": ["BANGLEJS"],
    "readme": "README.md",
    "custom": "custom.html",
    "allow_emulator": false,
    "storage": [
      {"name":"solarclock.app.js","url":"solar_clock.js"},
      {"name":"solarclock.img","url":"solar_clock-icon.js","evaluate":true},
      {"name":"solar_colors.js","url":"solar_colors.js"},
      {"name":"solar_controller.js","url":"solar_controller.js"},
      {"name":"solar_date_utils.js","url":"solar_date_utils.js"},
      {"name":"solar_graphic_utils.js","url":"solar_graphic_utils.js"},
      {"name":"solar_location.js","url":"solar_location.js"},
      {"name":"solar_math_utils.js","url":"solar_math_utils.js"},
      {"name":"solar_loc.Reykjavik.json","url":"solar_loc.Reykjavik.json"},
      {"name":"solar_loc.Hong_Kong.json","url":"solar_loc.Hong_Kong.json"},
      {"name":"solar_loc.Honolulu.json","url":"solar_loc.Honolulu.json"},
      {"name":"solar_loc.Rio.json","url":"solar_loc.Rio.json"},
      {"name":"solar_loc.Tokyo.json","url":"solar_loc.Tokyo.json"},
      {"name":"solar_loc.Seoul.json","url":"solar_loc.Seoul.json"}
    ]
  },
  {
    "id": "sweepclock",
    "name": "Sweep Clock",
    "version": "0.04",
    "description": "Smooth sweep secondhand with single hour numeral. Use button 1 to toggle the numeral font, button 3 to change the colour theme and button 4 to change the date placement",
    "icon": "sweepclock.png",
    "type": "clock",
    "tags": "clock",
    "supports": ["BANGLEJS"],
    "readme": "README.md",
    "allow_emulator": true,
    "screenshots": [{"url":"bangle1-sweep-clock-screenshot.png"}],
    "storage": [
      {"name":"sweepclock.app.js","url":"sweepclock.js"},
      {"name":"sweepclock.img","url":"sweepclock-icon.js","evaluate":true}
    ]
  },
  {
    "id": "matrixclock",
    "name": "Matrix Clock",
    "version": "0.02",
    "description": "inspired by The Matrix, a clock of the same style",
    "icon": "matrixclock.png",
    "screenshots": [{"url":"screenshot_matrix.png"}],
    "type": "clock",
    "tags": "clock",
    "supports": ["BANGLEJS","BANGLEJS2"],
    "readme": "README.md",
    "allow_emulator": true,
    "storage": [
      {"name":"matrixclock.app.js","url":"matrixclock.js"},
      {"name":"matrixclock.img","url":"matrixclock-icon.js","evaluate":true}
    ]
  },
  {
    "id": "mandelbrotclock",
    "name": "Mandelbrot Clock",
    "version": "0.01",
    "description": "A mandelbrot set themed clock cool",
    "icon": "mandelbrotclock.png",
    "screenshots": [{ "url": "screenshot_mandelbrotclock.png" }],
    "type": "clock",
    "tags": "clock",
    "supports": ["BANGLEJS2"],
    "readme": "README.md",
    "allow_emulator": true,
    "storage": [
      { "name": "mandelbrotclock.app.js", "url": "mandelbrotclock.js" },
      {
        "name": "mandelbrotclock.img",
        "url": "mandelbrotclock-icon.js",
        "evaluate": true
      }
    ]
  },
  {
    "id": "imgclock",
    "name": "Image background clock",
    "shortName": "Image Clock",
    "version": "0.08",
    "description": "A clock with an image as a background",
    "icon": "app.png",
    "type": "clock",
    "tags": "clock",
    "supports": ["BANGLEJS"],
    "custom": "custom.html",
    "storage": [
      {"name":"imgclock.app.js","url":"app.js"},
      {"name":"imgclock.img","url":"app-icon.js","evaluate":true},
      {"name":"imgclock.face.img"},
      {"name":"imgclock.face.json"},
      {"name":"imgclock.face.bg","content":""}
    ]
  },
  {
    "id": "impwclock",
    "name": "Imprecise Word Clock",
    "version": "0.04",
    "description": "Imprecise word clock for vacations, weekends, and those who never need accurate time.",
    "icon": "clock-impword.png",
    "type": "clock",
    "tags": "clock",
    "supports": ["BANGLEJS","BANGLEJS2"],
    "screenshots": [{"url":"bangle1-impercise-word-clock-screenshot.png"}],
    "allow_emulator": true,
    "storage": [
      {"name":"impwclock.app.js","url":"clock-impword.js"},
      {"name":"impwclock.img","url":"clock-impword-icon.js","evaluate":true}
    ]
  },
  {
    "id": "aclock",
    "name": "Analog Clock",
    "version": "0.15",
    "description": "An Analog Clock",
    "icon": "clock-analog.png",
    "screenshots": [{"url":"screenshot_analog.png"}],
    "type": "clock",
    "tags": "clock",
    "supports": ["BANGLEJS","BANGLEJS2"],
    "allow_emulator": true,
    "storage": [
      {"name":"aclock.app.js","url":"clock-analog.js"},
      {"name":"aclock.img","url":"clock-analog-icon.js","evaluate":true}
    ]
  },
  {
    "id": "clock2x3",
    "name": "2x3 Pixel Clock",
    "version": "0.05",
    "description": "This is a simple clock using minimalist 2x3 pixel numerical digits",
    "icon": "clock2x3.png",
    "screenshots": [{"url":"screenshot_pixel.png"}],
    "type": "clock",
    "tags": "clock",
    "supports": ["BANGLEJS","BANGLEJS2"],
    "readme": "README.md",
    "allow_emulator": true,
    "storage": [
      {"name":"clock2x3.app.js","url":"clock2x3-app.js"},
      {"name":"clock2x3.img","url":"clock2x3-icon.js","evaluate":true}
    ]
  },
  {
    "id": "geissclk",
    "name": "Geiss Clock",
    "version": "0.03",
    "description": "7 segment clock with animated background in the style of Ryan Geiss' music visualisation. NOTE: The first run will take ~1 minute to do some precalculation",
    "icon": "clock.png",
    "type": "clock",
    "tags": "clock",
    "supports": ["BANGLEJS"],
    "storage": [
      {"name":"geissclk.app.js","url":"clock.js"},
      {"name":"geissclk.precompute.js","url":"precompute.js"},
      {"name":"geissclk.img","url":"clock-icon.js","evaluate":true}
    ],
    "data": [{"name":"geissclk.0.map"},{"name":"geissclk.1.map"},{"name":"geissclk.2.map"},{"name":"geissclk.3.map"},{"name":"geissclk.4.map"},{"name":"geissclk.5.map"},{"name":"geissclk.0.pal"},{"name":"geissclk.1.pal"},{"name":"geissclk.2.pal"}]
  },
  {
    "id": "trex",
    "name": "T-Rex",
    "version": "0.04",
    "description": "T-Rex game in the style of Chrome's offline game",
    "icon": "trex.png",
    "screenshots": [{"url":"screenshot_trex.png"}],
    "tags": "game",
    "supports": ["BANGLEJS","BANGLEJS2"],
    "readme": "README.md",
    "allow_emulator": true,
    "storage": [
      {"name":"trex.app.js","url":"trex.js"},
      {"name":"trex.img","url":"trex-icon.js","evaluate":true},
      {"name":"trex.settings.js","url":"settings.js"}
    ],
    "data": [{"name":"trex.score","storageFile":true}]
  },
  {
    "id": "cubescramble",
    "name": "Cube Scramble",
    "version":"0.04",
    "description": "A random scramble generator for the 3x3 Rubik's cube with a basic timer",
    "icon": "cube-scramble.png",
    "tags": "",
    "supports" : ["BANGLEJS","BANGLEJS2"],
    "readme": "README.md",
    "allow_emulator": true,
    "screenshots": [{"url":"bangle2-cube-scramble-screenshot.png"},{"url":"bangle1-cube-scramble-screenshot.png"}],
    "storage": [
      {"name":"cubescramble.app.js","url":"cube-scramble.js"},
      {"name":"cubescramble.img","url":"cube-scramble-icon.js","evaluate":true}
    ]
  },
  {
    "id": "astroid",
    "name": "Asteroids!",
    "version": "0.03",
    "description": "Retro asteroids game",
    "icon": "asteroids.png",
    "screenshots": [{"url":"screenshot_asteroids.png"}],
    "tags": "game",
    "supports": ["BANGLEJS","BANGLEJS2"],
    "allow_emulator": true,
    "storage": [
      {"name":"astroid.app.js","url":"asteroids.js"},
      {"name":"astroid.img","url":"asteroids-icon.js","evaluate":true}
    ]
  },
  {
    "id": "clickms",
    "name": "Click Master",
    "version": "0.01",
    "description": "Get several friends to start the game, then compete to see who can press BTN1 the most!",
    "icon": "click-master.png",
    "tags": "game",
    "supports": ["BANGLEJS"],
    "storage": [
      {"name":"clickms.app.js","url":"click-master.js"},
      {"name":"clickms.img","url":"click-master-icon.js","evaluate":true}
    ]
  },
  {
    "id": "horsey",
    "name": "Horse Race!",
    "version": "0.01",
    "description": "Get several friends to start the game, then compete to see who can press BTN1 the most!",
    "icon": "horse-race.png",
    "tags": "game",
    "supports": ["BANGLEJS"],
    "storage": [
      {"name":"horsey.app.js","url":"horse-race.js"},
      {"name":"horsey.img","url":"horse-race-icon.js","evaluate":true}
    ]
  },
  {
    "id": "compass",
    "name": "Compass",
    "version": "0.05",
    "description": "Simple compass that points North",
    "icon": "compass.png",
    "screenshots": [{"url":"screenshot_compass.png"}],
    "tags": "tool,outdoors",
    "supports": ["BANGLEJS","BANGLEJS2"],
    "storage": [
      {"name":"compass.app.js","url":"compass.js"},
      {"name":"compass.img","url":"compass-icon.js","evaluate":true}
    ]
  },
  {
    "id": "gpstime",
    "name": "GPS Time",
    "version": "0.05",
    "description": "Update the Bangle.js's clock based on the time from the GPS receiver",
    "icon": "gpstime.png",
    "tags": "tool,gps",
    "supports": ["BANGLEJS","BANGLEJS2"],
    "storage": [
      {"name":"gpstime.app.js","url":"gpstime.js"},
      {"name":"gpstime.img","url":"gpstime-icon.js","evaluate":true}
    ]
  },
  {
    "id": "openloc",
    "name": "Open Location / Plus Codes",
    "shortName": "Open Location",
    "version": "0.01",
    "description": "Convert your current GPS location to a series of characters",
    "icon": "app.png",
    "tags": "tool,outdoors,gps",
    "supports": ["BANGLEJS"],
    "storage": [
      {"name":"openloc.app.js","url":"app.js"},
      {"name":"openloc.img","url":"app-icon.js","evaluate":true}
    ]
  },
  {
    "id": "speedo",
    "name": "Speedo",
    "version": "0.05",
    "description": "Show the current speed according to the GPS",
    "icon": "speedo.png",
    "tags": "tool,outdoors,gps",
    "supports": ["BANGLEJS","BANGLEJS2"],
    "storage": [
      {"name":"speedo.app.js","url":"speedo.js"},
      {"name":"speedo.img","url":"speedo-icon.js","evaluate":true}
    ]
  },
  {
    "id": "gpsrec",
    "name": "GPS Recorder",
    "version": "0.27",
    "description": "Application that allows you to record a GPS track. Can run in background",
    "icon": "app.png",
    "tags": "tool,outdoors,gps,widget",
    "screenshots": [{"url":"screenshot.png"}],
    "supports": ["BANGLEJS","BANGLEJS2"],
    "readme": "README.md",
    "interface": "interface.html",
    "storage": [
      {"name":"gpsrec.app.js","url":"app.js"},
      {"name":"gpsrec.img","url":"app-icon.js","evaluate":true},
      {"name":"gpsrec.wid.js","url":"widget.js"},
      {"name":"gpsrec.settings.js","url":"settings.js"}
    ],
    "data": [{"name":"gpsrec.json"},{"wildcard":".gpsrc?","storageFile":true}]
  },
  {
    "id": "recorder",
    "name": "Recorder (BETA)",
    "shortName": "Recorder",
    "version": "0.06",
    "description": "Record GPS position, heart rate and more in the background, then download to your PC.",
    "icon": "app.png",
    "tags": "tool,outdoors,gps,widget",
    "supports": ["BANGLEJS","BANGLEJS2"],
    "readme": "README.md",
    "interface": "interface.html",
    "storage": [
      {"name":"recorder.app.js","url":"app.js"},
      {"name":"recorder.img","url":"app-icon.js","evaluate":true},
      {"name":"recorder.wid.js","url":"widget.js"},
      {"name":"recorder.settings.js","url":"settings.js"}
    ],
    "data": [{"name":"recorder.json"},{"wildcard":"recorder.log?.csv","storageFile":true}]
  },
  {
    "id": "gpsnav",
    "name": "GPS Navigation",
    "version": "0.05",
    "description": "Displays GPS Course and Speed, + Directions to waypoint and waypoint recording, now with waypoint editor",
    "icon": "icon.png",
    "tags": "tool,outdoors,gps",
    "supports": ["BANGLEJS"],
    "readme": "README.md",
    "interface": "waypoints.html",
    "storage": [
      {"name":"gpsnav.app.js","url":"app.min.js"},
      {"name":"gpsnav.img","url":"app-icon.js","evaluate":true}
    ],
    "data": [{"name":"waypoints.json","url":"waypoints.json"}]
  },
  {
    "id": "heart",
    "name": "Heart Rate Recorder",
    "shortName": "HRM Record",
    "version": "0.07",
    "description": "Application that allows you to record your heart rate. Can run in background",
    "icon": "app.png",
    "tags": "tool,health,widget",
    "supports": ["BANGLEJS","BANGLEJS2"],
    "interface": "interface.html",
    "storage": [
      {"name":"heart.app.js","url":"app.js"},
      {"name":"heart.img","url":"app-icon.js","evaluate":true},
      {"name":"heart.wid.js","url":"widget.js"}
    ],
    "data": [{"name":"heart.json"},{"wildcard":".heart?","storageFile":true}]
  },
  {
    "id": "slevel",
    "name": "Spirit Level",
    "version": "0.02",
    "description": "Show the current angle of the watch, so you can use it to make sure something is absolutely flat",
    "icon": "spiritlevel.png",
    "tags": "tool",
    "supports": ["BANGLEJS","BANGLEJS2"],
    "storage": [
      {"name":"slevel.app.js","url":"spiritlevel.js"},
      {"name":"slevel.img","url":"spiritlevel-icon.js","evaluate":true}
    ]
  },
  {
    "id": "files",
    "name": "App Manager",
    "version": "0.07",
    "description": "Show currently installed apps, free space, and allow their deletion from the watch",
    "icon": "files.png",
    "tags": "tool,system,files",
    "supports": ["BANGLEJS","BANGLEJS2"],
    "storage": [
      {"name":"files.app.js","url":"files.js"},
      {"name":"files.img","url":"files-icon.js","evaluate":true}
    ]
  },
  {
    "id": "weather",
    "name": "Weather",
    "version": "0.15",
    "description": "Show Gadgetbridge weather report",
    "icon": "icon.png",
    "screenshots": [{"url":"screenshot.png"}],
    "tags": "widget,outdoors",
    "supports": ["BANGLEJS","BANGLEJS2"],
    "readme": "readme.md",
    "storage": [
      {"name":"weather.app.js","url":"app.js"},
      {"name":"weather.wid.js","url":"widget.js"},
      {"name":"weather","url":"lib.js"},
      {"name":"weather.img","url":"icon.js","evaluate":true},
      {"name":"weather.settings.js","url":"settings.js"}
    ],
    "data": [{"name":"weather.json"}]
  },
  {
    "id": "chargeanim",
    "name": "Charge Animation",
    "version": "0.02",
    "description": "When charging, show a sideways charging animation and keep the screen on. When removed from the charger load the clock again.",
    "icon": "icon.png",
    "tags": "battery",
    "supports": ["BANGLEJS", "BANGLEJS2"],
    "allow_emulator": true,
    "screenshots": [{"url":"bangle2-charge-animation-screenshot.png"},{"url":"bangle-charge-animation-screenshot.png"}],
    "storage": [
      {"name":"chargeanim.app.js","url":"app.js"},
      {"name":"chargeanim.boot.js","url":"boot.js"},
      {"name":"chargeanim.img","url":"app-icon.js","evaluate":true}
    ]
  },
  {
    "id": "bluetoothdock",
    "name": "Bluetooth Dock",
    "shortName": "Dock",
    "version": "0.01",
    "description": "When charging shows the time, scans Bluetooth for known devices (eg temperature) and shows them on the screen",
    "icon": "app.png",
    "tags": "bluetooth",
    "supports": ["BANGLEJS"],
    "readme": "README.md",
    "storage": [
      {"name":"bluetoothdock.app.js","url":"app.js"},
      {"name":"bluetoothdock.boot.js","url":"boot.js"},
      {"name":"bluetoothdock.img","url":"app-icon.js","evaluate":true}
    ]
  },
  {
    "id": "widbat",
    "name": "Battery Level Widget",
    "version": "0.09",
    "description": "Show the current battery level and charging status in the top right of the clock",
    "icon": "widget.png",
    "type": "widget",
    "tags": "widget,battery",
    "supports": ["BANGLEJS","BANGLEJS2"],
    "storage": [
      {"name":"widbat.wid.js","url":"widget.js"}
    ]
  },
  {
    "id": "widbatv",
    "name": "Battery Level Widget (Vertical)",
    "version": "0.01",
    "description": "Slim, vertical battery widget that only takes up 14px",
    "icon": "widget.png",
    "type": "widget",
    "tags": "widget,battery",
    "supports": ["BANGLEJS","BANGLEJS2"],
    "storage": [
      {"name":"widbatv.wid.js","url":"widget.js"}
    ]
  },
  {
    "id": "widlock",
    "name": "Lock Widget",
    "version": "0.03",
    "description": "On devices with always-on display (Bangle.js 2) this displays lock icon whenever the display is locked",
    "icon": "widget.png",
    "type": "widget",
    "tags": "widget,lock",
    "supports": ["BANGLEJS","BANGLEJS2"],
    "storage": [
      {"name":"widlock.wid.js","url":"widget.js"}
    ]
  },
  {
    "id": "widbatpc",
    "name": "Battery Level Widget (with percentage)",
    "shortName": "Battery Widget",
    "version": "0.16",
    "description": "Show the current battery level and charging status in the top right of the clock, with charge percentage",
    "icon": "widget.png",
    "type": "widget",
    "tags": "widget,battery",
    "supports": ["BANGLEJS","BANGLEJS2"],
    "readme": "README.md",
    "storage": [
      {"name":"widbatpc.wid.js","url":"widget.js"},
      {"name":"widbatpc.settings.js","url":"settings.js"}
    ],
    "data": [{"name":"widbatpc.json"}]
  },
  {
    "id": "widbatwarn",
    "name": "Battery Warning",
    "shortName": "Battery Warning",
    "version": "0.02",
    "description": "Show a warning when the battery runs low.",
    "icon": "widget.png",
    "screenshots": [{"url":"screenshot.png"}],
    "type": "widget",
    "tags": "tool,battery",
    "supports": ["BANGLEJS"],
    "dependencies": {"notify":"type"},
    "readme": "README.md",
    "storage": [
      {"name":"widbatwarn.wid.js","url":"widget.js"},
      {"name":"widbatwarn.settings.js","url":"settings.js"}
    ],
    "data": [{"name":"widbatwarn.json"}]
  },
  {
    "id": "widbt",
    "name": "Bluetooth Widget",
    "version": "0.07",
    "description": "Show the current Bluetooth connection status in the top right of the clock",
    "icon": "widget.png",
    "type": "widget",
    "tags": "widget,bluetooth",
    "supports": ["BANGLEJS","BANGLEJS2"],
    "storage": [
      {"name":"widbt.wid.js","url":"widget.js"}
    ]
  },
  {
    "id": "widchime",
    "name": "Hour Chime",
    "version": "0.02",
    "description": "Buzz or beep on every whole hour.",
    "icon": "widget.png",
    "type": "widget",
    "tags": "widget",
    "supports": ["BANGLEJS","BANGLEJS2"],
    "storage": [
      {"name":"widchime.wid.js","url":"widget.js"},
      {"name":"widchime.settings.js","url":"settings.js"}
    ],
    "data": [{"name":"widchime.json"}]
  },
  {
    "id": "widram",
    "name": "RAM Widget",
    "shortName": "RAM Widget",
    "version": "0.01",
    "description": "Display your Bangle's available RAM percentage in a widget",
    "icon": "widget.png",
    "type": "widget",
    "tags": "widget",
    "supports": ["BANGLEJS","BANGLEJS2"],
    "storage": [
      {"name":"widram.wid.js","url":"widget.js"}
    ]
  },
  {
    "id": "hrm",
    "name": "Heart Rate Monitor",
    "version": "0.06",
    "description": "Measure your heart rate and see live sensor data",
    "icon": "heartrate.png",
    "tags": "health",
    "supports": ["BANGLEJS","BANGLEJS2"],
    "storage": [
      {"name":"hrm.app.js","url":"heartrate.js"},
      {"name":"hrm.img","url":"heartrate-icon.js","evaluate":true}
    ]
  },
  {
    "id": "widhrm",
    "name": "Simple Heart Rate widget",
    "version": "0.05",
    "description": "When the screen is on, the widget turns on the heart rate monitor and displays the current heart rate (or last known in grey). For this to work well you'll need at least a 15 second LCD Timeout.",
    "icon": "widget.png",
    "type": "widget",
    "tags": "health,widget",
    "supports": ["BANGLEJS","BANGLEJS2"],
    "storage": [
      {"name":"widhrm.wid.js","url":"widget.js"}
    ]
  },
  {
    "id": "bthrm",
    "name": "Bluetooth Heart Rate Monitor",
    "shortName": "BT HRM",
    "version": "0.02",
    "description": "Overrides Bangle.js's build in heart rate monitor with an external Bluetooth one.",
    "icon": "app.png",
    "type": "app",
    "tags": "health,bluetooth",
    "supports": ["BANGLEJS","BANGLEJS2"],
    "readme": "README.md",
    "storage": [
      {"name":"bthrm.app.js","url":"bthrm.js"},
      {"name":"bthrm.recorder.js","url":"recorder.js"},
      {"name":"bthrm.boot.js","url":"boot.js"},
      {"name":"bthrm.img","url":"app-icon.js","evaluate":true},
      {"name":"bthrm.settings.js","url":"settings.js"}
    ]
  },
  {
    "id": "stetho",
    "name": "Stethoscope",
    "version": "0.01",
    "description": "Hear your heart rate",
    "icon": "stetho.png",
    "tags": "health",
    "supports": ["BANGLEJS"],
    "storage": [
      {"name":"stetho.app.js","url":"stetho.js"},
      {"name":"stetho.img","url":"stetho-icon.js","evaluate":true}
    ]
  },
  {
    "id": "swatch",
    "name": "Stopwatch",
    "version": "0.07",
    "description": "Simple stopwatch with Lap Time logging to a JSON file",
    "icon": "stopwatch.png",
    "tags": "health",
    "supports": ["BANGLEJS"],
    "readme": "README.md",
    "interface": "interface.html",
    "allow_emulator": true,
    "screenshots": [{"url":"bangle1-stopwatch-screenshot.png"}],
    "storage": [
      {"name":"swatch.app.js","url":"stopwatch.js"},
      {"name":"swatch.img","url":"stopwatch-icon.js","evaluate":true}
    ]
  },
  {
    "id": "hidmsic",
    "name": "Bluetooth Music Controls",
    "shortName": "Music Control",
    "version": "0.02",
    "description": "Enable HID in settings, pair with your phone, then use this app to control music from your watch!",
    "icon": "hid-music.png",
    "tags": "bluetooth",
    "supports": ["BANGLEJS"],
    "storage": [
      {"name":"hidmsic.app.js","url":"hid-music.js"},
      {"name":"hidmsic.img","url":"hid-music-icon.js","evaluate":true}
    ]
  },
  {
    "id": "hidkbd",
    "name": "Bluetooth Keyboard",
    "shortName": "Bluetooth Kbd",
    "version": "0.02",
    "description": "Enable HID in settings, pair with your phone/PC, then use this app to control other apps",
    "icon": "hid-keyboard.png",
    "tags": "bluetooth",
    "supports": ["BANGLEJS"],
    "storage": [
      {"name":"hidkbd.app.js","url":"hid-keyboard.js"},
      {"name":"hidkbd.img","url":"hid-keyboard-icon.js","evaluate":true}
    ]
  },
  {
    "id": "hidbkbd",
    "name": "Binary Bluetooth Keyboard",
    "shortName": "Binary BT Kbd",
    "version": "0.02",
    "description": "Enable HID in settings, pair with your phone/PC, then type messages using the onscreen keyboard by tapping repeatedly on the key you want",
    "icon": "hid-binary-keyboard.png",
    "tags": "bluetooth",
    "supports": ["BANGLEJS"],
    "storage": [
      {"name":"hidbkbd.app.js","url":"hid-binary-keyboard.js"},
      {"name":"hidbkbd.img","url":"hid-binary-keyboard-icon.js","evaluate":true}
    ]
  },
  {
    "id": "animals",
    "name": "Animals Game",
    "version": "0.01",
    "description": "Simple toddler's game - displays a different number of animals each time the screen is pressed",
    "icon": "animals.png",
    "tags": "game",
    "supports": ["BANGLEJS"],
    "storage": [
      {"name":"animals.app.js","url":"animals.js"},
      {"name":"animals.img","url":"animals-icon.js","evaluate":true},
      {"name":"animals-snake.img","url":"animals-snake.js","evaluate":true},
      {"name":"animals-duck.img","url":"animals-duck.js","evaluate":true},
      {"name":"animals-swan.img","url":"animals-swan.js","evaluate":true},
      {"name":"animals-fox.img","url":"animals-fox.js","evaluate":true},
      {"name":"animals-camel.img","url":"animals-camel.js","evaluate":true},
      {"name":"animals-pig.img","url":"animals-pig.js","evaluate":true},
      {"name":"animals-sheep.img","url":"animals-sheep.js","evaluate":true},
      {"name":"animals-mouse.img","url":"animals-mouse.js","evaluate":true}
    ]
  },
  {
    "id": "qrcode",
    "name": "Custom QR Code",
    "version": "0.04",
    "description": "Use this to upload a customised QR code to Bangle.js",
    "icon": "app.png",
    "tags": "qrcode",
    "supports": ["BANGLEJS","BANGLEJS2"],
    "custom": "custom.html",
    "customConnect": true,
    "storage": [
      {"name":"qrcode.app.js"},
      {"name":"qrcode.img","url":"app-icon.js","evaluate":true}
    ]
  },
  {
    "id": "beer",
    "name": "Beer Compass",
    "version": "0.01",
    "description": "Uploads all the pubs in an area onto your watch, so it can always point you at the nearest one",
    "icon": "app.png",
    "tags": "",
    "supports": ["BANGLEJS"],
    "custom": "custom.html",
    "storage": [
      {"name":"beer.app.js"},
      {"name":"beer.img","url":"app-icon.js","evaluate":true}
    ]
  },
  {
    "id": "route",
    "name": "Route Viewer",
    "version": "0.02",
    "description": "Upload a KML file of a route, and have your watch display a map with how far around it you are",
    "icon": "app.png",
    "tags": "",
    "supports": ["BANGLEJS"],
    "custom": "custom.html",
    "storage": [
      {"name":"route.app.js"},
      {"name":"route.img","url":"app-icon.js","evaluate":true}
    ]
  },
  {
    "id": "ncstart",
    "name": "NCEU Startup",
    "version": "0.06",
    "description": "NodeConfEU 2019 'First Start' Sequence",
    "icon": "start.png",
    "tags": "start,welcome",
    "supports": ["BANGLEJS"],
    "storage": [
      {"name":"ncstart.app.js","url":"start.js"},
      {"name":"ncstart.boot.js","url":"boot.js"},
      {"name":"ncstart.settings.js","url":"settings.js"},
      {"name":"ncstart.img","url":"start-icon.js","evaluate":true},
      {"name":"nc-bangle.img","url":"start-bangle.js","evaluate":true},
      {"name":"nc-nceu.img","url":"start-nceu.js","evaluate":true},
      {"name":"nc-nfr.img","url":"start-nfr.js","evaluate":true},
      {"name":"nc-nodew.img","url":"start-nodew.js","evaluate":true},
      {"name":"nc-tf.img","url":"start-tf.js","evaluate":true}
    ],
    "data": [{"name":"ncstart.json"}]
  },
  {
    "id": "ncfrun",
    "name": "NCEU 5K Fun Run",
    "version": "0.01",
    "description": "Display a map of the NodeConf EU 2019 5K Fun Run route and your location on it",
    "icon": "nceu-funrun.png",
    "tags": "health",
    "supports": ["BANGLEJS"],
    "storage": [
      {"name":"ncfrun.app.js","url":"nceu-funrun.js"},
      {"name":"ncfrun.img","url":"nceu-funrun-icon.js","evaluate":true}
    ]
  },
  {
    "id": "widnceu",
    "name": "NCEU Logo Widget",
    "version": "0.02",
    "description": "Show the NodeConf EU logo in the top left",
    "icon": "widget.png",
    "type": "widget",
    "tags": "widget",
    "supports": ["BANGLEJS"],
    "storage": [
      {"name":"widnceu.wid.js","url":"widget.js"}
    ]
  },
  {
    "id": "sclock",
    "name": "Simple Clock",
    "version": "0.07",
    "description": "A Simple Digital Clock",
    "icon": "clock-simple.png",
    "screenshots": [{"url":"screenshot_simplec.png"}],
    "type": "clock",
    "tags": "clock",
    "supports": ["BANGLEJS","BANGLEJS2"],
    "allow_emulator": true,
    "storage": [
      {"name":"sclock.app.js","url":"clock-simple.js"},
      {"name":"sclock.img","url":"clock-simple-icon.js","evaluate":true}
    ]
  },
  {
    "id": "s7clk",
    "name": "Simple 7 segment Clock",
    "version": "0.03",
    "description": "A simple 7 segment Clock with date",
    "icon": "icon.png",
    "screenshots": [{"url":"screenshot_s7segment.png"}],
    "type": "clock",
    "tags": "clock",
    "supports": ["BANGLEJS","BANGLEJS2"],
    "readme": "README.md",
    "allow_emulator": true,
    "storage": [
      {"name":"s7clk.app.js","url":"app.js"},
      {"name":"s7clk.img","url":"icon.js","evaluate":true}
    ]
  },
  {
    "id": "vibrclock",
    "name": "Vibrate Clock",
    "version": "0.03",
    "description": "When BTN1 is pressed, vibrate out the time as a series of buzzes, one digit at a time. Hours, then Minutes. Zero is signified by one long buzz. Otherwise a simple digital clock.",
    "icon": "app.png",
    "type": "clock",
    "tags": "clock",
    "supports": ["BANGLEJS"],
    "allow_emulator": true,
    "screenshots": [{"url":"bangle1-vibrate-clock-screenshot.png"}],
    "storage": [
      {"name":"vibrclock.app.js","url":"app.js"},
      {"name":"vibrclock.img","url":"app-icon.js","evaluate":true}
    ]
  },
  {
    "id": "svclock",
    "name": "Simple V-Clock",
    "version": "0.04",
    "description": "Modification of Simple Clock 0.04 to use Vectorfont",
    "icon": "vclock-simple.png",
    "type": "clock",
    "tags": "clock",
    "supports": ["BANGLEJS","BANGLEJS2"],
    "allow_emulator": true,
    "screenshots": [{"url":"bangle2-simple-v-clock-screenshot.png"}],
    "storage": [
      {"name":"svclock.app.js","url":"vclock-simple.js"},
      {"name":"svclock.img","url":"vclock-simple-icon.js","evaluate":true}
    ]
  },
  {
    "id": "dclock",
    "name": "Dev Clock",
    "version": "0.10",
    "description": "A Digital Clock including timestamp (tst), beats(@), days in current month (dm) and days since new moon (l)",
    "icon": "clock-dev.png",
    "type": "clock",
    "tags": "clock",
    "supports": ["BANGLEJS","BANGLEJS2"],
    "allow_emulator": true,
    "screenshots": [{"url":"bangle2-dev-clock-screenshot.png"},{"url":"bangle1-dev-clock-screenshot.png"}],
    "storage": [
      {"name":"dclock.app.js","url":"clock-dev.js"},
      {"name":"dclock.img","url":"clock-dev-icon.js","evaluate":true}
    ]
  },
  {
    "id": "gesture",
    "name": "Gesture Test",
    "version": "0.01",
    "description": "BETA! Uploads a basic Tensorflow Gesture model, and then outputs each gesture as a message",
    "icon": "gesture.png",
    "type": "app",
    "tags": "gesture,ai",
    "supports": ["BANGLEJS", "BANGLEJS2"],
    "storage": [
      {"name":"gesture.app.js","url":"gesture.js"},
      {"name":".tfnames","url":"gesture-tfnames.js","evaluate":true},
      {"name":".tfmodel","url":"gesture-tfmodel.js","evaluate":true},
      {"name":"gesture.img","url":"gesture-icon.js","evaluate":true}
    ]
  },
  {
    "id": "pparrot",
    "name": "Party Parrot",
    "version": "0.01",
    "description": "Party with a parrot on your wrist",
    "icon": "party-parrot.png",
    "type": "app",
    "tags": "party,parrot,lol",
    "supports": ["BANGLEJS"],
    "allow_emulator": true,
    "screenshots": [{"url":"bangle1-party-parrot-screenshot.png"}],
    "storage": [
      {"name":"pparrot.app.js","url":"party-parrot.js"},
      {"name":"pparrot.img","url":"party-parrot-icon.js","evaluate":true}
    ]
  },
  {
  "id": "hralarm",
  "name": "Heart rate alarm",
  "shortName":"HR Alarm",
  "version":"0.01",
  "description": "This invisible widget vibrates whenever the heart rate gets close to the upper limit or goes over or under the configured limits",
  "icon": "widget.png",  
  "type": "widget",
  "tags": "widget",
  "supports" : ["BANGLEJS2"],
  "readme": "README.md",
  "storage": [
    {"name":"hralarm.wid.js","url":"widget.js"},
    {"name":"hralarm.settings.js","url":"settings.js"}
  ]
  },
  {
    "id": "hrings",
    "name": "Hypno Rings",
    "version": "0.01",
    "description": "Experiment with trippy rings, press buttons for change",
    "icon": "hypno-rings.png",
    "type": "app",
    "tags": "rings,hypnosis,psychadelic",
    "supports": ["BANGLEJS"],
    "allow_emulator": true,
    "screenshots": [{"url":"bangle1-hypno-rings-screenshot.png"}],
    "storage": [
      {"name":"hrings.app.js","url":"hypno-rings.js"},
      {"name":"hrings.img","url":"hypno-rings-icon.js","evaluate":true}
    ]
  },
  {
    "id": "morse",
    "name": "Morse Code",
    "version": "0.01",
    "description": "Learn morse code by hearing/seeing/feeling the code. Tap to toggle buzz!",
    "icon": "morse-code.png",
    "type": "app",
    "tags": "morse,sound,visual,input",
    "supports": ["BANGLEJS"],
    "storage": [
      {"name":"morse.app.js","url":"morse-code.js"},
      {"name":"morse.img","url":"morse-code-icon.js","evaluate":true}
    ]
  },
  {
    "id": "blescan",
    "name": "BLE Scanner",
    "version": "0.01",
    "description": "Scan for advertising BLE devices",
    "icon": "blescan.png",
    "tags": "bluetooth",
    "supports": ["BANGLEJS"],
    "storage": [
      {"name":"blescan.app.js","url":"blescan.js"},
      {"name":"blescan.img","url":"blescan-icon.js","evaluate":true}
    ]
  },
  {
    "id": "mmonday",
    "name": "Manic Monday Tone",
    "version": "0.02",
    "description": "The Bangles make a comeback",
    "icon": "manic-monday-icon.png",
    "tags": "sound",
    "supports": ["BANGLEJS"],
    "storage": [
      {"name":"mmonday.app.js","url":"manic-monday.js"},
      {"name":"mmonday.img","url":"manic-monday-icon.js","evaluate":true}
    ]
  },
  {
    "id": "jbells",
    "name": "Jingle Bells",
    "version": "0.01",
    "description": "Play Jingle Bells",
    "icon": "jbells.png",
    "type": "app",
    "tags": "sound",
    "supports": ["BANGLEJS"],
    "storage": [
      {"name":"jbells.app.js","url":"jbells.js"},
      {"name":"jbells.img","url":"jbells-icon.js","evaluate":true}
    ]
  },
  {
    "id": "scolor",
    "name": "Show Color",
    "version": "0.01",
    "description": "Display all available Colors and Names",
    "icon": "show-color.png",
    "type": "app",
    "tags": "tool",
    "screenshots": [{"url":"bangle1-view-color-screenshot.png"}],
    "supports": ["BANGLEJS"],
    "allow_emulator": true,
    "storage": [
      {"name":"scolor.app.js","url":"show-color.js"},
      {"name":"scolor.img","url":"show-color-icon.js","evaluate":true}
    ]
  },
  {
    "id": "miclock",
    "name": "Mixed Clock",
    "version": "0.05",
    "description": "A mix of analog and digital Clock",
    "icon": "clock-mixed.png",
    "type": "clock",
    "tags": "clock",
    "screenshots": [{"url":"bangle1-mixed-clock-screenshot.png"}],
    "supports": ["BANGLEJS"],
    "allow_emulator": true,
    "storage": [
      {"name":"miclock.app.js","url":"clock-mixed.js"},
      {"name":"miclock.img","url":"clock-mixed-icon.js","evaluate":true}
    ]
  },
  {
    "id": "bclock",
    "name": "Binary Clock",
    "version": "0.03",
    "description": "A simple binary clock watch face",
    "icon": "clock-binary.png",
    "type": "clock",
    "tags": "clock",
    "supports": ["BANGLEJS"],
    "allow_emulator": true,
    "screenshots": [{"url":"bangle1-binary-clock-screenshot.png"}],
    "storage": [
      {"name":"bclock.app.js","url":"clock-binary.js"},
      {"name":"bclock.img","url":"clock-binary-icon.js","evaluate":true}
    ]
  },
  {
    "id": "clotris",
    "name": "Clock-Tris",
    "version": "0.01",
    "description": "A fully functional clone of a classic game of falling blocks",
    "icon": "clock-tris.png",
    "tags": "game",
    "supports": ["BANGLEJS"],
    "screenshots": [{"url":"bangle1-clock-tris-screenshot.png"}],
    "allow_emulator": true,
    "storage": [
      {"name":"clotris.app.js","url":"clock-tris.js"},
      {"name":"clotris.img","url":"clock-tris-icon.js","evaluate":true},
      {"name":".trishig","url":"clock-tris-high"}
    ]
  },
  {
    "id": "flappy",
    "name": "Flappy Bird",
    "version": "0.05",
    "description": "A Flappy Bird game clone",
    "icon": "app.png",
    "screenshots": [{"url":"screenshot1_flappy.png"},{"url":"screenshot2_flappy.png"}],
    "tags": "game",
    "supports": ["BANGLEJS","BANGLEJS2"],
    "readme": "README.md",
    "allow_emulator": true,
    "storage": [
      {"name":"flappy.app.js","url":"app.js"},
      {"name":"flappy.img","url":"app-icon.js","evaluate":true}
    ]
  },
  {
    "id": "gpsinfo",
    "name": "GPS Info",
    "version": "0.09",
    "description": "An application that displays information about altitude, lat/lon, satellites and time",
    "icon": "gps-info.png",
    "type": "app",
    "tags": "gps",
    "supports": ["BANGLEJS","BANGLEJS2"],
    "storage": [
      {"name":"gpsinfo.app.js","url":"gps-info.js"},
      {"name":"gpsinfo.img","url":"gps-info-icon.js","evaluate":true}
    ]
  },
  {
    "id": "assistedgps",
    "name": "Assisted GPS Update (AGPS)",
    "version": "0.01",
    "description": "Downloads assisted GPS (AGPS) data to Bangle.js 1 for faster GPS startup and more accurate fixes. **No app will be installed**, this just uploads new data to the GPS chip.",
    "icon": "app.png",
    "type": "RAM",
    "tags": "tool,outdoors,agps",
    "supports": ["BANGLEJS"],
    "custom": "custom.html",
    "storage": []
  },
  {
    "id": "pomodo",
    "name": "Pomodoro",
    "version": "0.02",
    "description": "A simple pomodoro timer.",
    "icon": "pomodoro.png",
    "type": "app",
    "tags": "pomodoro,cooking,tools",
    "supports": ["BANGLEJS", "BANGLEJS2"],
    "allow_emulator": true,
    "screenshots": [{"url":"bangle2-pomodoro-screenshot.png"}],
    "storage": [
      {"name":"pomodo.app.js","url":"pomodoro.js"},
      {"name":"pomodo.img","url":"pomodoro-icon.js","evaluate":true}
    ]
  },
  {
    "id": "blobclk",
    "name": "Large Digit Blob Clock",
    "shortName": "Blob Clock",
    "version": "0.06",
    "description": "A clock with big digits",
    "icon": "clock-blob.png",
    "type": "clock",
    "tags": "clock",
    "supports": ["BANGLEJS","BANGLEJS2"],
    "allow_emulator": true,
    "screenshots": [{"url":"bangle2-large-digit-blob-clock-screenshot.png"},{"url":"bangle1-large-digit-blob-clock-screenshot.png"}],
    "storage": [
      {"name":"blobclk.app.js","url":"clock-blob.js"},
      {"name":"blobclk.img","url":"clock-blob-icon.js","evaluate":true}
    ]
  },
  {
    "id": "boldclk",
    "name": "Bold Clock",
    "version": "0.05",
    "description": "Simple, readable and practical clock",
    "icon": "bold_clock.png",
    "screenshots": [{"url":"screenshot_bold.png"}],
    "type": "clock",
    "tags": "clock",
    "supports": ["BANGLEJS","BANGLEJS2"],
    "readme": "README.md",
    "allow_emulator": true,
    "storage": [
      {"name":"boldclk.app.js","url":"bold_clock.js"},
      {"name":"boldclk.img","url":"bold_clock-icon.js","evaluate":true}
    ]
  },
  {
    "id": "widclk",
    "name": "Digital clock widget",
    "version": "0.06",
    "description": "A simple digital clock widget",
    "icon": "widget.png",
    "type": "widget",
    "tags": "widget,clock",
    "supports": ["BANGLEJS","BANGLEJS2"],
    "storage": [
      {"name":"widclk.wid.js","url":"widget.js"}
    ]
  },
  {
    "id": "widpedom",
    "name": "Pedometer widget",
    "version": "0.22",
    "description": "Daily pedometer widget",
    "icon": "widget.png",
    "type": "widget",
    "tags": "widget",
    "supports": ["BANGLEJS","BANGLEJS2"],
    "storage": [
      {"name":"widpedom.wid.js","url":"widget.js"},
      {"name":"widpedom.settings.js","url":"settings.js"}
    ]
  },
  {
    "id": "berlinc",
    "name": "Berlin Clock",
    "version": "0.05",
    "description": "Berlin Clock (see https://en.wikipedia.org/wiki/Mengenlehreuhr)",
    "icon": "berlin-clock.png",
    "type": "clock",
    "tags": "clock",
    "supports": ["BANGLEJS","BANGLEJS2"],
    "allow_emulator": true,
    "screenshots": [{"url":"berlin-clock-screenshot.png"}],
    "storage": [
      {"name":"berlinc.app.js","url":"berlin-clock.js"},
      {"name":"berlinc.img","url":"berlin-clock-icon.js","evaluate":true}
    ]
  },
  {
    "id": "ctrclk",
    "name": "Centerclock",
    "version": "0.03",
    "description": "Watch-centered digital 24h clock with date in dd.mm.yyyy format.",
    "icon": "app.png",
    "type": "clock",
    "tags": "clock",
    "supports": ["BANGLEJS"],
    "screenshots": [{"url":"bangle1-center-clock-screenshot.png"}],
    "allow_emulator": true,
    "storage": [
      {"name":"ctrclk.app.js","url":"app.js"},
      {"name":"ctrclk.img","url":"app-icon.js","evaluate":true}
    ]
  },
  {
    "id": "demoapp",
    "name": "Demo Loop",
    "version": "0.02",
    "description": "Simple demo app - displays Bangle.js, JS logo, graphics, and Bangle.js information",
    "icon": "app.png",
    "type": "app",
    "tags": "",
    "screenshots": [{"url":"bangle1-demo-loop-screenshot1.png"},{"url":"bangle1-demo-loop-screenshot2.png"},{"url":"bangle1-demo-loop-screenshot3.png"},{"url":"bangle1-demo-loop-screenshot4.png"}],
    "supports": ["BANGLEJS"],
    "allow_emulator": true,
    "storage": [
      {"name":"demoapp.app.js","url":"app.js"},
      {"name":"demoapp.img","url":"app-icon.js","evaluate":true}
    ],
    "sortorder": -9
  },
  {
    "id": "flagrse",
    "name": "Espruino Flag Raiser",
    "version": "0.01",
    "description": "App to send a command to another Espruino to cause it to raise a flag",
    "icon": "app.png",
    "tags": "",
    "supports": ["BANGLEJS"],
    "readme": "README.md",
    "storage": [
      {"name":"flagrse.app.js","url":"app.js"},
      {"name":"flagrse.img","url":"app-icon.js","evaluate":true}
    ]
  },
  {
    "id": "pipboy",
    "name": "Pipboy",
    "version": "0.04",
    "description": "Pipboy themed clock",
    "icon": "app.png",
    "type": "clock",
    "tags": "clock",
    "supports": ["BANGLEJS"],
    "allow_emulator": true,
    "screenshots": [{"url":"bangle1-pipboy-themed-clock-screenshot.png"}],
    "storage": [
      {"name":"pipboy.app.js","url":"app.js"},
      {"name":"pipboy.img","url":"app-icon.js","evaluate":true}
    ]
  },
  {
    "id": "torch",
    "name": "Torch",
    "shortName": "Torch",
    "version": "0.02",
    "description": "Turns screen white to help you see in the dark. Select from the launcher or press BTN1,BTN3,BTN1,BTN3 quickly to start when in any app that shows widgets",
    "icon": "app.png",
    "tags": "tool,torch",
    "supports": ["BANGLEJS"],
    "storage": [
      {"name":"torch.app.js","url":"app.js"},
      {"name":"torch.wid.js","url":"widget.js"},
      {"name":"torch.img","url":"app-icon.js","evaluate":true}
    ]
  },
  {
    "id": "rtorch",
    "name": "Red Torch",
    "shortName": "RedTorch",
    "version": "0.02",
    "description": "Turns screen RED to help you see in the dark without breaking your night vision. Select from the launcher or on Bangle 1 press BTN3,BTN1,BTN3,BTN1 quickly to start when in any app that shows widgets",
    "icon": "app.png",
    "tags": "tool,torch",
    "supports": ["BANGLEJS","BANGLEJS2"],
    "allow_emulator": true,
    "storage": [
      {"name":"rtorch.app.js","url":"app.js"},
      {"name":"rtorch.wid.js","url":"widget.js", "supports": ["BANGLEJS"]},
      {"name":"rtorch.img","url":"app-icon.js","evaluate":true}
    ]
  },
  {
    "id": "wohrm",
    "name": "Workout HRM",
    "version": "0.09",
    "description": "Workout heart rate monitor notifies you with a buzz if your heart rate goes above or below the set limits.",
    "icon": "app.png",
    "type": "app",
    "tags": "hrm,workout",
    "supports": ["BANGLEJS", "BANGLEJS2"],
    "readme": "README.md",
    "allow_emulator": true,
    "screenshots": [{"url":"bangle1-workout-HRM-screenshot.png"}],
    "storage": [
      {"name":"wohrm.app.js","url":"app.js"},
      {"name":"wohrm.settings.js","url":"settings.js"},
      {"name":"wohrm.img","url":"app-icon.js","evaluate":true}
    ]
  },
  {
    "id": "widid",
    "name": "Bluetooth ID Widget",
    "version": "0.03",
    "description": "Display the last two tuple of your Bangle.js MAC address in the widget section. This is useful for figuring out which Bangle.js to connect to if you have more than one Bangle.js!",
    "icon": "widget.png",
    "type": "widget",
    "tags": "widget,address,mac",
    "supports": ["BANGLEJS","BANGLEJS2"],
    "storage": [
      {"name":"widid.wid.js","url":"widget.js"}
    ]
  },
  {
    "id": "grocery",
    "name": "Grocery",
    "version": "0.02",
    "description": "Simple grocery (shopping) list - Display a list of product and track if you already put them in your cart.",
    "icon": "grocery.png",
    "type": "app",
    "tags": "tool,outdoors,shopping,list",
    "supports": ["BANGLEJS", "BANGLEJS2"],
    "custom": "grocery.html",
    "allow_emulator": true,
    "storage": [
      {"name":"grocery.app.js","url":"app.js"},
      {"name":"grocery.img","url":"grocery-icon.js","evaluate":true}
    ]
  },
  {
    "id": "marioclock",
    "name": "Mario Clock",
    "version": "0.15",
    "description": "Animated retro Mario clock, with Gameboy style 8-bit grey-scale graphics.",
    "icon": "marioclock.png",
    "type": "clock",
    "tags": "clock,mario,retro",
    "supports": ["BANGLEJS"],
    "readme": "README.md",
    "allow_emulator": false,
    "screenshots": [{"url":"bangle1-mario-clock-screenshot.png"}],
    "storage": [
      {"name":"marioclock.app.js","url":"marioclock-app.js"},
      {"name":"marioclock.img","url":"marioclock-icon.js","evaluate":true}
    ]
  },
  {
    "id": "cliock",
    "name": "Commandline-Clock",
    "shortName": "CLI-Clock",
    "version": "0.15",
    "description": "Simple CLI-Styled Clock",
    "icon": "app.png",
    "screenshots": [{"url":"screenshot_cli.png"}],
    "type": "clock",
    "tags": "clock,cli,command,bash,shell",
    "supports": ["BANGLEJS","BANGLEJS2"],
    "allow_emulator": true,
    "storage": [
      {"name":"cliock.app.js","url":"app.js"},
      {"name":"cliock.img","url":"app-icon.js","evaluate":true}
    ]
  },
  {
    "id": "widver",
    "name": "Firmware Version Widget",
    "version": "0.03",
    "description": "Display the version of the installed firmware in the top widget section.",
    "icon": "widget.png",
    "type": "widget",
    "tags": "widget,tool,system",
    "supports": ["BANGLEJS","BANGLEJS2"],
    "storage": [
      {"name":"widver.wid.js","url":"widget.js"}
    ]
  },
  {
    "id": "barclock",
    "name": "Bar Clock",
    "version": "0.09",
    "description": "A simple digital clock showing seconds as a bar",
    "icon": "clock-bar.png",
    "screenshots": [{"url":"screenshot.png"},{"url":"screenshot_pm.png"}],
    "type": "clock",
    "tags": "clock",
    "supports": ["BANGLEJS","BANGLEJS2"],
    "readme": "README.md",
    "allow_emulator": true,
    "storage": [
      {"name":"barclock.app.js","url":"clock-bar.js"},
      {"name":"barclock.img","url":"clock-bar-icon.js","evaluate":true}
    ]
  },
  {
    "id": "dotclock",
    "name": "Dot Clock",
    "version": "0.03",
    "description": "A Minimal Dot Analog Clock",
    "icon": "clock-dot.png",
    "type": "clock",
    "tags": "clock",
    "supports": ["BANGLEJS","BANGLEJS2"],
    "allow_emulator": true,
    "screenshots": [{"url":"bangle2-dot-clcok-screenshot.png"},{"url":"bangle1-dot-clock-screenshot.png"}],
    "storage": [
      {"name":"dotclock.app.js","url":"clock-dot.js"},
      {"name":"dotclock.img","url":"clock-dot-icon.js","evaluate":true}
    ]
  },
  {
    "id": "widtbat",
    "name": "Tiny Battery Widget",
    "version": "0.02",
    "description": "Tiny blueish battery widget, vibs and changes level color when charging",
    "icon": "widget.png",
    "type": "widget",
    "tags": "widget,tool,system",
    "supports": ["BANGLEJS","BANGLEJS2"],
    "storage": [
      {"name":"widtbat.wid.js","url":"widget.js"}
    ]
  },
  {
    "id": "chrono",
    "name": "Chrono",
    "shortName": "Chrono",
    "version": "0.01",
    "description": "Single click BTN1 to add 5 minutes. Single click BTN2 to add 30 seconds. Single click BTN3 to add 5 seconds. Tap to pause or play to timer. Double click BTN1 to reset. When timer finishes the watch vibrates.",
    "icon": "chrono.png",
    "tags": "tool",
    "supports": ["BANGLEJS"],
    "storage": [
      {"name":"chrono.app.js","url":"chrono.js"},
      {"name":"chrono.img","url":"chrono-icon.js","evaluate":true}
    ]
  },
  {
    "id": "astrocalc",
    "name": "Astrocalc",
    "version": "0.02",
    "description": "Calculates interesting information on the sun and moon cycles for the current day based on your location.",
    "icon": "astrocalc.png",
    "tags": "app,sun,moon,cycles,tool,outdoors",
    "supports": ["BANGLEJS"],
    "allow_emulator": true,
    "storage": [
      {"name":"astrocalc.app.js","url":"astrocalc-app.js"},
      {"name":"suncalc.js","url":"suncalc.js"},
      {"name":"astrocalc.img","url":"astrocalc-icon.js","evaluate":true},
      {"name":"first-quarter.img","url":"first-quarter-icon.js","evaluate":true},
      {"name":"last-quarter.img","url":"last-quarter-icon.js","evaluate":true},
      {"name":"waning-crescent.img","url":"waning-crescent-icon.js","evaluate":true},
      {"name":"waning-gibbous.img","url":"waning-gibbous-icon.js","evaluate":true},
      {"name":"full.img","url":"full-icon.js","evaluate":true},
      {"name":"new.img","url":"new-icon.js","evaluate":true},
      {"name":"waxing-gibbous.img","url":"waxing-gibbous-icon.js","evaluate":true},
      {"name":"waxing-crescent.img","url":"waxing-crescent-icon.js","evaluate":true}
    ]
  },
  {
    "id": "widhwt",
    "name": "Hand Wash Timer",
    "version": "0.02",
    "description": "On Bangle.js 1 swipe your wrist over the watch face to start your personal Bangle.js 1 hand wash timer. On Bangle.js2 the Pattern Launcher is recommended to start the timer. Start washing after the short buzz and stop after the long buzz 35sec. later.",
    "icon": "widget.png",
    "type": "widget",
    "tags": "widget,tool",
    "allow_emulator": true,
    "supports": ["BANGLEJS", "BANGLEJS2"],
    "storage": [
      {"name":"widhwt.app.js","url":"app.js"},
      {"name":"widhwt.wid.js","url":"widget.js"}
    ]
  },
  {
    "id": "toucher",
    "name": "Touch Launcher",
    "shortName": "Toucher",
    "version": "0.07",
    "description": "Touch enable left to right launcher.",
    "icon": "app.png",
    "type": "launch",
    "tags": "tool,system,launcher",
    "supports": ["BANGLEJS","BANGLEJS2"],
    "readme": "README.md",
    "storage": [
      {"name":"toucher.app.js","url":"app.js"},
      {"name":"toucher.settings.js","url":"settings.js"}
    ],
    "data": [{"name":"toucher.json"}]
  },
  {
    "id": "balltastic",
    "name": "Balltastic",
    "version": "0.02",
    "description": "Simple but fun ball eats dots game.",
    "icon": "app.png",
    "type": "app",
    "tags": "game,fun",
    "supports": ["BANGLEJS"],
    "storage": [
      {"name":"balltastic.app.js","url":"app.js"},
      {"name":"balltastic.img","url":"app-icon.js","evaluate":true}
    ]
  },
  {
    "id": "rpgdice",
    "name": "RPG dice",
    "version": "0.02",
    "description": "Simple RPG dice rolling app.",
    "icon": "rpgdice.png",
    "type": "app",
    "tags": "game,fun",
    "supports": ["BANGLEJS"],
    "allow_emulator": true,
    "screenshots": [{"url":"bangle1-rpg-dice-screenshot.png"}],
    "storage": [
      {"name":"rpgdice.app.js","url":"app.js"},
      {"name":"rpgdice.img","url":"app-icon.js","evaluate":true}
    ]
  },
  {
    "id": "widmp",
    "name": "Moon Phase Widget",
    "version": "0.02",
    "description": "Display the current moon phase in blueish for the northern hemisphere in eight phases",
    "icon": "widget.png",
    "type": "widget",
    "tags": "widget,tools",
    "supports": ["BANGLEJS","BANGLEJS2"],
    "storage": [
      {"name":"widmp.wid.js","url":"widget.js"}
    ]
  },
  {
    "id": "widmpsh",
    "name": "Moon Phase Widget Southern Hemisphere",
    "version": "0.01",
    "description": "Display the current moon phase in blueish for the southern hemisphere in eight phases",
    "icon": "widget.png",
    "type": "widget",
    "tags": "widget,tools",
    "supports": ["BANGLEJS","BANGLEJS2"],
    "storage": [
      {"name":"widmpsh.wid.js","url":"widget.js"}
    ]
  },
  {
    "id": "minionclk",
    "name": "Minion clock",
    "version": "0.05",
    "description": "Minion themed clock.",
    "icon": "minionclk.png",
    "type": "clock",
    "tags": "clock,minion",
    "supports": ["BANGLEJS"],
    "allow_emulator": true,
    "screenshots": [{"url":"bangle1-minion-clock-screenshot.png"}],
    "storage": [
      {"name":"minionclk.app.js","url":"app.js"},
      {"name":"minionclk.img","url":"app-icon.js","evaluate":true}
    ]
  },
  {
    "id": "openstmap",
    "name": "OpenStreetMap",
    "shortName": "OpenStMap",
    "version": "0.11",
    "description": "Loads map tiles from OpenStreetMap onto your Bangle.js and displays a map of where you are. Once installed this also adds map functionality to `GPS Recorder` and `Recorder` apps",
    "icon": "app.png",
    "tags": "outdoors,gps,osm",
    "supports": ["BANGLEJS","BANGLEJS2"],
    "screenshots": [{"url":"screenshot.png"}],
    "custom": "custom.html",
    "customConnect": true,
    "storage": [
      {"name":"openstmap","url":"openstmap.js"},
      {"name":"openstmap.app.js","url":"app.js"},
      {"name":"openstmap.img","url":"app-icon.js","evaluate":true}
    ]
  },
  {
    "id": "activepedom",
    "name": "Active Pedometer",
    "shortName": "Active Pedometer",
    "version": "0.09",
    "description": "Pedometer that filters out arm movement and displays a step goal progress. Steps are saved to a daily file and can be viewed as graph.",
    "icon": "app.png",
    "tags": "outdoors,widget",
    "supports": ["BANGLEJS"],
    "readme": "README.md",
    "storage": [
      {"name":"activepedom.wid.js","url":"widget.js"},
      {"name":"activepedom.settings.js","url":"settings.js"},
      {"name":"activepedom.img","url":"app-icon.js","evaluate":true},
      {"name":"activepedom.app.js","url":"app.js"}
    ]
  },
  {
    "id": "chronowid",
    "name": "Chrono Widget",
    "shortName": "Chrono Widget",
    "version": "0.04",
    "description": "Chronometer (timer) which runs as widget.",
    "icon": "app.png",
    "tags": "tool,widget",
    "supports": ["BANGLEJS","BANGLEJS2"],
    "screenshots": [{"url":"screenshot.png"}],
    "readme": "README.md",
    "storage": [
      {"name":"chronowid.wid.js","url":"widget.js"},
      {"name":"chronowid.app.js","url":"app.js"},
      {"name":"chronowid.img","url":"app-icon.js","evaluate":true}
    ]
  },
  {
    "id": "tabata",
    "name": "Tabata",
    "shortName": "Tabata - Control High-Intensity Interval Training",
    "version": "0.01",
    "description": "Control high-intensity interval training (according to tabata: https://en.wikipedia.org/wiki/Tabata_method).",
    "icon": "tabata.png",
    "tags": "workout,health",
    "supports": ["BANGLEJS"],
    "storage": [
      {"name":"tabata.app.js","url":"tabata.js"},
      {"name":"tabata.img","url":"tabata-icon.js","evaluate":true}
    ]
  },
  {
    "id": "custom",
    "name": "Custom Boot Code ",
    "version": "0.01",
    "description": "Add code you want to run at boot time",
    "icon": "custom.png",
    "type": "bootloader",
    "tags": "tool,system",
    "supports": ["BANGLEJS","BANGLEJS2"],
    "custom": "custom.html",
    "storage": [
      {"name":"custom"}
    ]
  },
  {
    "id": "devstopwatch",
    "name": "Dev Stopwatch",
    "shortName": "Dev Stopwatch",
    "version": "0.03",
    "description": "Stopwatch with 5 laps supported (cyclically replaced)",
    "icon": "app.png",
    "tags": "stopwatch,chrono,timer,chronometer",
    "supports": ["BANGLEJS","BANGLEJS2"],
    "screenshots": [{"url":"bangle1-dev-stopwatch-screenshot.png"}],
    "allow_emulator": true,
    "storage": [
      {"name":"devstopwatch.app.js","url":"app.js"},
      {"name":"devstopwatch.img","url":"app-icon.js","evaluate":true}
    ]
  },
  {
    "id": "batchart",
    "name": "Battery Chart",
    "shortName": "Battery Chart",
    "version": "0.10",
    "description": "A widget and an app for recording and visualizing battery percentage over time.",
    "icon": "app.png",
    "tags": "app,widget,battery,time,record,chart,tool",
    "supports": ["BANGLEJS"],
    "readme": "README.md",
    "storage": [
      {"name":"batchart.wid.js","url":"widget.js"},
      {"name":"batchart.app.js","url":"app.js"},
      {"name":"batchart.img","url":"app-icon.js","evaluate":true}
    ]
  },
  {
    "id": "nato",
    "name": "NATO Alphabet",
    "shortName": "NATOAlphabet",
    "version": "0.01",
    "description": "Learn the NATO Phonetic alphabet plus some numbers.",
    "icon": "nato.png",
    "type": "app",
    "tags": "app,learn,visual",
    "supports": ["BANGLEJS"],
    "allow_emulator": true,
    "screenshots": [{"url":"bangle1-NATO-alphabet-screenshot.png"},{"url":"bangle1-NATO-alphabet-screenshot2.png"}],
    "storage": [
      {"name":"nato.app.js","url":"nato.js"},
      {"name":"nato.img","url":"nato-icon.js","evaluate":true}
    ]
  },
  {
    "id": "numerals",
    "name": "Numerals Clock",
    "shortName": "Numerals Clock",
    "version": "0.10",
    "description": "A simple big numerals clock",
    "icon": "numerals.png",
    "type": "clock",
    "tags": "numerals,clock",
    "supports": ["BANGLEJS","BANGLEJS2"],
    "allow_emulator": true,
    "screenshots": [{"url":"bangle1-numerals-screenshot.png"}],
    "storage": [
      {"name":"numerals.app.js","url":"numerals.app.js"},
      {"name":"numerals.img","url":"numerals-icon.js","evaluate":true},
      {"name":"numerals.settings.js","url":"numerals.settings.js"}
    ],
    "data": [{"name":"numerals.json"}]
  },
  {
    "id": "bledetect",
    "name": "BLE Detector",
    "shortName": "BLE Detector",
    "version": "0.03",
    "description": "Detect BLE devices and show some informations.",
    "icon": "bledetect.png",
    "tags": "app,bluetooth,tool",
    "supports": ["BANGLEJS"],
    "readme": "README.md",
    "storage": [
      {"name":"bledetect.app.js","url":"bledetect.js"},
      {"name":"bledetect.img","url":"bledetect-icon.js","evaluate":true}
    ]
  },
  {
    "id": "snake",
    "name": "Snake",
    "shortName": "Snake",
    "version": "0.02",
    "description": "The classic snake game. Eat apples and don't bite your tail.",
    "icon": "snake.png",
    "tags": "game,fun",
    "supports": ["BANGLEJS"],
    "readme": "README.md",
    "storage": [
      {"name":"snake.app.js","url":"snake.js"},
      {"name":"snake.img","url":"snake-icon.js","evaluate":true}
    ]
  },
  { "id": "snek",
    "name": "The snek game",
    "shortName":"Snek",
    "version": "0.02",
    "description": "A snek game where you control a snek to eat all the apples!",
    "screenshots": [{"url":"screenshot_snek.png"}],
    "icon": "snek.png",
    "supports": ["BANGLEJS2"],
    "tags": "game,fun",
    "storage": [
      {"name":"snek.app.js","url":"snek.js"},
      {"name":"snek.img","url":"snek.icon.js","evaluate":true}
    ]
  },
  {
    "id": "calculator",
    "name": "Calculator",
    "shortName": "Calculator",
    "version": "0.04",
    "description": "Basic calculator reminiscent of MacOs's one. Handy for small calculus.",
    "icon": "calculator.png",
    "screenshots": [{"url":"screenshot_calculator.png"}],
    "tags": "app,tool",
    "supports": ["BANGLEJS","BANGLEJS2"],
    "storage": [
      {"name":"calculator.app.js","url":"app.js"},
      {"name":"calculator.img","url":"calculator-icon.js","evaluate":true}
    ]
  },
  {
    "id": "dane",
    "name": "Digital Assistant, not EDITH",
    "shortName": "DANE",
    "version": "0.16",
    "description": "A Watchface inspired by Tony Stark's EDITH and based on https://arwes.dev/",
    "icon": "app.png",
    "type": "clock",
    "tags": "clock",
    "supports": ["BANGLEJS"],
    "allow_emulator": true,
    "storage": [
      {"name":"dane.app.js","url":"app.js"},
      {"name":"dane.img","url":"app-icon.js","evaluate":true}
    ]
  },
  {
    "id": "dane_tcr",
    "name": "DANE Touch Launcher",
    "shortName": "DANE Toucher",
    "version": "0.07",
    "description": "Touch enable left to right launcher in the style of the DANE Watchface",
    "icon": "app.png",
    "type": "launch",
    "tags": "tool,system,launcher",
    "supports": ["BANGLEJS"],
    "storage": [
      {"name":"dane_tcr.app.js","url":"app.js"},
      {"name":"dane_tcr.settings.js","url":"settings.js"}
    ],
    "data": [{"name":"dane_tcr.json"}]
  },
  {
    "id": "buffgym",
    "name": "BuffGym",
    "version": "0.02",
    "description": "BuffGym is the famous 5x5 workout program for the BangleJS",
    "icon": "buffgym.png",
    "type": "app",
    "tags": "tool,outdoors,gym,exercise",
    "supports": ["BANGLEJS"],
    "readme": "README.md",
    "interface": "buffgym.html",
    "allow_emulator": false,
    "storage": [
      {"name":"buffgym.app.js","url":"buffgym.app.js"},
      {"name":"buffgym-set.js","url":"buffgym-set.js"},
      {"name":"buffgym-exercise.js","url":"buffgym-exercise.js"},
      {"name":"buffgym-workout.js","url":"buffgym-workout.js"},
      {"name":"buffgym-workout-a.json","url":"buffgym-workout-a.json"},
      {"name":"buffgym-workout-b.json","url":"buffgym-workout-b.json"},
      {"name":"buffgym-workout-index.json","url":"buffgym-workout-index.json"},
      {"name":"buffgym.img","url":"buffgym-icon.js","evaluate":true}
    ]
  },
  {
    "id": "banglerun",
    "name": "BangleRun",
    "shortName": "BangleRun",
    "version": "0.10",
    "description": "An app for running sessions. Displays info and logs your run for later viewing.",
    "icon": "banglerun.png",
    "tags": "run,running,fitness,outdoors",
    "supports": ["BANGLEJS"],
    "interface": "interface.html",
    "allow_emulator": false,
    "storage": [
      {"name":"banglerun.app.js","url":"app.js"},
      {"name":"banglerun.img","url":"app-icon.js","evaluate":true}
    ]
  },
  {
    "id": "metronome",
    "name": "Metronome",
    "version": "0.07",
    "readme": "README.md",
    "description": "Makes the watch blinking and vibrating with a given rate",
    "icon": "metronome_icon.png",
    "tags": "tool",
    "supports": ["BANGLEJS","BANGLEJS2"],
    "allow_emulator": true,
    "screenshots": [{"url":"bangle1-metronome-screenshot.png"}],
    "storage": [
      {"name":"metronome.app.js","url":"metronome.js"},
      {"name":"metronome.img","url":"metronome-icon.js","evaluate":true},
      {"name":"metronome.settings.js","url":"settings.js"}
    ]
  },
  {
    "id": "blackjack",
    "name": "Black Jack game",
    "shortName": "Black Jack game",
    "version": "0.02",
    "description": "Simple implementation of card game Black Jack",
    "icon": "blackjack.png",
    "tags": "game",
    "supports": ["BANGLEJS"],
    "screenshots": [{"url":"bangle1-black-jack-game-screenshot.png"}],
    "allow_emulator": true,
    "storage": [
      {"name":"blackjack.app.js","url":"blackjack.app.js"},
      {"name":"blackjack.img","url":"blackjack-icon.js","evaluate":true}
    ]
  },
  {
    "id": "hidcam",
    "name": "Camera shutter",
    "shortName": "Cam shutter",
    "version": "0.03",
    "description": "Enable HID, connect to your phone, start your camera and trigger the shot on your Bangle",
    "icon": "app.png",
    "tags": "bluetooth,tool",
    "supports": ["BANGLEJS"],
    "readme": "README.md",
    "storage": [
      {"name":"hidcam.app.js","url":"app.js"},
      {"name":"hidcam.img","url":"app-icon.js","evaluate":true}
    ]
  },
  {
    "id": "swlclk",
    "name": "SWL Clock / Short Wave Listner Clock",
    "shortName": "SWL Clock",
    "version": "0.02",
    "description": "Display Local, UTC time and some programs on the shorts waves along the day, with the frequencies",
    "icon": "swlclk.png",
    "type": "clock",
    "tags": "tool,clock",
    "supports": ["BANGLEJS"],
    "readme": "README.md",
    "allow_emulator": true,
    "screenshots": [{"url":"bangle1-SWL-clock-screenshot.png"}],
    "storage": [
      {"name":"swlclk.app.js","url":"app.js"},
      {"name":"swlclk.img","url":"app-icon.js","evaluate":true}
    ]
  },
  {
    "id": "rclock",
    "name": "Round clock with seconds,  minutes and date",
    "shortName": "Round Clock",
    "version": "0.06",
    "description": "Designed round clock with ticks for minutes and seconds and heart rate indication",
    "icon": "app.png",
    "type": "clock",
    "tags": "clock",
    "supports": ["BANGLEJS"],
    "storage": [
      {"name":"rclock.app.js","url":"rclock.app.js"},
      {"name":"rclock.img","url":"app-icon.js","evaluate":true}
    ]
  },
  {
    "id": "fclock",
    "name": "fclock",
    "shortName": "F Clock",
    "version": "0.02",
    "description": "Simple design of a digital clock",
    "icon": "app.png",
    "type": "clock",
    "tags": "clock",
    "supports": ["BANGLEJS"],
    "storage": [
      {"name":"fclock.app.js","url":"fclock.app.js"},
      {"name":"fclock.img","url":"app-icon.js","evaluate":true}
    ]
  },
  {
    "id": "hamloc",
    "name": "QTH Locator / Maidenhead Locator System",
    "shortName": "QTH Locator",
    "version": "0.01",
    "description": "Convert your current GPS location to the Maidenhead locator system used by HAM amateur radio operators",
    "icon": "app.png",
    "tags": "tool,outdoors,gps",
    "supports": ["BANGLEJS"],
    "readme": "README.md",
    "storage": [
      {"name":"hamloc.app.js","url":"app.js"},
      {"name":"hamloc.img","url":"app-icon.js","evaluate":true}
    ]
  },
  {
    "id": "osmpoi",
    "name": "POI Compass",
    "version": "0.03",
    "description": "Uploads all the points of interest in an area onto your watch, same as Beer Compass with more p.o.i.",
    "icon": "app.png",
    "tags": "tool,outdoors,gps",
    "supports": ["BANGLEJS"],
    "readme": "README.md",
    "custom": "custom.html",
    "storage": [
      {"name":"osmpoi.app.js"},
      {"name":"osmpoi.img","url":"app-icon.js","evaluate":true}
    ]
  },
  {
    "id": "pong",
    "name": "Pong",
    "shortName": "Pong",
    "version": "0.03",
    "description": "A clone of the Atari game Pong",
    "icon": "pong.png",
    "type": "app",
    "tags": "game",
    "supports": ["BANGLEJS"],
    "readme": "README.md",
    "allow_emulator": true,
    "screenshots": [{"url":"bangle1-pong-screenshot.png"}],
    "storage": [
      {"name":"pong.app.js","url":"app.js"},
      {"name":"pong.img","url":"app-icon.js","evaluate":true}
    ]
  },
  {
    "id": "ballmaze",
    "name": "Ball Maze",
    "version": "0.02",
    "description": "Navigate a ball through a maze by tilting your watch.",
    "icon": "icon.png",
    "type": "app",
    "tags": "game",
    "supports": ["BANGLEJS"],
    "readme": "README.md",
    "storage": [
      {"name":"ballmaze.app.js","url":"app.js"},
      {"name":"ballmaze.img","url":"icon.js","evaluate":true}
    ],
    "data": [{"name":"ballmaze.json"}]
  },
  {
    "id": "calendar",
    "name": "Calendar",
    "version": "0.06",
    "description": "Simple calendar",
    "icon": "calendar.png",
    "screenshots": [{"url":"screenshot_calendar.png"}],
    "tags": "calendar",
    "supports": ["BANGLEJS","BANGLEJS2"],
    "readme": "README.md",
    "allow_emulator": true,
    "storage": [
      {"name":"calendar.app.js","url":"calendar.js"},
      {"name":"calendar.settings.js","url":"settings.js"},
      {"name":"calendar.img","url":"calendar-icon.js","evaluate":true}
    ],
    "data": [{"name":"calendar.json"}]
  },
  {
    "id": "hidjoystick",
    "name": "Bluetooth Joystick",
    "shortName": "Joystick",
    "version": "0.01",
    "description": "Emulates a 2 axis/5 button Joystick using the accelerometer as stick input and buttons 1-3, touch left as button 4 and touch right as button 5.",
    "icon": "app.png",
    "tags": "bluetooth",
    "supports": ["BANGLEJS"],
    "storage": [
      {"name":"hidjoystick.app.js","url":"app.js"},
      {"name":"hidjoystick.img","url":"app-icon.js","evaluate":true}
    ]
  },
  {
    "id": "largeclock",
    "name": "Large Clock",
    "version": "0.10",
    "description": "A readable and informational digital watch, with date, seconds and moon phase",
    "icon": "largeclock.png",
    "type": "clock",
    "tags": "clock",
    "supports": ["BANGLEJS"],
    "readme": "README.md",
    "allow_emulator": true,
    "screenshots": [{"url":"bangle1-large-clock-screenshot.png"}],
    "storage": [
      {"name":"largeclock.app.js","url":"largeclock.js"},
      {"name":"largeclock.img","url":"largeclock-icon.js","evaluate":true},
      {"name":"largeclock.settings.js","url":"settings.js"}
    ],
    "data": [{"name":"largeclock.json"}]
  },
  {
    "id": "smtswch",
    "name": "Smart Switch",
    "shortName": "Smart Switch",
    "version": "0.01",
    "description": "Using EspruinoHub, control your smart devices on and off via Bluetooth Low Energy!",
    "icon": "app.png",
    "type": "app",
    "tags": "bluetooth,btle,smart,switch",
    "supports": ["BANGLEJS"],
    "readme": "README.md",
    "storage": [
      {"name":"smtswch.app.js","url":"app.js"},
      {"name":"smtswch.img","url":"app-icon.js","evaluate":true},
      {"name":"light-on.img","url":"light-on.js","evaluate":true},
      {"name":"light-off.img","url":"light-off.js","evaluate":true},
      {"name":"switch-on.img","url":"switch-on.js","evaluate":true},
      {"name":"switch-off.img","url":"switch-off.js","evaluate":true}
    ]
  },
  {
    "id": "miplant",
    "name": "Xiaomi Plant Sensor",
    "shortName": "Mi Plant",
    "version": "0.02",
    "description": "Reads and displays data from Xiaomi bluetooth plant moisture sensors",
    "icon": "app.png",
    "tags": "xiaomi,mi,plant,ble,bluetooth",
    "supports": ["BANGLEJS"],
    "storage": [
      {"name":"miplant.app.js","url":"app.js"},
      {"name":"miplant.img","url":"app-icon.js","evaluate":true}
    ]
  },
  {
    "id": "simpletimer",
    "name": "Timer",
    "version": "0.07",
    "description": "Simple timer, useful when playing board games or cooking",
    "icon": "app.png",
    "tags": "timer",
    "supports": ["BANGLEJS"],
    "readme": "README.md",
    "allow_emulator": true,
    "screenshots": [{"url":"bangle1-timer-screenshot.png"}],
    "storage": [
      {"name":"simpletimer.app.js","url":"app.js"},
      {"name":".tfnames","url":"gesture-tfnames.js","evaluate":true},
      {"name":".tfmodel","url":"gesture-tfmodel.js","evaluate":true},
      {"name":"simpletimer.img","url":"app-icon.js","evaluate":true}
    ],
    "data": [{"name":"simpletimer.json"}]
  },
  {
    "id": "beebclock",
    "name": "Beeb Clock",
    "version": "0.05",
    "description": "Clock face that may be coincidentally familiar to BBC viewers",
    "icon": "beebclock.png",
    "type": "clock",
    "tags": "clock",
    "screenshots": [{"url":"bangle1-beeb-clock-screenshot.png"}],
    "supports": ["BANGLEJS"],
    "allow_emulator": true,
    "storage": [
      {"name":"beebclock.app.js","url":"beebclock.js"},
      {"name":"beebclock.img","url":"beebclock-icon.js","evaluate":true}
    ]
  },
  {
    "id": "findphone",
    "name": "Find Phone",
    "shortName": "Find Phone",
    "version": "0.03",
    "description": "Find your phone via Gadgetbridge. Click any button to let your phone ring. 📳  Note: The functionality is available even without this app, just go to Settings, App Settings, Gadgetbridge, Find Phone.",
    "icon": "app.png",
    "tags": "tool,android",
    "supports": ["BANGLEJS"],
    "readme": "README.md",
    "allow_emulator": true,
    "storage": [
      {"name":"findphone.app.js","url":"app.js"},
      {"name":"findphone.img","url":"app-icon.js","evaluate":true}
    ]
  },
  {
    "id": "getup",
    "name": "Get Up",
    "shortName": "Get Up",
    "version": "0.01",
    "description": "Reminds you to getup every x minutes. Sitting to long is dangerous!",
    "icon": "app.png",
    "tags": "tools,health",
    "supports": ["BANGLEJS"],
    "readme": "README.md",
    "screenshots": [{"url":"bangle1-get-up-screenshot.png"}],
    "allow_emulator": true,
    "storage": [
      {"name":"getup.app.js","url":"app.js"},
      {"name":"getup.settings.js","url":"settings.js"},
      {"name":"getup.img","url":"app-icon.js","evaluate":true}
    ]
  },
  {
    "id": "gallifr",
    "name": "Time Traveller's Chronometer",
    "shortName": "Time Travel Clock",
    "version": "0.02",
    "description": "A clock for time travellers. The light pie segment shows the minutes, the black circle, the hour. The dial itself reads 'time' just in case you forget.",
    "icon": "gallifr.png",
    "screenshots": [{"url":"screenshot_time.png"}],
    "type": "clock",
    "tags": "clock",
    "supports": ["BANGLEJS","BANGLEJS2"],
    "readme": "README.md",
    "allow_emulator": true,
    "storage": [
      {"name":"gallifr.app.js","url":"app.js"},
      {"name":"gallifr.img","url":"app-icon.js","evaluate":true},
      {"name":"gallifr.settings.js","url":"settings.js"}
    ],
    "data": [{"name":"gallifr.json"}]
  },
  {
    "id": "rndmclk",
    "name": "Random Clock Loader",
    "version": "0.03",
    "description": "Load a different clock whenever the LCD is switched on.",
    "icon": "rndmclk.png",
    "type": "widget",
    "tags": "widget,clock",
    "supports": ["BANGLEJS"],
    "readme": "README.md",
    "storage": [
      {"name":"rndmclk.wid.js","url":"widget.js"}
    ]
  },
  {
    "id": "dotmatrixclock",
    "name": "Dotmatrix Clock",
    "version": "0.01",
    "description": "A clear white-on-blue dotmatrix simulated clock",
    "icon": "dotmatrixclock.png",
    "type": "clock",
    "tags": "clock,dotmatrix,retro",
    "supports": ["BANGLEJS"],
    "readme": "README.md",
    "allow_emulator": true,
    "storage": [
      {"name":"dotmatrixclock.app.js","url":"app.js"},
      {"name":"dotmatrixclock.img","url":"dotmatrixclock-icon.js","evaluate":true}
    ]
  },
  {
    "id": "jbm8b",
    "name": "Magic 8 Ball",
    "shortName": "Magic 8 Ball",
    "version": "0.03",
    "description": "A simple fortune telling app",
    "icon": "app.png",
    "tags": "game",
    "supports": ["BANGLEJS"],
    "storage": [
      {"name":"jbm8b.app.js","url":"app.js"},
      {"name":"jbm8b.img","url":"app-icon.js","evaluate":true}
    ]
  },
  {
    "id": "jbm8b_IT",
    "name": "Magic 8 Ball Italiano",
    "shortName": "Magic 8 Ball IT",
    "version": "0.01",
    "description": "La palla predice il futuro",
    "icon": "app.png",
    "screenshots": [{"url":"bangle1-magic-8-ball-italiano-screenshot.png"}],
    "tags": "game",
    "supports": ["BANGLEJS"],
    "allow_emulator": true,
    "storage": [
      {"name":"jbm8b_IT.app.js","url":"app.js"},
      {"name":"jbm8b_IT.img","url":"app-icon.js","evaluate":true}
    ]
  },
  {
    "id": "BLEcontroller",
    "name": "BLE Customisable Controller with Joystick",
    "shortName": "BLE Controller",
    "version": "0.01",
    "description": "A configurable controller for BLE devices and robots, with a basic four direction joystick. Designed to be easy to customise so you can add your own menus.",
    "icon": "BLEcontroller.png",
    "tags": "tool,bluetooth",
    "supports": ["BANGLEJS"],
    "readme": "README.md",
    "allow_emulator": false,
    "storage": [
      {"name":"BLEcontroller.app.js","url":"app.js"},
      {"name":"BLEcontroller.img","url":"app-icon.js","evaluate":true}
    ]
  },
  {
    "id": "widviz",
    "name": "Widget Visibility Widget",
    "shortName": "Viz Widget",
    "version": "0.03",
    "description": "Swipe left to hide top bar widgets, swipe right to redisplay.",
    "icon": "eye.png",
    "type": "widget",
    "tags": "widget",
    "supports": ["BANGLEJS","BANGLEJS2"],
    "storage": [
      {"name":"widviz.wid.js","url":"widget.js"}
    ]
  },
  {
    "id": "binclock",
    "name": "Binary Clock",
    "shortName": "Binary Clock",
    "version": "0.03",
    "description": "A binary clock with hours and minutes. BTN1 toggles a digital clock.",
    "icon": "app.png",
    "type": "clock",
    "tags": "clock,binary",
    "supports": ["BANGLEJS"],
    "storage": [
      {"name":"binclock.app.js","url":"app.js"},
      {"name":"binclock.img","url":"app-icon.js","evaluate":true}
    ]
  },
  {
    "id": "pizzatimer",
    "name": "Pizza Timer",
    "shortName": "Pizza Timer",
    "version": "0.01",
    "description": "A timer app for when you cook Pizza. Some say it can also time other things",
    "icon": "pizza.png",
    "tags": "timer,tool,pizza",
    "supports": ["BANGLEJS"],
    "readme": "README.md",
    "storage": [
      {"name":"pizzatimer.app.js","url":"app.js"},
      {"name":"pizzatimer.img","url":"app-icon.js","evaluate":true}
    ]
  },
  {
    "id": "animclk",
    "name": "Animated Clock",
    "shortName": "Anim Clock",
    "version": "0.03",
    "description": "An animated clock face using Mark Ferrari's amazing 8 bit game art and palette cycling: http://www.markferrari.com/art/8bit-game-art",
    "icon": "app.png",
    "type": "clock",
    "tags": "clock,animated",
    "supports": ["BANGLEJS"],
    "storage": [
      {"name":"animclk.app.js","url":"app.js"},
      {"name":"animclk.pixels1","url":"animclk.pixels1"},
      {"name":"animclk.pixels2","url":"animclk.pixels2"},
      {"name":"animclk.pal","url":"animclk.pal"},
      {"name":"animclk.img","url":"app-icon.js","evaluate":true}
    ]
  },
  {
    "id": "analogimgclk",
    "name": "Analog Clock (Image background)",
    "shortName": "Analog Clock",
    "version": "0.03",
    "description": "An analog clock with an image background",
    "icon": "app.png",
    "type": "clock",
    "tags": "clock",
    "supports": ["BANGLEJS"],
    "storage": [
      {"name":"analogimgclk.app.js","url":"app.js"},
      {"name":"analogimgclk.bg.img","url":"bg.img"},
      {"name":"analogimgclk.img","url":"app-icon.js","evaluate":true}
    ]
  },
  {
    "id": "verticalface",
    "name": "Vertical watch face",
    "shortName": "Vertical Face",
    "version": "0.09",
    "description": "A simple vertical watch face with the date. Heart rate monitor is toggled with BTN1",
    "icon": "app.png",
    "type": "clock",
    "tags": "clock",
    "supports": ["BANGLEJS"],
    "allow_emulator": true,
    "screenshots": [{"url":"bangle1-vertical-watch-face-screenshot.png"}],
    "storage": [
      {"name":"verticalface.app.js","url":"app.js"},
      {"name":"verticalface.img","url":"app-icon.js","evaluate":true}
    ]
  },
  {
    "id": "sleepphasealarm",
    "name": "SleepPhaseAlarm",
    "shortName": "SleepPhaseAlarm",
    "version": "0.03",
    "description": "Uses the accelerometer to estimate sleep and wake states with the principle of Estimation of Stationary Sleep-segments (ESS, see https://ubicomp.eti.uni-siegen.de/home/datasets/ichi14/index.html.en). This app will read the next alarm from the alarm application and will wake you up to 30 minutes early at the best guessed time when you are almost already awake.",
    "icon": "app.png",
    "tags": "alarm",
    "supports": ["BANGLEJS","BANGLEJS2"],
    "storage": [
      {"name":"sleepphasealarm.app.js","url":"app.js"},
      {"name":"sleepphasealarm.img","url":"app-icon.js","evaluate":true}
    ]
  },
  {
    "id": "life",
    "name": "Game of Life",
    "version": "0.04",
    "description": "Conway's Game of Life - 16x16 board",
    "icon": "life.png",
    "tags": "game",
    "supports": ["BANGLEJS"],
    "screenshots": [{"url":"bangle1-game-of-life-screenshot.png"}],
    "allow_emulator": true,
    "storage": [
      {"name":"life.app.js","url":"life.min.js"},
      {"name":"life.img","url":"life-icon.js","evaluate":true}
    ]
  },
  {
    "id": "magnav",
    "name": "Navigation Compass",
    "version": "0.05",
    "description": "Compass with linear display as for GPSNAV. Has Tilt compensation and remembers calibration.",
    "screenshots": [{"url":"screenshot-b2.png"},{"url":"screenshot-light-b2.png"}],
    "icon": "magnav.png",
    "tags": "tool,outdoors",
    "supports": ["BANGLEJS","BANGLEJS2"],
    "readme": "README.md",
    "storage": [
      {"name":"magnav.app.js","url":"magnav_b1.js","supports":["BANGLEJS"]},
      {"name":"magnav.app.js","url":"magnav_b2.js","supports":["BANGLEJS2"]},
      {"name":"magnav.img","url":"magnav-icon.js","evaluate":true}
    ],
    "data": [{"name":"magnav.json"}]
  },
  {
    "id": "gpspoilog",
    "name": "GPS POI Logger",
    "shortName": "GPS POI Log",
    "version": "0.01",
    "description": "A simple app to log points of interest with their GPS coordinates and read them back onto your PC. Based on the https://www.espruino.com/Bangle.js+Storage tutorial",
    "icon": "app.png",
    "tags": "outdoors",
    "supports": ["BANGLEJS"],
    "interface": "interface.html",
    "storage": [
      {"name":"gpspoilog.app.js","url":"app.js"},
      {"name":"gpspoilog.img","url":"app-icon.js","evaluate":true}
    ]
  },
  {
    "id": "miclock2",
    "name": "Mixed Clock 2",
    "version": "0.01",
    "description": "White color variant of the Mixed Clock with thicker clock hands for better readability in the bright sunlight, extra space under the clock for widgets and seconds in the digital clock.",
    "icon": "clock-mixed.png",
    "type": "clock",
    "tags": "clock",
    "supports": ["BANGLEJS"],
    "screenshots": [{"url":"bangle1-mixed-clock-2-screenshot.png"}],
    "allow_emulator": true,
    "storage": [
      {"name":"miclock2.app.js","url":"clock-mixed.js"},
      {"name":"miclock2.img","url":"clock-mixed-icon.js","evaluate":true}
    ]
  },
  {
    "id": "1button",
    "name": "One-Button-Tracker",
    "version": "0.01",
    "description": "A widget that turns BTN1 into a tracker, records time of button press/release.",
    "icon": "widget.png",
    "type": "widget",
    "tags": "tool,quantifiedself,widget",
    "supports": ["BANGLEJS"],
    "readme": "README.md",
    "interface": "interface.html",
    "storage": [
      {"name":"1button.wid.js","url":"widget.js"}
    ],
    "data": [{"name":"one_button_presses.csv","storageFile":true}]
  },
  {
    "id": "gpsautotime",
    "name": "GPS auto time",
    "shortName": "GPS auto time",
    "version": "0.01",
    "description": "A widget that automatically updates the Bangle.js time to the GPS time whenever there is a valid GPS fix.",
    "icon": "widget.png",
    "type": "widget",
    "tags": "widget,gps",
    "supports": ["BANGLEJS"],
    "storage": [
      {"name":"gpsautotime.wid.js","url":"widget.js"}
    ]
  },
  {
    "id": "espruinoctrl",
    "name": "Espruino Control",
    "shortName": "Espruino Ctrl",
    "version": "0.01",
    "description": "Send commands to other Espruino devices via the Bluetooth UART interface. Customisable commands!",
    "icon": "app.png",
    "tags": "",
    "supports": ["BANGLEJS"],
    "readme": "README.md",
    "custom": "custom.html",
    "storage": [
      {"name":"espruinoctrl.app.js"},
      {"name":"espruinoctrl.img","url":"app-icon.js","evaluate":true}
    ]
  },
  {
    "id": "multiclock",
    "name": "Multi Clock",
    "version": "0.09",
    "description": "Clock with multiple faces.  Switch between faces with BTN1 & BTN3 (Bangle 2 touch top-right, bottom right). For best display set theme Background 2 to cyan or some other bright colour in settings.",
    "screenshots": [{"url":"screen-ana.png"},{"url":"screen-big.png"},{"url":"screen-td.png"},{"url":"screen-nifty.png"},{"url":"screen-word.png"},{"url":"screen-sec.png"}],
    "icon": "multiclock.png",
    "type": "clock",
    "tags": "clock",
    "supports": ["BANGLEJS","BANGLEJS2"],
    "readme": "README.md",
    "allow_emulator": true,
    "storage": [
      {"name":"multiclock.app.js","url":"multiclock.app.js"},
      {"name":"big.face.js","url":"big.face.js"},
      {"name":"ana.face.js","url":"ana.face.js"},
      {"name":"digi.face.js","url":"digi.face.js"},
      {"name":"txt.face.js","url":"txt.face.js"},
      {"name":"dk.face.js","url":"dk.face.js"},
      {"name":"nifty.face.js","url":"nifty.face.js"},
      {"name":"multiclock.img","url":"multiclock-icon.js","evaluate":true}
    ]
  },
  {
    "id": "widancs",
    "name": "Apple Notification Widget",
    "shortName": "ANCS Widget",
    "version": "0.07",
    "description": "Displays call, message etc notifications from a paired iPhone. Read README before installation as it only works with compatible apps",
    "icon": "widget.png",
    "type": "widget",
    "tags": "widget",
    "supports": ["BANGLEJS"],
    "readme": "README.md",
    "storage": [
      {"name":"widancs.wid.js","url":"ancs.min.js"},
      {"name":"widancs.settings.js","url":"settings.js"}
    ]
  },
  {
    "id": "accelrec",
    "name": "Acceleration Recorder",
    "shortName": "Accel Rec",
    "version": "0.02",
    "description": "This app puts the Bangle's accelerometer into 100Hz mode and reads 2 seconds worth of data after movement starts. The data can then be exported back to the PC.",
    "icon": "app.png",
    "tags": "",
    "supports": ["BANGLEJS"],
    "readme": "README.md",
    "interface": "interface.html",
    "storage": [
      {"name":"accelrec.app.js","url":"app.js"},
      {"name":"accelrec.img","url":"app-icon.js","evaluate":true}
    ],
    "data": [{"wildcard":"accelrec.?.csv"}]
  },
  {
    "id": "accellog",
    "name": "Acceleration Logger",
    "shortName": "Accel Log",
    "version": "0.03",
    "description": "Logs XYZ acceleration data to a CSV file that can be downloaded to your PC",
    "icon": "app.png",
    "tags": "outdoor",
    "supports": ["BANGLEJS","BANGLEJS2"],
    "readme": "README.md",
    "interface": "interface.html",
    "storage": [
      {"name":"accellog.app.js","url":"app.js"},
      {"name":"accellog.img","url":"app-icon.js","evaluate":true}
    ],
    "data": [{"wildcard":"accellog.?.csv"}]
  },
  {
    "id": "cprassist",
    "name": "CPR Assist",
    "version": "0.02",
    "description": "Provides assistance while performing a CPR",
    "icon": "cprassist-icon.png",
    "tags": "tool,firstaid",
    "supports": ["BANGLEJS", "BANGLEJS2"],
    "readme": "README.md",
    "allow_emulator": true,
    "screenshots": [{"url":"bangle1-CPR-assist-screenshot.png"}],
    "storage": [
      {"name":"cprassist.app.js","url":"cprassist.js"},
      {"name":"cprassist.img","url":"cprassist-icon.js","evaluate":true},
      {"name":"cprassist.settings.js","url":"settings.js"}
    ]
  },
  {
    "id": "osgridref",
    "name": "Ordnance Survey Grid Reference",
    "shortName": "OS Grid ref",
    "version": "0.01",
    "description": "Displays the UK Ordnance Survey grid reference of your current GPS location. Useful when in the United Kingdom with an Ordnance Survey map",
    "icon": "app.png",
    "tags": "outdoors,gps",
    "supports": ["BANGLEJS"],
    "storage": [
      {"name":"osgridref.app.js","url":"app.js"},
      {"name":"osgridref.img","url":"app-icon.js","evaluate":true}
    ]
  },
  {
    "id": "openseizure",
    "name": "OpenSeizureDetector Widget",
    "shortName": "Short Name",
    "version": "0.01",
    "description": "[BETA!] A widget to work alongside [OpenSeizureDetector](https://www.openseizuredetector.org.uk/)",
    "icon": "widget.png",
    "type": "widget",
    "tags": "widget",
    "supports": ["BANGLEJS"],
    "readme": "README.md",
    "storage": [
      {"name":"openseizure.wid.js","url":"widget.js"}
    ]
  },
  {
    "id": "counter",
    "name": "Counter",
    "version": "0.03",
    "description": "Simple counter",
    "icon": "counter_icon.png",
    "tags": "tool",
    "supports": ["BANGLEJS"],
    "screenshots": [{"url":"bangle1-counter-screenshot.png"}],
    "allow_emulator": true,
    "storage": [
      {"name":"counter.app.js","url":"counter.js"},
      {"name":"counter.img","url":"counter-icon.js","evaluate":true}
    ]
  },
  {
    "id": "bootgattbat",
    "name": "BLE GATT Battery Service",
    "shortName": "BLE Battery Service",
    "version": "0.01",
    "description": "Adds the GATT Battery Service to advertise the percentage of battery currently remaining over Bluetooth.\n",
    "icon": "bluetooth.png",
    "type": "bootloader",
    "tags": "battery,ble,bluetooth,gatt",
    "supports": ["BANGLEJS","BANGLEJS2"],
    "readme": "README.md",
    "storage": [
      {"name":"gattbat.boot.js","url":"boot.js"}
    ]
  },
  {
    "id": "viewstl",
    "name": "STL file viewer",
    "shortName": "ViewSTL",
    "version": "0.02",
    "description": "This app allows you to view STL 3D models on your watch",
    "icon": "icons8-octahedron-48.png",
    "tags": "tool",
    "supports": ["BANGLEJS"],
    "readme": "README.md",
    "storage": [
      {"name":"viewstl.app.js","url":"viewstl.min.js"},
      {"name":"viewstl.img","url":"viewstl-icon.js","evaluate":true},
      {"name":"tetra.stl","url":"tetra.stl"},
      {"name":"cube.stl","url":"cube.stl"},
      {"name":"icosa.stl","url":"icosa.stl"}
    ]
  },
  {
    "id": "cscsensor",
    "name": "Cycling speed sensor",
    "shortName": "CSCSensor",
    "version": "0.06",
    "description": "Read BLE enabled cycling speed and cadence sensor and display readings on watch",
    "icon": "icons8-cycling-48.png",
    "tags": "outdoors,exercise,ble,bluetooth",
    "supports": ["BANGLEJS"],
    "readme": "README.md",
    "storage": [
      {"name":"cscsensor.app.js","url":"cscsensor.app.js"},
      {"name":"cscsensor.settings.js","url":"settings.js"},
      {"name":"cscsensor.img","url":"cscsensor-icon.js","evaluate":true}
    ]
  },
  {
    "id": "fileman",
    "name": "File manager",
    "shortName": "FileManager",
    "version": "0.03",
    "description": "Simple file manager, allows user to examine watch storage and display, load or delete individual files",
    "icon": "icons8-filing-cabinet-48.png",
    "tags": "tools",
    "supports": ["BANGLEJS"],
    "readme": "README.md",
    "storage": [
      {"name":"fileman.app.js","url":"fileman.app.js"},
      {"name":"fileman.img","url":"fileman-icon.js","evaluate":true}
    ]
  },
  {
    "id": "worldclock",
    "name": "World Clock - 4 time zones",
    "shortName": "World Clock",
    "version": "0.05",
    "description": "Current time zone plus up to four others",
    "icon": "app.png",
    "screenshots": [{"url":"screenshot_world.png"}],
    "type": "clock",
    "tags": "clock",
    "supports": ["BANGLEJS","BANGLEJS2"],
    "readme": "README.md",
    "custom": "custom.html",
    "storage": [
      {"name":"worldclock.app.js","url":"app.js"},
      {"name":"worldclock.img","url":"worldclock-icon.js","evaluate":true}
    ],
    "data": [{"name":"worldclock.settings.json"}]
  },
  {
    "id": "digiclock",
    "name": "Digital Clock Face",
    "shortName": "Digi Clock",
    "version": "0.02",
    "description": "A simple digital clock with the time, day, month, and year",
    "icon": "digiclock.png",
    "type": "clock",
    "tags": "clock",
    "supports": ["BANGLEJS"],
    "storage": [
      {"name":"digiclock.app.js","url":"digiclock.js"},
      {"name":"digiclock.img","url":"digiclock-icon.js","evaluate":true}
    ]
  },
  {
    "id": "dsdrelay",
    "name": "DSD BLE Relay controller",
    "shortName": "DSDRelay",
    "version": "0.01",
    "description": "Control BLE relay board from the watch",
    "icon": "icons8-relay-48.png",
    "tags": "ble,bluetooth",
    "supports": ["BANGLEJS"],
    "readme": "README.md",
    "storage": [
      {"name":"dsdrelay.app.js","url":"dsdrelay.app.js"},
      {"name":"dsdrelay.img","url":"dsdrelay-icon.js","evaluate":true}
    ]
  },
  {
    "id": "mandel",
    "name": "Mandelbrot",
    "shortName": "Mandel",
    "version": "0.01",
    "description": "Draw a zoomable Mandelbrot set",
    "icon": "mandel.png",
    "tags": "game",
    "supports": ["BANGLEJS"],
    "readme": "README.md",
    "storage": [
      {"name":"mandel.app.js","url":"mandel.min.js"},
      {"name":"mandel.img","url":"mandel-icon.js","evaluate":true}
    ]
  },
  {
    "id": "petrock",
    "name": "Pet rock",
    "version": "0.02",
    "description": "A virtual pet rock with wobbly eyes",
    "icon": "petrock.png",
    "type": "app",
    "tags": "game",
    "supports": ["BANGLEJS"],
    "storage": [
      {"name":"petrock.app.js","url":"app.js"},
      {"name":"petrock.img","url":"app-icon.js","evaluate":true}
    ]
  },
  {
    "id": "smartibot",
    "name": "Smartibot controller",
    "shortName": "Smartibot",
    "version": "0.01",
    "description": "Control a [Smartibot Robot](https://thecraftyrobot.net/) straight from your Bangle.js",
    "icon": "app.png",
    "tags": "",
    "supports": ["BANGLEJS"],
    "storage": [
      {"name":"smartibot.app.js","url":"app.js"},
      {"name":"smartibot.img","url":"app-icon.js","evaluate":true}
    ]
  },
  {
    "id": "widncr",
    "name": "NCR Logo Widget",
    "version": "0.01",
    "description": "Show the NodeConf Remote logo in the top left",
    "icon": "widget.png",
    "type": "widget",
    "tags": "widget",
    "supports": ["BANGLEJS"],
    "storage": [
      {"name":"widncr.wid.js","url":"widget.js"}
    ]
  },
  {
    "id": "ncrclk",
    "name": "NCR Clock",
    "shortName": "NCR Clock",
    "version": "0.02",
    "description": "NodeConf Remote clock",
    "icon": "app.png",
    "type": "clock",
    "tags": "clock",
    "supports": ["BANGLEJS"],
    "storage": [
      {"name":"ncrclk.app.js","url":"app.js"},
      {"name":"ncrclk.img","url":"app-icon.js","evaluate":true}
    ]
  },
  {
    "id": "isoclock",
    "name": "ISO Compliant Clock Face",
    "shortName": "ISO Clock",
    "version": "0.02",
    "description": "Tweaked fork of digiclock for ISO date and time",
    "icon": "isoclock.png",
    "type": "clock",
    "tags": "clock",
    "supports": ["BANGLEJS"],
    "storage": [
      {"name":"isoclock.app.js","url":"isoclock.js"},
      {"name":"isoclock.img","url":"isoclock-icon.js","evaluate":true}
    ]
  },
  {
    "id": "gpstimeserver",
    "name": "GPS Time Server",
    "version": "0.01",
    "description": "A widget which automatically starts the GPS and turns Bangle.js into a Bluetooth time server.",
    "icon": "widget.png",
    "type": "widget",
    "tags": "widget",
    "supports": ["BANGLEJS"],
    "readme": "README.md",
    "storage": [
      {"name":"gpstimeserver.wid.js","url":"widget.js"}
    ]
  },
  {
    "id": "tilthydro",
    "name": "Tilt Hydrometer Display",
    "shortName": "Tilt Hydro",
    "version": "0.01",
    "description": "A display for the [Tilt Hydrometer](https://tilthydrometer.com/) - [more info here](http://www.espruino.com/Tilt+Hydrometer+Display)",
    "icon": "app.png",
    "tags": "tools,bluetooth",
    "supports": ["BANGLEJS"],
    "storage": [
      {"name":"tilthydro.app.js","url":"app.js"},
      {"name":"tilthydro.img","url":"app-icon.js","evaluate":true}
    ]
  },
  {
    "id": "supmariodark",
    "name": "Super mario clock night mode",
    "shortName": "supmariodark",
    "version": "0.01",
    "description": "Super mario clock in night mode",
    "icon": "supmariodark.png",
    "type": "clock",
    "tags": "clock",
    "supports": ["BANGLEJS"],
    "storage": [
      {"name":"supmariodark.app.js","url":"supmariodark.js"},
      {"name":"supmariodark.img","url":"supmariodark-icon.js","evaluate":true},
      {"name":"supmario30x24.bin","url":"supmario30x24.bin.js"},
      {"name":"supmario30x24.wdt","url":"supmario30x24.wdt.js"},
      {"name":"banner-up.img","url":"banner-up.js","evaluate":true},
      {"name":"banner-down.img","url":"banner-down.js","evaluate":true},
      {"name":"brick2.img","url":"brick2.js","evaluate":true},
      {"name":"enemy.img","url":"enemy.js","evaluate":true},
      {"name":"flower.img","url":"flower.js","evaluate":true},
      {"name":"flower_b.img","url":"flower_b.js","evaluate":true},
      {"name":"mario_wh.img","url":"mario_wh.js","evaluate":true},
      {"name":"pipe.img","url":"pipe.js","evaluate":true}
    ]
  },
  {
    "id": "gmeter",
    "name": "G-Meter",
    "shortName": "G-Meter",
    "version": "0.01",
    "description": "Simple G-Meter",
    "icon": "app.png",
    "tags": "",
    "supports": ["BANGLEJS"],
    "storage": [
      {"name":"gmeter.app.js","url":"app.js"},
      {"name":"gmeter.img","url":"app-icon.js","evaluate":true}
    ]
  },
  {
    "id": "dtlaunch",
    "name": "Desktop Launcher",
    "version": "0.07",
    "description": "Desktop style App Launcher with six (four for Bangle 2) apps per page - fast access if you have lots of apps installed.",
    "screenshots": [{"url":"shot1.png"},{"url":"shot2.png"},{"url":"shot3.png"}],
    "icon": "icon.png",
    "type": "launch",
    "tags": "tool,system,launcher",
    "supports": ["BANGLEJS","BANGLEJS2"],
    "readme": "README.md",
    "storage": [
      {"name":"dtlaunch.app.js","url":"app-b1.js", "supports": ["BANGLEJS"]},
      {"name":"dtlaunch.app.js","url":"app-b2.js", "supports": ["BANGLEJS2"]},
      {"name":"dtlaunch.settings.js","url":"settings-b1.js", "supports": ["BANGLEJS"]},
      {"name":"dtlaunch.settings.js","url":"settings-b2.js", "supports": ["BANGLEJS2"]},
      {"name":"dtlaunch.img","url":"app-icon.js","evaluate":true}
    ],
    "data": [{"name":"dtlaunch.json"}]
  },
  {
    "id": "HRV",
    "name": "Heart Rate Variability monitor",
    "shortName": "HRV monitor",
    "version": "0.04",
    "description": "Heart Rate Variability monitor, see Readme for more info",
    "icon": "hrv.png",
    "tags": "",
    "supports": ["BANGLEJS"],
    "readme": "README.md",
    "storage": [
      {"name":"HRV.app.js","url":"app.js"},
      {"name":"HRV.img","url":"app-icon.js","evaluate":true}
    ]
  },
  {
    "id": "hardalarm",
    "name": "Hard Alarm",
    "shortName": "HardAlarm",
    "version": "0.02",
    "description": "Make sure you wake up! Count to the right number to turn off the alarm",
    "icon": "app.png",
    "tags": "tool,alarm,widget",
    "supports": ["BANGLEJS"],
    "storage": [
      {"name":"hardalarm.app.js","url":"app.js"},
      {"name":"hardalarm.boot.js","url":"boot.js"},
      {"name":"hardalarm.js","url":"hardalarm.js"},
      {"name":"hardalarm.img","url":"app-icon.js","evaluate":true},
      {"name":"hardalarm.wid.js","url":"widget.js"}
    ],
    "data": [{"name":"hardalarm.json"}]
  },
  {
    "id": "edisonsball",
    "name": "Edison's Ball",
    "shortName": "Edison's Ball",
    "version": "0.01",
    "description": "Hypnagogia/Micro-Sleep alarm for experimental use in exploring sleep transition and combating drowsiness",
    "icon": "app-icon.png",
    "tags": "",
    "supports": ["BANGLEJS"],
    "readme": "README.md",
    "storage": [
      {"name":"edisonsball.app.js","url":"app.js"},
      {"name":"edisonsball.img","url":"app-icon.js","evaluate":true}
    ]
  },
  {
    "id": "hrrawexp",
    "name": "HRM Data Exporter",
    "shortName": "HRM Data Exporter",
    "version": "0.01",
    "description": "export raw hrm signal data to a csv file",
    "icon": "app-icon.png",
    "tags": "",
    "supports": ["BANGLEJS"],
    "readme": "README.md",
    "interface": "interface.html",
    "storage": [
      {"name":"hrrawexp.app.js","url":"app.js"},
      {"name":"hrrawexp.img","url":"app-icon.js","evaluate":true}
    ]
  },
  {
    "id": "breath",
    "name": "Breathing App",
    "shortName": "Breathing App",
    "version": "0.01",
    "description": "app to aid relaxation and train breath syncronicity using haptics and visualisation, also displays HR",
    "icon": "app-icon.png",
    "tags": "tools,health",
    "supports": ["BANGLEJS"],
    "readme": "README.md",
    "storage": [
      {"name":"breath.app.js","url":"app.js"},
      {"name":"breath.img","url":"app-icon.js","evaluate":true}
    ],
    "data": [{"name":"breath.settings.json","url":"settings.json"}]
  },
  {
    "id": "lazyclock",
    "name": "Lazy Clock",
    "version": "0.03",
    "description": "Tells the time, roughly",
    "icon": "lazyclock.png",
    "type": "clock",
    "tags": "clock",
    "supports": ["BANGLEJS"],
    "readme": "README.md",
    "screenshots": [{"url":"bangle1-lazy-clock-screenshot.png"}],
    "allow_emulator": true,
    "storage": [
      {"name":"lazyclock.app.js","url":"lazyclock-app.js"},
      {"name":"lazyclock.img","url":"lazyclock-icon.js","evaluate":true}
    ]
  },
  {
    "id": "astral",
    "name": "Astral Clock",
    "version": "0.03",
    "description": "Clock that calculates and displays Alt Az positions of all planets, Sun as well as several other astronomy targets (customizable) and current Moon phase. Coordinates are calculated by GPS & time and onscreen compass assists orienting. See Readme before using.",
    "icon": "app-icon.png",
    "type": "clock",
    "tags": "clock",
    "supports": ["BANGLEJS"],
    "readme": "README.md",
    "storage": [
      {"name":"astral.app.js","url":"app.js"},
      {"name":"astral.img","url":"app-icon.js","evaluate":true}
    ]
  },
  {
    "id": "alpinenav",
    "name": "Alpine Nav",
    "version": "0.01",
    "description": "App that performs GPS monitoring to track and display position relative to a given origin in realtime",
    "icon": "app-icon.png",
    "tags": "outdoors,gps",
    "supports": ["BANGLEJS"],
    "readme": "README.md",
    "storage": [
      {"name":"alpinenav.app.js","url":"app.js"},
      {"name":"alpinenav.img","url":"app-icon.js","evaluate":true}
    ]
  },
  {
    "id": "lifeclk",
    "name": "Game of Life Clock",
    "shortName": "Conway's Clock",
    "version": "0.06",
    "description": "Modification and clockification of Conway's Game of Life",
    "icon": "app.png",
    "type": "clock",
    "tags": "clock",
    "supports": ["BANGLEJS"],
    "readme": "README.md",
    "storage": [
      {"name":"lifeclk.app.js","url":"app.min.js"},
      {"name":"lifeclk.img","url":"app-icon.js","evaluate":true}
    ]
  },
  {
    "id": "speedalt",
    "name": "GPS Adventure Sports",
    "shortName": "GPS Adv Sport",
    "version": "1.02",
    "description": "GPS speed, altitude and distance to waypoint display. Designed for easy viewing and use during outdoor activities such as para-gliding, hang-gliding, sailing, cycling etc.",
    "icon": "app.png",
    "type": "app",
    "tags": "tool,outdoors",
    "supports": ["BANGLEJS"],
    "readme": "README.md",
    "allow_emulator": true,
    "storage": [
      {"name":"speedalt.app.js","url":"app.js"},
      {"name":"speedalt.img","url":"app-icon.js","evaluate":true},
      {"name":"speedalt.settings.js","url":"settings.js"}
    ],
    "data": [{"name":"speedalt.json"}]
  },
  {
    "id": "speedalt2",
    "name": "GPS Adventure Sports II",
    "shortName":"GPS Adv Sport II",
    "version":"1.10",
    "description": "GPS speed, altitude and distance to waypoint display. Designed for easy viewing and use during outdoor activities such as para-gliding, hang-gliding, sailing, cycling etc.",
    "icon": "app.png",
    "type": "app",
    "tags": "tool,outdoors",
    "supports": ["BANGLEJS"],
    "readme": "README.md",
    "allow_emulator": true,
    "storage": [
      {"name":"speedalt2.app.js","url":"app.js"},
      {"name":"speedalt2.img","url":"app-icon.js","evaluate":true},
      {"name":"speedalt2.settings.js","url":"settings.js"}
    ],
    "data": [{"name":"speedalt2.json"}]
  },
  {
    "id": "slomoclock",
    "name": "SloMo Clock",
    "shortName": "SloMo Clock",
    "version": "0.10",
    "description": "Simple 24h clock face with large digits, hour above minute. Uses Layout library.",
    "icon": "watch.png",
    "type": "clock",
    "tags": "clock",
    "supports": ["BANGLEJS"],
    "readme": "README.md",
    "allow_emulator": true,
    "screenshots": [{"url":"bangle1-slow-mo-clock-screenshot.png"}],
    "storage": [
      {"name":"slomoclock.app.js","url":"app.js"},
      {"name":"slomoclock.img","url":"app-icon.js","evaluate":true},
      {"name":"slomoclock.settings.js","url":"settings.js"}
    ],
    "data": [{"name":"slomoclock.json"}]
  },
  {
    "id": "de-stress",
    "name": "De-Stress",
    "shortName": "De-Stress",
    "version": "0.02",
    "description": "Simple haptic heartbeat",
    "icon": "app.png",
    "tags": "",
    "supports": ["BANGLEJS"],
    "storage": [
      {"name":"de-stress.app.js","url":"app.js"},
      {"name":"de-stress.img","url":"app-icon.js","evaluate":true}
    ]
  },
  {
    "id": "mclockplus",
    "name": "Morph Clock+",
    "shortName": "Morph Clock+",
    "version": "0.03",
    "description": "Morphing Clock with more readable seconds and date and additional stopwatch",
    "icon": "mclockplus.png",
    "type": "clock",
    "tags": "clock",
    "supports": ["BANGLEJS"],
    "readme": "README.md",
    "storage": [
      {"name":"mclockplus.app.js","url":"mclockplus.app.js"},
      {"name":"mclockplus.img","url":"mclockplus-icon.js","evaluate":true}
    ]
  },
  {
    "id": "intervals",
    "name": "Intervals App",
    "shortName": "Intervals",
    "version": "0.01",
    "description": "Intervals for training. It is possible to configure work time and rest time and number of sets.",
    "icon": "intervals.png",
    "tags": "",
    "supports": ["BANGLEJS"],
    "storage": [
      {"name":"intervals.app.js","url":"intervals.app.js"},
      {"name":"intervals.img","url":"intervals-icon.js","evaluate":true}
    ]
  },
  {
    "id": "planetarium",
    "name": "Planetarium",
    "shortName": "Planetarium",
    "version": "0.03",
    "description": "Planetarium showing up to 500 stars using the watch location and time",
    "icon": "planetarium.png",
    "tags": "",
    "supports": ["BANGLEJS"],
    "readme": "README.md",
    "storage": [
      {"name":"planetarium.app.js","url":"planetarium.app.js"},
      {"name":"planetarium.data.csv","url":"planetarium.data.csv"},
      {"name":"planetarium.const.csv","url":"planetarium.const.csv"},
      {"name":"planetarium.extra.csv","url":"planetarium.extra.csv"},
      {"name":"planetarium.settings.js","url":"settings.js"},
      {"name":"planetarium.img","url":"planetarium-icon.js","evaluate":true}
    ],
    "data": [{"name":"planetarium.json"}]
  },
  {
    "id": "tapelauncher",
    "name": "Tape Launcher",
    "version": "0.02",
    "description": "An App launcher, icons displayed in a horizontal tape, swipe or use buttons",
    "icon": "icon.png",
    "type": "launch",
    "tags": "tool,system,launcher",
    "supports": ["BANGLEJS"],
    "readme": "README.md",
    "storage": [
      {"name":"tapelauncher.app.js","url":"app.js"},
      {"name":"tapelauncher.img","url":"icon.js","evaluate":true}
    ]
  },
  {
    "id": "oblique",
    "name": "Oblique Strategies",
    "version": "0.01",
    "description": "Oblique Strategies for creativity. Copied from Brian Eno.",
    "icon": "eno.png",
    "tags": "tool",
    "supports": ["BANGLEJS"],
    "storage": [
      {"name":"oblique.app.js","url":"app.js"},
      {"name":"oblique.img","url":"app-icon.js","evaluate":true}
    ]
  },
  {
    "id": "testuserinput",
    "name": "Test User Input",
    "shortName": "Test User Input",
    "version": "0.06",
    "description": "App to test the bangle.js input interface. It displays the user action in text, circle buttons or on/off switch UI elements.",
    "icon": "app.png",
    "tags": "input,interface,buttons,touch,UI",
    "supports": ["BANGLEJS"],
    "readme": "README.md",
    "storage": [
      {"name":"testuserinput.app.js","url":"app.js"},
      {"name":"testuserinput.img","url":"app-icon.js","evaluate":true}
    ]
  },
  {
    "id": "gpssetup",
    "name": "GPS Setup",
    "shortName": "GPS Setup",
    "version": "0.02",
    "description": "Configure the GPS power options and store them in the GPS nvram",
    "icon": "gpssetup.png",
    "tags": "gps,tools,outdoors",
    "supports": ["BANGLEJS"],
    "readme": "README.md",
    "storage": [
      {"name":"gpssetup","url":"gpssetup.js"},
      {"name":"gpssetup.settings.js","url":"settings.js"},
      {"name":"gpssetup.app.js","url":"app.js"},
      {"name":"gpssetup.img","url":"icon.js","evaluate":true}
    ],
    "data": [{"name":"gpssetup.settings.json","url":"settings.json"}]
  },
  {
    "id": "walkersclock",
    "name": "Walkers Clock",
    "shortName": "Walkers Clock",
    "version": "0.04",
    "description": "A large font watch, displays steps, can switch GPS on/off, displays grid reference",
    "icon": "walkersclock48.png",
    "type": "clock",
    "tags": "clock,gps,tools,outdoors",
    "supports": ["BANGLEJS"],
    "readme": "README.md",
    "storage": [
      {"name":"walkersclock.app.js","url":"app.js"},
      {"name":"walkersclock.img","url":"icon.js","evaluate":true}
    ]
  },
  {
    "id": "widgps",
    "name": "GPS Widget",
    "version": "0.03",
    "description": "Tiny widget to show the power on/off status of the GPS",
    "icon": "widget.png",
    "type": "widget",
    "tags": "widget,gps",
    "supports": ["BANGLEJS","BANGLEJS2"],
    "readme": "README.md",
    "storage": [
      {"name":"widgps.wid.js","url":"widget.js"}
    ]
  },
  {
    "id": "widhrt",
    "name": "HRM Widget",
    "version": "0.03",
    "description": "Tiny widget to show the power on/off status of the Heart Rate Monitor",
    "icon": "widget.png",
    "type": "widget",
    "tags": "widget,hrm",
    "supports": ["BANGLEJS","BANGLEJS2"],
    "readme": "README.md",
    "storage": [
      {"name":"widhrt.wid.js","url":"widget.js"}
    ]
  },
  {
    "id": "countdowntimer",
    "name": "Countdown Timer",
    "version": "0.01",
    "description": "A simple countdown timer with a focus on usability",
    "icon": "countdowntimer.png",
    "tags": "timer,tool",
    "supports": ["BANGLEJS"],
    "readme": "README.md",
    "storage": [
      {"name":"countdowntimer.app.js","url":"countdowntimer.js"},
      {"name":"countdowntimer.img","url":"countdowntimer-icon.js","evaluate":true}
    ]
  },
  {
    "id": "helloworld",
    "name": "hello, world!",
    "shortName": "hello world",
    "version": "0.02",
    "description": "A cross cultural hello world!/hola mundo! app with colors and languages",
    "icon": "app.png",
    "tags": "input,interface,buttons,touch",
    "supports": ["BANGLEJS"],
    "readme": "README.md",
    "storage": [
      {"name":"helloworld.app.js","url":"app.js"},
      {"name":"helloworld.img","url":"app-icon.js","evaluate":true}
    ]
  },
  {
    "id": "widcom",
    "name": "Compass Widget",
    "version": "0.02",
    "description": "Tiny widget to show the power on/off status of the Compass",
    "icon": "widget.png",
    "type": "widget",
    "tags": "widget,compass",
    "supports": ["BANGLEJS","BANGLEJS2"],
    "readme": "README.md",
    "storage": [
      {"name":"widcom.wid.js","url":"widget.js"}
    ]
  },
  {
    "id": "arrow",
    "name": "Arrow Compass",
    "version": "0.05",
    "description": "Moving arrow compass that points North, shows heading, with tilt correction. Based on jeffmer's Navigation Compass",
    "icon": "arrow.png",
    "type": "app",
    "tags": "tool,outdoors",
    "supports": ["BANGLEJS"],
    "readme": "README.md",
    "storage": [
      {"name":"arrow.app.js","url":"app.js"},
      {"name":"arrow.img","url":"icon.js","evaluate":true}
    ]
  },
  {
    "id": "waypointer",
    "name": "Way Pointer",
    "version": "0.01",
    "description": "Navigate to a waypoint using the GPS for bearing and compass to point way, uses the same waypoint interface as GPS Navigation",
    "icon": "waypointer.png",
    "tags": "tool,outdoors,gps",
    "supports": ["BANGLEJS"],
    "readme": "README.md",
    "interface": "waypoints.html",
    "storage": [
      {"name":"waypointer.app.js","url":"app.js"},
      {"name":"waypointer.img","url":"icon.js","evaluate":true}
    ],
    "data": [{"name":"waypoints.json","url":"waypoints.json"}]
  },
  {
    "id": "color_catalog",
    "name": "Colors Catalog",
    "shortName": "Colors Catalog",
    "version": "0.01",
    "description": "Displays RGB565 and RGB888 colors, its name and code in screen.",
    "icon": "app.png",
    "tags": "Color,input,buttons,touch,UI",
    "supports": ["BANGLEJS"],
    "readme": "README.md",
    "storage": [
      {"name":"color_catalog.app.js","url":"app.js"},
      {"name":"color_catalog.img","url":"app-icon.js","evaluate":true}
    ]
  },
  {
    "id": "UI4swatch",
    "name": "UI 4 swatch",
    "shortName": "UI 4 swatch",
    "version": "0.01",
    "description": "A UI/UX for espruino smartwatches, displays dinamically calc. x,y coordinates.",
    "icon": "app.png",
    "tags": "Color,input,buttons,touch,UI",
    "supports": ["BANGLEJS"],
    "readme": "README.md",
    "storage": [
      {"name":"UI4swatch.app.js","url":"app.js"},
      {"name":"UI4swatch.img","url":"app-icon.js","evaluate":true}
    ]
  },
  {
    "id": "simplest",
    "name": "Simplest Clock",
    "version": "0.05",
    "description": "The simplest working clock, acts as a tutorial piece",
    "icon": "simplest.png",
    "screenshots": [{"url":"screenshot_simplest.png"}],
    "type": "clock",
    "tags": "clock",
    "supports": ["BANGLEJS","BANGLEJS2"],
    "storage": [
      {"name":"simplest.app.js","url":"app.js"},
      {"name":"simplest.img","url":"icon.js","evaluate":true}
    ]
  },
  {
    "id": "stepo",
    "name": "Stepometer Clock",
    "version": "0.03",
    "description": "A large font watch, displays step count in a doughnut guage and warns of low battery, requires one of the steps widgets to be installed",
    "icon": "stepo.png",
    "type": "clock",
    "tags": "clock",
    "supports": ["BANGLEJS"],
    "readme": "README.md",
    "storage": [
      {"name":"stepo.app.js","url":"app.js"},
      {"name":"stepo.img","url":"icon.js","evaluate":true}
    ]
  },
  {
    "id": "gbmusic",
    "name": "Gadgetbridge Music Controls",
    "shortName": "Music Controls",
    "version": "0.08",
    "description": "Control the music on your Gadgetbridge-connected phone",
    "icon": "icon.png",
    "screenshots": [{"url":"screenshot_v1.png"},{"url":"screenshot_v2.png"}],
    "type": "app",
    "tags": "tools,bluetooth,gadgetbridge,music",
    "supports": ["BANGLEJS","BANGLEJS2"],
    "readme": "README.md",
    "allow_emulator": true,
    "storage": [
      {"name":"gbmusic.app.js","url":"app.js"},
      {"name":"gbmusic.settings.js","url":"settings.js"},
      {"name":"gbmusic.wid.js","url":"widget.js"},
      {"name":"gbmusic.img","url":"icon.js","evaluate":true}
    ],
    "data": [{"name":"gbmusic.json"},{"name":"gbmusic.load.json"}]
  },
  {
    "id": "battleship",
    "name": "Battleship",
    "version": "0.01",
    "description": "The classic game of battleship",
    "icon": "battleship-icon.png",
    "tags": "game",
    "supports": ["BANGLEJS"],
    "screenshots": [{"url":"bangle1-battle-ship-screenshot.png"}],
    "readme": "README.md",
    "allow_emulator": true,
    "storage": [
      {"name":"battleship.app.js","url":"battleship.js"},
      {"name":"battleship.img","url":"battleship-icon.js","evaluate":true}
    ]
  },
  {
    "id": "kitchen",
    "name": "Kitchen Combo",
    "version": "0.13",
    "description": "Combination of the Stepo, Walkersclock, Arrow and Waypointer apps into a multiclock format. 'Everything but the kitchen sink'",
    "icon": "kitchen.png",
    "type": "clock",
    "tags": "tool,outdoors,gps",
    "supports": ["BANGLEJS"],
    "readme": "README.md",
    "interface": "waypoints.html",
    "storage": [
      {"name":"kitchen.app.js","url":"kitchen.app.js"},
      {"name":"stepo2.kit.js","url":"stepo2.kit.js"},
      {"name":"swatch.kit.js","url":"swatch.kit.js"},
      {"name":"gps.kit.js","url":"gps.kit.js"},
      {"name":"compass.kit.js","url":"compass.kit.js"},
      {"name":"kitchen.img","url":"kitchen.icon.js","evaluate":true}
    ],
    "data": [{"name":"waypoints.json","url":"waypoints.json"}]
  },
  {
    "id": "banglebridge",
    "name": "BangleBridge",
    "shortName": "BangleBridge",
    "version": "0.01",
    "description": "Widget that allows Bangle Js to record pair and end data using Bluetooth Low Energy in combination with the BangleBridge Android App",
    "icon": "widget.png",
    "type": "widget",
    "tags": "widget",
    "supports": ["BANGLEJS"],
    "readme": "README.md",
    "storage": [
      {"name":"banglebridge.wid.js","url":"widget.js"},
      {"name":"banglebridge.watch.img","url":"watch.img"},
      {"name":"banglebridge.heart.img","url":"heart.img"}
    ]
  },
  {
    "id": "qmsched",
    "name": "Quiet Mode Schedule and Widget",
    "shortName": "Quiet Mode",
    "version": "0.06",
    "description": "Automatically turn Quiet Mode on or off at set times, and change LCD options while Quiet Mode is active.",
    "icon": "app.png",
    "screenshots": [{"url":"screenshot_b1_main.png"},{"url":"screenshot_b1_edit.png"},{"url":"screenshot_b1_lcd.png"},
                    {"url":"screenshot_b2_main.png"},{"url":"screenshot_b2_edit.png"},{"url":"screenshot_b2_lcd.png"}],
    "tags": "tool,widget",
    "supports": ["BANGLEJS","BANGLEJS2"],
    "readme": "README.md",
    "storage": [
      {"name":"qmsched","url":"lib.js"},
      {"name":"qmsched.app.js","url":"app.js"},
      {"name":"qmsched.boot.js","url":"boot.js"},
      {"name":"qmsched.img","url":"icon.js","evaluate":true},
      {"name":"qmsched.wid.js","url":"widget.js"}
    ],
    "data": [{"name":"qmsched.json"}]
  },
  {
    "id": "hourstrike",
    "name": "Hour Strike",
    "shortName": "Hour Strike",
    "version": "0.08",
    "description": "Strike the clock on the hour. A great tool to remind you an hour has passed!",
    "icon": "app-icon.png",
    "tags": "tool,alarm",
    "supports": ["BANGLEJS"],
    "readme": "README.md",
    "storage": [
      {"name":"hourstrike.app.js","url":"app.js"},
      {"name":"hourstrike.boot.js","url":"boot.js"},
      {"name":"hourstrike.img","url":"app-icon.js","evaluate":true},
      {"name":"hourstrike.json","url":"hourstrike.json"}
    ]
  },
  {
    "id": "whereworld",
    "name": "Where in the World?",
    "shortName": "Where World",
    "version": "0.01",
    "description": "Shows your current location on the world map",
    "icon": "app.png",
    "tags": "gps",
    "supports": ["BANGLEJS"],
    "storage": [
      {"name":"whereworld.app.js","url":"app.js"},
      {"name":"whereworld.img","url":"app-icon.js","evaluate":true},
      {"name":"whereworld.worldmap","url":"worldmap"}
    ]
  },
  {
    "id": "omnitrix",
    "name": "Omnitrix",
    "version": "0.01",
    "description": "An Omnitrix Showpiece",
    "icon": "omnitrix.png",
    "screenshots": [{"url":"screenshot.png"}],
    "tags": "game",
    "supports": ["BANGLEJS"],
    "readme": "README.md",
    "storage": [
      {"name":"omnitrix.app.js","url":"omnitrix.app.js"},
      {"name":"omnitrix.img","url":"omnitrix.icon.js","evaluate":true}
    ]
  },
  {
    "id": "batclock",
    "name": "Bat Clock",
    "shortName": "Bat Clock",
    "version": "0.02",
    "description": "Morphing Clock, with an awesome \"The Dark Knight\" themed logo.",
    "icon": "bat-clock.png",
    "screenshots": [{"url":"screenshot.png"}],
    "type": "clock",
    "tags": "clock",
    "supports": ["BANGLEJS"],
    "readme": "README.md",
    "storage": [
      {"name":"batclock.app.js","url":"bat-clock.app.js"},
      {"name":"batclock.img","url":"bat-clock.icon.js","evaluate":true}
    ]
  },
  {
    "id": "doztime",
    "name": "Dozenal Time",
    "shortName": "Dozenal Time",
    "version": "0.04",
    "description": "A dozenal Holocene calendar and dozenal diurnal clock",
    "icon": "app.png",
    "type": "clock",
    "tags": "clock",
    "supports": ["BANGLEJS", "BANGLEJS2"],
    "readme": "README.md",
    "allow_emulator": true,
    "storage": [
      {"name":"doztime.app.js","url":"app-bangle1.js","supports":["BANGLEJS"]},
      {"name":"doztime.app.js","url":"app-bangle2.js","supports":["BANGLEJS2"]},
      {"name":"doztime.img","url":"app-icon.js","evaluate":true}
    ]
  },
  {
    "id": "gbtwist",
    "name": "Gadgetbridge Twist Control",
    "shortName": "Twist Control",
    "version": "0.01",
    "description": "Shake your wrist to control your music app via Gadgetbridge",
    "icon": "app.png",
    "type": "app",
    "tags": "tools,bluetooth,gadgetbridge,music",
    "supports": ["BANGLEJS"],
    "readme": "README.md",
    "allow_emulator": false,
    "storage": [
      {"name":"gbtwist.app.js","url":"app.js"},
      {"name":"gbtwist.img","url":"app-icon.js","evaluate":true}
    ]
  },
  {
    "id": "thermom",
    "name": "Thermometer",
    "version": "0.05",
    "description": "Displays the current temperature in degree Celsius/Fahrenheit (depending on locale), updates every 10 seconds with average of last 5 readings.",
    "icon": "app.png",
    "tags": "tool",
    "supports": ["BANGLEJS", "BANGLEJS2"],
    "screenshots": [{"url":"screenshot.png"}],
    "allow_emulator": true,
    "storage": [
      {"name":"thermom.app.js","url":"app.js"},
      {"name":"thermom.img","url":"app-icon.js","evaluate":true}
    ]
  },
  {
    "id": "mysticdock",
    "name": "Mystic Dock",
    "version": "1.00",
    "description": "A retro-inspired dockface that displays the current time and battery charge while plugged in, and which features an interactive mode that shows the time, date, and a rotating data display line.",
    "icon": "mystic-dock.png",
    "type": "dock",
    "tags": "dock",
    "supports": ["BANGLEJS"],
    "readme": "README.md",
    "storage": [
      {"name":"mysticdock.app.js","url":"mystic-dock-app.js"},
      {"name":"mysticdock.boot.js","url":"mystic-dock-boot.js"},
      {"name":"mysticdock.settings.js","url":"mystic-dock-settings.js"},
      {"name":"mysticdock.img","url":"mystic-dock-icon.js","evaluate":true}
    ]
  },
  {
    "id": "mysticclock",
    "name": "Mystic Clock",
    "version": "1.01",
    "description": "A retro-inspired watchface featuring time, date, and an interactive data display line.",
    "icon": "mystic-clock.png",
    "type": "clock",
    "tags": "clock",
    "supports": ["BANGLEJS"],
    "screenshots": [{"url":"bangle1-mystic-clock-screenshot.png"}],
    "readme": "README.md",
    "allow_emulator": true,
    "storage": [
      {"name":"mysticclock.app.js","url":"mystic-clock-app.js"},
      {"name":"mysticclock.settings.js","url":"mystic-clock-settings.js"},
      {"name":"mysticclock.img","url":"mystic-clock-icon.js","evaluate":true}
    ]
  },
  {
    "id": "hcclock",
    "name": "Hi-Contrast Clock",
    "version": "0.02",
    "description": "Hi-Contrast Clock : A simple yet very bold clock that aims to be readable in high luninosity environments. Uses big 10x5 pixel digits. Use BTN 1 to switch background and foreground colors.",
    "icon": "hcclock-icon.png",
    "type": "clock",
    "tags": "clock",
    "screenshots": [{"url":"bangle1-high-contrast-clock-screenshot.png"}],
    "supports": ["BANGLEJS"],
    "allow_emulator": true,
    "storage": [
      {"name":"hcclock.app.js","url":"hcclock.app.js"},
      {"name":"hcclock.img","url":"hcclock-icon.js","evaluate":true}
    ]
  },
  {
    "id": "thermomF",
    "name": "Fahrenheit Temp",
    "version": "0.01",
    "description": "[NOT RECOMMENDED] A modification of the Thermometer App to display temprature in Fahrenheit. Please use the 'Thermometer App' and install 'Languages' to get the temperature in the correct format for your locale.",
    "icon": "thermf.png",
    "tags": "tool",
    "supports": ["BANGLEJS"],
    "storage": [
      {"name":"thermomF.app.js","url":"app.js"},
      {"name":"thermomF.img","url":"app-icon.js","evaluate":true}
    ]
  },
  {
    "id": "nixie",
    "name": "Nixie Clock",
    "shortName": "Nixie",
    "version": "0.01",
    "description": "A nixie tube clock for both Bangle 1 and 2.",
    "icon": "nixie.png",
    "type": "clock",
    "tags": "clock",
    "supports": ["BANGLEJS"],
    "readme": "README.md",
    "storage": [
      {"name":"nixie.app.js","url":"app.js"},
      {"name":"nixie.img","url":"app-icon.js","evaluate":true},
      {"name":"m_vatch.js","url":"m_vatch.js"}
    ]
  },
  {
    "id": "carcrazy",
    "name": "Car Crazy",
    "shortName": "Car Crazy",
    "version": "0.03",
    "description": "A simple car game where you try to avoid the other cars by tilting your wrist left and right. Hold down button 2 to start.",
    "icon": "carcrash.png",
    "tags": "game",
    "supports": ["BANGLEJS"],
    "readme": "README.md",
    "storage": [
      {"name":"carcrazy.app.js","url":"app.js"},
      {"name":"carcrazy.img","url":"app-icon.js","evaluate":true},
      {"name":"carcrazy.settings.js","url":"settings.js"}
    ],
    "data": [{"name":"CarCrazy.csv"}]
  },
  {
    "id": "shortcuts",
    "name": "Shortcuts",
    "shortName": "Shortcuts",
    "version": "0.01",
    "description": "Quickly load your favourite apps from (almost) any watch face.",
    "icon": "app.png",
    "type": "bootloader",
    "tags": "tool",
    "supports": ["BANGLEJS"],
    "readme": "README.md",
    "storage": [
      {"name":"shortcuts.boot.js","url":"boot.js"},
      {"name":"shortcuts.settings.js","url":"settings.js"}
    ],
    "data": [{"name":"shortcuts.json"}]
  },
  {
    "id": "vectorclock",
    "name": "Vector Clock",
    "version": "0.03",
    "description": "A digital clock that uses the built-in vector font.",
    "icon": "app.png",
    "type": "clock",
    "tags": "clock",
    "supports": ["BANGLEJS", "BANGLEJS2"],
    "allow_emulator": true,
    "screenshots": [
      {"url":"bangle2-vector-clock-screenshot.png"},
      {"url":"bangle1-vector-clock-screenshot.png"}
    ],
    "storage": [
      {"name":"vectorclock.app.js","url":"app.js"},
      {"name":"vectorclock.img","url":"app-icon.js","evaluate":true}
    ]
  },
  {
    "id": "fd6fdetect",
    "name": "fd6fdetect",
    "shortName": "fd6fdetect",
    "version": "0.2",
    "description": "Allows you to see 0xFD6F beacons near you.",
    "icon": "app.png",
    "tags": "tool",
    "readme": "README.md",
    "supports": ["BANGLEJS"],
    "storage": [
      {"name":"fd6fdetect.app.js","url":"app.js"},
      {"name":"fd6fdetect.img","url":"app-icon.js","evaluate":true}
    ]
  },
  {
    "id": "choozi",
    "name": "Choozi",
    "version": "0.01",
    "description": "Choose people or things at random using Bangle.js.",
    "icon": "app.png",
    "tags": "tool",
    "supports": ["BANGLEJS"],
    "readme": "README.md",
    "allow_emulator": true,
    "screenshots": [{"url":"bangle1-choozi-screenshot1.png"},{"url":"bangle1-choozi-screenshot2.png"}],
    "storage": [
      {"name":"choozi.app.js","url":"app.js"},
      {"name":"choozi.img","url":"app-icon.js","evaluate":true}
    ]
  },
  {
    "id": "widclkbttm",
    "name": "Digital clock (Bottom) widget",
    "shortName": "Digital clock Bottom Widget",
    "version": "0.03",
    "description": "Displays time in the bottom area.",
    "icon": "widclkbttm.png",
    "type": "widget",
    "tags": "widget",
    "supports": ["BANGLEJS","BANGLEJS2"],
    "readme": "README.md",
    "storage": [
      {"name":"widclkbttm.wid.js","url":"widclkbttm.wid.js"}
    ]
  },
  {
    "id": "pastel",
    "name": "Pastel Clock",
    "shortName": "Pastel",
    "version": "0.11",
    "description": "A Configurable clock with custom fonts, background and weather display. Has a cyclic information line that includes, day, date, battery, sunrise and sunset times",
    "icon": "pastel.png",
    "dependencies": {"mylocation":"app", "widpedom":"app","weather":"app"},
    "screenshots": [{"url":"screenshot_pastel.png"}, {"url":"weather_icons.png"}],
    "type": "clock",
    "tags": "clock, weather, tool",
    "supports": ["BANGLEJS","BANGLEJS2"],
    "readme": "README.md",
    "storage": [
      {"name":"f_architect","url":"f_architect.js"},
      {"name":"f_gochihand","url":"f_gochihand.js"},
      {"name":"f_cabin","url":"f_cabin.js"},
      {"name":"f_orbitron","url":"f_orbitron.js"},
      {"name":"f_monoton","url":"f_monoton.js"},
      {"name":"f_elite","url":"f_elite.js"},
      {"name":"f_lato","url":"f_lato.js"},
      {"name":"f_latosmall","url":"f_latosmall.js"},
      {"name":"pastel.app.js","url":"pastel.app.js"},
      {"name":"pastel.img","url":"pastel.icon.js","evaluate":true},
      {"name":"pastel.settings.js","url":"pastel.settings.js"}
    ],
    "data": [{"name":"pastel.json"}]
  },
  {
    "id": "antonclk",
    "name": "Anton Clock",
    "version": "0.05",
    "description": "A clock using the bold Anton font, optionally showing seconds and date in ISO-8601 format.",
    "readme":"README.md",
    "icon": "app.png",
    "screenshots": [{"url":"screenshot.png"}],
    "type": "clock",
    "tags": "clock",
    "supports": ["BANGLEJS","BANGLEJS2"],
    "allow_emulator": true,
    "storage": [
      {"name":"antonclk.app.js","url":"app.js"},
      {"name":"antonclk.settings.js","url":"settings.js"},
      {"name":"antonclk.img","url":"app-icon.js","evaluate":true}
    ],
    "data": [{"name":"antonclk.json"}]
  },
  {
    "id": "waveclk",
    "name": "Wave Clock",
    "version": "0.02",
    "description": "A clock using a wave image by [Lillith May](https://www.instagram.com/_lilustrations_/). **Note: Works on any Bangle.js 2, but requires firmware 2v11 or later on Bangle.js 1**",
    "icon": "app.png",
    "screenshots": [{"url":"screenshot.png"}],
    "type": "clock",
    "tags": "clock",
    "supports": ["BANGLEJS","BANGLEJS2"],
    "allow_emulator": true,
    "storage": [
      {"name":"waveclk.app.js","url":"app.js"},
      {"name":"waveclk.img","url":"app-icon.js","evaluate":true}
    ]
  },
  {
    "id": "floralclk",
    "name": "Floral Clock",
    "version": "0.01",
    "description": "A clock with a flower background by [Lillith May](https://www.instagram.com/_lilustrations_/). **Note: Works on any Bangle.js 2 but requires firmware 2v11 or later on Bangle.js 1**",
    "icon": "app.png",
    "screenshots": [{"url":"screenshot_floral.png"}],
    "type": "clock",
    "tags": "clock",
    "supports": ["BANGLEJS","BANGLEJS2"],
    "allow_emulator": true,
    "storage": [
      {"name":"floralclk.app.js","url":"app.js"},
      {"name":"floralclk.img","url":"app-icon.js","evaluate":true}
    ]
  },
  {
    "id": "score",
    "name": "Score Tracker",
    "version": "0.01",
    "description": "Score Tracker for sports that use plain numbers (e.g. Badminton, Volleyball, Soccer, Table Tennis, ...). Also supports tennis scoring.",
    "icon": "score.app.png",
    "screenshots": [{"url":"screenshot_score.png"}],
    "type": "app",
    "tags": "",
    "supports": ["BANGLEJS","BANGLEJS2"],
    "storage": [
      {"name":"score.app.js","url":"score.app.js"},
      {"name":"score.settings.js","url":"score.settings.js"},
      {"name":"score.presets.json","url":"score.presets.json"},
      {"name":"score.img","url":"score.app-icon.js","evaluate":true}
    ],
    "data": [{"name":"score.json"}]
  },
  {
    "id": "menusmall",
    "name": "Small Menus",
    "version": "0.02",
    "description": "Replace Bangle.js 2's menus with a version that contains smaller text",
    "icon": "app.png",
    "type": "boot",
    "tags": "system",
    "supports": ["BANGLEJS2"],
    "storage": [
      {"name":"menusmall.boot.js","url":"boot.js"}
    ]
  },
  {
    "id": "ffcniftya",
    "name": "Nifty-A Clock",
    "version": "0.02",
    "description": "A nifty clock with time and date",
    "icon": "app.png",
    "screenshots": [{"url":"screenshot_nifty.png"}],
    "type": "clock",
    "tags": "clock",
    "supports": ["BANGLEJS","BANGLEJS2"],
    "readme": "README.md",
    "allow_emulator": true,
    "storage": [
      {"name":"ffcniftya.app.js","url":"app.js"},
      {"name":"ffcniftya.img","url":"app-icon.js","evaluate":true},
      {"name":"ffcniftya.settings.js","url":"settings.js"}
    ],
    "data": [{"name":"ffcniftya.json"}]
  },
  {
    "id": "ffcniftyb",
    "name": "Nifty-B Clock",
    "version": "0.02",
    "description": "A nifty clock (series B) with time, date and color configuration",
    "icon": "app.png",
    "screenshots": [{"url":"screenshot.png"}],
    "type": "clock",
    "tags": "clock",
    "supports": ["BANGLEJS","BANGLEJS2"],
    "allow_emulator": true,
    "storage": [
      {"name":"ffcniftyb.app.js","url":"app.js"},
      {"name":"ffcniftyb.img","url":"app-icon.js","evaluate":true},
      {"name":"ffcniftyb.settings.js","url":"settings.js"}
    ],
    "data": [{"name":"ffcniftyb.json"}]
  },
  {
    "id": "stopwatch",
    "name": "Stopwatch Touch",
    "version": "0.01",
    "description": "A touch based stop watch for Bangle JS 2",
    "icon": "stopwatch.png",
    "screenshots": [{"url":"screenshot1.png"},{"url":"screenshot2.png"},{"url":"screenshot3.png"}],
    "tags": "tools,app",
    "supports": ["BANGLEJS2"],
    "readme": "README.md",
    "storage": [
      {"name":"stopwatch.app.js","url":"stopwatch.app.js"},
      {"name":"stopwatch.img","url":"stopwatch.icon.js","evaluate":true}
    ]
  },
  {
    "id": "vernierrespirate",
    "name": "Vernier Go Direct Respiration Belt",
    "shortName": "Respiration Belt",
    "version": "0.01",
    "description": "Connects to a Go Direct Respiration Belt and shows respiration rate",
    "icon": "app.png",
    "tags": "health,bluetooth",
    "supports": ["BANGLEJS","BANGLEJS2"],
    "readme": "README.md",
    "storage": [
      {"name":"vernierrespirate.app.js","url":"app.js"},
      {"name":"vernierrespirate.img","url":"app-icon.js","evaluate":true}
    ],
    "data": [{"name":"vernierrespirate.json"}]
  },
  {
    "id": "gpstouch",
    "name": "GPS Touch",
    "version": "0.02",
    "description": "A touch based GPS watch, shows OS map reference",
    "icon": "gpstouch.png",
    "screenshots": [{"url":"screenshot4.png"},{"url":"screenshot2.png"},{"url":"screenshot3.png"},{"url":"screenshot1.png"}],
    "tags": "tools,app",
    "supports": ["BANGLEJS2"],
    "readme": "README.md",
    "storage": [
      {"name":"geotools","url":"geotools.js"},
      {"name":"gpstouch.app.js","url":"gpstouch.app.js"},
      {"name":"gpstouch.img","url":"gpstouch.icon.js","evaluate":true}
    ]
  },
  {
    "id": "swiperclocklaunch",
    "name": "Swiper Clock Launch",
    "version": "0.02",
    "description": "Navigate between clock and launcher with Swipe action",
    "icon": "swiperclocklaunch.png",
    "type": "bootloader",
    "tags": "tools, system",
    "supports": ["BANGLEJS", "BANGLEJS2"],
    "storage": [
      {"name":"swiperclocklaunch.boot.js","url":"boot.js"},
      {"name":"swiperclocklaunch.img","url":"icon.js","evaluate":true}
    ]
  },
  {
    "id": "qalarm",
    "name": "Q Alarm and Timer",
    "shortName": "Q Alarm",
    "icon": "app.png",
    "version": "0.04",
    "description": "Alarm and timer app with days of week and 'hard' option.",
    "tags": "tool,alarm,widget",
    "supports": ["BANGLEJS", "BANGLEJS2"],
    "storage": [
      { "name": "qalarm.app.js", "url": "app.js" },
      { "name": "qalarm.boot.js", "url": "boot.js" },
      { "name": "qalarm.js", "url": "qalarm.js" },
      { "name": "qalarmcheck.js", "url": "qalarmcheck.js" },
      { "name": "qalarm.img", "url": "app-icon.js", "evaluate": true },
      { "name": "qalarm.wid.js", "url": "widget.js" }
    ],
    "data": [{ "name": "qalarm.json" }]
  },
  {
    "id": "emojuino",
    "name": "Emojuino",
    "shortName": "Emojuino",
    "version": "0.03",
    "description": "Emojis & Espruino: broadcast Unicode emojis via Bluetooth Low Energy.",
    "icon": "emojuino.png",
    "screenshots": [
      { "url": "screenshot-tx.png" },
      { "url": "screenshot-swipe.png" },
      { "url": "screenshot-welcome.png" }
    ],
    "type": "app",
    "tags": "emoji",
    "supports" : [ "BANGLEJS2" ],
    "allow_emulator": true,
    "readme": "README.md",
    "storage": [
      { "name": "emojuino.app.js", "url": "emojuino.js" },
      { "name": "emojuino.img", "url": "emojuino-icon.js", "evaluate": true }
    ]
  },
  {
    "id": "cliclockJS2Enhanced",
    "name": "Commandline-Clock JS2 Enhanced",
    "shortName": "CLI-Clock JS2",
    "version": "0.03",
    "description": "Simple CLI-Styled Clock with enhancements. Modes that are hard to use and unneded are removed (BPM, battery info, memory ect) credit to hughbarney for the original code and design. Also added HID media controlls, just swipe on the clock face to controll the media! Gadgetbride support coming soon(hopefully) Thanks to t0m1o1 for media controls!",
    "icon": "app.png",
    "screenshots": [{"url":"screengrab.png"}],
    "type": "clock",
    "tags": "clock,cli,command,bash,shell",
    "supports": ["BANGLEJS","BANGLEJS2"],
    "allow_emulator": true,
    "storage": [
      {"name":"cliclockJS2Enhanced.app.js","url":"app.js"},
      {"name":"cliclockJS2Enhanced.img","url":"app.icon.js","evaluate":true}
    ]
  },
  {
    "id": "wid_a_battery_widget",
    "name": "A Battery Widget (with percentage)",
    "shortName":"A Battery Widget",
    "icon": "widget.png",
    "version":"1.03",
    "type": "widget",
    "supports": ["BANGLEJS", "BANGLEJS2"],
    "readme": "README.md",
    "description": "Simple and slim battery widget with charge status and percentage",
    "tags": "widget,battery",
    "storage": [
      {"name":"wid_a_battery_widget.wid.js","url":"widget.js"}
    ]
  },
  {
    "id": "lcars",
    "name": "LCARS Clock",
    "shortName":"LCARS",
    "icon": "lcars.png",
    "version":"0.11",
    "readme": "README.md",
    "supports": ["BANGLEJS2"],
    "description": "Library Computer Access Retrieval System (LCARS) clock.",
    "type": "clock",
    "tags": "clock",
    "screenshots": [{"url":"screenshot.png"}],
    "storage": [
      {"name":"lcars.app.js","url":"lcars.app.js"},
      {"name":"lcars.img","url":"lcars.icon.js","evaluate":true},
      {"name":"lcars.settings.js","url":"lcars.settings.js"}
    ]
  },
  { "id": "binwatch",
    "name": "Binary Watch",
    "shortName":"BinWatch",
    "icon": "app.png",
    "screenshots": [{"url":"screenshot.png"}],
    "version":"0.04",
    "supports": ["BANGLEJS2"],
    "readme": "README.md",
    "allow_emulator":true,
    "description": "Famous binary watch",
    "tags": "clock",
    "type": "clock",
    "storage": [
      {"name":"binwatch.app.js","url":"app.js"},
      {"name":"binwatch.bg176.img","url":"Background176_center.img"},
      {"name":"binwatch.bg240.img","url":"Background240_center.img"},
      {"name":"binwatch.img","url":"app-icon.js","evaluate":true}
    ]
  },
  {
    "id": "hidmsicswipe",
    "name": "Bluetooth Music Swipe Controls",
    "shortName": "Swipe Control",
    "version": "0.01",
    "description": "Based on the original Bluetooth Music Controls. Swipe up/down for volume, left/right for previous and next, tap for play/pause and btn1 to lock and unlock the controls. Enable HID in settings, pair with your phone, then use this app to control music from your watch!",
    "icon": "hidmsicswipe.png",
    "tags": "bluetooth",
    "supports": ["BANGLEJS2"],
    "storage": [
      {"name":"hidmsicswipe.app.js","url":"hidmsicswipe.js"},
      {"name":"hidmsicswipe.img","url":"hidmsicswipe-icon.js","evaluate":true}
    ]
  },
  {
    "id": "authentiwatch",
    "name": "2FA Authenticator",
    "shortName": "AuthWatch",
    "icon": "app.png",
    "screenshots": [{"url":"screenshot.png"}],
    "version": "0.04",
    "description": "Google Authenticator compatible tool.",
    "tags": "tool",
    "interface": "interface.html",
    "supports": ["BANGLEJS", "BANGLEJS2"],
    "readme": "README.md",
    "allow_emulator": true,
    "storage": [
      {"name":"authentiwatch.app.js","url":"app.js"},
      {"name":"authentiwatch.img","url":"app-icon.js","evaluate":true}
    ],
    "data": [{"name":"authentiwatch.json"}]
  },
  { "id": "schoolCalendar",
    "name": "School Calendar",
    "shortName":"SCalendar",
    "icon": "CalenderLogo.png",
    "version": "0.01",
    "description": "A simple calendar that you can see your upcoming events that you create in the customizer. Keep in note that your events reapeat weekly.(Beta)",
    "tags": "tool",
    "readme":"README.md",
    "custom":"custom.html",
    "supports": ["BANGLEJS"],
    "screenshots": [{"url":"screenshot_basic.png"},{"url":"screenshot_info.png"}],
    "storage": [
      {"name":"schoolCalendar.app.js"},
      {"name":"schoolCalendar.img","url":"app-icon.js","evaluate":true}
    ],
    "data": [
      {"name":"calendarItems.csv"}
    ]
  },
  { "id": "timecal",
    "name": "TimeCal",
    "shortName":"TimeCal",
    "icon": "icon.png",
    "version":"0.01",
    "description": "TimeCal shows the Time along with a 3 week calendar",
    "tags": "clock",
    "type": "clock",
    "supports":["BANGLEJS2"],
    "storage": [
      {"name":"timecal.app.js","url":"timecal.app.js"}
    ]
  },
  {
    "id": "a_clock_timer",
    "name": "A Clock with Timer",
    "version": "0.01",
    "description": "A Clock with Timer, Map and Time Zones",
    "icon": "app.png",
    "screenshots": [{"url":"screenshot.png"}],
    "type": "clock",
    "tags": "clock",
    "supports": ["BANGLEJS2"],
    "allow_emulator": true,
    "readme": "README.md",
    "storage": [
      {"name":"a_clock_timer.app.js","url":"app.js"},
      {"name":"a_clock_timer.img","url":"app-icon.js","evaluate":true}
    ]
  },
  {
    "id":"intervalTimer",
    "name":"Interval Timer",
    "shortName":"Interval Timer",
    "icon": "app.png",
    "version":"0.01",
    "description": "Interval Timer for workouts, HIIT, or whatever else.",
    "tags": "timer, interval, hiit, workout",
    "readme":"README.md",
    "supports":["BANGLEJS2"],
    "storage": [
      {"name":"intervalTimer.app.js","url":"app.js"},
      {"name":"intervalTimer.img","url":"app-icon.js","evaluate":true}
    ]
  },
  { "id": "93dub",
   "name": "93 Dub",
   "shortName":"93 Dub",
   "icon": "93dub.png",
   "screenshots": [{"url":"screenshot.png"}],
   "version":"0.06",
   "description": "Fan recreation of orviwan's 91 Dub app for the Pebble smartwatch. Uses assets from his 91-Dub-v2.0 repo",
   "tags": "clock",
   "type": "clock",
   "supports":["BANGLEJS2"],
   "readme": "README.md",
   "allow_emulator": true,
   "storage": [
     {"name":"93dub.app.js","url":"app.js"},
     {"name":"93dub.img","url":"app-icon.js","evaluate":true}
   ]
  },
  { "id": "poweroff",
  "name": "Poweroff",
  "shortName":"Poweroff",
  "version":"0.01",
  "description": "Simple app to power off your Bangle.js",
  "icon": "app.png",
  "tags": "tool, poweroff, shutdown",
  "supports" : ["BANGLEJS", "BANGLEJS2"],
  "readme": "README.md",
  "allow_emulator": true,
  "storage": [
    {"name":"poweroff.app.js","url":"app.js"},
    {"name":"poweroff.img","url":"app-icon.js","evaluate":true}
  ]
},
{
  "id": "sensible",
  "name": "SensiBLE",
  "shortName": "SensiBLE",
  "version": "0.04",
  "description": "Collect, display and advertise real-time sensor data.",
  "icon": "sensible.png",
  "screenshots": [
    { "url": "screenshot-top.png" },
    { "url": "screenshot-acc.png" },
    { "url": "screenshot-bar.png" },
    { "url": "screenshot-gps.png" },
    { "url": "screenshot-hrm.png" },
    { "url": "screenshot-mag.png" }
  ],
  "type": "app",
  "tags": "tool,sensors",
  "supports" : [ "BANGLEJS2" ],
  "allow_emulator": true,
  "readme": "README.md",
  "storage": [
    { "name": "sensible.app.js", "url": "sensible.js" },
    { "name": "sensible.img", "url": "sensible-icon.js", "evaluate": true }
  ]
},
  {
    "id": "widbars",
    "name": "Bars Widget",
    "version": "0.01",
    "description": "Display several measurements as vertical bars.",
    "icon": "icon.png",
    "screenshots": [{"url":"screenshot.png"}],
    "readme": "README.md",
    "type": "widget",
    "tags": "widget",
    "supports": ["BANGLEJS","BANGLEJS2"],
    "storage": [
      {"name":"widbars.wid.js","url":"widget.js"}
  ]
},
{
  "id":"a_speech_timer",
  "name":"Speech Timer",
  "icon": "app.png",
  "version":"1.01",
  "description": "A timer designed to help keeping your speeches and presentations to time.",
  "tags": "tool,timer",
  "readme":"README.md",
  "supports":["BANGLEJS2"],
  "storage": [
    {"name":"a_speech_timer.app.js","url":"app.js"},
    {"name":"a_speech_timer.img","url":"app-icon.js","evaluate":true}
  ]
},
  { "id": "mylocation",
    "name": "My Location",
    "shortName":"My Location",
    "icon": "mylocation.png",
    "type": "app",
    "screenshots": [{"url":"screenshot_1.png"}],
    "version":"0.02",
    "description": "Sets and stores the lat and long of your preferred City or it can be set from the GPS. mylocation.json can be used by other apps that need your main location lat and lon. See README",
    "readme": "README.md",
    "tags": "tool,utility",
    "supports": ["BANGLEJS", "BANGLEJS2"],
    "storage": [
      {"name":"mylocation.app.js","url":"mylocation.app.js"},
      {"name":"mylocation.img","url":"mylocation.icon.js","evaluate": true }
    ],
    "data": [
      {"name":"mylocation.json"}
    ]
  },
  {
    "id": "pebble",
    "name": "Pebble Clock",
    "shortName": "Pebble",
    "version": "0.07",
    "description": "A pebble style clock to keep the rebellion going",
    "dependencies": {"widpedom":"app"},
    "readme": "README.md",
    "icon": "pebble.png",
    "screenshots": [{"url":"pebble_screenshot.png"}],
    "type": "clock",
    "tags": "clock",
    "supports": ["BANGLEJS", "BANGLEJS2"],
    "storage": [
      {"name":"pebble.app.js","url":"pebble.app.js"},
      {"name":"pebble.settings.js","url":"pebble.settings.js"},
      {"name":"pebble.img","url":"pebble.icon.js","evaluate":true}
    ]
  },
  { "id": "pooqroman",
    "name": "pooq Roman watch face",
    "shortName":"pooq Roman",
    "version":"0.03",
    "description": "A classic watch face with a certain dynamicity. Most amusing in 24h mode. Slide up to show more hands, down for less(!). By design does not support standard widgets, sorry!",
    "icon": "app.png",
    "type": "clock",
    "tags": "clock",
    "supports" : ["BANGLEJS2"],
    "allow_emulator":true,
    "readme": "README.md",
    "storage": [
      {"name":"pooqroman.app.js","url":"app.js"},
      {"name":"pooqroman.img","url":"app-icon.js","evaluate":true}
     ],
     "data": [
       {"name":"pooqroman.json"}
     ]
  },
  {
    "id": "widbata",
    "name": "Battery Level Widget (Themed)",
    "shortName":"Battery Theme",
    "icon": "widbata.png",
    "screenshots": [{"url":"screenshot_widbata_1.png"}],
    "version":"0.01",
    "type": "widget",
    "supports": ["BANGLEJS", "BANGLEJS2"],
    "readme": "README.md",
    "description": "Shows the current battery level status in the top right using the clocks colour theme",
    "tags": "widget,battery",
    "storage": [
      {"name":"widbata.wid.js","url":"widbata.wid.js"}
     ]
  },
  {
    "id": "weatherClock",
    "name": "Weather Clock",
    "version": "0.04",
    "description": "A clock which displays current weather conditions (requires Gadgetbridge and Weather apps).",
    "icon": "app.png",
    "screenshots": [{"url":"screens/screen1.png"}],
    "type": "clock",
    "tags": "clock, weather",
    "supports": ["BANGLEJS","BANGLEJS2"],
    "allow_emulator": true,
    "readme": "README.md",
    "storage": [
      {"name":"weatherClock.app.js","url":"app.js"},
      {"name":"weatherClock.img","url":"app-icon.js","evaluate":true}
     ]
  },
  {
    "id": "menuwheel",
    "name": "Wheel Menus",
    "version": "0.02",
    "description": "Replace Bangle.js 2's menus with a version that contains variable-size text and a back button",
    "readme": "README.md",
    "icon": "icon.png",
    "screenshots": [
      {"url":"screenshot_b1_dark.png"},{"url":"screenshot_b1_edit.png"},{"url":"screenshot_b1_light.png"},
      {"url":"screenshot_b2_dark.png"},{"url":"screenshot_b2_edit.png"},{"url":"screenshot_b2_light.png"}
    ],
    "type": "boot",
    "tags": "system",
    "supports": ["BANGLEJS","BANGLEJS2"],
    "storage": [
      {"name":"menuwheel.boot.js","url":"boot.js"}
     ]
  },
  { "id": "widChargingStatus",
    "name": "Charging Status",
    "shortName":"ChargingStatus",
    "icon": "widget.png",
    "version":"0.1",
    "type": "widget",
    "description": "A simple widget that shows a yellow lightning icon to indicate whenever the watch is charging. This way one can see the charging status at a glance, no matter which battery widget is being used.",
    "tags": "widget",
        "supports": ["BANGLEJS","BANGLEJS2"],
    "storage": [
      {"name":"widChargingStatus.wid.js","url":"widget.js"}
     ]
  },
  {
    "id": "flow",
    "name": "FLOW",
    "shortName": "FLOW",
    "version": "0.01",
    "description": "A game where you have to help a flow avoid white obstacles thing by tapping! This is a demake of an app which I forgot the name of. Press BTN(1) to restart. See if you can get to 2500 score!",
    "icon": "app.png",
    "tags": "game",
    "supports" : ["BANGLEJS", "BANGLEJS2"],
    "readme": "README.md",
    "storage": [
      {"name": "flow.app.js", "url": "app.js" },
      {"name": "flow.img", "url": "app-icon.js","evaluate": true }
    ]
  },
  { "id": "scribble",
    "name": "Scribble",
    "shortName":"Scribble",
    "version":"0.01",
    "type": "app",
    "description": "A keyboard on your wrist! Swipe right for space, left for delete.",
    "icon": "app.png",
    "allow_emulator": true,
    "tags": "tools, keyboard, text, scribble",
    "supports" : ["BANGLEJS2"],
    "readme": "README.md",
    "storage": [
      {"name":"scribble.app.js","url":"app.js"},
      {"name":"scribble.img","url":"app-icon.js","evaluate":true}
    ],
    "screenshots":[
      { "url":"screenshot.png" }
    ]
  },
  {
    "id": "ptlaunch",
    "name": "Pattern Launcher",
    "shortName": "Pattern Launcher",
    "version": "0.11",
    "description": "Directly launch apps from the clock screen with custom patterns.",
    "icon": "app.png",
    "screenshots": [{"url":"manage_patterns_light.png"}],
    "tags": "tools",
    "supports": ["BANGLEJS2"],
    "readme": "README.md",
    "storage": [
      { "name": "ptlaunch.app.js", "url": "app.js" },
      { "name": "ptlaunch.boot.js", "url": "boot.js" },
      { "name": "ptlaunch.img", "url": "app-icon.js", "evaluate": true }
    ],
    "data": [{"name":"ptlaunch.patterns.json"}]
  },
  {
    "id": "rebble",
    "name": "Rebble Clock",
    "shortName": "Rebble",
    "version": "0.04",
    "description": "A Pebble style clock, with configurable background, three sidebars including steps, day, date, sunrise, sunset, long live the rebellion",
    "readme": "README.md",
    "icon": "rebble.png",
    "dependencies": {"mylocation":"app", "widpedom":"app"},
    "screenshots": [{"url":"screenshot_rebble.png"}],
    "type": "clock",
    "tags": "clock",
    "supports": ["BANGLEJS2"],
    "storage": [
      {"name":"rebble.app.js","url":"rebble.app.js"},
      {"name":"rebble.settings.js","url":"rebble.settings.js"},
      {"name":"rebble.img","url":"rebble.icon.js","evaluate":true}
    ]
  },
  { "id": "snaky",
    "name": "Snaky",
    "shortName":"Snaky",
    "version":"0.01",
    "description": "The classic snake game. Eat apples and don't bite your tail. Control the snake with the touch screen.",
    "tags": "game,fun",
    "icon": "snaky.png",
    "supports" : ["BANGLEJS2"],
    "readme": "README.md",
    "storage": [
      {"name":"snaky.app.js","url":"snaky.js"},
      {"name":"snaky.img","url":"snaky-icon.js","evaluate":true}
    ]
  },
  {
    "id": "clicompleteclk",
    "name": "CLI complete clock",
    "shortName":"CLI cmplt clock",
    "version":"0.03",
    "description": "Command line styled clock with lots of information",
    "icon": "app.png",
    "allow_emulator": true,
    "type": "clock",
    "tags": "clock,cli,command,bash,shell,weather,hrt",
    "supports" : ["BANGLEJS", "BANGLEJS2"],
    "readme": "README.md",
    "storage": [
      {"name":"clicompleteclk.app.js","url":"app.js"},
      {"name":"clicompleteclk.img","url":"app-icon.js","evaluate":true},
      {"name":"clicompleteclk.settings.js","url":"settings.js"}
     ],
     "data": [{"name":"clicompleteclk.json"}]
  },
  {
    "id":"awairmonitor",
    "name":"Awair Monitor",
    "icon": "app.png",
    "allow_emulator": true,
    "version":"0.01",
    "description": "Displays the level of CO2, VOC, PM 2.5, Humidity and Temperature, from your Awair device.",
    "tags": "tool,health",
    "readme":"README.md",
    "supports":["BANGLEJS2"],
    "storage": [
      {"name":"awairmonitor.app.js","url":"app.js"},
      {"name":"awairmonitor.img","url":"app-icon.js","evaluate":true}
    ]
  },
  { "id": "pooqround",
    "name": "pooq Round watch face",
    "shortName":"pooq Round",
    "version":"0.02",
    "description": "A 24 hour analogue watchface with high legibility and a novel style.",
    "icon": "app.png",
    "type": "clock",
    "tags": "clock",
    "supports" : ["BANGLEJS2"],
    "allow_emulator":true,
    "readme": "README.md",
    "storage": [
      {"name":"pooqround.app.js","url":"app.js"},
      {"name":"pooqround.img","url":"app-icon.js","evaluate":true}
     ],
     "data": [
       {"name":"pooqround.json"}
     ]
  },
  {
    "id": "coretemp",
    "name": "Core Temp Display",
    "version": "0.01",
    "description": "Display CoreTemp device sensor data",
    "icon": "coretemp.png",
    "type": "app",
    "tags": "health",
    "readme": "README.md",
    "supports": ["BANGLEJS","BANGLEJS2"],
    "storage": [
      {"name":"coretemp.boot.js","url":"boot.js"},
      {"name":"coretemp.app.js","url":"coretemp.js"},
      {"name":"coretemp.img","url":"coretemp-icon.js","evaluate":true}
    ]
  },
  {
    "id": "showimg",
    "name": "simple image viewer",
    "shortName":"showImage",
    "version":"0.2",
    "description": "Displays the image in \"showimg.user.img\". The file has to be uploaded via the espruino IDE. Returns to watch face after 60s or button push. I use it to display my vaccination certificate.",
    "icon": "app.png",
    "tags": "tool",
    "supports" : ["BANGLEJS2"],
    "storage": [
      {"name":"showimg.app.js","url":"app.js"},
      {"name":"showimg.img","url":"app-icon.js","evaluate":true}
    ]
  },
  {
    "id": "lapcounter",
    "name": "Lap Counter",
    "version": "0.02",
    "description": "Click button to count laps. Shows count and total time snapshot (like a stopwatch, but laid back).",
    "icon": "app.png",
    "screenshots": [{"url":"screenshot.png"}],
    "type": "app",
    "tags": "tool,outdoors",
    "readme":"README.md",
    "supports": ["BANGLEJS", "BANGLEJS2"],
    "allow_emulator": true,
    "storage": [
      {"name":"lapcounter.app.js","url":"app.js"},
      {"name":"lapcounter.img","url":"app-icon.js","evaluate":true}
    ]
  },
  {
    "id": "pebbled",
    "name": "Pebble Clock with distance",
    "shortName": "Pebble + distance",
    "version": "0.1",
    "description": "Fork of Pebble Clock with distance in KM. Both step count and the distance are on the main screen. Default step length = 0.75m (can be changed in settings).",
    "readme": "README.md",
    "icon": "pebbled.png",
    "screenshots": [{"url":"pebble_screenshot.png"}],
    "type": "clock",
    "tags": "clock,distance",
    "supports": ["BANGLEJS2"],
    "storage": [
      {"name":"pebbled.app.js","url":"pebbled.app.js"},
      {"name":"pebbled.settings.js","url":"pebbled.settings.js"},
      {"name":"pebbled.img","url":"pebbled.icon.js","evaluate":true}
    ]
  },
  { "id": "circlesclock",
    "name": "Circles clock",
    "shortName":"Circles clock",
<<<<<<< HEAD
    "version":"0.04",
=======
    "version":"0.05",
>>>>>>> 6adb2175
    "description": "A clock with circles for different data at the bottom in a probably familiar style",
    "icon": "app.png",
    "screenshots": [{"url":"screenshot-dark.png"}, {"url":"screenshot-light.png"}],
    "dependencies": {"widpedom":"app"},
    "type": "clock",
    "tags": "clock",
    "supports" : ["BANGLEJS2"],
    "allow_emulator":true,
    "readme": "README.md",
    "storage": [
      {"name":"circlesclock.app.js","url":"app.js"},
      {"name":"circlesclock.img","url":"app-icon.js","evaluate":true},
      {"name":"circlesclock.settings.js","url":"settings.js"}
     ],
     "data": [
       {"name":"circlesclock.json"}
     ]
  },
  { "id": "contourclock",
    "name": "Contour Clock",
    "shortName" : "Contour Clock",
    "version":"0.01",
    "icon": "app.png",
    "description": "A Minimalist clockface with large Digits. Looks best with the dark theme",
    "screenshots" : [{"url":"screenshot.png"}],
    "tags": "clock",
    "allow_emulator":true,
    "supports" : ["BANGLEJS2"],
    "type": "clock",
    "storage": [
      {"name":"contourclock.app.js","url":"app.js"},
      {"name":"contourclock.img","url":"app-icon.js","evaluate":true}
      ]
  },
  {
    "id": "ltherm",
    "name": "Localized Thermometer",
    "shortName": "Thermometer",
    "version": "0.01",
    "description": "Displays the current temperature in localized units.",
    "icon": "thermf.png",
    "tags": "tool",
    "supports": ["BANGLEJS2"],
    "allow_emulator": true,
    "readme": "README.md",
    "storage": [
      {"name":"ltherm.app.js","url":"app.js"},
      {"name":"ltherm.img","url":"icon.js","evaluate":true}
    ]
  },
  {
<<<<<<< HEAD
=======
    "id": "ftclock",
    "name": "Four Twenty Clock",
    "version": "0.01",
    "description": "A clock that tells when and where it's going to be 4:20 next",
    "icon": "app.png",
    "screenshots": [{"url":"screenshot.png"}, {"url":"screenshot1.png"}],
    "type": "clock",
    "tags": "clock",
    "supports": ["BANGLEJS","BANGLEJS2"],
    "allow_emulator": true,
    "readme": "README.md",
    "storage": [
      {"name":"ftclock.app.js","url":"app.js"},
      {"name":"fourTwenty","url":"fourTwenty.js"},
      {"name":"fourTwentyTz","url":"fourTwentyTz.js"},
      {"name":"ftclock.img","url":"app-icon.js","evaluate":true}
     ]
  },
  {
>>>>>>> 6adb2175
    "id": "mmind",
    "name": "Classic Mind Game",
    "shortName":"Master Mind",
    "icon": "mmind.png",
    "version":"0.01",
    "description": "This is the classic game for masterminds",
    "screenshots": [{"url":"screenshot_mmind.png"}],
    "type": "app",
    "tags": "game",
    "readme":"README.md",
    "supports": ["BANGLEJS2"],
    "allow_emulator": true,
    "storage": [
      {"name":"mmind.app.js","url":"mmind.app.js"},
      {"name":"mmind.img","url":"mmind.icon.js","evaluate":true}
     ]
   }, 
   {
    "id": "presentor",
    "name": "Presentor",
    "version": "3.0",
    "description": "Use your Bangle to present!",
    "icon": "app.png",
    "type": "app",
    "tags": "tool,bluetooth",
    "interface": "interface.html",
    "readme":"README.md",
    "supports": ["BANGLEJS", "BANGLEJS2"],
    "allow_emulator": true,
    "storage": [
      {"name":"presentor.app.js","url":"app.js"},
      {"name":"presentor.img","url":"app-icon.js","evaluate":true},
      {"name":"presentor.json","url":"settings.json"}
    ]
  },
  {
    "id": "slash",
    "name": "Slash Watch",
    "shortName":"Slash",
    "icon": "slash.png",
    "screenshots": [{"url":"screenshot.png"}],
    "version":"0.01",
    "description": "Slash Watch based on Pebble watch face by Nikki.",
    "tags": "clock",
    "type": "clock",
    "supports":["BANGLEJS2"],
    "readme": "README.md",
    "allow_emulator": true,
    "storage": [
      {"name":"slash.app.js","url":"app.js"},
      {"name":"slash.img","url":"app-icon.js","evaluate":true}
    ]
  },
  {
    "id": "promenu",
    "name": "Pro Menu",
    "version": "0.02",
    "description": "Replace the built in menu function. Supports Bangle.js 1 and Bangle.js 2.",
    "icon": "icon.png",
    "type": "boot",
    "tags": "system",
    "supports": ["BANGLEJS","BANGLEJS2"],
    "screenshots": [{"url":"pro-menu-screenshot.png"}],
    "storage": [
      {"name":"promenu.boot.js","url":"boot.js","supports": ["BANGLEJS"]},
      {"name":"promenu.boot.js","url":"bootb2.js","supports": ["BANGLEJS2"]},
      {"name":"promenu.img","url":"promenuIcon.js","evaluate":true}
    ]
  },
  {
    "id": "touchtimer",
    "name": "Touch Timer",
    "shortName": "Touch Timer",
    "version": "0.02",
    "description": "Quickly and easily create a timer with touch-only input. The time can be easily set with a number pad.",
    "icon": "app.png",
    "tags": "tools",
    "supports": ["BANGLEJS2"],
    "readme": "README.md",
    "screenshots": [{"url":"0_light_timer_edit.png"},{"url":"1_light_timer_ready.png"},{"url":"2_light_timer_running.png"},{"url":"3_light_timer_finished.png"}],
    "storage": [
      { "name": "touchtimer.app.js", "url": "app.js" },
      { "name":"touchtimer.settings.js", "url":"settings.js"},
      { "name": "touchtimer.img", "url": "app-icon.js", "evaluate": true }
    ],
    "data": [{"name":"touchtimer.data.json"}]
  },
  {
    "id": "teatimer",
    "name": "Tea Timer",
    "version": "1.00",
    "description": "A simple timer. You can easyly set up the time.",
    "icon": "teatimer.png",
    "type": "app",
    "tags": "tool",
    "supports": ["BANGLEJS2"],
    "readme": "README.md",
    "storage": [
      {"name":"teatimer.app.js","url":"app.js"},
      {"name":"teatimer.img","url":"app-icon.js","evaluate":true}
    ],
    "screenshots": [
      {"url":"TeatimerStart.jpg"},
      {"url":"TeatimerHelp.jpg"},
      {"url":"TeatimerRun.jpg"},
      {"url":"TeatimerUp.jpg"}
    ]
  },
  {
    "id": "swp2clk",
    "name": "Swipe back to the Clock",
    "shortName": "Swipe to Clock",
    "version": "0.01",
    "description": "Let's you swipe from left to right on any app to return back to the clock face. Please configure in the settings app after installing to activate, since its disabled by default.",
    "icon": "app.png",
    "type": "boot",
    "tags": "tools",
    "supports": ["BANGLEJS2"],
    "readme": "README.md",
    "storage": [
      { "name": "swp2clk.boot.js", "url": "boot.js" },
      {"name":"swp2clk.settings.js","url":"settings.js"}
    ],
    "data": [{"name":"swp2clk.data.json"}]
  },
  {
    "id":"colorwheel",
    "name":"Color Wheel",
    "tags":"app,tool",
    "version":"0.01",
    "description":"a tappable wheel of good-looking colors",
    "readme":"README.md",
    "supports":["BANGLEJS2"],
    "allow_emulator":true,
    "icon":"colorwheel.png",
    "storage": [
      {"name":"colorwheel.app.js","url":"app.js"},
      {"name":"colorwheel.img","url":"app-icon.js","evaluate":true}
    ]
  },
  { "id": "minimal_clock",
    "name": "Minimal Analog Clock",
    "shortName":"Minimal Clock",
    "version":"0.03",
    "description": "a minimal analog clock - just with some hands and no clock face",
    "icon": "app-icon.png",
    "type": "clock",
    "tags": "clock",
    "supports" : ["BANGLEJS2"],
    "allow_emulator": true,
    "screenshots": [{"url":"app-screenshot.png"}],
    "readme": "README.md",
    "storage": [
      {"name":"minimal_clock.app.js","url":"app.js"},
      {"name":"minimal_clock.img","url":"app-icon.js","evaluate":true}
    ]
  },
  { "id": "simple_clock",
    "name": "Simple Analog Clock",
    "shortName":"Simple Clock",
    "version":"0.02",
    "description": "a simple, yet stylish, analog clock",
    "icon": "app-icon.png",
    "type": "clock",
    "tags": "clock",
    "supports" : ["BANGLEJS2"],
    "allow_emulator": true,
    "screenshots": [{"url":"app-screenshot.png"}],
    "readme": "README.md",
    "storage": [
      {"name":"simple_clock.app.js","url":"app.js"},
      {"name":"simple_clock.img","url":"app-icon.js","evaluate":true}
    ]
  },
  { "id": "colorful_clock",
    "name": "Colorful Analog Clock",
    "shortName":"Colorful Clock",
    "version":"0.02",
    "description": "a colorful analog clock",
    "icon": "app-icon.png",
    "type": "clock",
    "tags": "clock",
    "supports" : ["BANGLEJS2"],
    "allow_emulator": true,
    "screenshots": [{"url":"app-screenshot.png"}],
    "readme": "README.md",
    "storage": [
      {"name":"colorful_clock.app.js","url":"app.js"},
      {"name":"colorful_clock.img","url":"app-icon.js","evaluate":true}
    ]
  },
  { "id": "themesetter",
    "name": "Theme Setter",
    "shortName":"Theme Setter",
    "version":"0.04",
    "description": "a comfortable way to configure theme colors",
    "icon": "app-icon.png",
    "type": "app",
    "tags": "tool",
    "supports" : ["BANGLEJS2"],
    "allow_emulator": true,
    "screenshots": [{"url":"app-screenshot.png"}],
    "readme": "README.md",
    "storage": [
      {"name":"themesetter.app.js","url":"app.js"},
      {"name":"themesetter.img","url":"app-icon.js","evaluate":true}
    ]
  },
  {
    "id": "widviztime",
    "name": "Widget Autohide Widget",
    "shortName": "Viz Time Widget",
    "version": "0.01",
    "description": "The widgets will be shown for four seconds after the device is unlocked.",
    "icon": "eye.png",
    "type": "widget",
    "tags": "widget",
    "readme":"README.md",
    "supports": ["BANGLEJS","BANGLEJS2"],
    "storage": [
      {"name":"widviztime.wid.js","url":"widget.js"}
    ]
  },
  {
    "id": "supf",
    "name": "Simple Clock with Date",
    "shortName": "supf Clock",
    "version": "0.01",
    "description": "Simple Clock with seconds and date in custom language. Install 'Languages' to get localized names.",
    "icon": "icon.png",
    "screenshots": [{"url":"screenshot_supf.png"}],
    "type": "clock",
    "tags": "clock",
    "supports": ["BANGLEJS2"],
    "allow_emulator": true,
    "readme": "README.md",
    "storage": [
      {"name":"supf.app.js","url":"app.js"},
      {"name":"supf.img","url":"icon.js","evaluate":true}
    ]
  },
  { "id": "andark",
    "name": "Analog Dark",
    "shortName":"AnDark",
    "version":"0.04",
    "description": "analog clock face without disturbing widgets",
    "icon": "andark_icon.png",
    "type": "clock",
    "tags": "clock",
    "supports" : ["BANGLEJS2"],
    "readme": "README.md",
    "storage": [
      {"name":"andark.app.js","url":"app.js"},
      {"name":"andark.img","url":"app_icon.js","evaluate":true}
    ]
  },
  {
    "id": "diract",
    "name": "DirAct",
    "shortName": "DirAct",
    "version": "0.01",
    "description": "Proximity interaction detection.",
    "icon": "diract.png",
    "type": "app",
    "tags": "tool,sensors",
    "supports" : [ "BANGLEJS2" ],
    "allow_emulator": false,
    "readme": "README.md",
    "storage": [
      { "name": "diract.app.js", "url": "diract.js" },
      { "name": "diract.img", "url": "diract-icon.js", "evaluate": true }
    ]
  },
  {
    "id": "sonicclk",
    "name": "Sonic Clock",
    "version": "1.01",
    "description": "A classic sonic clock featuring run, stop and wait animations.",
    "icon": "app.png",
    "screenshots": [{"url":"screenshot.png"}],
    "type": "clock",
    "tags": "clock",
    "supports": ["BANGLEJS2"],
    "allow_emulator": true,
    "readme": "README.md",
    "storage": [
      {"name":"sonicclk.app.js","url":"app.js"},
      {"name":"sonicclk.img","url":"app-icon.js","evaluate":true}
    ]
  },
  {
    "id": "touchmenu",
    "name": "TouchMenu",
    "version": "0.01",
    "description": "Redesigned menu that uses the full touchscreen on the Bangle.js 2",
    "screenshots": [{"url":"touchmenu.gif"}],
    "icon": "touchmenu.png",
    "type": "bootloader",
    "tags": "tool",
    "supports": ["BANGLEJS2"],
    "storage": [
      {"name":"touchmenu.boot.js","url":"touchmenu.boot.js"}
    ]
  },
  {
    "id": "puzzle15",
    "name": "15 puzzle",
    "version": "0.05",
    "description": "A 15 puzzle game with drag gesture interface",
    "readme":"README.md",
    "icon": "puzzle15.app.png",
    "screenshots": [{"url":"screenshot.png"}],
    "type": "app",
    "tags": "game",
    "supports": ["BANGLEJS2"],
    "allow_emulator": true,
    "storage": [
      {"name":"puzzle15.app.js","url":"puzzle15.app.js"},
      {"name":"puzzle15.settings.js","url":"puzzle15.settings.js"},
      {"name":"puzzle15.img","url":"puzzle15.app-icon.js","evaluate":true}
    ],
    "data": [{"name":"puzzle15.json"}]
  },
  {
    "id": "flipper",
    "name": "Flipper",
    "version": "0.01",
    "description": "Switch between dark and light theme and vice versa, combine with pattern launcher and swipe to flip.",
    "readme":"README.md",
    "screenshots": [{"url":"flipper.png"}],
    "icon": "flipper.png",
    "type": "app",
    "tags": "game",
    "supports": ["BANGLEJS2"],
    "allow_emulator": true,
    "storage": [
      {"name":"flipper.app.js","url":"flipper.app.js"},
      {"name":"flipper.img","url":"flipper.icon.js","evaluate":true}
    ]
  },
  { "id": "ruuviwatch",
    "name": "Ruuvi Watch",
    "shortName":"Ruuvi Watch",
    "icon": "ruuviwatch.png",
    "version":"1.01",
    "description": "Keep an eye on RuuviTag devices (https://ruuvi.com). Only shows RuuviTags using the v5 format.",
    "readme":"README.md",
    "tags": "bluetooth",
    "supports": ["BANGLEJS"],
    "storage": [
      {"name":"ruuviwatch.app.js","url":"ruuviwatch.app.js"},
      {"name":"ruuviwatch.img","url":"ruuviwatch.app-icon.js","evaluate":true}
    ]
  },
  {
    "id": "limelight",
    "name": "Limelight",
    "version": "0.01",
    "description": "Simple analogue clock (with configurable fonts) based on the work of @Andreas_Rozek (Simple_Clock)",
    "icon": "limelight.png",
    "readme":"README.md",
    "screenshots": [{"url":"screenshot_limelight.png"}],
    "type": "clock",
    "tags": "clock",
    "supports": ["BANGLEJS","BANGLEJS2"],
    "storage": [
      {"name":"limelight.app.js","url":"limelight.app.js"},
      {"name":"limelight.settings.js","url":"limelight.settings.js"},
      {"name":"limelight.img","url":"limelight.icon.js","evaluate":true}
    ]
  }
]<|MERGE_RESOLUTION|>--- conflicted
+++ resolved
@@ -5058,11 +5058,7 @@
   { "id": "circlesclock",
     "name": "Circles clock",
     "shortName":"Circles clock",
-<<<<<<< HEAD
-    "version":"0.04",
-=======
     "version":"0.05",
->>>>>>> 6adb2175
     "description": "A clock with circles for different data at the bottom in a probably familiar style",
     "icon": "app.png",
     "screenshots": [{"url":"screenshot-dark.png"}, {"url":"screenshot-light.png"}],
@@ -5114,8 +5110,6 @@
     ]
   },
   {
-<<<<<<< HEAD
-=======
     "id": "ftclock",
     "name": "Four Twenty Clock",
     "version": "0.01",
@@ -5135,7 +5129,6 @@
      ]
   },
   {
->>>>>>> 6adb2175
     "id": "mmind",
     "name": "Classic Mind Game",
     "shortName":"Master Mind",
