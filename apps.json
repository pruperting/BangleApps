[
  { "id": "boot",
    "name": "Bootloader",
    "icon": "bootloader.png",
    "version":"0.14",
    "description": "This is needed by Bangle.js to automatically load the clock, menu, widgets and settings",
    "tags": "tool,system",
    "type":"bootloader",
    "storage": [
      {"name":".boot0","url":"boot0.js"},
      {"name":".bootcde","url":"bootloader.js"}
    ],
    "sortorder" : -10
  },
  { "id": "moonphase",
    "name": "Moonphase",
    "icon": "app.png",
    "version":"0.02",
    "description": "Shows current moon phase. Now with GPS function.",
    "tags": "",
    "allow_emulator":true,
    "storage": [
      {"name":"moonphase.app.js","url":"app.js"},
      {"name":"moonphase.img","url":"app-icon.js","evaluate":true}
    ]
  },
  { "id": "daysl",
    "name": "Days left",
    "icon": "app.png",
    "version":"0.03",
    "description": "Shows you the days left until a certain date. Date can be set with a settings app and is written to a file.",
    "tags": "",
    "allow_emulator":false,
    "storage": [
        {"name":"daysl.app.js","url":"app.js"},
        {"name":"daysl.img","url":"app-icon.js","evaluate":true},
        {"name":"daysl.wid.js","url":"widget.js"}
    ]
  },
  { "id": "launch",
    "name": "Default Launcher",
    "shortName":"Launcher",
    "icon": "app.png",
    "version":"0.01",
    "description": "This is needed by Bangle.js to display a menu allowing you to choose your own applications. You can replace this with a customised launcher.",
    "tags": "tool,system,launcher",
    "type":"launch",
    "storage": [
      {"name":"launch.app.js","url":"app.js"}
    ],
    "sortorder" : -10
  },
  { "id": "about",
    "name": "About",
    "icon": "app.png",
    "version":"0.04",
    "description": "Bangle.js About page - showing software version, stats, and a collaborative mural from the Bangle.js KickStarter backers",
    "tags": "tool,system",
    "allow_emulator":true,
    "storage": [
      {"name":"about.app.js","url":"app.js"},
      {"name":"about.img","url":"app-icon.js","evaluate":true}
    ]
  },
  { "id": "locale",
    "name": "Languages",
    "icon": "locale.png",
    "version":"0.06",
    "description": "Translations for different countries",
    "tags": "tool,system,locale,translate",
    "type": "locale",
    "custom":"locale.html",
    "storage": [
      {"name":"locale"}
    ],
    "sortorder" : -10
  },
  { "id": "welcome",
    "name": "Welcome",
    "icon": "app.png",
    "version":"0.06",
    "description": "Appears at first boot and explains how to use Bangle.js",
    "tags": "start,welcome",
    "allow_emulator":true,
    "storage": [
      {"name":"welcome.boot.js","url":"boot.js"},
      {"name":"welcome.app.js","url":"app.js"},
      {"name":"welcome.settings.js","url":"settings.js"},
      {"name":"welcome.img","url":"app-icon.js","evaluate":true}
    ]
  },
  { "id": "gbridge",
    "name": "Gadgetbridge",
    "icon": "app.png",
    "version":"0.08",
    "description": "The default notification handler for Gadgetbridge notifications from Android",
    "tags": "tool,system,android,widget",
    "type":"widget",
    "storage": [
      {"name":"gbridge.settings.js","url":"settings.js"},
      {"name":"gbridge.img","url":"app-icon.js","evaluate":true},
      {"name":"gbridge.wid.js","url":"widget.js"}
    ]
  },
  { "id": "mclock",
    "name": "Morphing Clock",
    "icon": "clock-morphing.png",
    "version":"0.03",
    "description": "7 segment clock that morphs between minutes and hours",
    "tags": "clock",
    "type":"clock",
    "allow_emulator":true,
    "storage": [
      {"name":"mclock.app.js","url":"clock-morphing.js"},
      {"name":"mclock.img","url":"clock-morphing-icon.js","evaluate":true}
    ],
    "sortorder" : -9
  },
  { "id": "setting",
    "name": "Settings",
    "icon": "settings.png",
<<<<<<< HEAD
    "version":"0.13",
=======
    "version":"0.14",
>>>>>>> d644c09b
    "description": "A menu for setting up Bangle.js",
    "tags": "tool,system",
    "storage": [
      {"name":"setting.app.js","url":"settings.js"},
      {"name":"setting.boot.js","url":"boot.js"},
      {"name":"setting.json","url":"settings-default.json","evaluate":true},
      {"name":"setting.img","url":"settings-icon.js","evaluate":true}
    ],
    "sortorder" : -2
  },
  { "id": "alarm",
    "name": "Default Alarm",
    "shortName":"Alarms",
    "icon": "app.png",
    "version":"0.06",
    "description": "Set and respond to alarms",
    "tags": "tool,alarm,widget",
    "storage": [
      {"name":"alarm.app.js","url":"app.js"},
      {"name":"alarm.boot.js","url":"boot.js"},
      {"name":"alarm.js","url":"alarm.js"},
      {"name":"alarm.json","content":"[]"},
      {"name":"alarm.img","url":"app-icon.js","evaluate":true},
      {"name":"alarm.wid.js","url":"widget.js"}
    ]
  },
  { "id": "wclock",
    "name": "Word Clock",
    "icon": "clock-word.png",
    "version":"0.02",
    "description": "Display Time as Text",
    "tags": "clock",
    "type":"clock",
    "allow_emulator":true,
    "storage": [
      {"name":"wclock.app.js","url":"clock-word.js"},
      {"name":"wclock.img","url":"clock-word-icon.js","evaluate":true}
    ]
  },
  { "id": "aclock",
    "name": "Analog Clock",
    "icon": "clock-analog.png",
    "version": "0.11",
    "description": "An Analog Clock",
    "tags": "clock",
    "type":"clock",
    "allow_emulator":true,
    "storage": [
      {"name":"aclock.app.js","url":"clock-analog.js"},
      {"name":"aclock.img","url":"clock-analog-icon.js","evaluate":true}
    ]
  },
  { "id": "clock2x3",
    "name": "2x3 Pixel Clock",
    "icon": "clock2x3.png",
    "version":"0.04",
    "description": "This is a simple clock using minimalist 2x3 pixel numerical digits",
    "tags": "clock",
    "type": "clock",
    "allow_emulator":true,
    "storage": [
      {"name":"clock2x3.app.js","url":"clock2x3-app.js"},
      {"name":"clock2x3.img","url":"clock2x3-icon.js","evaluate":true}
    ]
  },
  { "id": "trex",
    "name": "T-Rex",
    "icon": "trex.png",
    "version":"0.01",
    "description": "T-Rex game in the style of Chrome's offline game",
    "tags": "game",
    "allow_emulator":true,
    "storage": [
      {"name":"trex.app.js","url":"trex.js"},
      {"name":"trex.img","url":"trex-icon.js","evaluate":true}
    ]
  },
  { "id": "astroid",
    "name": "Asteroids!",
    "icon": "asteroids.png",
    "version":"0.01",
    "description": "Retro asteroids game",
    "tags": "game",
    "allow_emulator":true,
    "storage": [
      {"name":"astroid.app.js","url":"asteroids.js"},
      {"name":"astroid.img","url":"asteroids-icon.js","evaluate":true}
    ]
  },
  { "id": "clickms",
    "name": "Click Master",
    "icon": "click-master.png",
    "version":"0.01",
    "description": "Get several friends to start the game, then compete to see who can press BTN1 the most!",
    "tags": "game",
    "storage": [
      {"name":"clickms.app.js","url":"click-master.js"},
      {"name":"clickms.img","url":"click-master-icon.js","evaluate":true}
    ]
  },
  { "id": "horsey",
    "name": "Horse Race!",
    "icon": "horse-race.png",
    "version":"0.01",
    "description": "Get several friends to start the game, then compete to see who can press BTN1 the most!",
    "tags": "game",
    "storage": [
      {"name":"horsey.app.js","url":"horse-race.js"},
      {"name":"horsey.img","url":"horse-race-icon.js","evaluate":true}
    ]
  },
  { "id": "compass",
    "name": "Compass",
    "icon": "compass.png",
    "version":"0.01",
    "description": "Simple compass that points North",
    "tags": "tool,outdoors",
    "storage": [
      {"name":"compass.app.js","url":"compass.js"},
      {"name":"compass.img","url":"compass-icon.js","evaluate":true}
    ]
  },
  { "id": "gpstime",
    "name": "GPS Time",
    "icon": "gpstime.png",
    "version":"0.03",
    "description": "Update the Bangle.js's clock based on the time from the GPS receiver",
    "tags": "tool,gps",
    "storage": [
      {"name":"gpstime.app.js","url":"gpstime.js"},
      {"name":"gpstime.img","url":"gpstime-icon.js","evaluate":true}
    ]
  },
  { "id": "openloc",
    "name": "Open Location / Plus Codes",
    "shortName": "Open Location",
    "icon": "app.png",
    "version":"0.01",
    "description": "Convert your current GPS location to a series of characters",
    "tags": "tool,outdoors,gps",
    "storage": [
      {"name":"openloc.app.js","url":"app.js"},
      {"name":"openloc.img","url":"app-icon.js","evaluate":true}
    ]
  },
  { "id": "speedo",
    "name": "Speedo",
    "icon": "speedo.png",
    "version":"0.01",
    "description": "Show the current speed according to the GPS",
    "tags": "tool,outdoors,gps",
    "storage": [
      {"name":"speedo.app.js","url":"speedo.js"},
      {"name":"speedo.img","url":"speedo-icon.js","evaluate":true}
    ]
  },
  { "id": "gpsrec",
    "name": "GPS Recorder",
    "icon": "app.png",
    "version":"0.06",
    "interface": "interface.html",
    "description": "Application that allows you to record a GPS track. Can run in background",
    "tags": "tool,outdoors,gps,widget",
    "storage": [
      {"name":"gpsrec.app.js","url":"app.js"},
      {"name":"gpsrec.json","url":"app-settings.json","evaluate":true},
      {"name":"gpsrec.img","url":"app-icon.js","evaluate":true},
      {"name":"gpsrec.wid.js","url":"widget.js"}
    ]
  },
  { "id": "heart",
    "name": "Heart Rate Recorder",
    "icon": "app.png",
    "version":"0.01",
    "interface": "interface.html",
    "description": "Application that allows you to record your heart rate. Can run in background",
    "tags": "tool,health,widget",
    "storage": [
      {"name":"heart.app.js","url":"app.js"},
      {"name":"heart.json","url":"app-settings.json","evaluate":true},
      {"name":"heart.img","url":"app-icon.js","evaluate":true},
      {"name":"heart.wid.js","url":"widget.js"}
    ]
  },
  { "id": "slevel",
    "name": "Spirit Level",
    "icon": "spiritlevel.png",
    "version":"0.01",
    "description": "Show the current angle of the watch, so you can use it to make sure something is absolutely flat",
    "tags": "tool",
    "storage": [
      {"name":"slevel.app.js","url":"spiritlevel.js"},
      {"name":"slevel.img","url":"spiritlevel-icon.js","evaluate":true}
    ]
  },
  { "id": "files",
    "name": "App Manager",
    "icon": "files.png",
    "version":"0.02",
    "description": "Show currently installed apps, free space, and allow their deletion from the watch",
    "tags": "tool,system,files",
    "storage": [
      {"name":"files.app.js","url":"files.js"},
      {"name":"files.img","url":"files-icon.js","evaluate":true}
    ]
  },
  { "id": "widbat",
    "name": "Battery Level Widget",
    "icon": "widget.png",
    "version":"0.04",
    "description": "Show the current battery level and charging status in the top right of the clock",
    "tags": "widget,battery",
    "type":"widget",
    "storage": [
      {"name":"widbat.wid.js","url":"widget.js"}
    ]
  },
  { "id": "widbatpc",
    "name": "Battery Level Widget (with percentage)",
    "shortName": "Battery Widget",
    "icon": "widget.png",
    "version":"0.08",
    "description": "Show the current battery level and charging status in the top right of the clock, with charge percentage",
    "tags": "widget,battery",
    "type":"widget",
    "storage": [
      {"name":"widbatpc.wid.js","url":"widget.js"},
      {"name":"widbatpc.settings.js","url":"settings.js"},
      {"name":"widbatpc.settings.json","content": "{}"}
    ]
  },
  { "id": "widbt",
    "name": "Bluetooth Widget",
    "icon": "widget.png",
    "version":"0.03",
    "description": "Show the current Bluetooth connection status in the top right of the clock",
    "tags": "widget,bluetooth",
    "type":"widget",
    "storage": [
      {"name":"widbt.wid.js","url":"widget.js"}
    ]
  },
  { "id": "hrm",
    "name": "Heart Rate Monitor",
    "icon": "heartrate.png",
    "version":"0.01",
    "description": "Measure your current heart rate",
    "tags": "health",
    "storage": [
      {"name":"hrm.app.js","url":"heartrate.js"},
      {"name":"hrm.img","url":"heartrate-icon.js","evaluate":true}
    ]
  },
  { "id": "widhrm",
    "name": "Simple Heart Rate widget",
    "icon": "widget.png",
    "version":"0.03",
    "description": "When the screen is on, the widget turns on the heart rate monitor and displays the current heart rate (or last known in grey). For this to work well you'll need at least a 15 second LCD Timeout.",
    "tags": "health,widget",
    "type": "widget",
    "storage": [
      {"name":"widhrm.wid.js","url":"widget.js"}
    ]
  },
  { "id": "stetho",
    "name": "Stethoscope",
    "icon": "stetho.png",
    "version":"0.01",
    "description": "Hear your heart rate",
    "tags": "health",
    "storage": [
      {"name":"stetho.app.js","url":"stetho.js"},
      {"name":"stetho.img","url":"stetho-icon.js","evaluate":true}
    ]
  },
  { "id": "swatch",
    "name": "Stopwatch",
    "icon": "stopwatch.png",
    "version":"0.05",
    "interface": "interface.html",
    "description": "Simple stopwatch with Lap Time logging to a JSON file",
    "tags": "health",
    "allow_emulator":true,
    "readme": "README.md",
    "storage": [
      {"name":"swatch.app.js","url":"stopwatch.js"},
      {"name":"swatch.img","url":"stopwatch-icon.js","evaluate":true}
    ]
  },
  { "id": "hidmsic",
    "name": "Bluetooth Music Controls",
    "shortName": "Music Control",
    "icon": "hid-music.png",
    "version":"0.01",
    "description": "Enable HID in settings, pair with your phone, then use this app to control music from your watch!",
    "tags": "bluetooth",
    "storage": [
      {"name":"hidmsic.app.js","url":"hid-music.js"},
      {"name":"hidmsic.img","url":"hid-music-icon.js","evaluate":true}
    ]
  },
  { "id": "hidkbd",
    "name": "Bluetooth Keyboard",
    "shortName": "Bluetooth Kbd",
    "icon": "hid-keyboard.png",
    "version":"0.01",
    "description": "Enable HID in settings, pair with your phone/PC, then use this app to control other apps",
    "tags": "bluetooth",
    "storage": [
      {"name":"hidkbd.app.js","url":"hid-keyboard.js"},
      {"name":"hidkbd.img","url":"hid-keyboard-icon.js","evaluate":true}
    ]
  },
  { "id": "hidbkbd",
    "name": "Binary Bluetooth Keyboard",
    "shortName": "Binary BT Kbd",
    "icon": "hid-binary-keyboard.png",
    "version":"0.01",
    "description": "Enable HID in settings, pair with your phone/PC, then type messages using the onscreen keyboard by tapping repeatedly on the key you want",
    "tags": "bluetooth",
    "storage": [
      {"name":"hidbkbd.app.js","url":"hid-binary-keyboard.js"},
      {"name":"hidbkbd.img","url":"hid-binary-keyboard-icon.js","evaluate":true}
    ]
  },
  { "id": "animals",
    "name": "Animals Game",
    "icon": "animals.png",
    "version":"0.01",
    "description": "Simple toddler's game - displays a different number of animals each time the screen is pressed",
    "tags": "game",
    "storage": [
      {"name":"animals.app.js","url":"animals.js"},
      {"name":"animals.img","url":"animals-icon.js","evaluate":true},
      {"name":"animals-snake.img","url":"animals-snake.js","evaluate":true},
      {"name":"animals-duck.img","url":"animals-duck.js","evaluate":true},
      {"name":"animals-swan.img","url":"animals-swan.js","evaluate":true},
      {"name":"animals-fox.img","url":"animals-fox.js","evaluate":true},
      {"name":"animals-camel.img","url":"animals-camel.js","evaluate":true},
      {"name":"animals-pig.img","url":"animals-pig.js","evaluate":true},
      {"name":"animals-sheep.img","url":"animals-sheep.js","evaluate":true},
      {"name":"animals-mouse.img","url":"animals-mouse.js","evaluate":true}
    ]
  },
  { "id": "qrcode",
    "name": "Custom QR Code",
    "icon": "qrcode.png",
    "version":"0.01",
    "description": "Use this to upload a customised QR code to Bangle.js",
    "tags": "",
    "custom": "qrcode.html",
    "storage": [
      {"name":"qrcode.app.js"},
      {"name":"qrcode.img"}
    ]
  },
  { "id": "beer",
    "name": "Beer Compass",
    "icon": "beercompass.png",
    "version":"0.01",
    "description": "Uploads all the pubs in an area onto your watch, so it can always point you at the nearest one",
    "tags": "",
    "custom": "beercompass.html",
    "storage": [
      {"name":"beer.app.js"},
      {"name":"beer.img"}
    ]
  },
  { "id": "route",
    "name": "Route Viewer",
    "icon": "route.png",
    "version":"0.01",
    "description": "Upload a KML file of a route, and have your watch display a map with how far around it you are",
    "tags": "",
    "custom": "route.html",
    "storage": [
      {"name":"route.app.js"},
      {"name":"route.img"}
    ]
  },
  {
    "id": "ncstart",
    "name": "NCEU Startup",
    "icon": "start.png",
    "version":"0.03",
    "description": "NodeConfEU 2019 'First Start' Sequence",
    "tags": "start,welcome",
    "storage": [
      {"name":"ncstart.app.js","url":"start.js"},
      {"name":"ncstart.boot.js","url":"boot.js"},
      {"name":"ncstart.settings.js","url":"settings.js"},
      {"name":"ncstart.img","url":"start-icon.js","evaluate":true},
      {"name":"nc-bangle.img","url":"start-bangle.js","evaluate":true},
      {"name":"nc-nceu.img","url":"start-nceu.js","evaluate":true},
      {"name":"nc-nfr.img","url":"start-nfr.js","evaluate":true},
      {"name":"nc-nodew.img","url":"start-nodew.js","evaluate":true},
      {"name":"nc-tf.img","url":"start-tf.js","evaluate":true}
    ]
  },
  { "id": "ncfrun",
    "name": "NCEU 5K Fun Run",
    "icon": "nceu-funrun.png",
    "version":"0.01",
    "description": "Display a map of the NodeConf EU 2019 5K Fun Run route and your location on it",
    "tags": "health",
    "storage": [
      {"name":"ncfrun.app.js","url":"nceu-funrun.js"},
      {"name":"ncfrun.img","url":"nceu-funrun-icon.js","evaluate":true}
    ]
  },
  { "id": "widnceu",
    "name": "NCEU Logo Widget",
    "icon": "widget.png",
    "version":"0.02",
    "description": "Show the NodeConf EU logo in the top left",
    "tags": "widget",
    "type":"widget",
    "storage": [
      {"name":"widnceu.wid.js","url":"widget.js"}
    ]
  },
  { "id": "sclock",
    "name": "Simple Clock",
    "icon": "clock-simple.png",
    "version":"0.04",
    "description": "A Simple Digital Clock",
    "tags": "clock",
    "type":"clock",
    "allow_emulator":true,
    "storage": [
      {"name":"sclock.app.js","url":"clock-simple.js"},
      {"name":"sclock.img","url":"clock-simple-icon.js","evaluate":true}
    ]
  },
  { "id": "dclock",
    "name": "Dev Clock",
    "icon": "clock-dev.png",
    "version":"0.09",
    "description": "A Digital Clock including timestamp (tst), beats(@), days in current month (dm) and days since new moon (l)",
    "tags": "clock",
    "type":"clock",
    "allow_emulator":true,
    "storage": [
      {"name":"dclock.app.js","url":"clock-dev.js"},
      {"name":"dclock.img","url":"clock-dev-icon.js","evaluate":true}
    ]
  },
  { "id": "gesture",
    "name": "Gesture Test",
    "icon": "gesture.png",
    "version":"0.01",
    "description": "BETA! Uploads a basic Tensorflow Gesture model, and then outputs each gesture as a message",
    "tags": "gesture,ai",
    "type":"app",
    "storage": [
      {"name":"gesture.app.js","url":"gesture.js"},
      {"name":".tfnames","url":"gesture-tfnames.js","evaluate":true},
      {"name":".tfmodel","url":"gesture-tfmodel.js","evaluate":true},
      {"name":"gesture.img","url":"gesture-icon.js","evaluate":true}
    ]
  },
  { "id": "pparrot",
    "name": "Party Parrot",
    "icon": "party-parrot.png",
    "version":"0.01",
    "description": "Party with a parrot on your wrist",
    "tags": "party,parrot,lol",
    "type":"app",
    "allow_emulator":true,
    "storage": [
      {"name":"pparrot.app.js","url":"party-parrot.js"},
      {"name":"pparrot.img","url":"party-parrot-icon.js","evaluate":true}
    ]
  },
  { "id": "hrings",
    "name": "Hypno Rings",
    "icon": "hypno-rings.png",
    "version":"0.01",
    "description": "Experiment with trippy rings, press buttons for change",
    "tags": "rings,hypnosis,psychadelic",
    "type":"app",
    "allow_emulator":true,
    "storage": [
      {"name":"hrings.app.js","url":"hypno-rings.js"},
      {"name":"hrings.img","url":"hypno-rings-icon.js","evaluate":true}
    ]
  },
  { "id": "morse",
    "name": "Morse Code",
    "icon": "morse-code.png",
    "version":"0.01",
    "description": "Learn morse code by hearing/seeing/feeling the code. Tap to toggle buzz!",
    "tags": "morse,sound,visual,input",
    "type":"app",
    "storage": [
      {"name":"morse.app.js","url":"morse-code.js"},
      {"name":"morse.img","url":"morse-code-icon.js","evaluate":true}
    ]
  },
  {
    "id": "blescan",
    "name": "BLE Scanner",
    "icon": "blescan.png",
    "version":"0.01",
    "description": "Scan for advertising BLE devices",
    "tags" : "bluetooth",
    "storage" : [
      {"name":"blescan.app.js","url":"blescan.js"},
      {"name":"blescan.img","url":"blescan-icon.js", "evaluate":true}
    ]
  },
  { "id": "mmonday",
  "name": "Manic Monday Tone",
  "icon": "manic-monday-icon.png",
  "version":"0.02",
  "description": "The Bangles make a comeback",
  "tags": "sound",
  "storage": [
    {"name":"mmonday.app.js","url":"manic-monday.js"},
    {"name":"mmonday.img","url":"manic-monday-icon.js","evaluate":true}
  ]
  },
  { "id": "jbells",
    "name": "Jingle Bells",
    "icon": "jbells.png",
    "version":"0.01",
    "description": "Play Jingle Bells",
    "tags": "sound",
    "type":"app",
    "storage": [
      {"name":"jbells.app.js","url":"jbells.js"},
      {"name":"jbells.img","url":"jbells-icon.js","evaluate":true}
    ]
  },
  { "id": "scolor",
    "name": "Show Color",
    "icon": "show-color.png",
    "version":"0.01",
    "description": "Display all available Colors and Names",
    "tags": "tool",
    "type":"app",
    "allow_emulator":true,
    "storage": [
      {"name":"scolor.app.js","url":"show-color.js"},
      {"name":"scolor.img","url":"show-color-icon.js","evaluate":true}
    ]
  },
  { "id": "miclock",
    "name": "Mixed Clock",
    "icon": "clock-mixed.png",
    "version":"0.04",
    "description": "A mix of analog and digital Clock",
    "tags": "clock",
    "type":"clock",
    "allow_emulator":true,
    "storage": [
      {"name":"miclock.app.js","url":"clock-mixed.js"},
      {"name":"miclock.img","url":"clock-mixed-icon.js","evaluate":true}
    ]
  },
  { "id": "bclock",
    "name": "Binary Clock",
    "icon": "clock-binary.png",
    "version":"0.02",
    "description": "A simple binary clock watch face",
    "tags": "clock",
    "type":"clock",
    "allow_emulator":true,
    "storage": [
      {"name":"bclock.app.js","url":"clock-binary.js"},
      {"name":"bclock.img","url":"clock-binary-icon.js","evaluate":true}
    ]
  },
  { "id": "clotris",
    "name": "Clock-Tris",
    "icon": "clock-tris.png",
    "version":"0.01",
    "description": "A fully functional clone of a classic game of falling blocks",
    "tags": "game",
    "allow_emulator":true,
    "storage": [
      {"name":"clotris.app.js","url":"clock-tris.js"},
      {"name":"clotris.img","url":"clock-tris-icon.js","evaluate":true},
      {"name":".trishig","url":"clock-tris-high"}
    ]
  },
  { "id": "flappy",
    "name": "Flappy Bird",
    "icon": "app.png",
    "version":"0.03",
    "description": "A Flappy Bird game clone",
    "tags": "game",
    "allow_emulator":true,
    "storage": [
      {"name":"flappy.app.js","url":"app.js"},
      {"name":"flappy.img","url":"app-icon.js","evaluate":true}
    ]
  },
  {
    "id": "gpsinfo",
    "name": "GPS Info",
    "icon": "gps-info.png",
    "version":"0.03",
    "description": "An application that displays information about altitude, lat/lon, satellites and time",
    "tags": "gps",
    "type": "app",
    "storage": [
      {"name":"gpsinfo.app.js","url": "gps-info.js"},
      {"name":"gpsinfo.img","url": "gps-info-icon.js","evaluate": true}
    ]
  },
  {
    "id": "pomodo",
    "name":"Pomodoro",
    "icon":"pomodoro.png",
    "version":"0.01",
    "description": "A simple pomodoro timer.",
    "tags": "pomodoro,cooking,tools",
    "type": "app",
    "allow_emulator":true,
    "storage": [
      {"name":"pomodo.app.js","url": "pomodoro.js"},
      {"name":"pomodo.img","url": "pomodoro-icon.js","evaluate": true}
    ]
  },
  { "id": "blobclk",
    "name": "Large Digit Blob Clock",
    "shortName" : "Blob Clock",
    "icon": "clock-blob.png",
    "version":"0.03",
    "description": "A clock with big digits",
    "tags": "clock",
    "type":"clock",
    "allow_emulator":true,
    "storage": [
      {"name":"blobclk.app.js","url":"clock-blob.js"},
      {"name":"blobclk.img","url":"clock-blob-icon.js","evaluate":true}
    ]
  },
  { "id": "boldclk",
    "name": "Bold Clock",
    "icon": "bold_clock.png",
    "version":"0.02",
    "description": "Simple, readable and practical clock",
    "tags": "clock",
    "type":"clock",
    "allow_emulator":true,
    "storage": [
      {"name":"boldclk.app.js","url":"bold_clock.js"},
      {"name":"boldclk.img","url":"bold_clock-icon.js","evaluate":true}
    ]
  },
  { "id": "widclk",
    "name": "Digital clock widget",
    "icon": "widget.png",
    "version":"0.03",
    "description": "A simple digital clock widget",
    "tags": "widget,clock",
    "type":"widget",
    "storage": [
      {"name":"widclk.wid.js","url":"widget.js"}
    ]
  },
  { "id": "widpedom",
    "name": "Pedometer widget",
    "icon": "widget.png",
    "version":"0.10",
    "description": "Daily pedometer widget",
    "tags": "widget",
    "type":"widget",
    "storage": [
      {"name":"widpedom.wid.js","url":"widget.js"},
      {"name":"widpedom.settings.js","url":"settings.js"}
    ]
  },
  { "id": "berlinc",
    "name": "Berlin Clock",
    "icon": "berlin-clock.png",
    "version":"0.02",
    "description": "Berlin Clock (see https://en.wikipedia.org/wiki/Mengenlehreuhr)",
    "tags": "clock",
    "type":"clock",
    "allow_emulator":true,
    "storage": [
      {"name":"berlinc.app.js","url":"berlin-clock.js"},
      {"name":"berlinc.img","url":"berlin-clock-icon.js","evaluate":true}
    ]
  },
  { "id": "ctrclk",
    "name": "Centerclock",
    "icon": "app.png",
    "version":"0.02",
    "description": "Watch-centered digital 24h clock with date in dd.mm.yyyy format.",
    "tags": "clock",
    "type":"clock",
    "allow_emulator":true,
    "storage": [
      {"name":"ctrclk.app.js","url":"app.js"},
      {"name":"ctrclk.img","url":"app-icon.js","evaluate":true}
    ]
  },
  { "id": "demoapp",
    "name": "Demo Loop",
    "icon": "app.png",
    "version":"0.01",
    "description": "Simple demo app - displays Bangle.js, JS logo, graphics, and Bangle.js information",
    "tags": "",
    "type":"app",
    "allow_emulator":true,
    "storage": [
      {"name":"demoapp.app.js","url":"app.js"},
      {"name":"demoapp.img","url":"app-icon.js","evaluate":true}
    ],
    "sortorder" : -9
  },
  { "id": "flagrse",
    "name": "Espruino Flag Raiser",
    "icon": "app.png",
    "version":"0.01",
    "description": "App to send a command to another Espruino to cause it to raise a flag",
    "tags": "",
    "storage": [
      {"name":"flagrse.app.js","url":"app.js"},
      {"name":"flagrse.img","url":"app-icon.js","evaluate":true}
    ]
  },
  {
    "id": "pipboy",
    "name": "Pipboy",
    "icon": "app.png",
    "version": "0.03",
    "description": "Pipboy themed clock",
    "tags": "clock",
    "type":"clock",
    "allow_emulator":true,
    "storage": [
      {"name":"pipboy.app.js","url":"app.js"},
      {"name":"pipboy.img","url":"app-icon.js","evaluate":true}
    ]
  },
  { "id": "torch",
    "name": "Torch",
    "shortName":"Torch",
    "icon": "app.png",
    "version":"0.01",
    "description": "Turns screen white to help you see in the dark. Select from the launcher or press BTN3 four times in quick succession to start when in normal clock mode",
    "tags": "tool,torch",
    "storage": [
      {"name":"torch.app.js","url":"app.js"},
      {"name":"torch.wid.js","url":"widget.js"},
      {"name":"torch.img","url":"app-icon.js","evaluate":true}
    ]
  },
  { "id": "wohrm",
    "name": "Workout HRM",
    "icon": "app.png",
    "version":"0.06",
    "description": "Workout heart rate monitor notifies you with a buzz if your heart rate goes above or below the set limits.",
    "tags": "hrm,workout",
    "type": "app",
    "allow_emulator":true,
    "storage": [
      {"name":"wohrm.app.js","url":"app.js"},
      {"name":"wohrm.img","url":"app-icon.js","evaluate":true}
    ]
  },
  { "id": "widid",
    "name": "Bluetooth ID Widget",
    "icon": "widget.png",
    "version":"0.02",
    "description": "Display the last two tuple of your Bangle.js MAC address in the widget section. This is useful for figuring out which Bangle.js to connect to if you have more than one Bangle.js!",
    "tags": "widget,address,mac",
    "type":"widget",
    "storage": [
      {"name":"widid.wid.js","url":"widget.js"}
    ]
  },
  {
    "id": "grocery",
    "name": "Grocery",
    "icon": "grocery.png",
    "version":"0.01",
    "description": "Simple grocery list - Display a list of product and track if you already put them in your cart.",
    "tags": "tool,outdoors",
    "type": "app",
    "custom":"grocery.html",
    "storage": [
      {"name":"grocery"},
      {"name":"grocery.app.js"},
      {"name":"grocery.img","url":"grocery-icon.js","evaluate":true}
    ]
  },
  { "id": "marioclock",
    "name": "Mario Clock",
    "icon": "marioclock.png",
    "version":"0.12",
    "description": "Animated retro Mario clock, with Gameboy style 8-bit grey-scale graphics.",
    "tags": "clock,mario,retro",
    "type": "clock",
    "allow_emulator":true,
    "readme": "README.md",
    "storage": [
      {"name":"marioclock.app.js","url":"marioclock-app.js"},
      {"name":"marioclock.img","url":"marioclock-icon.js","evaluate":true}
    ]
  },
  { "id": "cliock",
    "name": "Commandline-Clock",
    "shortName":"CLI-Clock",
    "icon": "app.png",
    "version":"0.07",
    "description": "Simple CLI-Styled Clock",
    "tags": "clock,cli,command,bash,shell",
    "type":"clock",
    "allow_emulator":true,
    "storage": [
      {"name":"cliock.app.js","url":"app.js"},
      {"name":"cliock.img","url":"app-icon.js","evaluate":true}
    ]
  },
  { "id": "widver",
    "name": "Firmware Version Widget",
    "icon": "widget.png",
    "version":"0.01",
    "description": "Display the version of the installed firmware in the top widget section.",
    "tags": "widget,tool,system",
    "type":"widget",
    "storage": [
      {"name":"widver.wid.js","url":"widget.js"}
    ]
  },
  { "id": "barclock",
    "name": "Bar Clock",
    "icon": "clock-bar.png",
    "version":"0.04",
    "description": "A simple digital clock showing seconds as a bar",
    "tags": "clock",
    "type":"clock",
    "allow_emulator":true,
    "storage": [
      {"name":"barclock.app.js","url":"clock-bar.js"},
      {"name":"barclock.img","url":"clock-bar-icon.js","evaluate":true}
    ]
  },
  { "id": "dotclock",
    "name": "Dot Clock",
    "icon": "clock-dot.png",
    "version":"0.01",
    "description": "A Minimal Dot Analog Clock",
    "tags": "clock",
    "type":"clock",
    "allow_emulator":true,
    "storage": [
      {"name":"dotclock.app.js","url":"clock-dot.js"},
      {"name":"dotclock.img","url":"clock-dot-icon.js","evaluate":true}
    ]
  },
  { "id": "widtbat",
    "name": "Tiny Battery Widget",
    "icon": "widget.png",
    "version":"0.01",
    "description": "Tiny blueish battery widget, vibs and changes level color when charging",
    "tags": "widget,tool,system",
    "type":"widget",
    "storage": [
      {"name":"widtbat.wid.js","url":"widget.js"}
    ]
  },
  { "id": "chrono",
    "name": "Chrono",
    "shortName":"Chrono",
    "icon": "chrono.png",
    "version":"0.01",
    "description": "Single click BTN1 to add 5 minutes. Single click BTN2 to add 30 seconds. Single click BTN3 to add 5 seconds. Tap to pause or play to timer. Double click BTN1 to reset. When timer finishes the watch vibrates.",
    "tags": "Tools",
    "storage": [
      {"name":"chrono.app.js","url":"chrono.js"},
      {"name":"chrono.img","url":"chrono-icon.js","evaluate":true}
    ]
  },
  { "id": "astrocalc",
    "name": "Astrocalc",
    "icon": "astrocalc.png",
    "version":"0.01",
    "description": "Calculates interesting information on the sun and moon cycles for the current day based on your location.",
    "tags": "app,sun,moon,cycles,tool,outdoors",
    "allow_emulator":true,
    "storage": [
      {"name":"astrocalc.app.js","url":"astrocalc-app.js"},
      {"name":"suncalc.js","url":"suncalc.js"},
      {"name":"astrocalc.img","url":"astrocalc-icon.js","evaluate":true},
      {"name":"first-quarter.img","url":"first-quarter-icon.js","evaluate":true},
      {"name":"last-quarter.img","url":"last-quarter-icon.js","evaluate":true},
      {"name":"waning-crescent.img","url":"waning-crescent-icon.js","evaluate":true},
      {"name":"waning-gibbous.img","url":"waning-gibbous-icon.js","evaluate":true},
      {"name":"full.img","url":"full-icon.js","evaluate":true},
      {"name":"new.img","url":"new-icon.js","evaluate":true},
      {"name":"waxing-gibbous.img","url":"waxing-gibbous-icon.js","evaluate":true},
      {"name":"waxing-crescent.img","url":"waxing-crescent-icon.js","evaluate":true}
    ]
  },
  { "id": "widhwt",
    "name": "Hand Wash Timer",
    "icon": "widget.png",
    "version":"0.01",
    "description": "Swipe your wrist over the watch face to start your personal Bangle.js hand wash timer for 35 sec. Start washing after the short buzz and stop after the long buzz.",
    "tags": "widget,tool",
    "type":"widget",
    "storage": [
      {"name":"widhwt.wid.js","url":"widget.js"}
    ]
  },
  { "id": "toucher",
    "name": "Touch Launcher",
    "shortName":"Menu",
    "icon": "app.png",
    "version":"0.05",
    "description": "Touch enable left to right launcher.",
    "tags": "tool,system,launcher",
    "type":"launch",
    "storage": [
      {"name":"toucher.app.js","url":"app.js"}
    ],
    "sortorder" : -10
  },
  {
    "id": "balltastic",
    "name": "Balltastic",
    "icon": "app.png",
    "version": "0.01",
    "description": "Simple but fun ball eats dots game.",
    "tags": "game,fun",
    "type": "app",
    "storage": [
        {"name":"balltastic.app.js","url":"app.js"},
        {"name":"balltastic.img","url":"app-icon.js","evaluate":true}
      ]
  },
  {
    "id": "rpgdice",
    "name": "RPG dice",
    "icon": "rpgdice.png",
    "version": "0.01",
    "description": "Simple RPG dice rolling app.",
    "tags": "game,fun",
    "type": "app",
    "allow_emulator": true,
    "storage": [
      {"name":"rpgdice.app.js","url": "app.js"},
      {"name":"rpgdice.img","url": "app-icon.js","evaluate":true}
    ]
  },
  { "id": "widmp",
    "name": "Moon Phase Widget",
    "icon": "widget.png",
    "version":"0.01",
    "description": "Display the current moon phase in blueish for the northern hemisphere in eight phases",
    "tags": "widget,tools",
    "type":"widget",
    "storage": [
      {"name":"widmp.wid.js","url":"widget.js"}
    ]
  },
  { "id": "minionclk",
    "name": "Minion clock",
    "icon": "minionclk.png",
    "version": "0.01",
    "description": "Minion themed clock.",
    "tags": "clock,minion",
    "type": "clock",
    "allow_emulator": true,
    "storage": [
      {"name":"minionclk.app.js","url":"app.js"},
      {"name":"minionclk.img","url":"app-icon.js","evaluate":true}
    ]
  },
  { "id": "openstmap",
    "name": "OpenStreetMap",
    "shortName":"OpenStMap",
    "icon": "app.png",
    "version":"0.02",
    "description": "[BETA] Loads map tiles from OpenStreetMap onto your Bangle.js and displays a map of where you are",
    "tags": "outdoors,gps",
    "custom": "custom.html",
    "storage": [
      {"name":"openstmap.app.js","url":"app.js"},
      {"name":"openstmap.img","url":"app-icon.js","evaluate":true}
    ]
  },
    { "id": "activepedom",
    "name": "Active Pedometer",
    "shortName":"Active Pedometer",
    "icon": "app.png",
    "version":"0.01",
    "description": "Pedometer that filters out arm movement and displays a step goal progress.",
    "tags": "outdoors,widget",
    "type":"widget",
    "storage": [
      {"name":"activepedom.wid.js","url":"widget.js"},
      {"name":"activepedom.settings.js","url":"settings.js"},
      {"name":"activepedom.img","url":"app-icon.js","evaluate":true}
    ]
  },
  { "id": "tabata",
    "name": "Tabata",
    "shortName": "Tabata - Control High-Intensity Interval Training",
    "icon": "tabata.png",
    "version":"0.01",
    "description": "Control high-intensity interval training (according to tabata: https://en.wikipedia.org/wiki/Tabata_method).",
    "tags": "workout,health",
    "storage": [
      {"name":"tabata.app.js","url":"tabata.js"},
      {"name":"tabata.img","url":"tabata-icon.js","evaluate":true}
    ]
  },
  { "id": "custom",
    "name": "Custom Boot Code ",
    "icon": "custom.png",
    "version":"0.01",
    "description": "Add code you want to run at boot time",
    "tags": "tool,system",
    "type": "bootloader",
    "custom":"custom.html",
    "storage": [
       {"name":"custom"}
    ]
  },
  { "id": "devstopwatch",
  "name": "Dev Stopwatch",
  "shortName":"Dev Stopwatch",
  "icon": "app.png",
  "version":"0.01",
  "description": "Stopwatch with 5 laps supported (cyclically replaced)",
  "tags": "stopwatch, chrono, timer, chronometer",
  "allow_emulator":true,
  "storage": [
    {"name":"devstopwatch.app.js","url":"app.js"},
    {"name":"devstopwatch.img","url":"app-icon.js","evaluate":true}
  ]
  },
  { "id": "batchart",
    "name": "Battery Chart",
    "shortName":"Battery Chart",
    "icon": "app.png",
    "version":"0.07",
    "description": "A widget and an app for recording and visualizing battery percentage over time.",
    "tags": "app,widget,battery,time,record,chart,tool",
    "storage": [
      {"name":"batchart.wid.js","url":"widget.js"},
      {"name":"batchart.app.js","url":"app.js"},
      {"name":"batchart.img","url":"app-icon.js","evaluate":true}
    ]
  },
  { "id": "nato",
    "name": "NATO Alphabet",
    "shortName" : "NATOAlphabet",
    "icon": "nato.png",
    "version":"0.01",
    "type": "app",
    "description": "Learn the NATO Phonetic alphabet plus some numbers.",
    "tags": "app,learn,visual",
    "allow_emulator":true,
    "storage": [
      {"name":"nato.app.js","url":"nato.js"},
      {"name":"nato.img","url":"nato-icon.js","evaluate":true}
    ]
  },
  { "id": "numerals",
    "name": "Numerals Clock",
    "shortName": "Numerals Clock",
    "icon": "numerals.png",
<<<<<<< HEAD
    "version":"0.01",
=======
    "version":"0.02",
>>>>>>> d644c09b
    "description": "A simple big numerals clock",
    "tags": "numerals,clock",
	"type":"clock",
    "allow_emulator":true,
    "storage": [
      {"name":"numerals.app.js","url":"numerals.app.js"},
      {"name":"numerals.img","url":"numerals-icon.js","evaluate":true},
	    {"name":"numerals.settings.js","url":"numerals.settings.js"}
    ]
  },
  { "id": "bledetect",
    "name": "BLE Detector",
    "shortName":"BLE Detector",
    "icon": "bledetect.png",
    "version":"0.02",
    "description": "Detect BLE devices and show some informations.",
    "tags": "app,bluetooth,tool",
<<<<<<< HEAD
    "readme": "README.md", 
=======
    "readme": "README.md",
>>>>>>> d644c09b
    "storage": [
      {"name":"bledetect.app.js","url":"bledetect.js"},
      {"name":"bledetect.img","url":"bledetect-icon.js","evaluate":true}
    ]
  },
  { "id": "snake",
    "name": "Snake",
    "shortName":"Snake",
    "icon": "snake.png",
    "version":"0.01",
    "description": "The classic snake game. Eat apples and don't bite your tail:",
    "tags": "game,fun",
<<<<<<< HEAD
    "readme": "README.md", 
=======
    "readme": "README.md",
>>>>>>> d644c09b
    "storage": [
      {"name":"snake.app.js","url":"snake.js"},
      {"name":"snake.img","url":"snake-icon.js","evaluate":true}
    ]
  },
    { "id": "calculator",
    "name": "Calculator",
    "shortName":"Calculator",
    "icon": "calculator.png",
    "version":"0.01",
    "description": "Basic calculator reminiscent of MacOs's one. Handy for small calculus. Push button1 and 3 to navigate up/down, tap right or left to navigate the sides, push button 2 to select.",
    "tags": "app,tool",
    "storage": [
      {"name":"calculator.app.js","url":"app.js"},
      {"name":"calculator.img","url":"calculator-icon.js","evaluate":true}
    ]
  }
]<|MERGE_RESOLUTION|>--- conflicted
+++ resolved
@@ -119,11 +119,7 @@
   { "id": "setting",
     "name": "Settings",
     "icon": "settings.png",
-<<<<<<< HEAD
-    "version":"0.13",
-=======
     "version":"0.14",
->>>>>>> d644c09b
     "description": "A menu for setting up Bangle.js",
     "tags": "tool,system",
     "storage": [
@@ -1195,11 +1191,7 @@
     "name": "Numerals Clock",
     "shortName": "Numerals Clock",
     "icon": "numerals.png",
-<<<<<<< HEAD
-    "version":"0.01",
-=======
     "version":"0.02",
->>>>>>> d644c09b
     "description": "A simple big numerals clock",
     "tags": "numerals,clock",
 	"type":"clock",
@@ -1217,11 +1209,7 @@
     "version":"0.02",
     "description": "Detect BLE devices and show some informations.",
     "tags": "app,bluetooth,tool",
-<<<<<<< HEAD
-    "readme": "README.md", 
-=======
     "readme": "README.md",
->>>>>>> d644c09b
     "storage": [
       {"name":"bledetect.app.js","url":"bledetect.js"},
       {"name":"bledetect.img","url":"bledetect-icon.js","evaluate":true}
@@ -1234,11 +1222,7 @@
     "version":"0.01",
     "description": "The classic snake game. Eat apples and don't bite your tail:",
     "tags": "game,fun",
-<<<<<<< HEAD
-    "readme": "README.md", 
-=======
     "readme": "README.md",
->>>>>>> d644c09b
     "storage": [
       {"name":"snake.app.js","url":"snake.js"},
       {"name":"snake.img","url":"snake-icon.js","evaluate":true}
