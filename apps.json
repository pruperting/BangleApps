[
  { "id": "boot",
    "name": "Bootloader",
    "tags": "tool,system",
    "type":"bootloader",
    "icon": "bootloader.png",
    "version":"0.22",
    "description": "This is needed by Bangle.js to automatically load the clock, menu, widgets and settings",
    "storage": [
      {"name":".boot0","url":"boot0.js"},
      {"name":".bootcde","url":"bootloader.js"}
    ],
    "sortorder" : -10
  },
  { "id": "moonphase",
    "name": "Moonphase",
    "icon": "app.png",
    "version":"0.02",
    "description": "Shows current moon phase. Now with GPS function.",
    "tags": "",
    "allow_emulator":true,
    "storage": [
      {"name":"moonphase.app.js","url":"app.js"},
      {"name":"moonphase.img","url":"app-icon.js","evaluate":true}
    ]
  },
  { "id": "daysl",
    "name": "Days left",
    "icon": "app.png",
    "version":"0.03",
    "description": "Shows you the days left until a certain date. Date can be set with a settings app and is written to a file.",
    "tags": "",
    "allow_emulator":false,
    "storage": [
        {"name":"daysl.app.js","url":"app.js"},
        {"name":"daysl.img","url":"app-icon.js","evaluate":true},
        {"name":"daysl.wid.js","url":"widget.js"}
    ]
  },
  { "id": "launch",
    "name": "Launcher (Default)",
    "shortName":"Launcher",
    "icon": "app.png",
    "version":"0.04",
    "description": "This is needed by Bangle.js to display a menu allowing you to choose your own applications. You can replace this with a customised launcher.",
    "tags": "tool,system,launcher",
    "type":"launch",
    "storage": [
      {"name":"launch.app.js","url":"app.js"}
    ],
    "sortorder" : -10
  },
  { "id": "about",
    "name": "About",
    "icon": "app.png",
    "version":"0.06",
    "description": "Bangle.js About page - showing software version, stats, and a collaborative mural from the Bangle.js KickStarter backers",
    "tags": "tool,system",
    "allow_emulator":true,
    "storage": [
      {"name":"about.app.js","url":"app.js"},
      {"name":"about.img","url":"app-icon.js","evaluate":true}
    ]
  },
  { "id": "locale",
    "name": "Languages",
    "icon": "locale.png",
    "version":"0.08",
    "description": "Translations for different countries",
    "tags": "tool,system,locale,translate",
    "type": "locale",
    "custom":"locale.html",
    "readme": "README.md",
    "storage": [
      {"name":"locale"}
    ],
    "sortorder" : -10
  },
  { "id": "notify",
    "name": "Notifications (default)",
    "shortName":"Notifications",
    "icon": "notify.png",
    "version":"0.05",
    "description": "A handler for displaying notifications that displays them in a bar at the top of the screen",
    "tags": "widget",
    "type": "notify",
    "readme": "README.md",
    "storage": [
      {"name":"notify","url":"notify.js"}
    ]
  },
  { "id": "notifyfs",
    "name": "Fullscreen Notifications",
    "shortName":"Notifications",
    "icon": "notify.png",
    "version":"0.06",
    "description": "A handler for displaying notifications that displays them fullscreen. This may not fully restore the screen after on some apps. See `Notifications (default)` for more information about the notifications library.",
    "tags": "widget",
    "type": "notify",
    "storage": [
      {"name":"notify","url":"notify.js"}
    ]
  },
  { "id": "welcome",
    "name": "Welcome",
    "icon": "app.png",
    "version":"0.09",
    "description": "Appears at first boot and explains how to use Bangle.js",
    "tags": "start,welcome",
    "allow_emulator":true,
    "storage": [
      {"name":"welcome.boot.js","url":"boot.js"},
      {"name":"welcome.app.js","url":"app.js"},
      {"name":"welcome.settings.js","url":"settings.js"},
      {"name":"welcome.img","url":"app-icon.js","evaluate":true}
    ],
    "data": [
      {"name":"welcome.json"}
    ]
  },
  { "id": "mywelcome",
    "name": "Customised Welcome",
    "shortName": "My Welcome",
    "icon": "app.png",
    "version":"0.11",
    "description": "Appears at first boot and explains how to use Bangle.js. Like 'Welcome', but can be customised with a greeting",
    "tags": "start,welcome",
    "custom":"custom.html",
    "storage": [
      {"name":"mywelcome.boot.js","url":"boot.js"},
      {"name":"mywelcome.app.js","url":"app.js"},
      {"name":"mywelcome.settings.js","url":"settings.js"},
      {"name":"mywelcome.img","url":"app-icon.js","evaluate":true}
    ],
    "data": [
      {"name":"mywelcome.json"}
    ]
  },
  { "id": "gbridge",
    "name": "Gadgetbridge",
    "icon": "app.png",
    "version":"0.18",
    "description": "The default notification handler for Gadgetbridge notifications from Android",
    "tags": "tool,system,android,widget",
    "readme": "README.md",
    "type":"widget",
    "dependencies": { "notify":"type" },
    "storage": [
      {"name":"gbridge.settings.js","url":"settings.js"},
      {"name":"gbridge.img","url":"app-icon.js","evaluate":true},
      {"name":"gbridge.wid.js","url":"widget.js"}
    ],
    "data": [
      {"name":"gbridge.json"}
    ]
  },
  { "id": "mclock",
    "name": "Morphing Clock",
    "icon": "clock-morphing.png",
    "version":"0.06",
    "description": "7 segment clock that morphs between minutes and hours",
    "tags": "clock",
    "type":"clock",
    "allow_emulator":true,
    "storage": [
      {"name":"mclock.app.js","url":"clock-morphing.js"},
      {"name":"mclock.img","url":"clock-morphing-icon.js","evaluate":true}
    ],
    "sortorder" : -9
  },
  { "id": "setting",
    "name": "Settings",
    "icon": "settings.png",
    "version":"0.22",
    "description": "A menu for setting up Bangle.js",
    "tags": "tool,system",
    "readme": "README.md",
    "storage": [
      {"name":"setting.app.js","url":"settings.js"},
      {"name":"setting.boot.js","url":"boot.js"},
      {"name":"setting.img","url":"settings-icon.js","evaluate":true}
    ],
    "sortorder" : -2
  },
  { "id": "alarm",
    "name": "Default Alarm",
    "shortName":"Alarms",
    "icon": "app.png",
    "version":"0.10",
    "description": "Set and respond to alarms",
    "tags": "tool,alarm,widget",
    "storage": [
      {"name":"alarm.app.js","url":"app.js"},
      {"name":"alarm.boot.js","url":"boot.js"},
      {"name":"alarm.js","url":"alarm.js"},
      {"name":"alarm.img","url":"app-icon.js","evaluate":true},
      {"name":"alarm.wid.js","url":"widget.js"}
    ],
    "data": [
      {"name":"alarm.json"}
    ]
  },
  { "id": "wclock",
    "name": "Word Clock",
    "icon": "clock-word.png",
    "version":"0.02",
    "description": "Display Time as Text",
    "tags": "clock",
    "type":"clock",
    "allow_emulator":true,
    "storage": [
      {"name":"wclock.app.js","url":"clock-word.js"},
      {"name":"wclock.img","url":"clock-word-icon.js","evaluate":true}
    ]
  },
  { "id": "imgclock",
    "name": "Image background clock",
    "shortName":"Image Clock",
    "icon": "app.png",
    "version":"0.07",
    "description": "A clock with an image as a background",
    "tags": "clock",
    "type" : "clock",
    "custom": "custom.html",
    "storage": [
      {"name":"imgclock.app.js","url":"app.js"},
      {"name":"imgclock.img","url":"app-icon.js","evaluate":true},
      {"name":"imgclock.face.img"},
      {"name":"imgclock.face.json"},
      {"name":"imgclock.face.bg","content":""}
    ]
  },
  { "id": "impwclock",
    "name": "Imprecise Word Clock",
    "icon": "clock-impword.png",
    "version":"0.02",
    "description": "Imprecise word clock for vacations, weekends, and those who never need accurate time.",
    "tags": "clock",
    "type":"clock",
    "allow_emulator":true,
    "storage": [
      {"name":"impwclock.app.js","url":"clock-impword.js"},
      {"name":"impwclock.img","url":"clock-impword-icon.js","evaluate":true}
    ]
  },
  { "id": "aclock",
    "name": "Analog Clock",
    "icon": "clock-analog.png",
    "version": "0.13",
    "description": "An Analog Clock",
    "tags": "clock",
    "type":"clock",
    "allow_emulator":true,
    "storage": [
      {"name":"aclock.app.js","url":"clock-analog.js"},
      {"name":"aclock.img","url":"clock-analog-icon.js","evaluate":true}
    ]
  },
  { "id": "clock2x3",
    "name": "2x3 Pixel Clock",
    "icon": "clock2x3.png",
    "version":"0.04",
    "description": "This is a simple clock using minimalist 2x3 pixel numerical digits",
    "tags": "clock",
    "type": "clock",
    "allow_emulator":true,
    "storage": [
      {"name":"clock2x3.app.js","url":"clock2x3-app.js"},
      {"name":"clock2x3.img","url":"clock2x3-icon.js","evaluate":true}
    ]
  },
  { "id": "trex",
    "name": "T-Rex",
    "icon": "trex.png",
    "version":"0.02",
    "description": "T-Rex game in the style of Chrome's offline game",
    "tags": "game",
    "allow_emulator":true,
    "storage": [
      {"name":"trex.app.js","url":"trex.js"},
      {"name":"trex.img","url":"trex-icon.js","evaluate":true}
    ]
  },
  { "id": "astroid",
    "name": "Asteroids!",
    "icon": "asteroids.png",
    "version":"0.02",
    "description": "Retro asteroids game",
    "tags": "game",
    "allow_emulator":true,
    "storage": [
      {"name":"astroid.app.js","url":"asteroids.js"},
      {"name":"astroid.img","url":"asteroids-icon.js","evaluate":true}
    ]
  },
  { "id": "clickms",
    "name": "Click Master",
    "icon": "click-master.png",
    "version":"0.01",
    "description": "Get several friends to start the game, then compete to see who can press BTN1 the most!",
    "tags": "game",
    "storage": [
      {"name":"clickms.app.js","url":"click-master.js"},
      {"name":"clickms.img","url":"click-master-icon.js","evaluate":true}
    ]
  },
  { "id": "horsey",
    "name": "Horse Race!",
    "icon": "horse-race.png",
    "version":"0.01",
    "description": "Get several friends to start the game, then compete to see who can press BTN1 the most!",
    "tags": "game",
    "storage": [
      {"name":"horsey.app.js","url":"horse-race.js"},
      {"name":"horsey.img","url":"horse-race-icon.js","evaluate":true}
    ]
  },
  { "id": "compass",
    "name": "Compass",
    "icon": "compass.png",
    "version":"0.03",
    "description": "Simple compass that points North",
    "tags": "tool,outdoors",
    "storage": [
      {"name":"compass.app.js","url":"compass.js"},
      {"name":"compass.img","url":"compass-icon.js","evaluate":true}
    ]
  },
  { "id": "gpstime",
    "name": "GPS Time",
    "icon": "gpstime.png",
    "version":"0.04",
    "description": "Update the Bangle.js's clock based on the time from the GPS receiver",
    "tags": "tool,gps",
    "storage": [
      {"name":"gpstime.app.js","url":"gpstime.js"},
      {"name":"gpstime.img","url":"gpstime-icon.js","evaluate":true}
    ]
  },
  { "id": "openloc",
    "name": "Open Location / Plus Codes",
    "shortName": "Open Location",
    "icon": "app.png",
    "version":"0.01",
    "description": "Convert your current GPS location to a series of characters",
    "tags": "tool,outdoors,gps",
    "storage": [
      {"name":"openloc.app.js","url":"app.js"},
      {"name":"openloc.img","url":"app-icon.js","evaluate":true}
    ]
  },
  { "id": "speedo",
    "name": "Speedo",
    "icon": "speedo.png",
    "version":"0.04",
    "description": "Show the current speed according to the GPS",
    "tags": "tool,outdoors,gps",
    "storage": [
      {"name":"speedo.app.js","url":"speedo.js"},
      {"name":"speedo.img","url":"speedo-icon.js","evaluate":true}
    ]
  },
  { "id": "gpsrec",
    "name": "GPS Recorder",
    "icon": "app.png",
    "version":"0.16",
    "interface": "interface.html",
    "description": "Application that allows you to record a GPS track. Can run in background",
    "tags": "tool,outdoors,gps,widget",
    "storage": [
      {"name":"gpsrec.app.js","url":"app.js"},
      {"name":"gpsrec.img","url":"app-icon.js","evaluate":true},
      {"name":"gpsrec.wid.js","url":"widget.js"},
      {"name":"gpsrec.settings.js","url":"settings.js"}
    ],
    "data": [
      {"name":"gpsrec.json"},
      {"wildcard":".gpsrc?","storageFile": true}
    ]
  },
  { "id": "gpsnav",
    "name": "GPS Navigation",
    "icon": "icon.png",
    "version":"0.05",
    "description": "Displays GPS Course and Speed, + Directions to waypoint and waypoint recording, now with waypoint editor",
    "tags": "tool,outdoors,gps",
    "readme": "README.md",
    "interface":"waypoints.html",
    "storage": [
      {"name":"gpsnav.app.js","url":"app.min.js"},
      {"name":"waypoints.json","url":"waypoints.json","evaluate":false},
      {"name":"gpsnav.img","url":"app-icon.js","evaluate":true}
    ]
  },
  { "id": "heart",
    "name": "Heart Rate Recorder",
    "icon": "app.png",
    "version":"0.02",
    "interface": "interface.html",
    "description": "Application that allows you to record your heart rate. Can run in background",
    "tags": "tool,health,widget",
    "storage": [
      {"name":"heart.app.js","url":"app.js"},
      {"name":"heart.img","url":"app-icon.js","evaluate":true},
      {"name":"heart.wid.js","url":"widget.js"}
    ],
    "data": [
      {"name":"heart.json"},
      {"wildcard":".heart?","storageFile": true}
    ]
  },
  { "id": "slevel",
    "name": "Spirit Level",
    "icon": "spiritlevel.png",
    "version":"0.01",
    "description": "Show the current angle of the watch, so you can use it to make sure something is absolutely flat",
    "tags": "tool",
    "storage": [
      {"name":"slevel.app.js","url":"spiritlevel.js"},
      {"name":"slevel.img","url":"spiritlevel-icon.js","evaluate":true}
    ]
  },
  { "id": "files",
    "name": "App Manager",
    "icon": "files.png",
    "version":"0.06",
    "description": "Show currently installed apps, free space, and allow their deletion from the watch",
    "tags": "tool,system,files",
    "storage": [
      {"name":"files.app.js","url":"files.js"},
      {"name":"files.img","url":"files-icon.js","evaluate":true}
    ]
  },
  { "id": "weather",
    "name": "Weather",
    "icon": "icon.png",
    "version":"0.03",
    "description": "Show Gadgetbridge weather report",
    "readme": "readme.md",
    "tags": "widget,outdoors",
    "storage": [
      {"name":"weather.app.js","url":"app.js"},
      {"name":"weather.wid.js","url":"widget.js"},
      {"name":"weather","url":"lib.js"},
      {"name":"weather.img","url":"icon.js","evaluate":true},
      {"name":"weather.settings.js","url":"settings.js"}
    ],
    "data": [
      {"name": "weather.json"}
    ]
  },
  { "id": "chargeanim",
    "name": "Charge Animation",
    "icon": "icon.png",
    "version":"0.01",
    "description": "When charging, show a sideways charging animation and keep the screen on. When removed from the charger load the clock again.",
    "tags": "battery",
    "allow_emulator":true,
    "storage": [
      {"name":"chargeanim.app.js","url":"app.js"},
      {"name":"chargeanim.boot.js","url":"boot.js"},
      {"name":"chargeanim.img","url":"app-icon.js","evaluate":true}
    ]
  },
  { "id": "bluetoothdock",
    "name": "Bluetooth Dock",
    "shortName":"Dock",
    "icon": "app.png",
    "version":"0.01",
    "description": "When charging shows the time, scans Bluetooth for known devices (eg temperature) and shows them on the screen",
    "tags": "bluetooth",
    "readme": "README.md",
    "storage": [
      {"name":"bluetoothdock.app.js","url":"app.js"},
      {"name":"bluetoothdock.boot.js","url":"boot.js"},
      {"name":"bluetoothdock.img","url":"app-icon.js","evaluate":true}
    ]
  },
  { "id": "widbat",
    "name": "Battery Level Widget",
    "icon": "widget.png",
    "version":"0.05",
    "description": "Show the current battery level and charging status in the top right of the clock",
    "tags": "widget,battery",
    "type":"widget",
    "storage": [
      {"name":"widbat.wid.js","url":"widget.js"}
    ]
  },
  { "id": "widbatpc",
    "name": "Battery Level Widget (with percentage)",
    "shortName": "Battery Widget",
    "icon": "widget.png",
    "version":"0.11",
    "description": "Show the current battery level and charging status in the top right of the clock, with charge percentage",
    "tags": "widget,battery",
    "type":"widget",
    "storage": [
      {"name":"widbatpc.wid.js","url":"widget.js"},
      {"name":"widbatpc.settings.js","url":"settings.js"}
    ],
    "data": [
      {"name":"widbatpc.json"}
    ]
  },
  { "id": "widbatwarn",
    "name": "Battery Warning",
    "shortName": "Battery Warning",
    "icon": "widget.png",
    "readme": "README.md",
    "version":"0.01",
    "description": "Show a warning when the battery runs low.",
    "tags": "tool,battery",
    "type":"widget",
    "dependencies": { "notify":"type" },
    "storage": [
      {"name":"widbatwarn.wid.js","url":"widget.js"},
      {"name":"widbatwarn.settings.js","url":"settings.js"}
    ],
    "data": [
      {"name":"widbatwarn.json"}
    ]
  },
  { "id": "widbt",
    "name": "Bluetooth Widget",
    "icon": "widget.png",
    "version":"0.04",
    "description": "Show the current Bluetooth connection status in the top right of the clock",
    "tags": "widget,bluetooth",
    "type":"widget",
    "storage": [
      {"name":"widbt.wid.js","url":"widget.js"}
    ]
  },
  { "id": "widram",
    "name": "RAM Widget",
    "shortName":"RAM Widget",
    "icon": "widget.png",
    "version":"0.01",
    "description": "Display your Bangle's available RAM percentage in a widget",
    "tags": "widget",
    "type": "widget",
    "storage": [
      {"name":"widram.wid.js","url":"widget.js"}
    ]
  },
  { "id": "hrm",
    "name": "Heart Rate Monitor",
    "icon": "heartrate.png",
    "version":"0.02",
    "description": "Measure your heart rate and see live sensor data",
    "tags": "health",
    "storage": [
      {"name":"hrm.app.js","url":"heartrate.js"},
      {"name":"hrm.img","url":"heartrate-icon.js","evaluate":true}
    ]
  },
  { "id": "widhrm",
    "name": "Simple Heart Rate widget",
    "icon": "widget.png",
    "version":"0.03",
    "description": "When the screen is on, the widget turns on the heart rate monitor and displays the current heart rate (or last known in grey). For this to work well you'll need at least a 15 second LCD Timeout.",
    "tags": "health,widget",
    "type": "widget",
    "storage": [
      {"name":"widhrm.wid.js","url":"widget.js"}
    ]
  },
  { "id": "stetho",
    "name": "Stethoscope",
    "icon": "stetho.png",
    "version":"0.01",
    "description": "Hear your heart rate",
    "tags": "health",
    "storage": [
      {"name":"stetho.app.js","url":"stetho.js"},
      {"name":"stetho.img","url":"stetho-icon.js","evaluate":true}
    ]
  },
  { "id": "swatch",
    "name": "Stopwatch",
    "icon": "stopwatch.png",
    "version":"0.07",
    "interface": "interface.html",
    "description": "Simple stopwatch with Lap Time logging to a JSON file",
    "tags": "health",
    "allow_emulator":true,
    "readme": "README.md",
    "storage": [
      {"name":"swatch.app.js","url":"stopwatch.js"},
      {"name":"swatch.img","url":"stopwatch-icon.js","evaluate":true}
    ]
  },
  { "id": "hidmsic",
    "name": "Bluetooth Music Controls",
    "shortName": "Music Control",
    "icon": "hid-music.png",
    "version":"0.02",
    "description": "Enable HID in settings, pair with your phone, then use this app to control music from your watch!",
    "tags": "bluetooth",
    "storage": [
      {"name":"hidmsic.app.js","url":"hid-music.js"},
      {"name":"hidmsic.img","url":"hid-music-icon.js","evaluate":true}
    ]
  },
  { "id": "hidkbd",
    "name": "Bluetooth Keyboard",
    "shortName": "Bluetooth Kbd",
    "icon": "hid-keyboard.png",
    "version":"0.02",
    "description": "Enable HID in settings, pair with your phone/PC, then use this app to control other apps",
    "tags": "bluetooth",
    "storage": [
      {"name":"hidkbd.app.js","url":"hid-keyboard.js"},
      {"name":"hidkbd.img","url":"hid-keyboard-icon.js","evaluate":true}
    ]
  },
  { "id": "hidbkbd",
    "name": "Binary Bluetooth Keyboard",
    "shortName": "Binary BT Kbd",
    "icon": "hid-binary-keyboard.png",
    "version":"0.02",
    "description": "Enable HID in settings, pair with your phone/PC, then type messages using the onscreen keyboard by tapping repeatedly on the key you want",
    "tags": "bluetooth",
    "storage": [
      {"name":"hidbkbd.app.js","url":"hid-binary-keyboard.js"},
      {"name":"hidbkbd.img","url":"hid-binary-keyboard-icon.js","evaluate":true}
    ]
  },
  { "id": "animals",
    "name": "Animals Game",
    "icon": "animals.png",
    "version":"0.01",
    "description": "Simple toddler's game - displays a different number of animals each time the screen is pressed",
    "tags": "game",
    "storage": [
      {"name":"animals.app.js","url":"animals.js"},
      {"name":"animals.img","url":"animals-icon.js","evaluate":true},
      {"name":"animals-snake.img","url":"animals-snake.js","evaluate":true},
      {"name":"animals-duck.img","url":"animals-duck.js","evaluate":true},
      {"name":"animals-swan.img","url":"animals-swan.js","evaluate":true},
      {"name":"animals-fox.img","url":"animals-fox.js","evaluate":true},
      {"name":"animals-camel.img","url":"animals-camel.js","evaluate":true},
      {"name":"animals-pig.img","url":"animals-pig.js","evaluate":true},
      {"name":"animals-sheep.img","url":"animals-sheep.js","evaluate":true},
      {"name":"animals-mouse.img","url":"animals-mouse.js","evaluate":true}
    ]
  },
  { "id": "qrcode",
    "name": "Custom QR Code",
    "icon": "app.png",
    "version":"0.02",
    "description": "Use this to upload a customised QR code to Bangle.js",
    "tags": "qrcode",
    "custom": "custom.html",
    "storage": [
      {"name":"qrcode.app.js"},
      {"name":"qrcode.img","url":"app-icon.js","evaluate":true}
    ]
  },
  { "id": "beer",
    "name": "Beer Compass",
    "icon": "app.png",
    "version":"0.01",
    "description": "Uploads all the pubs in an area onto your watch, so it can always point you at the nearest one",
    "tags": "",
    "custom": "custom.html",
    "storage": [
      {"name":"beer.app.js"},
      {"name":"beer.img","url":"app-icon.js","evaluate":true}
    ]
  },
  { "id": "route",
    "name": "Route Viewer",
    "icon": "app.png",
    "version":"0.01",
    "description": "Upload a KML file of a route, and have your watch display a map with how far around it you are",
    "tags": "",
    "custom": "custom.html",
    "storage": [
      {"name":"route.app.js"},
      {"name":"route.img","url":"app-icon.js","evaluate":true}
    ]
  },
  {
    "id": "ncstart",
    "name": "NCEU Startup",
    "icon": "start.png",
    "version":"0.06",
    "description": "NodeConfEU 2019 'First Start' Sequence",
    "tags": "start,welcome",
    "storage": [
      {"name":"ncstart.app.js","url":"start.js"},
      {"name":"ncstart.boot.js","url":"boot.js"},
      {"name":"ncstart.settings.js","url":"settings.js"},
      {"name":"ncstart.img","url":"start-icon.js","evaluate":true},
      {"name":"nc-bangle.img","url":"start-bangle.js","evaluate":true},
      {"name":"nc-nceu.img","url":"start-nceu.js","evaluate":true},
      {"name":"nc-nfr.img","url":"start-nfr.js","evaluate":true},
      {"name":"nc-nodew.img","url":"start-nodew.js","evaluate":true},
      {"name":"nc-tf.img","url":"start-tf.js","evaluate":true}
    ],
    "data": [
      {"name":"ncstart.json"}
    ]
  },
  { "id": "ncfrun",
    "name": "NCEU 5K Fun Run",
    "icon": "nceu-funrun.png",
    "version":"0.01",
    "description": "Display a map of the NodeConf EU 2019 5K Fun Run route and your location on it",
    "tags": "health",
    "storage": [
      {"name":"ncfrun.app.js","url":"nceu-funrun.js"},
      {"name":"ncfrun.img","url":"nceu-funrun-icon.js","evaluate":true}
    ]
  },
  { "id": "widnceu",
    "name": "NCEU Logo Widget",
    "icon": "widget.png",
    "version":"0.02",
    "description": "Show the NodeConf EU logo in the top left",
    "tags": "widget",
    "type":"widget",
    "storage": [
      {"name":"widnceu.wid.js","url":"widget.js"}
    ]
  },
  { "id": "sclock",
    "name": "Simple Clock",
    "icon": "clock-simple.png",
    "version":"0.04",
    "description": "A Simple Digital Clock",
    "tags": "clock",
    "type":"clock",
    "allow_emulator":true,
    "storage": [
      {"name":"sclock.app.js","url":"clock-simple.js"},
      {"name":"sclock.img","url":"clock-simple-icon.js","evaluate":true}
    ]
  },
  { "id": "vibrclock",
    "name": "Vibrate Clock",
    "icon": "app.png",
    "version":"0.01",
    "description": "When BTN1 is pressed, vibrate out the time as a series of buzzes, one digit at a time. Hours, then Minutes. Zero is signified by one long buzz. Otherwise a simple digital clock.",
    "tags": "clock",
    "type":"clock",
    "allow_emulator":true,
    "storage": [
      {"name":"vibrclock.app.js","url":"app.js"},
      {"name":"vibrclock.img","url":"app-icon.js","evaluate":true}
    ]
  },
  { "id": "svclock",
    "name": "Simple V-Clock",
    "icon": "vclock-simple.png",
    "version":"0.01",
    "description": "Modification of Simple Clock 0.04 to use Vectorfont",
    "tags": "clock",
    "type":"clock",
    "allow_emulator":true,
    "storage": [
      {"name":"svclock.app.js","url":"vclock-simple.js"},
      {"name":"svclock.img","url":"vclock-simple-icon.js","evaluate":true}
    ]
  },
  { "id": "dclock",
    "name": "Dev Clock",
    "icon": "clock-dev.png",
    "version":"0.09",
    "description": "A Digital Clock including timestamp (tst), beats(@), days in current month (dm) and days since new moon (l)",
    "tags": "clock",
    "type":"clock",
    "allow_emulator":true,
    "storage": [
      {"name":"dclock.app.js","url":"clock-dev.js"},
      {"name":"dclock.img","url":"clock-dev-icon.js","evaluate":true}
    ]
  },
  { "id": "gesture",
    "name": "Gesture Test",
    "icon": "gesture.png",
    "version":"0.01",
    "description": "BETA! Uploads a basic Tensorflow Gesture model, and then outputs each gesture as a message",
    "tags": "gesture,ai",
    "type":"app",
    "storage": [
      {"name":"gesture.app.js","url":"gesture.js"},
      {"name":".tfnames","url":"gesture-tfnames.js","evaluate":true},
      {"name":".tfmodel","url":"gesture-tfmodel.js","evaluate":true},
      {"name":"gesture.img","url":"gesture-icon.js","evaluate":true}
    ]
  },
  { "id": "pparrot",
    "name": "Party Parrot",
    "icon": "party-parrot.png",
    "version":"0.01",
    "description": "Party with a parrot on your wrist",
    "tags": "party,parrot,lol",
    "type":"app",
    "allow_emulator":true,
    "storage": [
      {"name":"pparrot.app.js","url":"party-parrot.js"},
      {"name":"pparrot.img","url":"party-parrot-icon.js","evaluate":true}
    ]
  },
  { "id": "hrings",
    "name": "Hypno Rings",
    "icon": "hypno-rings.png",
    "version":"0.01",
    "description": "Experiment with trippy rings, press buttons for change",
    "tags": "rings,hypnosis,psychadelic",
    "type":"app",
    "allow_emulator":true,
    "storage": [
      {"name":"hrings.app.js","url":"hypno-rings.js"},
      {"name":"hrings.img","url":"hypno-rings-icon.js","evaluate":true}
    ]
  },
  { "id": "morse",
    "name": "Morse Code",
    "icon": "morse-code.png",
    "version":"0.01",
    "description": "Learn morse code by hearing/seeing/feeling the code. Tap to toggle buzz!",
    "tags": "morse,sound,visual,input",
    "type":"app",
    "storage": [
      {"name":"morse.app.js","url":"morse-code.js"},
      {"name":"morse.img","url":"morse-code-icon.js","evaluate":true}
    ]
  },
  {
    "id": "blescan",
    "name": "BLE Scanner",
    "icon": "blescan.png",
    "version":"0.01",
    "description": "Scan for advertising BLE devices",
    "tags" : "bluetooth",
    "storage" : [
      {"name":"blescan.app.js","url":"blescan.js"},
      {"name":"blescan.img","url":"blescan-icon.js", "evaluate":true}
    ]
  },
  { "id": "mmonday",
  "name": "Manic Monday Tone",
  "icon": "manic-monday-icon.png",
  "version":"0.02",
  "description": "The Bangles make a comeback",
  "tags": "sound",
  "storage": [
    {"name":"mmonday.app.js","url":"manic-monday.js"},
    {"name":"mmonday.img","url":"manic-monday-icon.js","evaluate":true}
  ]
  },
  { "id": "jbells",
    "name": "Jingle Bells",
    "icon": "jbells.png",
    "version":"0.01",
    "description": "Play Jingle Bells",
    "tags": "sound",
    "type":"app",
    "storage": [
      {"name":"jbells.app.js","url":"jbells.js"},
      {"name":"jbells.img","url":"jbells-icon.js","evaluate":true}
    ]
  },
  { "id": "scolor",
    "name": "Show Color",
    "icon": "show-color.png",
    "version":"0.01",
    "description": "Display all available Colors and Names",
    "tags": "tool",
    "type":"app",
    "allow_emulator":true,
    "storage": [
      {"name":"scolor.app.js","url":"show-color.js"},
      {"name":"scolor.img","url":"show-color-icon.js","evaluate":true}
    ]
  },
  { "id": "miclock",
    "name": "Mixed Clock",
    "icon": "clock-mixed.png",
    "version":"0.04",
    "description": "A mix of analog and digital Clock",
    "tags": "clock",
    "type":"clock",
    "allow_emulator":true,
    "storage": [
      {"name":"miclock.app.js","url":"clock-mixed.js"},
      {"name":"miclock.img","url":"clock-mixed-icon.js","evaluate":true}
    ]
  },
  { "id": "bclock",
    "name": "Binary Clock",
    "icon": "clock-binary.png",
    "version":"0.02",
    "description": "A simple binary clock watch face",
    "tags": "clock",
    "type":"clock",
    "allow_emulator":true,
    "storage": [
      {"name":"bclock.app.js","url":"clock-binary.js"},
      {"name":"bclock.img","url":"clock-binary-icon.js","evaluate":true}
    ]
  },
  { "id": "clotris",
    "name": "Clock-Tris",
    "icon": "clock-tris.png",
    "version":"0.01",
    "description": "A fully functional clone of a classic game of falling blocks",
    "tags": "game",
    "allow_emulator":true,
    "storage": [
      {"name":"clotris.app.js","url":"clock-tris.js"},
      {"name":"clotris.img","url":"clock-tris-icon.js","evaluate":true},
      {"name":".trishig","url":"clock-tris-high"}
    ]
  },
  { "id": "flappy",
    "name": "Flappy Bird",
    "icon": "app.png",
    "version":"0.04",
    "description": "A Flappy Bird game clone",
    "tags": "game",
    "allow_emulator":true,
    "storage": [
      {"name":"flappy.app.js","url":"app.js"},
      {"name":"flappy.img","url":"app-icon.js","evaluate":true}
    ]
  },
  {
    "id": "gpsinfo",
    "name": "GPS Info",
    "icon": "gps-info.png",
    "version":"0.04",
    "description": "An application that displays information about altitude, lat/lon, satellites and time",
    "tags": "gps",
    "type": "app",
    "storage": [
      {"name":"gpsinfo.app.js","url": "gps-info.js"},
      {"name":"gpsinfo.img","url": "gps-info-icon.js","evaluate": true}
    ]
  },
  { "id": "assistedgps",
    "name": "Assisted GPS Update (AGPS)",
    "icon": "app.png",
    "version":"0.01",
    "description": "Downloads assisted GPS (AGPS) data to Bangle.js for faster GPS startup and more accurate fixes. **No app will be installed**, this just uploads new data to the GPS chip.",
    "custom": "custom.html",
    "tags": "tool,outdoors,agps",
    "type": "RAM",
    "storage": [ ]
  },
  {
    "id": "pomodo",
    "name":"Pomodoro",
    "icon":"pomodoro.png",
    "version":"0.01",
    "description": "A simple pomodoro timer.",
    "tags": "pomodoro,cooking,tools",
    "type": "app",
    "allow_emulator":true,
    "storage": [
      {"name":"pomodo.app.js","url": "pomodoro.js"},
      {"name":"pomodo.img","url": "pomodoro-icon.js","evaluate": true}
    ]
  },
  { "id": "blobclk",
    "name": "Large Digit Blob Clock",
    "shortName" : "Blob Clock",
    "icon": "clock-blob.png",
    "version":"0.04",
    "description": "A clock with big digits",
    "tags": "clock",
    "type":"clock",
    "allow_emulator":true,
    "storage": [
      {"name":"blobclk.app.js","url":"clock-blob.js"},
      {"name":"blobclk.img","url":"clock-blob-icon.js","evaluate":true}
    ]
  },
  { "id": "boldclk",
    "name": "Bold Clock",
    "icon": "bold_clock.png",
    "version":"0.03",
    "description": "Simple, readable and practical clock",
    "tags": "clock",
    "type":"clock",
    "allow_emulator":true,
    "storage": [
      {"name":"boldclk.app.js","url":"bold_clock.js"},
      {"name":"boldclk.img","url":"bold_clock-icon.js","evaluate":true}
    ]
  },
  { "id": "widclk",
    "name": "Digital clock widget",
    "icon": "widget.png",
    "version":"0.04",
    "description": "A simple digital clock widget",
    "tags": "widget,clock",
    "type":"widget",
    "storage": [
      {"name":"widclk.wid.js","url":"widget.js"}
    ]
  },
  { "id": "widpedom",
    "name": "Pedometer widget",
    "icon": "widget.png",
    "version":"0.10",
    "description": "Daily pedometer widget",
    "tags": "widget",
    "type":"widget",
    "storage": [
      {"name":"widpedom.wid.js","url":"widget.js"},
      {"name":"widpedom.settings.js","url":"settings.js"}
    ]
  },
  { "id": "berlinc",
    "name": "Berlin Clock",
    "icon": "berlin-clock.png",
    "version":"0.03",
    "description": "Berlin Clock (see https://en.wikipedia.org/wiki/Mengenlehreuhr)",
    "tags": "clock",
    "type":"clock",
    "allow_emulator":true,
    "storage": [
      {"name":"berlinc.app.js","url":"berlin-clock.js"},
      {"name":"berlinc.img","url":"berlin-clock-icon.js","evaluate":true}
    ]
  },
  { "id": "ctrclk",
    "name": "Centerclock",
    "icon": "app.png",
    "version":"0.02",
    "description": "Watch-centered digital 24h clock with date in dd.mm.yyyy format.",
    "tags": "clock",
    "type":"clock",
    "allow_emulator":true,
    "storage": [
      {"name":"ctrclk.app.js","url":"app.js"},
      {"name":"ctrclk.img","url":"app-icon.js","evaluate":true}
    ]
  },
  { "id": "demoapp",
    "name": "Demo Loop",
    "icon": "app.png",
    "version":"0.01",
    "description": "Simple demo app - displays Bangle.js, JS logo, graphics, and Bangle.js information",
    "tags": "",
    "type":"app",
    "allow_emulator":true,
    "storage": [
      {"name":"demoapp.app.js","url":"app.js"},
      {"name":"demoapp.img","url":"app-icon.js","evaluate":true}
    ],
    "sortorder" : -9
  },
  { "id": "flagrse",
    "name": "Espruino Flag Raiser",
    "icon": "app.png",
    "version":"0.01",
    "readme": "README.md",
    "description": "App to send a command to another Espruino to cause it to raise a flag",
    "tags": "",
    "storage": [
      {"name":"flagrse.app.js","url":"app.js"},
      {"name":"flagrse.img","url":"app-icon.js","evaluate":true}
    ]
  },
  {
    "id": "pipboy",
    "name": "Pipboy",
    "icon": "app.png",
    "version": "0.03",
    "description": "Pipboy themed clock",
    "tags": "clock",
    "type":"clock",
    "allow_emulator":true,
    "storage": [
      {"name":"pipboy.app.js","url":"app.js"},
      {"name":"pipboy.img","url":"app-icon.js","evaluate":true}
    ]
  },
  { "id": "torch",
    "name": "Torch",
    "shortName":"Torch",
    "icon": "app.png",
    "version":"0.02",
    "description": "Turns screen white to help you see in the dark. Select from the launcher or press BTN1,BTN3,BTN1,BTN3 quickly to start when in any app that shows widgets",
    "tags": "tool,torch",
    "storage": [
      {"name":"torch.app.js","url":"app.js"},
      {"name":"torch.wid.js","url":"widget.js"},
      {"name":"torch.img","url":"app-icon.js","evaluate":true}
    ]
  },
  { "id": "wohrm",
    "name": "Workout HRM",
    "icon": "app.png",
    "version":"0.07",
    "readme": "README.md",
    "description": "Workout heart rate monitor notifies you with a buzz if your heart rate goes above or below the set limits.",
    "tags": "hrm,workout",
    "type": "app",
    "allow_emulator":true,
    "storage": [
      {"name":"wohrm.app.js","url":"app.js"},
      {"name":"wohrm.img","url":"app-icon.js","evaluate":true}
    ]
  },
  { "id": "widid",
    "name": "Bluetooth ID Widget",
    "icon": "widget.png",
    "version":"0.02",
    "description": "Display the last two tuple of your Bangle.js MAC address in the widget section. This is useful for figuring out which Bangle.js to connect to if you have more than one Bangle.js!",
    "tags": "widget,address,mac",
    "type":"widget",
    "storage": [
      {"name":"widid.wid.js","url":"widget.js"}
    ]
  },
  {
    "id": "grocery",
    "name": "Grocery",
    "icon": "grocery.png",
    "version":"0.01",
    "description": "Simple grocery (shopping) list - Display a list of product and track if you already put them in your cart.",
    "tags": "tool,outdoors,shopping,list",
    "type": "app",
    "custom":"grocery.html",
    "storage": [
      {"name":"grocery"},
      {"name":"grocery.app.js"},
      {"name":"grocery.img","url":"grocery-icon.js","evaluate":true}
    ]
  },
  { "id": "marioclock",
    "name": "Mario Clock",
    "icon": "marioclock.png",
    "version":"0.14",
    "description": "Animated retro Mario clock, with Gameboy style 8-bit grey-scale graphics.",
    "tags": "clock,mario,retro",
    "type": "clock",
    "allow_emulator":false,
    "readme": "README.md",
    "storage": [
      {"name":"marioclock.app.js","url":"marioclock-app.js"},
      {"name":"marioclock.img","url":"marioclock-icon.js","evaluate":true}
    ]
  },
  { "id": "cliock",
    "name": "Commandline-Clock",
    "shortName":"CLI-Clock",
    "icon": "app.png",
    "version":"0.08",
    "description": "Simple CLI-Styled Clock",
    "tags": "clock,cli,command,bash,shell",
    "type":"clock",
    "allow_emulator":true,
    "storage": [
      {"name":"cliock.app.js","url":"app.js"},
      {"name":"cliock.img","url":"app-icon.js","evaluate":true}
    ]
  },
  { "id": "widver",
    "name": "Firmware Version Widget",
    "icon": "widget.png",
    "version":"0.01",
    "description": "Display the version of the installed firmware in the top widget section.",
    "tags": "widget,tool,system",
    "type":"widget",
    "storage": [
      {"name":"widver.wid.js","url":"widget.js"}
    ]
  },
  { "id": "barclock",
    "name": "Bar Clock",
    "icon": "clock-bar.png",
    "version":"0.05",
    "description": "A simple digital clock showing seconds as a bar",
    "tags": "clock",
    "type":"clock",
    "allow_emulator":true,
    "storage": [
      {"name":"barclock.app.js","url":"clock-bar.js"},
      {"name":"barclock.img","url":"clock-bar-icon.js","evaluate":true}
    ]
  },
  { "id": "dotclock",
    "name": "Dot Clock",
    "icon": "clock-dot.png",
    "version":"0.01",
    "description": "A Minimal Dot Analog Clock",
    "tags": "clock",
    "type":"clock",
    "allow_emulator":true,
    "storage": [
      {"name":"dotclock.app.js","url":"clock-dot.js"},
      {"name":"dotclock.img","url":"clock-dot-icon.js","evaluate":true}
    ]
  },
  { "id": "widtbat",
    "name": "Tiny Battery Widget",
    "icon": "widget.png",
    "version":"0.01",
    "description": "Tiny blueish battery widget, vibs and changes level color when charging",
    "tags": "widget,tool,system",
    "type":"widget",
    "storage": [
      {"name":"widtbat.wid.js","url":"widget.js"}
    ]
  },
  { "id": "chrono",
    "name": "Chrono",
    "shortName":"Chrono",
    "icon": "chrono.png",
    "version":"0.01",
    "description": "Single click BTN1 to add 5 minutes. Single click BTN2 to add 30 seconds. Single click BTN3 to add 5 seconds. Tap to pause or play to timer. Double click BTN1 to reset. When timer finishes the watch vibrates.",
    "tags": "Tools",
    "storage": [
      {"name":"chrono.app.js","url":"chrono.js"},
      {"name":"chrono.img","url":"chrono-icon.js","evaluate":true}
    ]
  },
  { "id": "astrocalc",
    "name": "Astrocalc",
    "icon": "astrocalc.png",
    "version":"0.02",
    "description": "Calculates interesting information on the sun and moon cycles for the current day based on your location.",
    "tags": "app,sun,moon,cycles,tool,outdoors",
    "allow_emulator":true,
    "storage": [
      {"name":"astrocalc.app.js","url":"astrocalc-app.js"},
      {"name":"suncalc.js","url":"suncalc.js"},
      {"name":"astrocalc.img","url":"astrocalc-icon.js","evaluate":true},
      {"name":"first-quarter.img","url":"first-quarter-icon.js","evaluate":true},
      {"name":"last-quarter.img","url":"last-quarter-icon.js","evaluate":true},
      {"name":"waning-crescent.img","url":"waning-crescent-icon.js","evaluate":true},
      {"name":"waning-gibbous.img","url":"waning-gibbous-icon.js","evaluate":true},
      {"name":"full.img","url":"full-icon.js","evaluate":true},
      {"name":"new.img","url":"new-icon.js","evaluate":true},
      {"name":"waxing-gibbous.img","url":"waxing-gibbous-icon.js","evaluate":true},
      {"name":"waxing-crescent.img","url":"waxing-crescent-icon.js","evaluate":true}
    ]
  },
  { "id": "widhwt",
    "name": "Hand Wash Timer",
    "icon": "widget.png",
    "version":"0.01",
    "description": "Swipe your wrist over the watch face to start your personal Bangle.js hand wash timer for 35 sec. Start washing after the short buzz and stop after the long buzz.",
    "tags": "widget,tool",
    "type":"widget",
    "storage": [
      {"name":"widhwt.wid.js","url":"widget.js"}
    ]
  },
  { "id": "toucher",
    "name": "Touch Launcher",
    "shortName":"Toucher",
    "icon": "app.png",
    "version":"0.06",
    "description": "Touch enable left to right launcher.",
    "tags": "tool,system,launcher",
    "type":"launch",
    "data": [
      {"name":"toucher.json"}
    ],
    "storage": [
      {"name":"toucher.app.js","url":"app.js"},
      {"name":"toucher.settings.js","url":"settings.js"}
    ],
    "sortorder" : -10
  },
  {
    "id": "balltastic",
    "name": "Balltastic",
    "icon": "app.png",
    "version": "0.01",
    "description": "Simple but fun ball eats dots game.",
    "tags": "game,fun",
    "type": "app",
    "storage": [
        {"name":"balltastic.app.js","url":"app.js"},
        {"name":"balltastic.img","url":"app-icon.js","evaluate":true}
      ]
  },
  {
    "id": "rpgdice",
    "name": "RPG dice",
    "icon": "rpgdice.png",
    "version": "0.02",
    "description": "Simple RPG dice rolling app.",
    "tags": "game,fun",
    "type": "app",
    "allow_emulator": true,
    "storage": [
      {"name":"rpgdice.app.js","url": "app.js"},
      {"name":"rpgdice.img","url": "app-icon.js","evaluate":true}
    ]
  },
  { "id": "widmp",
    "name": "Moon Phase Widget",
    "icon": "widget.png",
    "version":"0.01",
    "description": "Display the current moon phase in blueish for the northern hemisphere in eight phases",
    "tags": "widget,tools",
    "type":"widget",
    "storage": [
      {"name":"widmp.wid.js","url":"widget.js"}
    ]
  },
  { "id": "minionclk",
    "name": "Minion clock",
    "icon": "minionclk.png",
    "version": "0.04",
    "description": "Minion themed clock.",
    "tags": "clock,minion",
    "type": "clock",
    "allow_emulator": true,
    "storage": [
      {"name":"minionclk.app.js","url":"app.js"},
      {"name":"minionclk.img","url":"app-icon.js","evaluate":true}
    ]
  },
  { "id": "openstmap",
    "name": "OpenStreetMap",
    "shortName":"OpenStMap",
    "icon": "app.png",
    "version":"0.05",
    "description": "[BETA] Loads map tiles from OpenStreetMap onto your Bangle.js and displays a map of where you are",
    "tags": "outdoors,gps",
    "custom": "custom.html",
    "storage": [
      {"name":"openstmap","url":"openstmap.js"},
      {"name":"openstmap.app.js","url":"app.js"},
      {"name":"openstmap.img","url":"app-icon.js","evaluate":true}
    ]
  },
  { "id": "activepedom",
    "name": "Active Pedometer",
    "shortName":"Active Pedometer",
    "icon": "app.png",
    "version":"0.06",
    "description": "Pedometer that filters out arm movement and displays a step goal progress. Steps are saved to a daily file and can be viewed as graph.",
    "tags": "outdoors,widget",
     "readme": "README.md",
    "storage": [
      {"name":"activepedom.wid.js","url":"widget.js"},
      {"name":"activepedom.settings.js","url":"settings.js"},
      {"name":"activepedom.img","url":"app-icon.js","evaluate":true},
      {"name":"activepedom.app.js","url":"app.js"}
    ]
  },
  { "id": "chronowid",
    "name": "Chrono Widget",
    "shortName":"Chrono Widget",
    "icon": "app.png",
    "version":"0.03",
    "description": "Chronometer (timer) which runs as widget.",
    "tags": "tools,widget",
     "readme": "README.md",
    "storage": [
      {"name":"chronowid.wid.js","url":"widget.js"},
      {"name":"chronowid.app.js","url":"app.js"},
      {"name":"chronowid.img","url":"app-icon.js","evaluate":true}
    ]
  },
  { "id": "tabata",
    "name": "Tabata",
    "shortName": "Tabata - Control High-Intensity Interval Training",
    "icon": "tabata.png",
    "version":"0.01",
    "description": "Control high-intensity interval training (according to tabata: https://en.wikipedia.org/wiki/Tabata_method).",
    "tags": "workout,health",
    "storage": [
      {"name":"tabata.app.js","url":"tabata.js"},
      {"name":"tabata.img","url":"tabata-icon.js","evaluate":true}
    ]
  },
  { "id": "custom",
    "name": "Custom Boot Code ",
    "icon": "custom.png",
    "version":"0.01",
    "description": "Add code you want to run at boot time",
    "tags": "tool,system",
    "type": "bootloader",
    "custom":"custom.html",
    "storage": [
       {"name":"custom"}
    ]
  },
  { "id": "devstopwatch",
  "name": "Dev Stopwatch",
  "shortName":"Dev Stopwatch",
  "icon": "app.png",
  "version":"0.02",
  "description": "Stopwatch with 5 laps supported (cyclically replaced)",
  "tags": "stopwatch, chrono, timer, chronometer",
  "allow_emulator":true,
  "storage": [
    {"name":"devstopwatch.app.js","url":"app.js"},
    {"name":"devstopwatch.img","url":"app-icon.js","evaluate":true}
  ]
  },
  { "id": "batchart",
    "name": "Battery Chart",
    "shortName":"Battery Chart",
    "icon": "app.png",
    "version":"0.10",
    "readme": "README.md",
    "description": "A widget and an app for recording and visualizing battery percentage over time.",
    "tags": "app,widget,battery,time,record,chart,tool",
    "storage": [
      {"name":"batchart.wid.js","url":"widget.js"},
      {"name":"batchart.app.js","url":"app.js"},
      {"name":"batchart.img","url":"app-icon.js","evaluate":true}
    ]
  },
  { "id": "nato",
    "name": "NATO Alphabet",
    "shortName" : "NATOAlphabet",
    "icon": "nato.png",
    "version":"0.01",
    "type": "app",
    "description": "Learn the NATO Phonetic alphabet plus some numbers.",
    "tags": "app,learn,visual",
    "allow_emulator":true,
    "storage": [
      {"name":"nato.app.js","url":"nato.js"},
      {"name":"nato.img","url":"nato-icon.js","evaluate":true}
    ]
  },
  { "id": "numerals",
    "name": "Numerals Clock",
    "shortName": "Numerals Clock",
    "icon": "numerals.png",
    "version":"0.08",
    "description": "A simple big numerals clock",
    "tags": "numerals,clock",
	"type":"clock",
    "allow_emulator":true,
    "storage": [
      {"name":"numerals.app.js","url":"numerals.app.js"},
      {"name":"numerals.img","url":"numerals-icon.js","evaluate":true},
      {"name":"numerals.settings.js","url":"numerals.settings.js"}
    ],
    "data":[
      {"name":"numerals.json"}
    ]
  },
  { "id": "bledetect",
    "name": "BLE Detector",
    "shortName":"BLE Detector",
    "icon": "bledetect.png",
    "version":"0.03",
    "description": "Detect BLE devices and show some informations.",
    "tags": "app,bluetooth,tool",
    "readme": "README.md",
    "storage": [
      {"name":"bledetect.app.js","url":"bledetect.js"},
      {"name":"bledetect.img","url":"bledetect-icon.js","evaluate":true}
    ]
  },
  { "id": "snake",
    "name": "Snake",
    "shortName":"Snake",
    "icon": "snake.png",
    "version":"0.02",
    "description": "The classic snake game. Eat apples and don't bite your tail.",
    "tags": "game,fun",
    "readme": "README.md",
    "storage": [
      {"name":"snake.app.js","url":"snake.js"},
      {"name":"snake.img","url":"snake-icon.js","evaluate":true}
    ]
  },
    { "id": "calculator",
    "name": "Calculator",
    "shortName":"Calculator",
    "icon": "calculator.png",
    "version":"0.02",
    "description": "Basic calculator reminiscent of MacOs's one. Handy for small calculus.",
    "tags": "app,tool",
    "storage": [
      {"name":"calculator.app.js","url":"app.js"},
      {"name":"calculator.img","url":"calculator-icon.js","evaluate":true}
    ]
  },
  {
    "id": "dane",
    "name": "Digital Assistant, not EDITH",
    "shortName": "DANE",
    "icon": "app.png",
    "version": "0.15",
    "description": "A Watchface inspired by Tony Stark's EDITH and based on https://arwes.dev/",
    "tags": "clock",
    "type": "clock",
    "allow_emulator": true,
    "storage": [
      {
        "name": "dane.app.js",
        "url": "app.js"
      },
      {
        "name": "dane.img",
        "url": "app-icon.js",
        "evaluate": true
      }
    ]
  },
  { "id": "dane_tcr",
    "name": "DANE Touch Launcher",
    "shortName":"DANE Toucher",
    "icon": "app.png",
    "version":"0.07",
    "description": "Touch enable left to right launcher in the style of the DANE Watchface",
    "tags": "tool,system,launcher",
    "type":"launch",
    "data": [
      {"name":"dane_tcr.json"}
    ],
    "storage": [
      {"name":"dane_tcr.app.js","url":"app.js"},
      {"name":"dane_tcr.settings.js","url":"settings.js"}
    ],
    "sortorder" : -10
  },
  {
    "id": "buffgym",
    "name": "BuffGym",
    "icon": "buffgym.png",
    "version":"0.02",
    "description": "BuffGym is the famous 5x5 workout program for the BangleJS",
    "tags": "tool,outdoors,gym,exercise",
    "type": "app",
    "interface": "buffgym.html",
    "allow_emulator": false,
    "readme": "README.md",
    "storage": [
      {"name":"buffgym.app.js", "url": "buffgym.app.js"},
      {"name":"buffgym-set.js","url":"buffgym-set.js"},
      {"name":"buffgym-exercise.js","url":"buffgym-exercise.js"},
      {"name":"buffgym-workout.js","url":"buffgym-workout.js"},
      {"name":"buffgym-workout-a.json","url":"buffgym-workout-a.json"},
      {"name":"buffgym-workout-b.json","url":"buffgym-workout-b.json"},
      {"name":"buffgym-workout-index.json","url":"buffgym-workout-index.json"},
      {"name":"buffgym.img","url":"buffgym-icon.js","evaluate":true}
    ]
  },
  {
    "id": "banglerun",
    "name": "BangleRun",
    "shortName": "BangleRun",
    "icon": "banglerun.png",
    "version": "0.07",
    "interface": "interface.html",
    "description": "An app for running sessions. Displays info and logs your run for later viewing.",
    "tags": "run,running,fitness,outdoors",
    "allow_emulator": false,
    "storage": [
      {
        "name": "banglerun.app.js",
        "url": "app.js"
      },
      {
        "name": "banglerun.img",
        "url": "app-icon.js",
        "evaluate": true
      }
    ]
  },
  {
    "id": "metronome",
    "name": "Metronome",
    "icon": "metronome_icon.png",
    "version": "0.06",
    "readme": "README.md",
    "description": "Makes the watch blinking and vibrating with a given rate",
    "tags": "tool",
    "allow_emulator": true,
    "storage": [
      {
        "name": "metronome.app.js",
        "url": "metronome.js"
      },
      {
        "name": "metronome.img",
        "url": "metronome-icon.js",
        "evaluate": true
      },
      {"name":"metronome.settings.js","url":"settings.js"}
    ]
  },
  { "id": "blackjack",
    "name": "Black Jack game",
    "shortName":"Black Jack game",
    "icon": "blackjack.png",
    "version":"0.01",
    "description": "Simple implementation of card game Black Jack",
    "tags": "game",
    "allow_emulator":true,
    "storage": [
      {"name":"blackjack.app.js","url":"blackjack.app.js"},
      {"name":"blackjack.img","url":"blackjack-icon.js","evaluate":true}
    ]
  },
  { "id": "hidcam",
    "name": "Camera shutter",
    "shortName":"Cam shutter",
    "icon": "app.png",
    "version":"0.03",
    "description": "Enable HID, connect to your phone, start your camera and trigger the shot on your Bangle",
    "readme": "README.md",
    "tags": "bluetooth,tool",
    "storage": [
        {"name":"hidcam.app.js","url":"app.js"},
        {"name":"hidcam.img","url":"app-icon.js","evaluate":true}
    ]
  },
  { "id": "swlclk",
    "name": "SWL Clock / Short Wave Listner Clock",
    "shortName": "SWL Clock",
    "icon": "swlclk.png",
    "version":"0.01",
    "description": "Display Local, UTC time and some programs on the shorts waves along the day, with the frequencies",
    "tags": "tool,clock",
    "type":"clock",
    "readme": "README.md",
    "allow_emulator":true,
    "storage": [
      {"name":"swlclk.app.js","url":"app.js"},
      {"name":"swlclk.img","url":"app-icon.js","evaluate":true}
    ]
  },
  {
    "id": "rclock",
    "name": "Round clock with seconds,  minutes and date",
    "shortName":"Round Clock",
    "icon": "app.png",
    "version":"0.03",
    "description": "Designed round clock with ticks for minutes and seconds and heart rate indication",
    "tags": "clock",
    "type": "clock",
    "storage": [
      {"name":"rclock.app.js","url":"rclock.app.js"},
      {"name":"rclock.img","url":"app-icon.js","evaluate":true}
    ]
  },
  { "id": "hamloc",
    "name": "QTH Locator / Maidenhead Locator System",
    "shortName": "QTH Locator",
    "icon": "app.png",
    "version":"0.01",
    "description": "Convert your current GPS location to the Maidenhead locator system used by HAM amateur radio operators",
    "tags": "tool,outdoors,gps",
    "readme": "README.md",
    "storage": [
      {"name":"hamloc.app.js","url":"app.js"},
      {"name":"hamloc.img","url":"app-icon.js","evaluate":true}
    ]
  },
  { "id": "osmpoi",
    "name": "POI Compass",
    "icon": "app.png",
    "version":"0.03",
    "description": "Uploads all the points of interest in an area onto your watch, same as Beer Compass with more p.o.i.",
    "tags": "tool,outdoors,gps",
    "readme": "README.md",
    "custom": "custom.html",
    "storage": [
      {"name":"osmpoi.app.js"},
      {"name":"osmpoi.img","url":"app-icon.js","evaluate":true}
    ]
  },
  { "id": "pong",
    "name": "Pong",
    "shortName": "Pong",
    "icon": "pong.png",
    "version": "0.03",
    "description": "A clone of the Atari game Pong",
    "tags": "game",
    "type": "app",
    "allow_emulator": true,
    "readme": "README.md",
    "storage": [
      {"name":"pong.app.js","url":"app.js"},
      {"name":"pong.img","url":"app-icon.js","evaluate":true}
    ]
  },
  { "id": "ballmaze",
    "name": "Ball Maze",
    "icon": "icon.png",
    "version": "0.01",
    "description": "Navigate a ball through a maze by tilting your watch.",
    "readme": "README.md",
    "tags": "game",
    "type": "app",
    "storage": [
      {"name": "ballmaze.app.js","url":"app.js"},
      {"name": "ballmaze.img","url":"icon.js","evaluate": true}
    ],
    "data": [
      {"name": "ballmaze.json"}
    ]
  },
  { "id": "calendar",
    "name": "Calendar",
    "icon": "calendar.png",
    "version": "0.01",
    "description": "Simple calendar",
    "tags": "calendar",
    "readme": "README.md",
    "allow_emulator": true,
    "storage": [
      {
        "name": "calendar.app.js",
        "url": "calendar.js"
      },
      {
        "name": "calendar.img",
        "url": "calendar-icon.js",
        "evaluate": true
      }
    ]
  },
  { "id": "hidjoystick",
    "name": "Bluetooth Joystick",
    "shortName": "Joystick",
    "icon": "app.png",
    "version":"0.01",
    "description": "Emulates a 2 axis/5 button Joystick using the accelerometer as stick input and buttons 1-3, touch left as button 4 and touch right as button 5.",
    "tags": "bluetooth",
    "storage": [
      {"name":"hidjoystick.app.js","url":"app.js"},
      {"name":"hidjoystick.img","url":"app-icon.js","evaluate":true}
    ]
  },
  {
    "id": "largeclock",
    "name": "Large Clock",
    "icon": "largeclock.png",
    "version": "0.07",
    "description": "A readable and informational digital watch, with date, seconds and moon phase",
    "readme": "README.md",
    "tags": "clock",
    "type": "clock",
    "allow_emulator": true,
    "storage": [
      {
        "name": "largeclock.app.js",
        "url": "largeclock.js"
      },
      {
        "name": "largeclock.img",
        "url": "largeclock-icon.js",
        "evaluate": true
      },
      {
        "name": "largeclock.settings.js",
        "url": "settings.js"
      }
    ],
    "data": [
      {"name":"largeclock.json"}
    ]
  },
  { "id": "smtswch",
    "name": "Smart Switch",
    "shortName":"Smart Switch",
    "icon": "app.png",
    "version":"0.01",
    "description": "Using EspruinoHub, control your smart devices on and off via Bluetooth Low Energy!",
    "tags": "bluetooth,btle,smart,switch",
    "type": "app",
    "readme": "README.md",
    "storage": [
      {"name":"smtswch.app.js","url":"app.js"},
      {"name":"smtswch.img","url":"app-icon.js","evaluate":true},
      {"name":"light-on.img","url":"light-on.js","evaluate":true},
      {"name":"light-off.img","url":"light-off.js","evaluate":true},
      {"name":"switch-on.img","url":"switch-on.js","evaluate":true},
      {"name":"switch-off.img","url":"switch-off.js","evaluate":true}
    ]
  },
  { "id": "miplant",
    "name": "Xiaomi Plant Sensor",
    "shortName":"Mi Plant",
    "icon": "app.png",
    "version":"0.02",
    "description": "Reads and displays data from Xiaomi bluetooth plant moisture sensors",
    "tags": "xiaomi,mi,plant,ble,bluetooth",
    "storage": [
      {"name":"miplant.app.js","url":"app.js"},
      {"name":"miplant.img","url":"app-icon.js","evaluate":true}
    ]
  },
  {
    "id": "simpletimer",
    "name": "Timer",
    "icon": "app.png",
    "version": "0.07",
    "description": "Simple timer, useful when playing board games or cooking",
    "tags": "timer",
    "readme": "README.md",
    "allow_emulator": true,
    "storage": [
      {
        "name": "simpletimer.app.js",
        "url": "app.js"
      },
      {
        "name": ".tfnames",
        "url": "gesture-tfnames.js",
        "evaluate": true
      },
      {
        "name": ".tfmodel",
        "url": "gesture-tfmodel.js",
        "evaluate": true
      },
      {
        "name": "simpletimer.img",
        "url": "app-icon.js",
        "evaluate": true
      }
    ],
    "data": [
      {
        "name": "simpletimer.json"
      }
    ]
  },
  {
    "id": "beebclock",
    "name": "Beeb Clock",
    "icon": "beebclock.png",
    "version":"0.02",
    "description": "Clock face that may be coincidentally familiar to BBC viewers",
    "tags": "clock",
    "type": "clock",
    "allow_emulator": true,
    "storage": [
        {"name":"beebclock.app.js","url":"beebclock.js"},
        {"name":"beebclock.img","url":"beebclock-icon.js","evaluate":true}
    ]
  },
  { "id": "findphone",
    "name": "Find Phone",
    "shortName":"Find Phone",
    "icon": "app.png",
    "version":"0.02",
    "description": "Find your phone via Gadgetbridge. Click any button to let your phone ring. 📳  Note: The functionality is available even without this app, just go to Settings, App Settings, Gadgetbridge, Find Phone.",
    "tags": "tool,android",
    "readme": "README.md",
    "allow_emulator": true,
    "storage": [
        {"name":"findphone.app.js","url":"app.js"},
        {"name":"findphone.img","url":"app-icon.js","evaluate":true}
    ]
  },
  { "id": "getup",
    "name": "Get Up",
    "shortName":"Get Up",
    "icon": "app.png",
    "version":"0.01",
    "description": "Reminds you to getup every x minutes. Sitting to long is dangerous!",
    "tags": "tools,health",
    "readme": "README.md",
    "allow_emulator":true,
    "storage": [
      {"name":"getup.app.js","url":"app.js"},
      {"name":"getup.settings.js","url":"settings.js"},
      {"name":"getup.img","url":"app-icon.js","evaluate":true}
    ]
  },
  {
    "id": "gallifr",
    "name": "Time Traveller's Chronometer",
    "shortName": "Time Travel Clock",
    "icon": "gallifr.png",
    "version": "0.01",
    "description": "A clock for time travellers. The light pie segment shows the minutes, the black circle, the hour. The dial itself reads 'time' just in case you forget.",
    "tags": "clock",
    "readme": "README.md",
    "type": "clock",
    "allow_emulator":true,
    "storage": [
      { "name": "gallifr.app.js", "url": "app.js" },
      { "name": "gallifr.img", "url": "app-icon.js", "evaluate": true },
      { "name": "gallifr.settings.js", "url": "settings.js" }
    ],
    "data": [
      {"name":"gallifr.json"}
    ]
  },
  { "id": "rndmclk",
    "name": "Random Clock Loader",
    "icon": "rndmclk.png",
    "version":"0.03",
    "description": "Load a different clock whenever the LCD is switched on.",
    "readme": "README.md",
    "tags": "widget,clock",
    "type":"widget",
    "storage": [
      {"name":"rndmclk.wid.js","url":"widget.js"}
    ]
  },
  { "id": "dotmatrixclock",
    "name": "Dotmatrix Clock",
    "icon": "dotmatrixclock.png",
    "version":"0.01",
    "description": "A clear white-on-blue dotmatrix simulated clock",
    "tags": "clock,dotmatrix,retro",
    "type": "clock",
    "allow_emulator":true,
    "readme": "README.md",
    "storage": [
      {"name":"dotmatrixclock.app.js","url":"app.js"},
      {"name":"dotmatrixclock.img","url":"dotmatrixclock-icon.js","evaluate":true}
    ]
  },
  {
    "id": "jbm8b",
    "name": "Magic 8 Ball",
    "shortName": "Magic 8 Ball",
    "icon": "app.png",
    "description": "A simple fortune telling app",
    "tags": "game",
    "version": "0.03",
    "storage": [
      { "name": "jbm8b.app.js", "url": "app.js" },
      { "name": "jbm8b.img", "url": "app-icon.js",  "evaluate": true  }
  ]
  },
  { "id": "BLEcontroller",
    "name": "BLE Customisable Controller with Joystick",
    "shortName": "BLE Controller",
    "icon": "BLEcontroller.png",
    "version": "0.01",
    "description": "A configurable controller for BLE devices and robots, with a basic four direction joystick. Designed to be easy to customise so you can add your own menus.",
    "tags": "tool,bluetooth",
    "readme": "README.md",
    "allow_emulator":false,
    "storage": [
      { "name": "BLEcontroller.app.js", "url": "app.js" },
      { "name": "BLEcontroller.img", "url": "app-icon.js", "evaluate": true }
    ]
  },
  { "id": "widviz",
    "name": "Widget Visibility Widget",
    "shortName":"Viz Widget",
    "icon": "eye.png",
    "version":"0.02",
    "description": "Swipe left to hide top bar widgets, swipe right to redisplay.",
    "tags": "widget",
    "type": "widget",
    "storage": [
      {"name":"widviz.wid.js","url":"widget.js"}
    ]
  },
  { "id": "binclock",
    "name": "Binary Clock",
    "shortName":"Binary Clock",
    "icon": "app.png",
    "version":"0.02",
    "description": "A binary clock with hours and minutes. BTN1 toggles a digital clock.",
    "tags": "clock,binary",
    "type": "clock",
    "storage": [
      {"name":"binclock.app.js","url":"app.js"},
      {"name":"binclock.img","url":"app-icon.js","evaluate":true}
    ]
  },
  {
    "id": "pizzatimer",
    "name": "Pizza Timer",
    "shortName":"Pizza Timer",
    "icon": "pizza.png",
    "version":"0.01",
    "description": "A timer app for when you cook Pizza. Some say it can also time other things",
    "tags": "timer,tool,pizza",
    "readme": "README.md",
    "storage": [
      {"name":"pizzatimer.app.js","url":"app.js"},
      {"name":"pizzatimer.img","url":"app-icon.js","evaluate":true}
    ]
  },
  { "id": "animclk",
    "name": "Animated Clock",
    "shortName":"Anim Clock",
    "icon": "app.png",
    "version":"0.02",
    "description": "An animated clock face using Mark Ferrari's amazing 8 bit game art and palette cycling: http://www.markferrari.com/art/8bit-game-art",
    "tags": "clock,animated",
    "type": "clock",
    "storage": [
      {"name":"animclk.app.js","url":"app.js"},
      {"name":"animclk.pixels1","url":"animclk.pixels1"},
      {"name":"animclk.pixels2","url":"animclk.pixels2"},
      {"name":"animclk.pal","url":"animclk.pal"},
      {"name":"animclk.img","url":"app-icon.js","evaluate":true}
    ]
  },
  { "id": "analogimgclk",
    "name": "Analog Clock (Image background)",
    "shortName":"Analog Clock",
    "icon": "app.png",
    "version":"0.02",
    "description": "An analog clock with an image background",
    "tags": "clock",
    "type": "clock",
    "storage": [
      {"name":"analogimgclk.app.js","url":"app.js"},
      {"name":"analogimgclk.bg.img","url":"bg.img"},
      {"name":"analogimgclk.img","url":"app-icon.js","evaluate":true}
    ]
  },
  {
    "id": "verticalface",
    "name": "Vertical watch face",
    "shortName":"Vertical Face",
    "icon": "app.png",
    "version":"0.07",
    "description": "A simple vertical watch face with the date. Heart rate monitor is toggled with BTN1",
    "tags": "clock",
    "type":"clock",
    "allow_emulator":true,
    "storage": [
      {"name":"verticalface.app.js","url":"app.js"},
      {"name":"verticalface.img","url":"app-icon.js","evaluate":true}
    ]
  },
  { "id": "sleepphasealarm",
    "name": "SleepPhaseAlarm",
    "shortName":"SleepPhaseAlarm",
    "icon": "app.png",
    "version":"0.01",
    "description": "Uses the accelerometer to estimate sleep and wake states with the principle of Estimation of Stationary Sleep-segments (ESS, see https://ubicomp.eti.uni-siegen.de/home/datasets/ichi14/index.html.en). This app will read the next alarm from the alarm application and will wake you up to 30 minutes early at the best guessed time when you are almost already awake.",
    "tags": "alarm",
    "storage": [
      {"name":"sleepphasealarm.app.js","url":"app.js"},
      {"name":"sleepphasealarm.img","url":"app-icon.js","evaluate":true}
    ]
  },
  { "id": "life",
    "name": "Game of Life",
    "icon": "life.png",
    "version":"0.04",
    "description": "Conway's Game of Life - 16x16 board",
    "tags": "game",
    "allow_emulator":true,
    "storage": [
      {"name":"life.app.js","url":"life.min.js"},
      {"name":"life.img","url":"life-icon.js","evaluate":true}
    ]
  },
   { "id": "magnav",
    "name": "Navigation Compass",
    "icon": "magnav.png",
    "version":"0.04",
    "description": "Compass with linear display as for GPSNAV. Has Tilt compensation and remembers calibration.",
    "readme": "README.md",
    "tags": "tool,outdoors",
    "storage": [
      {"name":"magnav.app.js","url":"magnav.min.js"},
      {"name":"magnav.img","url":"magnav-icon.js","evaluate":true}
    ],
    "data":[{"name":"magnav.json"}]
  },
  { "id": "gpspoilog",
    "name": "GPS POI Logger",
    "shortName":"GPS POI Log",
    "icon": "app.png",
    "version":"0.01",
    "description": "A simple app to log points of interest with their GPS coordinates and read them back onto your PC. Based on the https://www.espruino.com/Bangle.js+Storage tutorial",
    "tags": "outdoors",
    "interface": "interface.html",
    "storage": [
      {"name":"gpspoilog.app.js","url":"app.js"},
      {"name":"gpspoilog.img","url":"app-icon.js","evaluate":true}
    ]
  },
  { "id": "miclock2",
    "name": "Mixed Clock 2",
    "icon": "clock-mixed.png",
    "version":"0.01",
    "description": "White color variant of the Mixed Clock with thicker clock hands for better readability in the bright sunlight, extra space under the clock for widgets and seconds in the digital clock.",
    "tags": "clock",
    "type":"clock",
    "allow_emulator":true,
    "storage": [
      {"name":"miclock2.app.js","url":"clock-mixed.js"},
      {"name":"miclock2.img","url":"clock-mixed-icon.js","evaluate":true}
    ]
  },
  { "id": "1button",
    "name": "One-Button-Tracker",
    "icon": "widget.png",
    "version":"0.01",
    "interface": "interface.html",
    "description": "A widget that turns BTN1 into a tracker, records time of button press/release.",
    "tags": "tool,quantifiedself,widget",
    "type": "widget",
    "readme": "README.md",
    "storage": [
      {"name":"1button.wid.js","url":"widget.js"}
    ],
    "data": [
      {"name":"one_button_presses.csv","storageFile": true}
    ]
  },
  { "id": "gpsautotime",
    "name": "GPS auto time",
    "shortName":"GPS auto time",
    "icon": "widget.png",
    "version":"0.01",
    "description": "A widget that automatically updates the Bangle.js time to the GPS time whenever there is a valid GPS fix.",
    "tags": "widget,gps",
    "type": "widget",
    "storage": [
      {"name":"gpsautotime.wid.js","url":"widget.js"}
    ]
  },
  { "id": "espruinoctrl",
    "name": "Espruino Control",
    "shortName":"Espruino Ctrl",
    "icon": "app.png",
    "version":"0.01",
    "description": "Send commands to other Espruino devices via the Bluetooth UART interface. Customisable commands!",
    "tags": "",
    "readme": "README.md",
    "custom": "custom.html",
    "storage": [
      {"name":"espruinoctrl.app.js"},
      {"name":"espruinoctrl.img","url":"app-icon.js","evaluate":true}
    ]
  },
  { "id": "multiclock",
    "name": "Multi Clock",
    "icon": "multiclock.png",
    "version":"0.10",
    "description": "Clock with multiple faces - Big, Analogue, Digital, Text, Time-Date.\n Switch between faces with BTN1 & BTN3",
    "readme": "README.md",
    "tags": "clock",
    "type":"clock",
    "allow_emulator":true,
    "storage": [
      {"name":"multiclock.app.js","url":"clock.js"},
      {"name":"big.face.js","url":"big.js"},
      {"name":"ana.face.js","url":"ana.js"},
      {"name":"digi.face.js","url":"digi.js"},
      {"name":"txt.face.js","url":"txt.js"},
      {"name":"timdat.face.js","url":"timdat.js"},
      {"name":"ped.face.js","url":"ped.js"},
      {"name":"gps.face.js","url":"gps.js"},
      {"name":"osref.face.js","url":"osref.js"},
      {"name":"multiclock.img","url":"multiclock-icon.js","evaluate":true}
    ]
  },
   { "id": "widancs",
    "name": "Apple Notification Widget",
    "shortName":"ANCS Widget",
    "icon": "widget.png",
    "version":"0.06",
    "description": "Displays call, message etc notifications from a paired iPhone. Read README before installation as it only works with compatible apps",
    "readme": "README.md",
    "tags": "widget",
    "type": "widget",
    "storage": [
      {"name":"widancs.wid.js","url":"ancs.min.js"},
      {"name":"widancs.settings.js","url":"settings.js"}
    ]
  },
  { "id": "accelrec",
    "name": "Acceleration Recorder",
    "shortName":"Accel Rec",
    "icon": "app.png",
    "version":"0.02",
    "interface": "interface.html",
    "description": "This app puts the Bangle's accelerometer into 100Hz mode and reads 2 seconds worth of data after movement starts. The data can then be exported back to the PC.",
    "tags": "",
    "readme": "README.md",
    "storage": [
      {"name":"accelrec.app.js","url":"app.js"},
      {"name":"accelrec.img","url":"app-icon.js","evaluate":true}
    ],
    "data": [
      {"wildcard":"accelrec.?.csv" }
    ]
  },
  {
    "id": "cprassist",
    "name":"CPR Assist",
    "icon":"cprassist-icon.png",
    "version": "0.01",
    "readme": "README.md",
    "description": "Provides assistance while performing a CPR",
    "tags": "tool,firstaid",
    "allow_emulator": true,
    "storage": [
      {
        "name": "cprassist.app.js",
        "url": "cprassist.js"
      },
      {
        "name": "cprassist.img",
        "url": "cprassist-icon.js",
        "evaluate": true
      },
      {
        "name": "cprassist.settings.js",
        "url": "settings.js"
      }
    ]
  },
  { "id": "osgridref",
    "name": "Ordnance Survey Grid Reference",
    "shortName":"OS Grid ref",
    "icon": "app.png",
    "version":"0.01",
    "description": "Displays the UK Ordnance Survey grid reference of your current GPS location. Useful when in the United Kingdom with an Ordnance Survey map",
    "tags": "outdoors,gps",
    "storage": [
      {"name":"osgridref.app.js","url":"app.js"},
      {"name":"osgridref.img","url":"app-icon.js","evaluate":true}
    ]
  },
  { "id": "openseizure",
    "name": "OpenSeizureDetector Widget",
    "shortName":"Short Name",
    "icon": "widget.png",
    "version":"0.01",
    "description": "[BETA!] A widget to work alongside [OpenSeizureDetector](https://www.openseizuredetector.org.uk/)",
    "tags": "widget",
    "type": "widget",
    "readme": "README.md",
    "storage": [
      {"name":"openseizure.wid.js","url":"widget.js"}
    ]
  },
  {"id": "counter",
  "name": "Counter",
  "icon": "counter_icon.png",
  "version": "0.02",
  "description": "Simple counter",
  "tags": "tool",
  "allow_emulator": true,
  "storage": [
    {"name": "counter.app.js", "url": "counter.js"},
    {"name": "counter.img", "url": "counter-icon.js", "evaluate": true}
   ]
  },
  { "id": "bootgattbat",
    "name": "BLE GATT Battery Service",
    "shortName":"BLE Battery Service",
    "icon": "bluetooth.png",
    "version":"0.01",
    "description": "Adds the GATT Battery Service to advertise the percentage of battery currently remaining over Bluetooth.\n",
    "tags": "battery,ble,bluetooth,gatt",
    "type": "bootloader",
    "readme": "README.md",
    "storage": [
      {"name":"gattbat.boot.js","url":"boot.js"}
    ]
  },
  { "id": "viewstl",
  "name": "STL file viewer",
  "shortName":"ViewSTL",
  "icon": "icons8-octahedron-48.png",
  "version":"0.02",
  "description": "This app allows you to view STL 3D models on your watch",
  "tags": "tool",
  "readme": "README.md",
  "storage": [
    {"name":"viewstl.app.js","url":"viewstl.min.js"},
    {"name":"viewstl.img","url":"viewstl-icon.js","evaluate":true},
    {"name":"tetra.stl","url":"tetra.stl"},
    {"name":"cube.stl","url":"cube.stl"},
    {"name":"icosa.stl","url":"icosa.stl"}
   ]
  },
  { "id": "cscsensor",
    "name": "Cycling speed sensor",
    "shortName":"CSCSensor",
    "icon": "icons8-cycling-48.png",
    "version":"0.04",
    "description": "Read BLE enabled cycling speed and cadence sensor and display readings on watch",
    "tags": "outdoors,exercise,ble,bluetooth",
    "readme": "README.md",
    "storage": [
      {"name":"cscsensor.app.js","url":"cscsensor.app.js"},
      {"name":"cscsensor.settings.js","url":"settings.js"},
      {"name":"cscsensor.img","url":"cscsensor-icon.js","evaluate":true}
    ]
  },
  { "id": "fileman",
    "name": "File manager",
    "shortName":"FileManager",
    "icon": "icons8-filing-cabinet-48.png",
    "version":"0.02",
    "description": "Simple file manager, allows user to examine watch storage and display, load or delete individual files",
    "tags": "tools",
    "readme": "README.md",
    "storage": [
      {"name":"fileman.app.js","url":"fileman.app.js"},
      {"name":"fileman.img","url":"fileman-icon.js","evaluate":true}
    ]
  },
 { "id": "worldclock",
    "name": "World Clock - 4 time zones",
    "shortName":"World Clock",
    "icon": "app.png",
    "version":"0.03",
    "description": "Current time zone plus up to four others",
    "tags": "clock",
    "type" : "clock",
    "custom": "custom.html",
    "readme": "README.md",
    "storage": [
      {"name":"worldclock.app.js","url":"app.js"},
      {"name":"worldclock.settings.json"},
      {"name":"worldclock.img","url":"worldclock-icon.js","evaluate":true}
  ]
 },
{ "id": "digiclock",
  "name": "Digital Clock Face",
  "shortName":"Digi Clock",
  "icon": "digiclock.png",
  "version":"0.01",
  "description": "A simple digital clock with the time, day, month, and year",
  "tags": "clock",
  "type" : "clock",
  "storage": [
    {"name":"digiclock.app.js","url":"digiclock.js"},
    {"name":"digiclock.img","url":"digiclock-icon.js","evaluate":true}
 ]
},
  { "id": "dsdrelay",
    "name": "DSD BLE Relay controller",
    "shortName":"DSDRelay",
    "icon": "icons8-relay-48.png",
    "version":"0.01",
    "description": "Control BLE relay board from the watch",
    "tags": "ble,bluetooth",
    "readme": "README.md",
    "storage": [
      {"name":"dsdrelay.app.js","url":"dsdrelay.app.js"},
      {"name":"dsdrelay.img","url":"dsdrelay-icon.js","evaluate":true}
    ]
  },
  { "id": "mandel",
    "name": "Mandelbrot",
    "shortName":"Mandel",
    "icon": "mandel.png",
    "version":"0.01",
    "description": "Draw a zoomable Mandelbrot set",
    "tags": "game",
    "readme": "README.md",
    "storage": [
      {"name":"mandel.app.js","url":"mandel.min.js"},
      {"name":"mandel.img","url":"mandel-icon.js","evaluate":true}
    ]
  },
  {
    "id": "petrock",
    "name": "Pet rock",
    "icon": "petrock.png",
    "version": "0.02",
    "description": "A virtual pet rock with wobbly eyes",
    "tags": "game",
    "type": "app",
    "storage": [
      {"name": "petrock.app.js", "url": "app.js"},
      {"name": "petrock.img", "url": "app-icon.js", "evaluate": true}
    ]
  },
  { "id": "smartibot",
    "name": "Smartibot controller",
    "shortName":"Smartibot",
    "icon": "app.png",
    "version":"0.01",
    "description": "Control a [Smartibot Robot](https://thecraftyrobot.net/) straight from your Bangle.js",
    "tags": "",
    "storage": [
      {"name":"smartibot.app.js","url":"app.js"},
      {"name":"smartibot.img","url":"app-icon.js","evaluate":true}
    ]
  },
  { "id": "widncr",
    "name": "NCR Logo Widget",
    "icon": "widget.png",
    "version":"0.01",
    "description": "Show the NodeConf Remote logo in the top left",
    "tags": "widget",
    "type":"widget",
    "storage": [
      {"name":"widncr.wid.js","url":"widget.js"}
    ]
  },
  { "id": "ncrclk",
    "name": "NCR Clock",
    "shortName":"NCR Clock",
    "icon": "app.png",
    "version":"0.01",
    "description": "NodeConf Remote clock",
    "tags": "clock",
    "type": "clock",
    "storage": [
      {"name":"ncrclk.app.js","url":"app.js"},
      {"name":"ncrclk.img","url":"app-icon.js","evaluate":true}
    ]
  },
{ "id": "isoclock",
  "name": "ISO Compliant Clock Face",
  "shortName":"ISO Clock",
  "icon": "isoclock.png",
  "version":"0.01",
  "description": "Tweaked fork of digiclock for ISO date and time",
  "tags": "clock",
  "type" : "clock",
  "storage": [
    {"name":"isoclock.app.js","url":"isoclock.js"},
    {"name":"isoclock.img","url":"isoclock-icon.js","evaluate":true}
 ]
},
{ "id": "gpstimeserver",
  "name": "GPS Time Server",
  "icon": "widget.png",
  "version":"0.01",
  "description": "A widget which automatically starts the GPS and turns Bangle.js into a Bluetooth time server.",
  "tags": "widget",
  "type": "widget",
  "readme": "README.md",
  "storage": [
    {"name":"gpstimeserver.wid.js","url":"widget.js"}
  ]
},
{ "id": "tilthydro",
  "name": "Tilt Hydrometer Display",
  "shortName":"Tilt Hydro",
  "icon": "app.png",
  "version":"0.01",
  "description": "A display for the [Tilt Hydrometer](https://tilthydrometer.com/) - [more info here](http://www.espruino.com/Tilt+Hydrometer+Display)",
  "tags": "tools,bluetooth",
  "storage": [
    {"name":"tilthydro.app.js","url":"app.js"},
    {"name":"tilthydro.img","url":"app-icon.js","evaluate":true}
  ]
},
{ "id": "supmariodark",
  "name": "Super mario clock night mode",
  "shortName":"supmariodark",
  "icon": "supmariodark.png",
  "version":"0.01",
  "description": "Super mario clock in night mode",
  "tags": "clock",
  "type" : "clock",
  "storage": [
    {"name":"supmariodark.app.js","url":"supmariodark.js"},
    {"name":"supmariodark.img","url":"supmariodark-icon.js","evaluate":true},
    {"name":"supmario30x24.bin","url":"supmario30x24.bin.js"},
    {"name":"supmario30x24.wdt","url":"supmario30x24.wdt.js"},
    {"name":"banner-up.img","url":"banner-up.js","evaluate":true},
    {"name":"banner-down.img","url":"banner-down.js","evaluate":true},
    {"name":"brick2.img","url":"brick2.js","evaluate":true},
    {"name":"enemy.img","url":"enemy.js","evaluate":true},
    {"name":"flower.img","url":"flower.js","evaluate":true},
    {"name":"flower_b.img","url":"flower_b.js","evaluate":true},
    {"name":"mario_wh.img","url":"mario_wh.js","evaluate":true},
    {"name":"pipe.img","url":"pipe.js","evaluate":true}
  ]
},
{ "id": "gmeter",
  "name": "G-Meter",
  "shortName":"G-Meter",
  "icon": "app.png",
  "version":"0.01",
  "description": "Simple G-Meter",
  "tags": "",
  "storage": [
    {"name":"gmeter.app.js","url":"app.js"},
    {"name":"gmeter.img","url":"app-icon.js","evaluate":true}
  ]
},
{ "id": "dtlaunch",
  "name": "Desktop Launcher",
  "icon": "icon.png",
  "version":"0.03",
  "description": "Desktop style App Launcher with six apps per page - fast access if you have lots of apps installed.",
  "readme": "README.md",
  "tags": "tool,system,launcher",
  "type":"launch",
  "storage": [
    {"name":"dtlaunch.app.js","url":"app.js"},
    {"name":"dtlaunch.img","url":"app-icon.js","evaluate":true}
  ]
},
{ "id": "HRV",
  "name": "Heart Rate Variability monitor",
  "shortName":"HRV monitor",
  "icon": "hrv.png",
  "version":"0.03",
  "description": "Heart Rate Variability monitor, see Readme for more info",
  "tags": "",
  "readme": "README.md",
  "storage": [
    {"name":"HRV.app.js","url":"app.js"},
    {"name":"HRV.img","url":"app-icon.js","evaluate":true}
  ]
},
{ "id": "hardalarm",
  "name": "Hard Alarm",
  "shortName":"HardAlarm",
  "icon": "app.png",
  "version":"0.01",
  "description": "Make sure you wake up! Count to the right number to turn off the alarm",
  "tags": "tool,alarm,widget",
  "storage": [
    {"name":"hardalarm.app.js","url":"app.js"},
    {"name":"hardalarm.boot.js","url":"boot.js"},
    {"name":"hardalarm.js","url":"hardalarm.js"},
    {"name":"hardalarm.img","url":"app-icon.js","evaluate":true},
    {"name":"hardalarm.wid.js","url":"widget.js"}
  ],
  "data": [
    {"name":"hardalarm.json"}
  ]
},
{ "id": "edisonsball",
  "name": "Edison's Ball",
  "shortName":"Edison's Ball",
  "icon": "app-icon.png",
  "version":"0.01",
  "description": "Hypnagogia/Micro-Sleep alarm for experimental use in exploring sleep transition and combating drowsiness",
  "tags": "",
  "readme": "README.md",
  "storage": [
    {"name":"edisonsball.app.js","url":"app.js"},
    {"name":"edisonsball.img","url":"app-icon.js","evaluate":true}
  ]
},
{ "id": "hrrawexp",
  "name": "HRM Data Exporter",
  "shortName":"HRM Data Exporter",
  "icon": "app-icon.png",
  "version":"0.01",
  "description": "export raw hrm signal data to a csv file",
  "tags": "",
  "readme": "README.md",
  "interface": "interface.html",
  "storage": [
    {"name":"hrrawexp.app.js","url":"app.js"},
    {"name":"hrrawexp.img","url":"app-icon.js","evaluate":true}
  ]
},
{ "id": "breath",
  "name": "Breathing App",
  "shortName":"Breathing App",
  "icon": "app-icon.png",
  "version":"0.01",
  "description": "app to aid relaxation and train breath syncronicity using haptics and visualisation, also displays HR",
  "tags": "tools,health",
  "readme": "README.md",
  "storage": [
    {"name":"breath.app.js","url":"app.js"},
    {"name":"breath.settings.json","url":"settings.json"},
    {"name":"breath.img","url":"app-icon.js","evaluate":true}
  ]
},
{ "id": "lazyclock",
  "name": "Lazy Clock",
  "icon": "lazyclock.png",
  "version":"0.01",
  "readme": "README.md",
  "description": "Tells the time, roughly",
  "tags": "clock",
  "type":"clock",
  "allow_emulator":true,
  "storage": [
    {"name":"lazyclock.app.js","url":"lazyclock-app.js"},
    {"name":"lazyclock.img","url":"lazyclock-icon.js","evaluate":true}
  ]
},
{ "id": "astral",
  "name": "Astral Clock",
  "icon": "app-icon.png",
  "version":"0.02",
  "readme": "README.md",
  "description": "Clock that calculates and displays Alt Az positions of all planets, Sun as well as several other astronomy targets (customizable) and current Moon phase. Coordinates are calculated by GPS & time and onscreen compass assists orienting. See Readme before using.",
  "tags": "clock",
  "type":"clock",
  "storage": [
    {"name":"astral.app.js","url":"app.js"},
    {"name":"astral.img","url":"app-icon.js","evaluate":true}
  ]
},
<<<<<<< HEAD
{ "id": "alpinenav",
  "name": "Alpine Nav",
  "icon": "app-icon.png",
  "version":"0.01",
  "readme": "README.md",
  "description": "App that performs GPS monitoring to track and display position relative to a given origin in realtime",
  "tags": "outdoors,gps",
  "storage": [
    {"name":"alpinenav.app.js","url":"app.js"},
    {"name":"alpinenav.img","url":"app-icon.js","evaluate":true}
=======
{ "id": "lifeclk",
  "name": "Game of Life Clock",
  "shortName":"Conway's Clock",
  "icon": "app.png",
  "version":"0.05",
  "description": "Modification and clockification of Conway's Game of Life",
  "tags": "clock",
  "type" : "clock",
  "readme": "README.md",
  "storage": [
    {"name":"lifeclk.app.js","url":"app.js"},
    {"name":"lifeclk.img","url":"app-icon.js","evaluate":true}
  ]
},
{ "id": "de-stress",
  "name": "De-Stress",
  "shortName":"De-Stress",
  "icon": "app.png",
  "version":"0.01",
  "description": "Simple haptic heartbeat",
  "storage": [
    {"name":"de-stress.app.js","url":"app.js"},
    {"name":"de-stress.img","url":"app-icon.js","evaluate":true}
  ]
},
{ "id": "gpsservice",
  "name": "Low power GPS Service",
  "shortName":"GPS Service",
  "icon": "gpsservice.png",
  "version":"0.02",
  "description": "low power GPS widget",
  "tags": "gps outdoors navigation",
  "readme": "README.md",
  "storage": [
    {"name":"gpsservice.app.js","url":"app.js"},
    {"name":"gpsservice.settings.js","url":"settings.js"},
    {"name":"gpsservice.settings.json","url":"settings.json"},
    {"name":"gpsservice.wid.js","url":"widget.js"},
    {"name":"gpsservice.img","url":"gpsservice-icon.js","evaluate":true}
  ]
},
{ "id": "mclockplus",
  "name": "Morph Clock+",
  "shortName":"Morph Clock+",
  "icon": "mclockplus.png",
  "version":"1.0",
  "description": "Morphing Clock with more readable seconds and date and additional stopwatch",
  "tags": "clock",
  "type": "clock",
  "readme": "README.md",
  "storage": [
    {"name":"mclockplus.app.js","url":"mclockplus.app.js"},
    {"name":"mclockplus.img","url":"mclockplus-icon.js","evaluate":true}
>>>>>>> 4a0742b4
  ]
}
]<|MERGE_RESOLUTION|>--- conflicted
+++ resolved
@@ -2595,7 +2595,6 @@
     {"name":"astral.img","url":"app-icon.js","evaluate":true}
   ]
 },
-<<<<<<< HEAD
 { "id": "alpinenav",
   "name": "Alpine Nav",
   "icon": "app-icon.png",
@@ -2606,7 +2605,8 @@
   "storage": [
     {"name":"alpinenav.app.js","url":"app.js"},
     {"name":"alpinenav.img","url":"app-icon.js","evaluate":true}
-=======
+  ]
+},
 { "id": "lifeclk",
   "name": "Game of Life Clock",
   "shortName":"Conway's Clock",
@@ -2660,7 +2660,6 @@
   "storage": [
     {"name":"mclockplus.app.js","url":"mclockplus.app.js"},
     {"name":"mclockplus.img","url":"mclockplus-icon.js","evaluate":true}
->>>>>>> 4a0742b4
   ]
 }
 ]