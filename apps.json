[
  { "id": "boot",
    "name": "Bootloader",
    "tags": "tool,system",
    "type":"bootloader",
    "icon": "bootloader.png",
    "version":"0.22",
    "description": "This is needed by Bangle.js to automatically load the clock, menu, widgets and settings",
    "storage": [
      {"name":".boot0","url":"boot0.js"},
      {"name":".bootcde","url":"bootloader.js"}
    ],
    "sortorder" : -10
  },
  { "id": "moonphase",
    "name": "Moonphase",
    "icon": "app.png",
    "version":"0.02",
    "description": "Shows current moon phase. Now with GPS function.",
    "tags": "",
    "allow_emulator":true,
    "storage": [
      {"name":"moonphase.app.js","url":"app.js"},
      {"name":"moonphase.img","url":"app-icon.js","evaluate":true}
    ]
  },
  { "id": "daysl",
    "name": "Days left",
    "icon": "app.png",
    "version":"0.03",
    "description": "Shows you the days left until a certain date. Date can be set with a settings app and is written to a file.",
    "tags": "",
    "allow_emulator":false,
    "storage": [
        {"name":"daysl.app.js","url":"app.js"},
        {"name":"daysl.img","url":"app-icon.js","evaluate":true},
        {"name":"daysl.wid.js","url":"widget.js"}
    ]
  },
  { "id": "launch",
    "name": "Launcher (Default)",
    "shortName":"Launcher",
    "icon": "app.png",
    "version":"0.04",
    "description": "This is needed by Bangle.js to display a menu allowing you to choose your own applications. You can replace this with a customised launcher.",
    "tags": "tool,system,launcher",
    "type":"launch",
    "storage": [
      {"name":"launch.app.js","url":"app.js"}
    ],
    "sortorder" : -10
  },
  { "id": "about",
    "name": "About",
    "icon": "app.png",
    "version":"0.06",
    "description": "Bangle.js About page - showing software version, stats, and a collaborative mural from the Bangle.js KickStarter backers",
    "tags": "tool,system",
    "allow_emulator":true,
    "storage": [
      {"name":"about.app.js","url":"app.js"},
      {"name":"about.img","url":"app-icon.js","evaluate":true}
    ]
  },
  { "id": "locale",
    "name": "Languages",
    "icon": "locale.png",
    "version":"0.08",
    "description": "Translations for different countries",
    "tags": "tool,system,locale,translate",
    "type": "locale",
    "custom":"locale.html",
    "readme": "README.md",
    "storage": [
      {"name":"locale"}
    ],
    "sortorder" : -10
  },
  { "id": "notify",
    "name": "Notifications (default)",
    "shortName":"Notifications",
    "icon": "notify.png",
    "version":"0.05",
    "description": "A handler for displaying notifications that displays them in a bar at the top of the screen",
    "tags": "widget",
    "type": "notify",
    "readme": "README.md",
    "storage": [
      {"name":"notify","url":"notify.js"}
    ]
  },
  { "id": "notifyfs",
    "name": "Fullscreen Notifications",
    "shortName":"Notifications",
    "icon": "notify.png",
    "version":"0.06",
    "description": "A handler for displaying notifications that displays them fullscreen. This may not fully restore the screen after on some apps. See `Notifications (default)` for more information about the notifications library.",
    "tags": "widget",
    "type": "notify",
    "storage": [
      {"name":"notify","url":"notify.js"}
    ]
  },
  { "id": "welcome",
    "name": "Welcome",
    "icon": "app.png",
    "version":"0.09",
    "description": "Appears at first boot and explains how to use Bangle.js",
    "tags": "start,welcome",
    "allow_emulator":true,
    "storage": [
      {"name":"welcome.boot.js","url":"boot.js"},
      {"name":"welcome.app.js","url":"app.js"},
      {"name":"welcome.settings.js","url":"settings.js"},
      {"name":"welcome.img","url":"app-icon.js","evaluate":true}
    ],
    "data": [
      {"name":"welcome.json"}
    ]
  },
  { "id": "mywelcome",
    "name": "Customised Welcome",
    "shortName": "My Welcome",
    "icon": "app.png",
    "version":"0.11",
    "description": "Appears at first boot and explains how to use Bangle.js. Like 'Welcome', but can be customised with a greeting",
    "tags": "start,welcome",
    "custom":"custom.html",
    "storage": [
      {"name":"mywelcome.boot.js","url":"boot.js"},
      {"name":"mywelcome.app.js","url":"app.js"},
      {"name":"mywelcome.settings.js","url":"settings.js"},
      {"name":"mywelcome.img","url":"app-icon.js","evaluate":true}
    ],
    "data": [
      {"name":"mywelcome.json"}
    ]
  },
  { "id": "gbridge",
    "name": "Gadgetbridge",
    "icon": "app.png",
    "version":"0.18",
    "description": "The default notification handler for Gadgetbridge notifications from Android",
    "tags": "tool,system,android,widget",
    "readme": "README.md",
    "type":"widget",
    "dependencies": { "notify":"type" },
    "storage": [
      {"name":"gbridge.settings.js","url":"settings.js"},
      {"name":"gbridge.img","url":"app-icon.js","evaluate":true},
      {"name":"gbridge.wid.js","url":"widget.js"}
    ],
    "data": [
      {"name":"gbridge.json"}
    ]
  },
  { "id": "mclock",
    "name": "Morphing Clock",
    "icon": "clock-morphing.png",
    "version":"0.06",
    "description": "7 segment clock that morphs between minutes and hours",
    "tags": "clock",
    "type":"clock",
    "allow_emulator":true,
    "storage": [
      {"name":"mclock.app.js","url":"clock-morphing.js"},
      {"name":"mclock.img","url":"clock-morphing-icon.js","evaluate":true}
    ],
    "sortorder" : -9
  },
  { "id": "setting",
    "name": "Settings",
    "icon": "settings.png",
    "version":"0.22",
    "description": "A menu for setting up Bangle.js",
    "tags": "tool,system",
    "readme": "README.md",
    "storage": [
      {"name":"setting.app.js","url":"settings.js"},
      {"name":"setting.boot.js","url":"boot.js"},
      {"name":"setting.img","url":"settings-icon.js","evaluate":true}
    ],
    "sortorder" : -2
  },
  { "id": "alarm",
    "name": "Default Alarm",
    "shortName":"Alarms",
    "icon": "app.png",
    "version":"0.10",
    "description": "Set and respond to alarms",
    "tags": "tool,alarm,widget",
    "storage": [
      {"name":"alarm.app.js","url":"app.js"},
      {"name":"alarm.boot.js","url":"boot.js"},
      {"name":"alarm.js","url":"alarm.js"},
      {"name":"alarm.img","url":"app-icon.js","evaluate":true},
      {"name":"alarm.wid.js","url":"widget.js"}
    ],
    "data": [
      {"name":"alarm.json"}
    ]
  },
  { "id": "wclock",
    "name": "Word Clock",
    "icon": "clock-word.png",
    "version":"0.02",
    "description": "Display Time as Text",
    "tags": "clock",
    "type":"clock",
    "allow_emulator":true,
    "storage": [
      {"name":"wclock.app.js","url":"clock-word.js"},
      {"name":"wclock.img","url":"clock-word-icon.js","evaluate":true}
    ]
  },
  { "id": "imgclock",
    "name": "Image background clock",
    "shortName":"Image Clock",
    "icon": "app.png",
    "version":"0.07",
    "description": "A clock with an image as a background",
    "tags": "clock",
    "type" : "clock",
    "custom": "custom.html",
    "storage": [
      {"name":"imgclock.app.js","url":"app.js"},
      {"name":"imgclock.img","url":"app-icon.js","evaluate":true},
      {"name":"imgclock.face.img"},
      {"name":"imgclock.face.json"},
      {"name":"imgclock.face.bg","content":""}
    ]
  },
  { "id": "impwclock",
    "name": "Imprecise Word Clock",
    "icon": "clock-impword.png",
    "version":"0.02",
    "description": "Imprecise word clock for vacations, weekends, and those who never need accurate time.",
    "tags": "clock",
    "type":"clock",
    "allow_emulator":true,
    "storage": [
      {"name":"impwclock.app.js","url":"clock-impword.js"},
      {"name":"impwclock.img","url":"clock-impword-icon.js","evaluate":true}
    ]
  },
  { "id": "aclock",
    "name": "Analog Clock",
    "icon": "clock-analog.png",
    "version": "0.13",
    "description": "An Analog Clock",
    "tags": "clock",
    "type":"clock",
    "allow_emulator":true,
    "storage": [
      {"name":"aclock.app.js","url":"clock-analog.js"},
      {"name":"aclock.img","url":"clock-analog-icon.js","evaluate":true}
    ]
  },
  { "id": "clock2x3",
    "name": "2x3 Pixel Clock",
    "icon": "clock2x3.png",
    "version":"0.04",
    "description": "This is a simple clock using minimalist 2x3 pixel numerical digits",
    "tags": "clock",
    "type": "clock",
    "allow_emulator":true,
    "storage": [
      {"name":"clock2x3.app.js","url":"clock2x3-app.js"},
      {"name":"clock2x3.img","url":"clock2x3-icon.js","evaluate":true}
    ]
  },
  { "id": "trex",
    "name": "T-Rex",
    "icon": "trex.png",
    "version":"0.02",
    "description": "T-Rex game in the style of Chrome's offline game",
    "tags": "game",
    "allow_emulator":true,
    "storage": [
      {"name":"trex.app.js","url":"trex.js"},
      {"name":"trex.img","url":"trex-icon.js","evaluate":true}
    ]
  },
  { "id": "astroid",
    "name": "Asteroids!",
    "icon": "asteroids.png",
    "version":"0.02",
    "description": "Retro asteroids game",
    "tags": "game",
    "allow_emulator":true,
    "storage": [
      {"name":"astroid.app.js","url":"asteroids.js"},
      {"name":"astroid.img","url":"asteroids-icon.js","evaluate":true}
    ]
  },
  { "id": "clickms",
    "name": "Click Master",
    "icon": "click-master.png",
    "version":"0.01",
    "description": "Get several friends to start the game, then compete to see who can press BTN1 the most!",
    "tags": "game",
    "storage": [
      {"name":"clickms.app.js","url":"click-master.js"},
      {"name":"clickms.img","url":"click-master-icon.js","evaluate":true}
    ]
  },
  { "id": "horsey",
    "name": "Horse Race!",
    "icon": "horse-race.png",
    "version":"0.01",
    "description": "Get several friends to start the game, then compete to see who can press BTN1 the most!",
    "tags": "game",
    "storage": [
      {"name":"horsey.app.js","url":"horse-race.js"},
      {"name":"horsey.img","url":"horse-race-icon.js","evaluate":true}
    ]
  },
  { "id": "compass",
    "name": "Compass",
    "icon": "compass.png",
    "version":"0.03",
    "description": "Simple compass that points North",
    "tags": "tool,outdoors",
    "storage": [
      {"name":"compass.app.js","url":"compass.js"},
      {"name":"compass.img","url":"compass-icon.js","evaluate":true}
    ]
  },
  { "id": "gpstime",
    "name": "GPS Time",
    "icon": "gpstime.png",
    "version":"0.04",
    "description": "Update the Bangle.js's clock based on the time from the GPS receiver",
    "tags": "tool,gps",
    "storage": [
      {"name":"gpstime.app.js","url":"gpstime.js"},
      {"name":"gpstime.img","url":"gpstime-icon.js","evaluate":true}
    ]
  },
  { "id": "openloc",
    "name": "Open Location / Plus Codes",
    "shortName": "Open Location",
    "icon": "app.png",
    "version":"0.01",
    "description": "Convert your current GPS location to a series of characters",
    "tags": "tool,outdoors,gps",
    "storage": [
      {"name":"openloc.app.js","url":"app.js"},
      {"name":"openloc.img","url":"app-icon.js","evaluate":true}
    ]
  },
  { "id": "speedo",
    "name": "Speedo",
    "icon": "speedo.png",
    "version":"0.04",
    "description": "Show the current speed according to the GPS",
    "tags": "tool,outdoors,gps",
    "storage": [
      {"name":"speedo.app.js","url":"speedo.js"},
      {"name":"speedo.img","url":"speedo-icon.js","evaluate":true}
    ]
  },
  { "id": "gpsrec",
    "name": "GPS Recorder",
    "icon": "app.png",
    "version":"0.16",
    "interface": "interface.html",
    "description": "Application that allows you to record a GPS track. Can run in background",
    "tags": "tool,outdoors,gps,widget",
    "storage": [
      {"name":"gpsrec.app.js","url":"app.js"},
      {"name":"gpsrec.img","url":"app-icon.js","evaluate":true},
      {"name":"gpsrec.wid.js","url":"widget.js"},
      {"name":"gpsrec.settings.js","url":"settings.js"}
    ],
    "data": [
      {"name":"gpsrec.json"},
      {"wildcard":".gpsrc?","storageFile": true}
    ]
  },
  { "id": "gpsnav",
    "name": "GPS Navigation",
    "icon": "icon.png",
    "version":"0.05",
    "description": "Displays GPS Course and Speed, + Directions to waypoint and waypoint recording, now with waypoint editor",
    "tags": "tool,outdoors,gps",
    "readme": "README.md",
    "interface":"waypoints.html",
    "storage": [
      {"name":"gpsnav.app.js","url":"app.min.js"},
      {"name":"waypoints.json","url":"waypoints.json","evaluate":false},
      {"name":"gpsnav.img","url":"app-icon.js","evaluate":true}
    ]
  },
  { "id": "heart",
    "name": "Heart Rate Recorder",
    "icon": "app.png",
    "version":"0.02",
    "interface": "interface.html",
    "description": "Application that allows you to record your heart rate. Can run in background",
    "tags": "tool,health,widget",
    "storage": [
      {"name":"heart.app.js","url":"app.js"},
      {"name":"heart.img","url":"app-icon.js","evaluate":true},
      {"name":"heart.wid.js","url":"widget.js"}
    ],
    "data": [
      {"name":"heart.json"},
      {"wildcard":".heart?","storageFile": true}
    ]
  },
  { "id": "slevel",
    "name": "Spirit Level",
    "icon": "spiritlevel.png",
    "version":"0.01",
    "description": "Show the current angle of the watch, so you can use it to make sure something is absolutely flat",
    "tags": "tool",
    "storage": [
      {"name":"slevel.app.js","url":"spiritlevel.js"},
      {"name":"slevel.img","url":"spiritlevel-icon.js","evaluate":true}
    ]
  },
  { "id": "files",
    "name": "App Manager",
    "icon": "files.png",
    "version":"0.06",
    "description": "Show currently installed apps, free space, and allow their deletion from the watch",
    "tags": "tool,system,files",
    "storage": [
      {"name":"files.app.js","url":"files.js"},
      {"name":"files.img","url":"files-icon.js","evaluate":true}
    ]
  },
  { "id": "weather",
    "name": "Weather",
    "icon": "icon.png",
    "version":"0.03",
    "description": "Show Gadgetbridge weather report",
    "readme": "readme.md",
    "tags": "widget,outdoors",
    "storage": [
      {"name":"weather.app.js","url":"app.js"},
      {"name":"weather.wid.js","url":"widget.js"},
      {"name":"weather","url":"lib.js"},
      {"name":"weather.img","url":"icon.js","evaluate":true},
      {"name":"weather.settings.js","url":"settings.js"}
    ],
    "data": [
      {"name": "weather.json"}
    ]
  },
  { "id": "chargeanim",
    "name": "Charge Animation",
    "icon": "icon.png",
    "version":"0.01",
    "description": "When charging, show a sideways charging animation and keep the screen on. When removed from the charger load the clock again.",
    "tags": "battery",
    "allow_emulator":true,
    "storage": [
      {"name":"chargeanim.app.js","url":"app.js"},
      {"name":"chargeanim.boot.js","url":"boot.js"},
      {"name":"chargeanim.img","url":"app-icon.js","evaluate":true}
    ]
  },
  { "id": "bluetoothdock",
    "name": "Bluetooth Dock",
    "shortName":"Dock",
    "icon": "app.png",
    "version":"0.01",
    "description": "When charging shows the time, scans Bluetooth for known devices (eg temperature) and shows them on the screen",
    "tags": "bluetooth",
    "readme": "README.md",
    "storage": [
      {"name":"bluetoothdock.app.js","url":"app.js"},
      {"name":"bluetoothdock.boot.js","url":"boot.js"},
      {"name":"bluetoothdock.img","url":"app-icon.js","evaluate":true}
    ]
  },
  { "id": "widbat",
    "name": "Battery Level Widget",
    "icon": "widget.png",
    "version":"0.05",
    "description": "Show the current battery level and charging status in the top right of the clock",
    "tags": "widget,battery",
    "type":"widget",
    "storage": [
      {"name":"widbat.wid.js","url":"widget.js"}
    ]
  },
  { "id": "widbatpc",
    "name": "Battery Level Widget (with percentage)",
    "shortName": "Battery Widget",
    "icon": "widget.png",
    "version":"0.11",
    "description": "Show the current battery level and charging status in the top right of the clock, with charge percentage",
    "tags": "widget,battery",
    "type":"widget",
    "storage": [
      {"name":"widbatpc.wid.js","url":"widget.js"},
      {"name":"widbatpc.settings.js","url":"settings.js"}
    ],
    "data": [
      {"name":"widbatpc.json"}
    ]
  },
  { "id": "widbatwarn",
    "name": "Battery Warning",
    "shortName": "Battery Warning",
    "icon": "widget.png",
    "readme": "README.md",
    "version":"0.01",
    "description": "Show a warning when the battery runs low.",
    "tags": "tool,battery",
    "type":"widget",
    "dependencies": { "notify":"type" },
    "storage": [
      {"name":"widbatwarn.wid.js","url":"widget.js"},
      {"name":"widbatwarn.settings.js","url":"settings.js"}
    ],
    "data": [
      {"name":"widbatwarn.json"}
    ]
  },
  { "id": "widbt",
    "name": "Bluetooth Widget",
    "icon": "widget.png",
    "version":"0.04",
    "description": "Show the current Bluetooth connection status in the top right of the clock",
    "tags": "widget,bluetooth",
    "type":"widget",
    "storage": [
      {"name":"widbt.wid.js","url":"widget.js"}
    ]
  },
  { "id": "widram",
    "name": "RAM Widget",
    "shortName":"RAM Widget",
    "icon": "widget.png",
    "version":"0.01",
    "description": "Display your Bangle's available RAM percentage in a widget",
    "tags": "widget",
    "type": "widget",
    "storage": [
      {"name":"widram.wid.js","url":"widget.js"}
    ]
  },
  { "id": "hrm",
    "name": "Heart Rate Monitor",
    "icon": "heartrate.png",
    "version":"0.02",
    "description": "Measure your heart rate and see live sensor data",
    "tags": "health",
    "storage": [
      {"name":"hrm.app.js","url":"heartrate.js"},
      {"name":"hrm.img","url":"heartrate-icon.js","evaluate":true}
    ]
  },
  { "id": "widhrm",
    "name": "Simple Heart Rate widget",
    "icon": "widget.png",
    "version":"0.03",
    "description": "When the screen is on, the widget turns on the heart rate monitor and displays the current heart rate (or last known in grey). For this to work well you'll need at least a 15 second LCD Timeout.",
    "tags": "health,widget",
    "type": "widget",
    "storage": [
      {"name":"widhrm.wid.js","url":"widget.js"}
    ]
  },
  { "id": "stetho",
    "name": "Stethoscope",
    "icon": "stetho.png",
    "version":"0.01",
    "description": "Hear your heart rate",
    "tags": "health",
    "storage": [
      {"name":"stetho.app.js","url":"stetho.js"},
      {"name":"stetho.img","url":"stetho-icon.js","evaluate":true}
    ]
  },
  { "id": "swatch",
    "name": "Stopwatch",
    "icon": "stopwatch.png",
    "version":"0.07",
    "interface": "interface.html",
    "description": "Simple stopwatch with Lap Time logging to a JSON file",
    "tags": "health",
    "allow_emulator":true,
    "readme": "README.md",
    "storage": [
      {"name":"swatch.app.js","url":"stopwatch.js"},
      {"name":"swatch.img","url":"stopwatch-icon.js","evaluate":true}
    ]
  },
  { "id": "hidmsic",
    "name": "Bluetooth Music Controls",
    "shortName": "Music Control",
    "icon": "hid-music.png",
    "version":"0.02",
    "description": "Enable HID in settings, pair with your phone, then use this app to control music from your watch!",
    "tags": "bluetooth",
    "storage": [
      {"name":"hidmsic.app.js","url":"hid-music.js"},
      {"name":"hidmsic.img","url":"hid-music-icon.js","evaluate":true}
    ]
  },
  { "id": "hidkbd",
    "name": "Bluetooth Keyboard",
    "shortName": "Bluetooth Kbd",
    "icon": "hid-keyboard.png",
    "version":"0.02",
    "description": "Enable HID in settings, pair with your phone/PC, then use this app to control other apps",
    "tags": "bluetooth",
    "storage": [
      {"name":"hidkbd.app.js","url":"hid-keyboard.js"},
      {"name":"hidkbd.img","url":"hid-keyboard-icon.js","evaluate":true}
    ]
  },
  { "id": "hidbkbd",
    "name": "Binary Bluetooth Keyboard",
    "shortName": "Binary BT Kbd",
    "icon": "hid-binary-keyboard.png",
    "version":"0.02",
    "description": "Enable HID in settings, pair with your phone/PC, then type messages using the onscreen keyboard by tapping repeatedly on the key you want",
    "tags": "bluetooth",
    "storage": [
      {"name":"hidbkbd.app.js","url":"hid-binary-keyboard.js"},
      {"name":"hidbkbd.img","url":"hid-binary-keyboard-icon.js","evaluate":true}
    ]
  },
  { "id": "animals",
    "name": "Animals Game",
    "icon": "animals.png",
    "version":"0.01",
    "description": "Simple toddler's game - displays a different number of animals each time the screen is pressed",
    "tags": "game",
    "storage": [
      {"name":"animals.app.js","url":"animals.js"},
      {"name":"animals.img","url":"animals-icon.js","evaluate":true},
      {"name":"animals-snake.img","url":"animals-snake.js","evaluate":true},
      {"name":"animals-duck.img","url":"animals-duck.js","evaluate":true},
      {"name":"animals-swan.img","url":"animals-swan.js","evaluate":true},
      {"name":"animals-fox.img","url":"animals-fox.js","evaluate":true},
      {"name":"animals-camel.img","url":"animals-camel.js","evaluate":true},
      {"name":"animals-pig.img","url":"animals-pig.js","evaluate":true},
      {"name":"animals-sheep.img","url":"animals-sheep.js","evaluate":true},
      {"name":"animals-mouse.img","url":"animals-mouse.js","evaluate":true}
    ]
  },
  { "id": "qrcode",
    "name": "Custom QR Code",
    "icon": "app.png",
    "version":"0.02",
    "description": "Use this to upload a customised QR code to Bangle.js",
    "tags": "qrcode",
    "custom": "custom.html",
    "storage": [
      {"name":"qrcode.app.js"},
      {"name":"qrcode.img","url":"app-icon.js","evaluate":true}
    ]
  },
  { "id": "beer",
    "name": "Beer Compass",
    "icon": "app.png",
    "version":"0.01",
    "description": "Uploads all the pubs in an area onto your watch, so it can always point you at the nearest one",
    "tags": "",
    "custom": "custom.html",
    "storage": [
      {"name":"beer.app.js"},
      {"name":"beer.img","url":"app-icon.js","evaluate":true}
    ]
  },
  { "id": "route",
    "name": "Route Viewer",
    "icon": "app.png",
    "version":"0.01",
    "description": "Upload a KML file of a route, and have your watch display a map with how far around it you are",
    "tags": "",
    "custom": "custom.html",
    "storage": [
      {"name":"route.app.js"},
      {"name":"route.img","url":"app-icon.js","evaluate":true}
    ]
  },
  {
    "id": "ncstart",
    "name": "NCEU Startup",
    "icon": "start.png",
    "version":"0.06",
    "description": "NodeConfEU 2019 'First Start' Sequence",
    "tags": "start,welcome",
    "storage": [
      {"name":"ncstart.app.js","url":"start.js"},
      {"name":"ncstart.boot.js","url":"boot.js"},
      {"name":"ncstart.settings.js","url":"settings.js"},
      {"name":"ncstart.img","url":"start-icon.js","evaluate":true},
      {"name":"nc-bangle.img","url":"start-bangle.js","evaluate":true},
      {"name":"nc-nceu.img","url":"start-nceu.js","evaluate":true},
      {"name":"nc-nfr.img","url":"start-nfr.js","evaluate":true},
      {"name":"nc-nodew.img","url":"start-nodew.js","evaluate":true},
      {"name":"nc-tf.img","url":"start-tf.js","evaluate":true}
    ],
    "data": [
      {"name":"ncstart.json"}
    ]
  },
  { "id": "ncfrun",
    "name": "NCEU 5K Fun Run",
    "icon": "nceu-funrun.png",
    "version":"0.01",
    "description": "Display a map of the NodeConf EU 2019 5K Fun Run route and your location on it",
    "tags": "health",
    "storage": [
      {"name":"ncfrun.app.js","url":"nceu-funrun.js"},
      {"name":"ncfrun.img","url":"nceu-funrun-icon.js","evaluate":true}
    ]
  },
  { "id": "widnceu",
    "name": "NCEU Logo Widget",
    "icon": "widget.png",
    "version":"0.02",
    "description": "Show the NodeConf EU logo in the top left",
    "tags": "widget",
    "type":"widget",
    "storage": [
      {"name":"widnceu.wid.js","url":"widget.js"}
    ]
  },
  { "id": "sclock",
    "name": "Simple Clock",
    "icon": "clock-simple.png",
    "version":"0.04",
    "description": "A Simple Digital Clock",
    "tags": "clock",
    "type":"clock",
    "allow_emulator":true,
    "storage": [
      {"name":"sclock.app.js","url":"clock-simple.js"},
      {"name":"sclock.img","url":"clock-simple-icon.js","evaluate":true}
    ]
  },
  { "id": "vibrclock",
    "name": "Vibrate Clock",
    "icon": "app.png",
    "version":"0.01",
    "description": "When BTN1 is pressed, vibrate out the time as a series of buzzes, one digit at a time. Hours, then Minutes. Zero is signified by one long buzz. Otherwise a simple digital clock.",
    "tags": "clock",
    "type":"clock",
    "allow_emulator":true,
    "storage": [
      {"name":"vibrclock.app.js","url":"app.js"},
      {"name":"vibrclock.img","url":"app-icon.js","evaluate":true}
    ]
  },
  { "id": "svclock",
    "name": "Simple V-Clock",
    "icon": "vclock-simple.png",
    "version":"0.01",
    "description": "Modification of Simple Clock 0.04 to use Vectorfont",
    "tags": "clock",
    "type":"clock",
    "allow_emulator":true,
    "storage": [
      {"name":"svclock.app.js","url":"vclock-simple.js"},
      {"name":"svclock.img","url":"vclock-simple-icon.js","evaluate":true}
    ]
  },
  { "id": "dclock",
    "name": "Dev Clock",
    "icon": "clock-dev.png",
    "version":"0.09",
    "description": "A Digital Clock including timestamp (tst), beats(@), days in current month (dm) and days since new moon (l)",
    "tags": "clock",
    "type":"clock",
    "allow_emulator":true,
    "storage": [
      {"name":"dclock.app.js","url":"clock-dev.js"},
      {"name":"dclock.img","url":"clock-dev-icon.js","evaluate":true}
    ]
  },
  { "id": "gesture",
    "name": "Gesture Test",
    "icon": "gesture.png",
    "version":"0.01",
    "description": "BETA! Uploads a basic Tensorflow Gesture model, and then outputs each gesture as a message",
    "tags": "gesture,ai",
    "type":"app",
    "storage": [
      {"name":"gesture.app.js","url":"gesture.js"},
      {"name":".tfnames","url":"gesture-tfnames.js","evaluate":true},
      {"name":".tfmodel","url":"gesture-tfmodel.js","evaluate":true},
      {"name":"gesture.img","url":"gesture-icon.js","evaluate":true}
    ]
  },
  { "id": "pparrot",
    "name": "Party Parrot",
    "icon": "party-parrot.png",
    "version":"0.01",
    "description": "Party with a parrot on your wrist",
    "tags": "party,parrot,lol",
    "type":"app",
    "allow_emulator":true,
    "storage": [
      {"name":"pparrot.app.js","url":"party-parrot.js"},
      {"name":"pparrot.img","url":"party-parrot-icon.js","evaluate":true}
    ]
  },
  { "id": "hrings",
    "name": "Hypno Rings",
    "icon": "hypno-rings.png",
    "version":"0.01",
    "description": "Experiment with trippy rings, press buttons for change",
    "tags": "rings,hypnosis,psychadelic",
    "type":"app",
    "allow_emulator":true,
    "storage": [
      {"name":"hrings.app.js","url":"hypno-rings.js"},
      {"name":"hrings.img","url":"hypno-rings-icon.js","evaluate":true}
    ]
  },
  { "id": "morse",
    "name": "Morse Code",
    "icon": "morse-code.png",
    "version":"0.01",
    "description": "Learn morse code by hearing/seeing/feeling the code. Tap to toggle buzz!",
    "tags": "morse,sound,visual,input",
    "type":"app",
    "storage": [
      {"name":"morse.app.js","url":"morse-code.js"},
      {"name":"morse.img","url":"morse-code-icon.js","evaluate":true}
    ]
  },
  {
    "id": "blescan",
    "name": "BLE Scanner",
    "icon": "blescan.png",
    "version":"0.01",
    "description": "Scan for advertising BLE devices",
    "tags" : "bluetooth",
    "storage" : [
      {"name":"blescan.app.js","url":"blescan.js"},
      {"name":"blescan.img","url":"blescan-icon.js", "evaluate":true}
    ]
  },
  { "id": "mmonday",
  "name": "Manic Monday Tone",
  "icon": "manic-monday-icon.png",
  "version":"0.02",
  "description": "The Bangles make a comeback",
  "tags": "sound",
  "storage": [
    {"name":"mmonday.app.js","url":"manic-monday.js"},
    {"name":"mmonday.img","url":"manic-monday-icon.js","evaluate":true}
  ]
  },
  { "id": "jbells",
    "name": "Jingle Bells",
    "icon": "jbells.png",
    "version":"0.01",
    "description": "Play Jingle Bells",
    "tags": "sound",
    "type":"app",
    "storage": [
      {"name":"jbells.app.js","url":"jbells.js"},
      {"name":"jbells.img","url":"jbells-icon.js","evaluate":true}
    ]
  },
  { "id": "scolor",
    "name": "Show Color",
    "icon": "show-color.png",
    "version":"0.01",
    "description": "Display all available Colors and Names",
    "tags": "tool",
    "type":"app",
    "allow_emulator":true,
    "storage": [
      {"name":"scolor.app.js","url":"show-color.js"},
      {"name":"scolor.img","url":"show-color-icon.js","evaluate":true}
    ]
  },
  { "id": "miclock",
    "name": "Mixed Clock",
    "icon": "clock-mixed.png",
    "version":"0.04",
    "description": "A mix of analog and digital Clock",
    "tags": "clock",
    "type":"clock",
    "allow_emulator":true,
    "storage": [
      {"name":"miclock.app.js","url":"clock-mixed.js"},
      {"name":"miclock.img","url":"clock-mixed-icon.js","evaluate":true}
    ]
  },
  { "id": "bclock",
    "name": "Binary Clock",
    "icon": "clock-binary.png",
    "version":"0.02",
    "description": "A simple binary clock watch face",
    "tags": "clock",
    "type":"clock",
    "allow_emulator":true,
    "storage": [
      {"name":"bclock.app.js","url":"clock-binary.js"},
      {"name":"bclock.img","url":"clock-binary-icon.js","evaluate":true}
    ]
  },
  { "id": "clotris",
    "name": "Clock-Tris",
    "icon": "clock-tris.png",
    "version":"0.01",
    "description": "A fully functional clone of a classic game of falling blocks",
    "tags": "game",
    "allow_emulator":true,
    "storage": [
      {"name":"clotris.app.js","url":"clock-tris.js"},
      {"name":"clotris.img","url":"clock-tris-icon.js","evaluate":true},
      {"name":".trishig","url":"clock-tris-high"}
    ]
  },
  { "id": "flappy",
    "name": "Flappy Bird",
    "icon": "app.png",
    "version":"0.04",
    "description": "A Flappy Bird game clone",
    "tags": "game",
    "allow_emulator":true,
    "storage": [
      {"name":"flappy.app.js","url":"app.js"},
      {"name":"flappy.img","url":"app-icon.js","evaluate":true}
    ]
  },
  {
    "id": "gpsinfo",
    "name": "GPS Info",
    "icon": "gps-info.png",
    "version":"0.04",
    "description": "An application that displays information about altitude, lat/lon, satellites and time",
    "tags": "gps",
    "type": "app",
    "storage": [
      {"name":"gpsinfo.app.js","url": "gps-info.js"},
      {"name":"gpsinfo.img","url": "gps-info-icon.js","evaluate": true}
    ]
  },
  { "id": "assistedgps",
    "name": "Assisted GPS Update (AGPS)",
    "icon": "app.png",
    "version":"0.01",
    "description": "Downloads assisted GPS (AGPS) data to Bangle.js for faster GPS startup and more accurate fixes. **No app will be installed**, this just uploads new data to the GPS chip.",
    "custom": "custom.html",
    "tags": "tool,outdoors,agps",
    "type": "RAM",
    "storage": [ ]
  },
  {
    "id": "pomodo",
    "name":"Pomodoro",
    "icon":"pomodoro.png",
    "version":"0.01",
    "description": "A simple pomodoro timer.",
    "tags": "pomodoro,cooking,tools",
    "type": "app",
    "allow_emulator":true,
    "storage": [
      {"name":"pomodo.app.js","url": "pomodoro.js"},
      {"name":"pomodo.img","url": "pomodoro-icon.js","evaluate": true}
    ]
  },
  { "id": "blobclk",
    "name": "Large Digit Blob Clock",
    "shortName" : "Blob Clock",
    "icon": "clock-blob.png",
    "version":"0.04",
    "description": "A clock with big digits",
    "tags": "clock",
    "type":"clock",
    "allow_emulator":true,
    "storage": [
      {"name":"blobclk.app.js","url":"clock-blob.js"},
      {"name":"blobclk.img","url":"clock-blob-icon.js","evaluate":true}
    ]
  },
  { "id": "boldclk",
    "name": "Bold Clock",
    "icon": "bold_clock.png",
    "version":"0.03",
    "description": "Simple, readable and practical clock",
    "tags": "clock",
    "type":"clock",
    "allow_emulator":true,
    "storage": [
      {"name":"boldclk.app.js","url":"bold_clock.js"},
      {"name":"boldclk.img","url":"bold_clock-icon.js","evaluate":true}
    ]
  },
  { "id": "widclk",
    "name": "Digital clock widget",
    "icon": "widget.png",
    "version":"0.04",
    "description": "A simple digital clock widget",
    "tags": "widget,clock",
    "type":"widget",
    "storage": [
      {"name":"widclk.wid.js","url":"widget.js"}
    ]
  },
  { "id": "widpedom",
    "name": "Pedometer widget",
    "icon": "widget.png",
    "version":"0.10",
    "description": "Daily pedometer widget",
    "tags": "widget",
    "type":"widget",
    "storage": [
      {"name":"widpedom.wid.js","url":"widget.js"},
      {"name":"widpedom.settings.js","url":"settings.js"}
    ]
  },
  { "id": "berlinc",
    "name": "Berlin Clock",
    "icon": "berlin-clock.png",
    "version":"0.03",
    "description": "Berlin Clock (see https://en.wikipedia.org/wiki/Mengenlehreuhr)",
    "tags": "clock",
    "type":"clock",
    "allow_emulator":true,
    "storage": [
      {"name":"berlinc.app.js","url":"berlin-clock.js"},
      {"name":"berlinc.img","url":"berlin-clock-icon.js","evaluate":true}
    ]
  },
  { "id": "ctrclk",
    "name": "Centerclock",
    "icon": "app.png",
    "version":"0.02",
    "description": "Watch-centered digital 24h clock with date in dd.mm.yyyy format.",
    "tags": "clock",
    "type":"clock",
    "allow_emulator":true,
    "storage": [
      {"name":"ctrclk.app.js","url":"app.js"},
      {"name":"ctrclk.img","url":"app-icon.js","evaluate":true}
    ]
  },
  { "id": "demoapp",
    "name": "Demo Loop",
    "icon": "app.png",
    "version":"0.01",
    "description": "Simple demo app - displays Bangle.js, JS logo, graphics, and Bangle.js information",
    "tags": "",
    "type":"app",
    "allow_emulator":true,
    "storage": [
      {"name":"demoapp.app.js","url":"app.js"},
      {"name":"demoapp.img","url":"app-icon.js","evaluate":true}
    ],
    "sortorder" : -9
  },
  { "id": "flagrse",
    "name": "Espruino Flag Raiser",
    "icon": "app.png",
    "version":"0.01",
    "readme": "README.md",
    "description": "App to send a command to another Espruino to cause it to raise a flag",
    "tags": "",
    "storage": [
      {"name":"flagrse.app.js","url":"app.js"},
      {"name":"flagrse.img","url":"app-icon.js","evaluate":true}
    ]
  },
  {
    "id": "pipboy",
    "name": "Pipboy",
    "icon": "app.png",
    "version": "0.03",
    "description": "Pipboy themed clock",
    "tags": "clock",
    "type":"clock",
    "allow_emulator":true,
    "storage": [
      {"name":"pipboy.app.js","url":"app.js"},
      {"name":"pipboy.img","url":"app-icon.js","evaluate":true}
    ]
  },
  { "id": "torch",
    "name": "Torch",
    "shortName":"Torch",
    "icon": "app.png",
    "version":"0.02",
    "description": "Turns screen white to help you see in the dark. Select from the launcher or press BTN1,BTN3,BTN1,BTN3 quickly to start when in any app that shows widgets",
    "tags": "tool,torch",
    "storage": [
      {"name":"torch.app.js","url":"app.js"},
      {"name":"torch.wid.js","url":"widget.js"},
      {"name":"torch.img","url":"app-icon.js","evaluate":true}
    ]
  },
  { "id": "wohrm",
    "name": "Workout HRM",
    "icon": "app.png",
    "version":"0.07",
    "readme": "README.md",
    "description": "Workout heart rate monitor notifies you with a buzz if your heart rate goes above or below the set limits.",
    "tags": "hrm,workout",
    "type": "app",
    "allow_emulator":true,
    "storage": [
      {"name":"wohrm.app.js","url":"app.js"},
      {"name":"wohrm.img","url":"app-icon.js","evaluate":true}
    ]
  },
  { "id": "widid",
    "name": "Bluetooth ID Widget",
    "icon": "widget.png",
    "version":"0.02",
    "description": "Display the last two tuple of your Bangle.js MAC address in the widget section. This is useful for figuring out which Bangle.js to connect to if you have more than one Bangle.js!",
    "tags": "widget,address,mac",
    "type":"widget",
    "storage": [
      {"name":"widid.wid.js","url":"widget.js"}
    ]
  },
  {
    "id": "grocery",
    "name": "Grocery",
    "icon": "grocery.png",
    "version":"0.01",
    "description": "Simple grocery (shopping) list - Display a list of product and track if you already put them in your cart.",
    "tags": "tool,outdoors,shopping,list",
    "type": "app",
    "custom":"grocery.html",
    "storage": [
      {"name":"grocery"},
      {"name":"grocery.app.js"},
      {"name":"grocery.img","url":"grocery-icon.js","evaluate":true}
    ]
  },
  { "id": "marioclock",
    "name": "Mario Clock",
    "icon": "marioclock.png",
    "version":"0.14",
    "description": "Animated retro Mario clock, with Gameboy style 8-bit grey-scale graphics.",
    "tags": "clock,mario,retro",
    "type": "clock",
    "allow_emulator":false,
    "readme": "README.md",
    "storage": [
      {"name":"marioclock.app.js","url":"marioclock-app.js"},
      {"name":"marioclock.img","url":"marioclock-icon.js","evaluate":true}
    ]
  },
  { "id": "cliock",
    "name": "Commandline-Clock",
    "shortName":"CLI-Clock",
    "icon": "app.png",
    "version":"0.08",
    "description": "Simple CLI-Styled Clock",
    "tags": "clock,cli,command,bash,shell",
    "type":"clock",
    "allow_emulator":true,
    "storage": [
      {"name":"cliock.app.js","url":"app.js"},
      {"name":"cliock.img","url":"app-icon.js","evaluate":true}
    ]
  },
  { "id": "widver",
    "name": "Firmware Version Widget",
    "icon": "widget.png",
    "version":"0.01",
    "description": "Display the version of the installed firmware in the top widget section.",
    "tags": "widget,tool,system",
    "type":"widget",
    "storage": [
      {"name":"widver.wid.js","url":"widget.js"}
    ]
  },
  { "id": "barclock",
    "name": "Bar Clock",
    "icon": "clock-bar.png",
    "version":"0.05",
    "description": "A simple digital clock showing seconds as a bar",
    "tags": "clock",
    "type":"clock",
    "allow_emulator":true,
    "storage": [
      {"name":"barclock.app.js","url":"clock-bar.js"},
      {"name":"barclock.img","url":"clock-bar-icon.js","evaluate":true}
    ]
  },
  { "id": "dotclock",
    "name": "Dot Clock",
    "icon": "clock-dot.png",
    "version":"0.01",
    "description": "A Minimal Dot Analog Clock",
    "tags": "clock",
    "type":"clock",
    "allow_emulator":true,
    "storage": [
      {"name":"dotclock.app.js","url":"clock-dot.js"},
      {"name":"dotclock.img","url":"clock-dot-icon.js","evaluate":true}
    ]
  },
  { "id": "widtbat",
    "name": "Tiny Battery Widget",
    "icon": "widget.png",
    "version":"0.01",
    "description": "Tiny blueish battery widget, vibs and changes level color when charging",
    "tags": "widget,tool,system",
    "type":"widget",
    "storage": [
      {"name":"widtbat.wid.js","url":"widget.js"}
    ]
  },
  { "id": "chrono",
    "name": "Chrono",
    "shortName":"Chrono",
    "icon": "chrono.png",
    "version":"0.01",
    "description": "Single click BTN1 to add 5 minutes. Single click BTN2 to add 30 seconds. Single click BTN3 to add 5 seconds. Tap to pause or play to timer. Double click BTN1 to reset. When timer finishes the watch vibrates.",
    "tags": "Tools",
    "storage": [
      {"name":"chrono.app.js","url":"chrono.js"},
      {"name":"chrono.img","url":"chrono-icon.js","evaluate":true}
    ]
  },
  { "id": "astrocalc",
    "name": "Astrocalc",
    "icon": "astrocalc.png",
    "version":"0.02",
    "description": "Calculates interesting information on the sun and moon cycles for the current day based on your location.",
    "tags": "app,sun,moon,cycles,tool,outdoors",
    "allow_emulator":true,
    "storage": [
      {"name":"astrocalc.app.js","url":"astrocalc-app.js"},
      {"name":"suncalc.js","url":"suncalc.js"},
      {"name":"astrocalc.img","url":"astrocalc-icon.js","evaluate":true},
      {"name":"first-quarter.img","url":"first-quarter-icon.js","evaluate":true},
      {"name":"last-quarter.img","url":"last-quarter-icon.js","evaluate":true},
      {"name":"waning-crescent.img","url":"waning-crescent-icon.js","evaluate":true},
      {"name":"waning-gibbous.img","url":"waning-gibbous-icon.js","evaluate":true},
      {"name":"full.img","url":"full-icon.js","evaluate":true},
      {"name":"new.img","url":"new-icon.js","evaluate":true},
      {"name":"waxing-gibbous.img","url":"waxing-gibbous-icon.js","evaluate":true},
      {"name":"waxing-crescent.img","url":"waxing-crescent-icon.js","evaluate":true}
    ]
  },
  { "id": "widhwt",
    "name": "Hand Wash Timer",
    "icon": "widget.png",
    "version":"0.01",
    "description": "Swipe your wrist over the watch face to start your personal Bangle.js hand wash timer for 35 sec. Start washing after the short buzz and stop after the long buzz.",
    "tags": "widget,tool",
    "type":"widget",
    "storage": [
      {"name":"widhwt.wid.js","url":"widget.js"}
    ]
  },
  { "id": "toucher",
    "name": "Touch Launcher",
    "shortName":"Toucher",
    "icon": "app.png",
    "version":"0.06",
    "description": "Touch enable left to right launcher.",
    "tags": "tool,system,launcher",
    "type":"launch",
    "data": [
      {"name":"toucher.json"}
    ],
    "storage": [
      {"name":"toucher.app.js","url":"app.js"},
      {"name":"toucher.settings.js","url":"settings.js"}
    ],
    "sortorder" : -10
  },
  {
    "id": "balltastic",
    "name": "Balltastic",
    "icon": "app.png",
    "version": "0.01",
    "description": "Simple but fun ball eats dots game.",
    "tags": "game,fun",
    "type": "app",
    "storage": [
        {"name":"balltastic.app.js","url":"app.js"},
        {"name":"balltastic.img","url":"app-icon.js","evaluate":true}
      ]
  },
  {
    "id": "rpgdice",
    "name": "RPG dice",
    "icon": "rpgdice.png",
    "version": "0.02",
    "description": "Simple RPG dice rolling app.",
    "tags": "game,fun",
    "type": "app",
    "allow_emulator": true,
    "storage": [
      {"name":"rpgdice.app.js","url": "app.js"},
      {"name":"rpgdice.img","url": "app-icon.js","evaluate":true}
    ]
  },
  { "id": "widmp",
    "name": "Moon Phase Widget",
    "icon": "widget.png",
    "version":"0.01",
    "description": "Display the current moon phase in blueish for the northern hemisphere in eight phases",
    "tags": "widget,tools",
    "type":"widget",
    "storage": [
      {"name":"widmp.wid.js","url":"widget.js"}
    ]
  },
  { "id": "minionclk",
    "name": "Minion clock",
    "icon": "minionclk.png",
    "version": "0.04",
    "description": "Minion themed clock.",
    "tags": "clock,minion",
    "type": "clock",
    "allow_emulator": true,
    "storage": [
      {"name":"minionclk.app.js","url":"app.js"},
      {"name":"minionclk.img","url":"app-icon.js","evaluate":true}
    ]
  },
  { "id": "openstmap",
    "name": "OpenStreetMap",
    "shortName":"OpenStMap",
    "icon": "app.png",
    "version":"0.05",
    "description": "[BETA] Loads map tiles from OpenStreetMap onto your Bangle.js and displays a map of where you are",
    "tags": "outdoors,gps",
    "custom": "custom.html",
    "storage": [
      {"name":"openstmap","url":"openstmap.js"},
      {"name":"openstmap.app.js","url":"app.js"},
      {"name":"openstmap.img","url":"app-icon.js","evaluate":true}
    ]
  },
  { "id": "activepedom",
    "name": "Active Pedometer",
    "shortName":"Active Pedometer",
    "icon": "app.png",
    "version":"0.06",
    "description": "Pedometer that filters out arm movement and displays a step goal progress. Steps are saved to a daily file and can be viewed as graph.",
    "tags": "outdoors,widget",
     "readme": "README.md",
    "storage": [
      {"name":"activepedom.wid.js","url":"widget.js"},
      {"name":"activepedom.settings.js","url":"settings.js"},
      {"name":"activepedom.img","url":"app-icon.js","evaluate":true},
      {"name":"activepedom.app.js","url":"app.js"}
    ]
  },
  { "id": "chronowid",
    "name": "Chrono Widget",
    "shortName":"Chrono Widget",
    "icon": "app.png",
    "version":"0.03",
    "description": "Chronometer (timer) which runs as widget.",
    "tags": "tools,widget",
     "readme": "README.md",
    "storage": [
      {"name":"chronowid.wid.js","url":"widget.js"},
      {"name":"chronowid.app.js","url":"app.js"},
      {"name":"chronowid.img","url":"app-icon.js","evaluate":true}
    ]
  },
  { "id": "tabata",
    "name": "Tabata",
    "shortName": "Tabata - Control High-Intensity Interval Training",
    "icon": "tabata.png",
    "version":"0.01",
    "description": "Control high-intensity interval training (according to tabata: https://en.wikipedia.org/wiki/Tabata_method).",
    "tags": "workout,health",
    "storage": [
      {"name":"tabata.app.js","url":"tabata.js"},
      {"name":"tabata.img","url":"tabata-icon.js","evaluate":true}
    ]
  },
  { "id": "custom",
    "name": "Custom Boot Code ",
    "icon": "custom.png",
    "version":"0.01",
    "description": "Add code you want to run at boot time",
    "tags": "tool,system",
    "type": "bootloader",
    "custom":"custom.html",
    "storage": [
       {"name":"custom"}
    ]
  },
  { "id": "devstopwatch",
  "name": "Dev Stopwatch",
  "shortName":"Dev Stopwatch",
  "icon": "app.png",
  "version":"0.02",
  "description": "Stopwatch with 5 laps supported (cyclically replaced)",
  "tags": "stopwatch, chrono, timer, chronometer",
  "allow_emulator":true,
  "storage": [
    {"name":"devstopwatch.app.js","url":"app.js"},
    {"name":"devstopwatch.img","url":"app-icon.js","evaluate":true}
  ]
  },
  { "id": "batchart",
    "name": "Battery Chart",
    "shortName":"Battery Chart",
    "icon": "app.png",
    "version":"0.10",
    "readme": "README.md",
    "description": "A widget and an app for recording and visualizing battery percentage over time.",
    "tags": "app,widget,battery,time,record,chart,tool",
    "storage": [
      {"name":"batchart.wid.js","url":"widget.js"},
      {"name":"batchart.app.js","url":"app.js"},
      {"name":"batchart.img","url":"app-icon.js","evaluate":true}
    ]
  },
  { "id": "nato",
    "name": "NATO Alphabet",
    "shortName" : "NATOAlphabet",
    "icon": "nato.png",
    "version":"0.01",
    "type": "app",
    "description": "Learn the NATO Phonetic alphabet plus some numbers.",
    "tags": "app,learn,visual",
    "allow_emulator":true,
    "storage": [
      {"name":"nato.app.js","url":"nato.js"},
      {"name":"nato.img","url":"nato-icon.js","evaluate":true}
    ]
  },
  { "id": "numerals",
    "name": "Numerals Clock",
    "shortName": "Numerals Clock",
    "icon": "numerals.png",
    "version":"0.08",
    "description": "A simple big numerals clock",
    "tags": "numerals,clock",
	"type":"clock",
    "allow_emulator":true,
    "storage": [
      {"name":"numerals.app.js","url":"numerals.app.js"},
      {"name":"numerals.img","url":"numerals-icon.js","evaluate":true},
      {"name":"numerals.settings.js","url":"numerals.settings.js"}
    ],
    "data":[
      {"name":"numerals.json"}
    ]
  },
  { "id": "bledetect",
    "name": "BLE Detector",
    "shortName":"BLE Detector",
    "icon": "bledetect.png",
    "version":"0.03",
    "description": "Detect BLE devices and show some informations.",
    "tags": "app,bluetooth,tool",
    "readme": "README.md",
    "storage": [
      {"name":"bledetect.app.js","url":"bledetect.js"},
      {"name":"bledetect.img","url":"bledetect-icon.js","evaluate":true}
    ]
  },
  { "id": "snake",
    "name": "Snake",
    "shortName":"Snake",
    "icon": "snake.png",
    "version":"0.02",
    "description": "The classic snake game. Eat apples and don't bite your tail.",
    "tags": "game,fun",
    "readme": "README.md",
    "storage": [
      {"name":"snake.app.js","url":"snake.js"},
      {"name":"snake.img","url":"snake-icon.js","evaluate":true}
    ]
  },
    { "id": "calculator",
    "name": "Calculator",
    "shortName":"Calculator",
    "icon": "calculator.png",
    "version":"0.02",
    "description": "Basic calculator reminiscent of MacOs's one. Handy for small calculus.",
    "tags": "app,tool",
    "storage": [
      {"name":"calculator.app.js","url":"app.js"},
      {"name":"calculator.img","url":"calculator-icon.js","evaluate":true}
    ]
  },
  {
    "id": "dane",
    "name": "Digital Assistant, not EDITH",
    "shortName": "DANE",
    "icon": "app.png",
    "version": "0.15",
    "description": "A Watchface inspired by Tony Stark's EDITH and based on https://arwes.dev/",
    "tags": "clock",
    "type": "clock",
    "allow_emulator": true,
    "storage": [
      {
        "name": "dane.app.js",
        "url": "app.js"
      },
      {
        "name": "dane.img",
        "url": "app-icon.js",
        "evaluate": true
      }
    ]
  },
  { "id": "dane_tcr",
    "name": "DANE Touch Launcher",
    "shortName":"DANE Toucher",
    "icon": "app.png",
    "version":"0.07",
    "description": "Touch enable left to right launcher in the style of the DANE Watchface",
    "tags": "tool,system,launcher",
    "type":"launch",
    "data": [
      {"name":"dane_tcr.json"}
    ],
    "storage": [
      {"name":"dane_tcr.app.js","url":"app.js"},
      {"name":"dane_tcr.settings.js","url":"settings.js"}
    ],
    "sortorder" : -10
  },
  {
    "id": "buffgym",
    "name": "BuffGym",
    "icon": "buffgym.png",
    "version":"0.02",
    "description": "BuffGym is the famous 5x5 workout program for the BangleJS",
    "tags": "tool,outdoors,gym,exercise",
    "type": "app",
    "interface": "buffgym.html",
    "allow_emulator": false,
    "readme": "README.md",
    "storage": [
      {"name":"buffgym.app.js", "url": "buffgym.app.js"},
      {"name":"buffgym-set.js","url":"buffgym-set.js"},
      {"name":"buffgym-exercise.js","url":"buffgym-exercise.js"},
      {"name":"buffgym-workout.js","url":"buffgym-workout.js"},
      {"name":"buffgym-workout-a.json","url":"buffgym-workout-a.json"},
      {"name":"buffgym-workout-b.json","url":"buffgym-workout-b.json"},
      {"name":"buffgym-workout-index.json","url":"buffgym-workout-index.json"},
      {"name":"buffgym.img","url":"buffgym-icon.js","evaluate":true}
    ]
  },
  {
    "id": "banglerun",
    "name": "BangleRun",
    "shortName": "BangleRun",
    "icon": "banglerun.png",
    "version": "0.06",
    "interface": "interface.html",
    "description": "An app for running sessions. Displays info and logs your run for later viewing.",
    "tags": "run,running,fitness,outdoors",
    "allow_emulator": false,
    "storage": [
      {
        "name": "banglerun.app.js",
        "url": "app.js"
      },
      {
        "name": "banglerun.img",
        "url": "app-icon.js",
        "evaluate": true
      }
    ]
  },
  {
    "id": "metronome",
    "name": "Metronome",
    "icon": "metronome_icon.png",
    "version": "0.06",
    "readme": "README.md",
    "description": "Makes the watch blinking and vibrating with a given rate",
    "tags": "tool",
    "allow_emulator": true,
    "storage": [
      {
        "name": "metronome.app.js",
        "url": "metronome.js"
      },
      {
        "name": "metronome.img",
        "url": "metronome-icon.js",
        "evaluate": true
      },
      {"name":"metronome.settings.js","url":"settings.js"}
    ]
  },
  { "id": "blackjack",
    "name": "Black Jack game",
    "shortName":"Black Jack game",
    "icon": "blackjack.png",
    "version":"0.01",
    "description": "Simple implementation of card game Black Jack",
    "tags": "game",
    "allow_emulator":true,
    "storage": [
      {"name":"blackjack.app.js","url":"blackjack.app.js"},
      {"name":"blackjack.img","url":"blackjack-icon.js","evaluate":true}
    ]
  },
  { "id": "hidcam",
    "name": "Camera shutter",
    "shortName":"Cam shutter",
    "icon": "app.png",
    "version":"0.03",
    "description": "Enable HID, connect to your phone, start your camera and trigger the shot on your Bangle",
    "readme": "README.md",
    "tags": "bluetooth,tool",
    "storage": [
        {"name":"hidcam.app.js","url":"app.js"},
        {"name":"hidcam.img","url":"app-icon.js","evaluate":true}
    ]
  },
  { "id": "swlclk",
    "name": "SWL Clock / Short Wave Listner Clock",
    "shortName": "SWL Clock",
    "icon": "swlclk.png",
    "version":"0.01",
    "description": "Display Local, UTC time and some programs on the shorts waves along the day, with the frequencies",
    "tags": "tool,clock",
    "type":"clock",
    "readme": "README.md",
    "allow_emulator":true,
    "storage": [
      {"name":"swlclk.app.js","url":"app.js"},
      {"name":"swlclk.img","url":"app-icon.js","evaluate":true}
    ]
  },
  {
    "id": "rclock",
    "name": "Round clock with seconds,  minutes and date",
    "shortName":"Round Clock",
    "icon": "app.png",
    "version":"0.03",
    "description": "Designed round clock with ticks for minutes and seconds and heart rate indication",
    "tags": "clock",
    "type": "clock",
    "storage": [
      {"name":"rclock.app.js","url":"rclock.app.js"},
      {"name":"rclock.img","url":"app-icon.js","evaluate":true}
    ]
  },
  { "id": "hamloc",
    "name": "QTH Locator / Maidenhead Locator System",
    "shortName": "QTH Locator",
    "icon": "app.png",
    "version":"0.01",
    "description": "Convert your current GPS location to the Maidenhead locator system used by HAM amateur radio operators",
    "tags": "tool,outdoors,gps",
    "readme": "README.md",
    "storage": [
      {"name":"hamloc.app.js","url":"app.js"},
      {"name":"hamloc.img","url":"app-icon.js","evaluate":true}
    ]
  },
  { "id": "osmpoi",
    "name": "POI Compass",
    "icon": "app.png",
    "version":"0.03",
    "description": "Uploads all the points of interest in an area onto your watch, same as Beer Compass with more p.o.i.",
    "tags": "tool,outdoors,gps",
    "readme": "README.md",
    "custom": "custom.html",
    "storage": [
      {"name":"osmpoi.app.js"},
      {"name":"osmpoi.img","url":"app-icon.js","evaluate":true}
    ]
  },
  { "id": "pong",
    "name": "Pong",
    "shortName": "Pong",
    "icon": "pong.png",
    "version": "0.03",
    "description": "A clone of the Atari game Pong",
    "tags": "game",
    "type": "app",
    "allow_emulator": true,
    "readme": "README.md",
    "storage": [
      {"name":"pong.app.js","url":"app.js"},
      {"name":"pong.img","url":"app-icon.js","evaluate":true}
    ]
  },
  { "id": "ballmaze",
    "name": "Ball Maze",
    "icon": "icon.png",
    "version": "0.01",
    "description": "Navigate a ball through a maze by tilting your watch.",
    "readme": "README.md",
    "tags": "game",
    "type": "app",
    "storage": [
      {"name": "ballmaze.app.js","url":"app.js"},
      {"name": "ballmaze.img","url":"icon.js","evaluate": true}
    ],
    "data": [
      {"name": "ballmaze.json"}
    ]
  },
  { "id": "calendar",
    "name": "Calendar",
    "icon": "calendar.png",
    "version": "0.01",
    "description": "Simple calendar",
    "tags": "calendar",
    "readme": "README.md",
    "allow_emulator": true,
    "storage": [
      {
        "name": "calendar.app.js",
        "url": "calendar.js"
      },
      {
        "name": "calendar.img",
        "url": "calendar-icon.js",
        "evaluate": true
      }
    ]
  },
  { "id": "hidjoystick",
    "name": "Bluetooth Joystick",
    "shortName": "Joystick",
    "icon": "app.png",
    "version":"0.01",
    "description": "Emulates a 2 axis/5 button Joystick using the accelerometer as stick input and buttons 1-3, touch left as button 4 and touch right as button 5.",
    "tags": "bluetooth",
    "storage": [
      {"name":"hidjoystick.app.js","url":"app.js"},
      {"name":"hidjoystick.img","url":"app-icon.js","evaluate":true}
    ]
  },
  {
    "id": "largeclock",
    "name": "Large Clock",
    "icon": "largeclock.png",
    "version": "0.07",
    "description": "A readable and informational digital watch, with date, seconds and moon phase",
    "readme": "README.md",
    "tags": "clock",
    "type": "clock",
    "allow_emulator": true,
    "storage": [
      {
        "name": "largeclock.app.js",
        "url": "largeclock.js"
      },
      {
        "name": "largeclock.img",
        "url": "largeclock-icon.js",
        "evaluate": true
      },
      {
        "name": "largeclock.settings.js",
        "url": "settings.js"
      }
    ],
    "data": [
      {"name":"largeclock.json"}
    ]
  },
  { "id": "smtswch",
    "name": "Smart Switch",
    "shortName":"Smart Switch",
    "icon": "app.png",
    "version":"0.01",
    "description": "Using EspruinoHub, control your smart devices on and off via Bluetooth Low Energy!",
    "tags": "bluetooth,btle,smart,switch",
    "type": "app",
    "readme": "README.md",
    "storage": [
      {"name":"smtswch.app.js","url":"app.js"},
      {"name":"smtswch.img","url":"app-icon.js","evaluate":true},
      {"name":"light-on.img","url":"light-on.js","evaluate":true},
      {"name":"light-off.img","url":"light-off.js","evaluate":true},
      {"name":"switch-on.img","url":"switch-on.js","evaluate":true},
      {"name":"switch-off.img","url":"switch-off.js","evaluate":true}
    ]
  },
  { "id": "miplant",
    "name": "Xiaomi Plant Sensor",
    "shortName":"Mi Plant",
    "icon": "app.png",
    "version":"0.02",
    "description": "Reads and displays data from Xiaomi bluetooth plant moisture sensors",
    "tags": "xiaomi,mi,plant,ble,bluetooth",
    "storage": [
      {"name":"miplant.app.js","url":"app.js"},
      {"name":"miplant.img","url":"app-icon.js","evaluate":true}
    ]
  },
  {
    "id": "simpletimer",
    "name": "Timer",
    "icon": "app.png",
    "version": "0.07",
    "description": "Simple timer, useful when playing board games or cooking",
    "tags": "timer",
    "readme": "README.md",
    "allow_emulator": true,
    "storage": [
      {
        "name": "simpletimer.app.js",
        "url": "app.js"
      },
      {
        "name": ".tfnames",
        "url": "gesture-tfnames.js",
        "evaluate": true
      },
      {
        "name": ".tfmodel",
        "url": "gesture-tfmodel.js",
        "evaluate": true
      },
      {
        "name": "simpletimer.img",
        "url": "app-icon.js",
        "evaluate": true
      }
    ],
    "data": [
      {
        "name": "simpletimer.json"
      }
    ]
  },
  {
    "id": "beebclock",
    "name": "Beeb Clock",
    "icon": "beebclock.png",
    "version":"0.02",
    "description": "Clock face that may be coincidentally familiar to BBC viewers",
    "tags": "clock",
    "type": "clock",
    "allow_emulator": true,
    "storage": [
        {"name":"beebclock.app.js","url":"beebclock.js"},
        {"name":"beebclock.img","url":"beebclock-icon.js","evaluate":true}
    ]
  },
  { "id": "findphone",
    "name": "Find Phone",
    "shortName":"Find Phone",
    "icon": "app.png",
    "version":"0.02",
    "description": "Find your phone via Gadgetbridge. Click any button to let your phone ring. 📳  Note: The functionality is available even without this app, just go to Settings, App Settings, Gadgetbridge, Find Phone.",
    "tags": "tool,android",
    "readme": "README.md",
    "allow_emulator": true,
    "storage": [
        {"name":"findphone.app.js","url":"app.js"},
        {"name":"findphone.img","url":"app-icon.js","evaluate":true}
    ]
  },
  { "id": "getup",
    "name": "Get Up",
    "shortName":"Get Up",
    "icon": "app.png",
    "version":"0.01",
    "description": "Reminds you to getup every x minutes. Sitting to long is dangerous!",
    "tags": "tools,health",
    "readme": "README.md",
    "allow_emulator":true,
    "storage": [
      {"name":"getup.app.js","url":"app.js"},
      {"name":"getup.settings.js","url":"settings.js"},
      {"name":"getup.img","url":"app-icon.js","evaluate":true}
    ]
  },
  {
    "id": "gallifr",
    "name": "Time Traveller's Chronometer",
    "shortName": "Time Travel Clock",
    "icon": "gallifr.png",
    "version": "0.01",
    "description": "A clock for time travellers. The light pie segment shows the minutes, the black circle, the hour. The dial itself reads 'time' just in case you forget.",
    "tags": "clock",
    "readme": "README.md",
    "type": "clock",
    "allow_emulator":true,
    "storage": [
      { "name": "gallifr.app.js", "url": "app.js" },
      { "name": "gallifr.img", "url": "app-icon.js", "evaluate": true },
      { "name": "gallifr.settings.js", "url": "settings.js" }
    ],
    "data": [
      {"name":"gallifr.json"}
    ]
  },
  { "id": "rndmclk",
    "name": "Random Clock Loader",
    "icon": "rndmclk.png",
    "version":"0.03",
    "description": "Load a different clock whenever the LCD is switched on.",
    "readme": "README.md",
    "tags": "widget,clock",
    "type":"widget",
    "storage": [
      {"name":"rndmclk.wid.js","url":"widget.js"}
    ]
  },
  { "id": "dotmatrixclock",
    "name": "Dotmatrix Clock",
    "icon": "dotmatrixclock.png",
    "version":"0.01",
    "description": "A clear white-on-blue dotmatrix simulated clock",
    "tags": "clock,dotmatrix,retro",
    "type": "clock",
    "allow_emulator":true,
    "readme": "README.md",
    "storage": [
      {"name":"dotmatrixclock.app.js","url":"app.js"},
      {"name":"dotmatrixclock.img","url":"dotmatrixclock-icon.js","evaluate":true}
    ]
  },
  {
    "id": "jbm8b",
    "name": "Magic 8 Ball",
    "shortName": "Magic 8 Ball",
    "icon": "app.png",
    "description": "A simple fortune telling app",
    "tags": "game",
    "version": "0.03",
    "storage": [
      { "name": "jbm8b.app.js", "url": "app.js" },
      { "name": "jbm8b.img", "url": "app-icon.js",  "evaluate": true  }
  ]
  },
  { "id": "BLEcontroller",
    "name": "BLE Customisable Controller with Joystick",
    "shortName": "BLE Controller",
    "icon": "BLEcontroller.png",
    "version": "0.01",
    "description": "A configurable controller for BLE devices and robots, with a basic four direction joystick. Designed to be easy to customise so you can add your own menus.",
    "tags": "tool,bluetooth",
    "readme": "README.md",
    "allow_emulator":false,
    "storage": [
      { "name": "BLEcontroller.app.js", "url": "app.js" },
      { "name": "BLEcontroller.img", "url": "app-icon.js", "evaluate": true }
    ]
  },
  { "id": "widviz",
    "name": "Widget Visibility Widget",
    "shortName":"Viz Widget",
    "icon": "eye.png",
    "version":"0.02",
    "description": "Swipe left to hide top bar widgets, swipe right to redisplay.",
    "tags": "widget",
    "type": "widget",
    "storage": [
      {"name":"widviz.wid.js","url":"widget.js"}
    ]
  },
  { "id": "binclock",
    "name": "Binary Clock",
    "shortName":"Binary Clock",
    "icon": "app.png",
    "version":"0.02",
    "description": "A binary clock with hours and minutes. BTN1 toggles a digital clock.",
    "tags": "clock,binary",
    "type": "clock",
    "storage": [
      {"name":"binclock.app.js","url":"app.js"},
      {"name":"binclock.img","url":"app-icon.js","evaluate":true}
    ]
  },
  {
    "id": "pizzatimer",
    "name": "Pizza Timer",
    "shortName":"Pizza Timer",
    "icon": "pizza.png",
    "version":"0.01",
    "description": "A timer app for when you cook Pizza. Some say it can also time other things",
    "tags": "timer,tool,pizza",
    "readme": "README.md",
    "storage": [
      {"name":"pizzatimer.app.js","url":"app.js"},
      {"name":"pizzatimer.img","url":"app-icon.js","evaluate":true}
    ]
  },
  { "id": "animclk",
    "name": "Animated Clock",
    "shortName":"Anim Clock",
    "icon": "app.png",
    "version":"0.02",
    "description": "An animated clock face using Mark Ferrari's amazing 8 bit game art and palette cycling: http://www.markferrari.com/art/8bit-game-art",
    "tags": "clock,animated",
    "type": "clock",
    "storage": [
      {"name":"animclk.app.js","url":"app.js"},
      {"name":"animclk.pixels1","url":"animclk.pixels1"},
      {"name":"animclk.pixels2","url":"animclk.pixels2"},
      {"name":"animclk.pal","url":"animclk.pal"},
      {"name":"animclk.img","url":"app-icon.js","evaluate":true}
    ]
  },
  { "id": "analogimgclk",
    "name": "Analog Clock (Image background)",
    "shortName":"Analog Clock",
    "icon": "app.png",
    "version":"0.02",
    "description": "An analog clock with an image background",
    "tags": "clock",
    "type": "clock",
    "storage": [
      {"name":"analogimgclk.app.js","url":"app.js"},
      {"name":"analogimgclk.bg.img","url":"bg.img"},
      {"name":"analogimgclk.img","url":"app-icon.js","evaluate":true}
    ]
  },
  {
    "id": "verticalface",
    "name": "Vertical watch face",
    "shortName":"Vertical Face",
    "icon": "app.png",
    "version":"0.07",
    "description": "A simple vertical watch face with the date. Heart rate monitor is toggled with BTN1",
    "tags": "clock",
    "type":"clock",
    "allow_emulator":true,
    "storage": [
      {"name":"verticalface.app.js","url":"app.js"},
      {"name":"verticalface.img","url":"app-icon.js","evaluate":true}
    ]
  },
  { "id": "sleepphasealarm",
    "name": "SleepPhaseAlarm",
    "shortName":"SleepPhaseAlarm",
    "icon": "app.png",
    "version":"0.01",
    "description": "Uses the accelerometer to estimate sleep and wake states with the principle of Estimation of Stationary Sleep-segments (ESS, see https://ubicomp.eti.uni-siegen.de/home/datasets/ichi14/index.html.en). This app will read the next alarm from the alarm application and will wake you up to 30 minutes early at the best guessed time when you are almost already awake.",
    "tags": "alarm",
    "storage": [
      {"name":"sleepphasealarm.app.js","url":"app.js"},
      {"name":"sleepphasealarm.img","url":"app-icon.js","evaluate":true}
    ]
  },
  { "id": "life",
    "name": "Game of Life",
    "icon": "life.png",
    "version":"0.04",
    "description": "Conway's Game of Life - 16x16 board",
    "tags": "game",
    "allow_emulator":true,
    "storage": [
      {"name":"life.app.js","url":"life.min.js"},
      {"name":"life.img","url":"life-icon.js","evaluate":true}
    ]
  },
   { "id": "magnav",
    "name": "Navigation Compass",
    "icon": "magnav.png",
    "version":"0.04",
    "description": "Compass with linear display as for GPSNAV. Has Tilt compensation and remembers calibration.",
    "readme": "README.md",
    "tags": "tool,outdoors",
    "storage": [
      {"name":"magnav.app.js","url":"magnav.min.js"},
      {"name":"magnav.img","url":"magnav-icon.js","evaluate":true}
    ],
    "data":[{"name":"magnav.json"}]
  },
  { "id": "gpspoilog",
    "name": "GPS POI Logger",
    "shortName":"GPS POI Log",
    "icon": "app.png",
    "version":"0.01",
    "description": "A simple app to log points of interest with their GPS coordinates and read them back onto your PC. Based on the https://www.espruino.com/Bangle.js+Storage tutorial",
    "tags": "outdoors",
    "interface": "interface.html",
    "storage": [
      {"name":"gpspoilog.app.js","url":"app.js"},
      {"name":"gpspoilog.img","url":"app-icon.js","evaluate":true}
    ]
  },
  { "id": "miclock2",
    "name": "Mixed Clock 2",
    "icon": "clock-mixed.png",
    "version":"0.01",
    "description": "White color variant of the Mixed Clock with thicker clock hands for better readability in the bright sunlight, extra space under the clock for widgets and seconds in the digital clock.",
    "tags": "clock",
    "type":"clock",
    "allow_emulator":true,
    "storage": [
      {"name":"miclock2.app.js","url":"clock-mixed.js"},
      {"name":"miclock2.img","url":"clock-mixed-icon.js","evaluate":true}
    ]
  },
  { "id": "1button",
    "name": "One-Button-Tracker",
    "icon": "widget.png",
    "version":"0.01",
    "interface": "interface.html",
    "description": "A widget that turns BTN1 into a tracker, records time of button press/release.",
    "tags": "tool,quantifiedself,widget",
    "type": "widget",
    "readme": "README.md",
    "storage": [
      {"name":"1button.wid.js","url":"widget.js"}
    ],
    "data": [
      {"name":"one_button_presses.csv","storageFile": true}
    ]
  },
  { "id": "gpsautotime",
    "name": "GPS auto time",
    "shortName":"GPS auto time",
    "icon": "widget.png",
    "version":"0.01",
    "description": "A widget that automatically updates the Bangle.js time to the GPS time whenever there is a valid GPS fix.",
    "tags": "widget,gps",
    "type": "widget",
    "storage": [
      {"name":"gpsautotime.wid.js","url":"widget.js"}
    ]
  },
  { "id": "espruinoctrl",
    "name": "Espruino Control",
    "shortName":"Espruino Ctrl",
    "icon": "app.png",
    "version":"0.01",
    "description": "Send commands to other Espruino devices via the Bluetooth UART interface. Customisable commands!",
    "tags": "",
    "readme": "README.md",
    "custom": "custom.html",
    "storage": [
      {"name":"espruinoctrl.app.js"},
      {"name":"espruinoctrl.img","url":"app-icon.js","evaluate":true}
    ]
  },
  { "id": "multiclock",
    "name": "Multi Clock",
    "icon": "multiclock.png",
    "version":"0.10",
    "description": "Clock with multiple faces - Big, Analogue, Digital, Text, Time-Date.\n Switch between faces with BTN1 & BTN3",
    "readme": "README.md",
    "tags": "clock",
    "type":"clock",
    "allow_emulator":true,
    "storage": [
      {"name":"multiclock.app.js","url":"clock.js"},
      {"name":"big.face.js","url":"big.js"},
      {"name":"ana.face.js","url":"ana.js"},
      {"name":"digi.face.js","url":"digi.js"},
      {"name":"txt.face.js","url":"txt.js"},
      {"name":"timdat.face.js","url":"timdat.js"},
      {"name":"ped.face.js","url":"ped.js"},
      {"name":"gps.face.js","url":"gps.js"},
      {"name":"osref.face.js","url":"osref.js"},
      {"name":"multiclock.img","url":"multiclock-icon.js","evaluate":true}
    ]
  },
   { "id": "widancs",
    "name": "Apple Notification Widget",
    "shortName":"ANCS Widget",
    "icon": "widget.png",
    "version":"0.06",
    "description": "Displays call, message etc notifications from a paired iPhone. Read README before installation as it only works with compatible apps",
    "readme": "README.md",
    "tags": "widget",
    "type": "widget",
    "storage": [
      {"name":"widancs.wid.js","url":"ancs.min.js"},
      {"name":"widancs.settings.js","url":"settings.js"}
    ]
  },
  { "id": "accelrec",
    "name": "Acceleration Recorder",
    "shortName":"Accel Rec",
    "icon": "app.png",
    "version":"0.02",
    "interface": "interface.html",
    "description": "This app puts the Bangle's accelerometer into 100Hz mode and reads 2 seconds worth of data after movement starts. The data can then be exported back to the PC.",
    "tags": "",
    "readme": "README.md",
    "storage": [
      {"name":"accelrec.app.js","url":"app.js"},
      {"name":"accelrec.img","url":"app-icon.js","evaluate":true}
    ],
    "data": [
      {"wildcard":"accelrec.?.csv" }
    ]
  },
  {
    "id": "cprassist",
    "name":"CPR Assist",
    "icon":"cprassist-icon.png",
    "version": "0.01",
    "readme": "README.md",
    "description": "Provides assistance while performing a CPR",
    "tags": "tool,firstaid",
    "allow_emulator": true,
    "storage": [
      {
        "name": "cprassist.app.js",
        "url": "cprassist.js"
      },
      {
        "name": "cprassist.img",
        "url": "cprassist-icon.js",
        "evaluate": true
      },
      {
        "name": "cprassist.settings.js",
        "url": "settings.js"
      }
    ]
  },
  { "id": "osgridref",
    "name": "Ordnance Survey Grid Reference",
    "shortName":"OS Grid ref",
    "icon": "app.png",
    "version":"0.01",
    "description": "Displays the UK Ordnance Survey grid reference of your current GPS location. Useful when in the United Kingdom with an Ordnance Survey map",
    "tags": "outdoors,gps",
    "storage": [
      {"name":"osgridref.app.js","url":"app.js"},
      {"name":"osgridref.img","url":"app-icon.js","evaluate":true}
    ]
  },
  { "id": "openseizure",
    "name": "OpenSeizureDetector Widget",
    "shortName":"Short Name",
    "icon": "widget.png",
    "version":"0.01",
    "description": "[BETA!] A widget to work alongside [OpenSeizureDetector](https://www.openseizuredetector.org.uk/)",
    "tags": "widget",
    "type": "widget",
    "readme": "README.md",
    "storage": [
      {"name":"openseizure.wid.js","url":"widget.js"}
    ]
  },
  {"id": "counter",
  "name": "Counter",
  "icon": "counter_icon.png",
  "version": "0.02",
  "description": "Simple counter",
  "tags": "tool",
  "allow_emulator": true,
  "storage": [
    {"name": "counter.app.js", "url": "counter.js"},
    {"name": "counter.img", "url": "counter-icon.js", "evaluate": true}
   ]
  },
  { "id": "bootgattbat",
    "name": "BLE GATT Battery Service",
    "shortName":"BLE Battery Service",
    "icon": "bluetooth.png",
    "version":"0.01",
    "description": "Adds the GATT Battery Service to advertise the percentage of battery currently remaining over Bluetooth.\n",
    "tags": "battery,ble,bluetooth,gatt",
    "type": "bootloader",
    "readme": "README.md",
    "storage": [
      {"name":"gattbat.boot.js","url":"boot.js"}
    ]
  },
  { "id": "viewstl",
  "name": "STL file viewer",
  "shortName":"ViewSTL",
  "icon": "icons8-octahedron-48.png",
  "version":"0.02",
  "description": "This app allows you to view STL 3D models on your watch",
  "tags": "tool",
  "readme": "README.md",
  "storage": [
    {"name":"viewstl.app.js","url":"viewstl.min.js"},
    {"name":"viewstl.img","url":"viewstl-icon.js","evaluate":true},
    {"name":"tetra.stl","url":"tetra.stl"},
    {"name":"cube.stl","url":"cube.stl"},
    {"name":"icosa.stl","url":"icosa.stl"}
   ]
  },
  { "id": "cscsensor",
    "name": "Cycling speed sensor",
    "shortName":"CSCSensor",
    "icon": "icons8-cycling-48.png",
    "version":"0.04",
    "description": "Read BLE enabled cycling speed and cadence sensor and display readings on watch",
    "tags": "outdoors,exercise,ble,bluetooth",
    "readme": "README.md",
    "storage": [
      {"name":"cscsensor.app.js","url":"cscsensor.app.js"},
      {"name":"cscsensor.settings.js","url":"settings.js"},
      {"name":"cscsensor.img","url":"cscsensor-icon.js","evaluate":true}
    ]
  },
  { "id": "fileman",
    "name": "File manager",
    "shortName":"FileManager",
    "icon": "icons8-filing-cabinet-48.png",
    "version":"0.02",
    "description": "Simple file manager, allows user to examine watch storage and display, load or delete individual files",
    "tags": "tools",
    "readme": "README.md",
    "storage": [
      {"name":"fileman.app.js","url":"fileman.app.js"},
      {"name":"fileman.img","url":"fileman-icon.js","evaluate":true}
    ]
  },
 { "id": "worldclock",
    "name": "World Clock - 4 time zones",
    "shortName":"World Clock",
    "icon": "app.png",
    "version":"0.03",
    "description": "Current time zone plus up to four others",
    "tags": "clock",
    "type" : "clock",
    "custom": "custom.html",
    "readme": "README.md",
    "storage": [
      {"name":"worldclock.app.js","url":"app.js"},
      {"name":"worldclock.settings.json"},
      {"name":"worldclock.img","url":"worldclock-icon.js","evaluate":true}
  ]
 },
{ "id": "digiclock",
  "name": "Digital Clock Face",
  "shortName":"Digi Clock",
  "icon": "digiclock.png",
  "version":"0.01",
  "description": "A simple digital clock with the time, day, month, and year",
  "tags": "clock",
  "type" : "clock",
  "storage": [
    {"name":"digiclock.app.js","url":"digiclock.js"},
    {"name":"digiclock.img","url":"digiclock-icon.js","evaluate":true}
 ]
},
  { "id": "dsdrelay",
    "name": "DSD BLE Relay controller",
    "shortName":"DSDRelay",
    "icon": "icons8-relay-48.png",
    "version":"0.01",
    "description": "Control BLE relay board from the watch",
    "tags": "ble,bluetooth",
    "readme": "README.md",
    "storage": [
      {"name":"dsdrelay.app.js","url":"dsdrelay.app.js"},
      {"name":"dsdrelay.img","url":"dsdrelay-icon.js","evaluate":true}
    ]
  },
  { "id": "mandel",
    "name": "Mandelbrot",
    "shortName":"Mandel",
    "icon": "mandel.png",
    "version":"0.01",
    "description": "Draw a zoomable Mandelbrot set",
    "tags": "game",
    "readme": "README.md",
    "storage": [
      {"name":"mandel.app.js","url":"mandel.min.js"},
      {"name":"mandel.img","url":"mandel-icon.js","evaluate":true}
    ]
  },
  {
    "id": "petrock",
    "name": "Pet rock",
    "icon": "petrock.png",
    "version": "0.02",
    "description": "A virtual pet rock with wobbly eyes",
    "tags": "game",
    "type": "app",
    "storage": [
      {"name": "petrock.app.js", "url": "app.js"},
      {"name": "petrock.img", "url": "app-icon.js", "evaluate": true}
    ]
  },
  { "id": "smartibot",
    "name": "Smartibot controller",
    "shortName":"Smartibot",
    "icon": "app.png",
    "version":"0.01",
    "description": "Control a [Smartibot Robot](https://thecraftyrobot.net/) straight from your Bangle.js",
    "tags": "",
    "storage": [
      {"name":"smartibot.app.js","url":"app.js"},
      {"name":"smartibot.img","url":"app-icon.js","evaluate":true}
    ]
  },
  { "id": "widncr",
    "name": "NCR Logo Widget",
    "icon": "widget.png",
    "version":"0.01",
    "description": "Show the NodeConf Remote logo in the top left",
    "tags": "widget",
    "type":"widget",
    "storage": [
      {"name":"widncr.wid.js","url":"widget.js"}
    ]
  },
  { "id": "ncrclk",
    "name": "NCR Clock",
    "shortName":"NCR Clock",
    "icon": "app.png",
    "version":"0.01",
    "description": "NodeConf Remote clock",
    "tags": "clock",
    "type": "clock",
    "storage": [
      {"name":"ncrclk.app.js","url":"app.js"},
      {"name":"ncrclk.img","url":"app-icon.js","evaluate":true}
    ]
  },
{ "id": "isoclock",
  "name": "ISO Compliant Clock Face",
  "shortName":"ISO Clock",
  "icon": "isoclock.png",
  "version":"0.01",
  "description": "Tweaked fork of digiclock for ISO date and time",
  "tags": "clock",
  "type" : "clock",
  "storage": [
    {"name":"isoclock.app.js","url":"isoclock.js"},
    {"name":"isoclock.img","url":"isoclock-icon.js","evaluate":true}
 ]
},
{ "id": "gpstimeserver",
  "name": "GPS Time Server",
  "icon": "widget.png",
  "version":"0.01",
  "description": "A widget which automatically starts the GPS and turns Bangle.js into a Bluetooth time server.",
  "tags": "widget",
  "type": "widget",
  "readme": "README.md",
  "storage": [
    {"name":"gpstimeserver.wid.js","url":"widget.js"}
  ]
},
{ "id": "tilthydro",
  "name": "Tilt Hydrometer Display",
  "shortName":"Tilt Hydro",
  "icon": "app.png",
  "version":"0.01",
  "description": "A display for the [Tilt Hydrometer](https://tilthydrometer.com/) - [more info here](http://www.espruino.com/Tilt+Hydrometer+Display)",
  "tags": "tools,bluetooth",
  "storage": [
    {"name":"tilthydro.app.js","url":"app.js"},
    {"name":"tilthydro.img","url":"app-icon.js","evaluate":true}
  ]
},
{ "id": "supmariodark",
  "name": "Super mario clock night mode",
  "shortName":"supmariodark",
  "icon": "supmariodark.png",
  "version":"0.01",
  "description": "Super mario clock in night mode",
  "tags": "clock",
  "type" : "clock",
  "storage": [
    {"name":"supmariodark.app.js","url":"supmariodark.js"},
    {"name":"supmariodark.img","url":"supmariodark-icon.js","evaluate":true},
    {"name":"supmario30x24.bin","url":"supmario30x24.bin.js"},
    {"name":"supmario30x24.wdt","url":"supmario30x24.wdt.js"},
    {"name":"banner-up.img","url":"banner-up.js","evaluate":true},
    {"name":"banner-down.img","url":"banner-down.js","evaluate":true},
    {"name":"brick2.img","url":"brick2.js","evaluate":true},
    {"name":"enemy.img","url":"enemy.js","evaluate":true},
    {"name":"flower.img","url":"flower.js","evaluate":true},
    {"name":"flower_b.img","url":"flower_b.js","evaluate":true},
    {"name":"mario_wh.img","url":"mario_wh.js","evaluate":true},
    {"name":"pipe.img","url":"pipe.js","evaluate":true}
  ]
},
{ "id": "gmeter",
  "name": "G-Meter",
  "shortName":"G-Meter",
  "icon": "app.png",
  "version":"0.01",
  "description": "Simple G-Meter",
  "tags": "",
  "storage": [
    {"name":"gmeter.app.js","url":"app.js"},
    {"name":"gmeter.img","url":"app-icon.js","evaluate":true}
  ]
},
{ "id": "dtlaunch",
  "name": "Desktop Launcher",
  "icon": "icon.png",
  "version":"0.03",
  "description": "Desktop style App Launcher with six apps per page - fast access if you have lots of apps installed.",
  "readme": "README.md",
  "tags": "tool,system,launcher",
  "type":"launch",
  "storage": [
    {"name":"dtlaunch.app.js","url":"app.js"},
    {"name":"dtlaunch.img","url":"app-icon.js","evaluate":true}
  ]
},
{ "id": "HRV",
  "name": "Heart Rate Variability monitor",
  "shortName":"HRV monitor",
  "icon": "hrv.png",
  "version":"0.03",
  "description": "Heart Rate Variability monitor, see Readme for more info",
  "tags": "",
  "readme": "README.md",
  "storage": [
    {"name":"HRV.app.js","url":"app.js"},
    {"name":"HRV.img","url":"app-icon.js","evaluate":true}
  ]
},
{ "id": "hardalarm",
  "name": "Hard Alarm",
  "shortName":"HardAlarm",
  "icon": "app.png",
  "version":"0.01",
  "description": "Make sure you wake up! Count to the right number to turn off the alarm",
  "tags": "tool,alarm,widget",
  "storage": [
    {"name":"hardalarm.app.js","url":"app.js"},
    {"name":"hardalarm.boot.js","url":"boot.js"},
    {"name":"hardalarm.js","url":"hardalarm.js"},
    {"name":"hardalarm.img","url":"app-icon.js","evaluate":true},
    {"name":"hardalarm.wid.js","url":"widget.js"}
  ],
  "data": [
    {"name":"hardalarm.json"}
  ]
},
{ "id": "edisonsball",
  "name": "Edison's Ball",
  "shortName":"Edison's Ball",
  "icon": "app-icon.png",
  "version":"0.01",
  "description": "Hypnagogia/Micro-Sleep alarm for experimental use in exploring sleep transition and combating drowsiness",
  "tags": "",
  "readme": "README.md",
  "storage": [
    {"name":"edisonsball.app.js","url":"app.js"},
    {"name":"edisonsball.img","url":"app-icon.js","evaluate":true}
  ]
},
{ "id": "hrrawexp",
  "name": "HRM Data Exporter",
  "shortName":"HRM Data Exporter",
  "icon": "app-icon.png",
  "version":"0.01",
  "description": "export raw hrm signal data to a csv file",
  "tags": "",
  "readme": "README.md",
  "interface": "interface.html",
  "storage": [
    {"name":"hrrawexp.app.js","url":"app.js"},
    {"name":"hrrawexp.img","url":"app-icon.js","evaluate":true}
  ]
},
{ "id": "breath",
  "name": "Breathing App",
  "shortName":"Breathing App",
  "icon": "app-icon.png",
  "version":"0.01",
  "description": "app to aid relaxation and train breath syncronicity using haptics and visualisation, also displays HR",
  "tags": "tools,health",
  "readme": "README.md",
  "storage": [
    {"name":"breath.app.js","url":"app.js"},
    {"name":"breath.settings.json","url":"settings.json"},
    {"name":"breath.img","url":"app-icon.js","evaluate":true}
  ]
},
{ "id": "lazyclock",
  "name": "Lazy Clock",
  "icon": "lazyclock.png",
  "version":"0.01",
  "readme": "README.md",
  "description": "Tells the time, roughly",
  "tags": "clock",
  "type":"clock",
  "allow_emulator":true,
  "storage": [
    {"name":"lazyclock.app.js","url":"lazyclock-app.js"},
    {"name":"lazyclock.img","url":"lazyclock-icon.js","evaluate":true}
  ]
},
{ "id": "astral",
  "name": "Astral Clock",
  "icon": "app-icon.png",
  "version":"0.01",
  "readme": "README.md",
  "description": "Clock that calculates and displays Alt Az positions of all planets, Sun as well as several other astronomy targets (customizable) and current Moon phase. Coordinates are calculated by GPS & time and onscreen compass assists orienting. See Readme before using.",
  "tags": "clock",
  "type":"clock",
  "storage": [
    {"name":"astral.app.js","url":"app.js"},
    {"name":"astral.img","url":"app-icon.js","evaluate":true}
  ]
},
{ "id": "lifeclk",
  "name": "Game of Life Clock",
  "shortName":"Conway's Clock",
  "icon": "app.png",
  "version":"0.05",
  "description": "Modification and clockification of Conway's Game of Life",
  "tags": "clock",
  "type" : "clock",
  "readme": "README.md",
  "storage": [
    {"name":"lifeclk.app.js","url":"app.js"},
    {"name":"lifeclk.img","url":"app-icon.js","evaluate":true}
  ]
},
<<<<<<< HEAD
{ "id": "gpsservice",
  "name": "Low power GPS Service",
  "shortName":"GPS Service",
  "icon": "gpsservice.png",
  "version":"0.01",
  "description": "low power GPS widget",
  "tags": "gps outdoors navigation",
  "readme": "README.md",
  "storage": [
    {"name":"gpsservice.app.js","url":"app.js"},
    {"name":"gpsservice.settings.js","url":"settings.js"},
    {"name":"gpsservice.settings.json","url":"settings.json"},
    {"name":"gpsservice.wid.js","url":"widget.js"},
    {"name":"gpsservice.img","url":"gpsservice-icon.js","evaluate":true}
=======
{ "id": "de-stress",
  "name": "De-Stress",
  "shortName":"De-Stress",
  "icon": "app.png",
  "version":"0.01",
  "description": "Simple haptic heartbeat",
  "storage": [
    {"name":"de-stress.app.js","url":"app.js"},
    {"name":"de-stress.img","url":"app-icon.js","evaluate":true}
>>>>>>> f1c24348
  ]
}
	
]<|MERGE_RESOLUTION|>--- conflicted
+++ resolved
@@ -2609,7 +2609,17 @@
     {"name":"lifeclk.img","url":"app-icon.js","evaluate":true}
   ]
 },
-<<<<<<< HEAD
+{ "id": "de-stress",
+  "name": "De-Stress",
+  "shortName":"De-Stress",
+  "icon": "app.png",
+  "version":"0.01",
+  "description": "Simple haptic heartbeat",
+  "storage": [
+    {"name":"de-stress.app.js","url":"app.js"},
+    {"name":"de-stress.img","url":"app-icon.js","evaluate":true}
+  ]
+},
 { "id": "gpsservice",
   "name": "Low power GPS Service",
   "shortName":"GPS Service",
@@ -2624,18 +2634,6 @@
     {"name":"gpsservice.settings.json","url":"settings.json"},
     {"name":"gpsservice.wid.js","url":"widget.js"},
     {"name":"gpsservice.img","url":"gpsservice-icon.js","evaluate":true}
-=======
-{ "id": "de-stress",
-  "name": "De-Stress",
-  "shortName":"De-Stress",
-  "icon": "app.png",
-  "version":"0.01",
-  "description": "Simple haptic heartbeat",
-  "storage": [
-    {"name":"de-stress.app.js","url":"app.js"},
-    {"name":"de-stress.img","url":"app-icon.js","evaluate":true}
->>>>>>> f1c24348
   ]
-}
-	
+}   
 ]