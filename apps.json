--- conflicted
+++ resolved
@@ -233,6 +233,17 @@
       {"name":"+hidkbd","url":"hid-keyboard.json"},
       {"name":"-hidkbd","url":"hid-keyboard.min.js"},
       {"name":"*hidkbd","url":"hid-keyboard-icon.js","evaluate":true}
+    ]
+  },
+  { "id": "hidbkbd",
+    "name": "Binary Bluetooth Keyboard",
+    "icon": "hid-binary-keyboard.png",
+    "description": "Enable HID in settings, pair with your phone/PC, then type messages using the onscreen keyboard by tapping repeatedly on the key you want",
+    "tags": "bluetooth",
+    "storage": [
+      {"name":"+hidbkbd","url":"hid-binary-keyboard.json"},
+      {"name":"-hidbkbd","url":"hid-binary-keyboard.js"},
+      {"name":"*hidbkbd","url":"hid-binary-keyboard-icon.js","evaluate":true}
     ]
   },
   { "id": "animals",
@@ -443,7 +454,6 @@
       {"name":"*scolor","url":"show-color-icon.js","evaluate":true}
     ]
   },
-<<<<<<< HEAD
   { "id": "miclock",
     "name": "Mixed Clock",
     "icon": "clock-mixed.png",
@@ -454,7 +464,8 @@
       {"name":"+miclock","url":"clock-mixed.json"},
       {"name":"-miclock","url":"clock-mixed.js"},
       {"name":"*miclock","url":"clock-mixed-icon.js","evaluate":true}
-=======
+    ]
+  },
   { "id": "bclock",
     "name": "Binary Clock",
     "icon": "clock-binary.png",
@@ -471,7 +482,7 @@
     "name": "Clock-Tris",
     "icon": "clock-tris.png",
     "description": "A fully functional clone of a classic game of falling blocks",
-    "tags": "",
+    "tags": "game",
     "storage": [
       {"name":"+clotris","url":"clock-tris.json"},
       {"name":"-clotris","url":"clock-tris.js"},
@@ -490,7 +501,6 @@
       {"name": "+gpsinfo","url": "gps-info.json"},
       {"name": "-gpsinfo","url": "gps-info.js"},
       {"name": "*gpsinfo","url": "gps-info-icon.js","evaluate": true}
->>>>>>> c4daf19a
     ]
   }
 ]