[
  {
    "id": "fwupdate",
    "name": "Firmware Update",
    "version": "0.02",
    "description": "[BETA] Uploads new Espruino firmwares to Bangle.js 2. For now, please use the instructions under https://www.espruino.com/Bangle.js2#firmware-updates",
    "icon": "app.png",
    "type": "RAM",
    "tags": "tools,system",
    "supports": ["BANGLEJS2"],
    "custom": "custom.html",
    "customConnect": true,
    "storage": [],
    "sortorder": 20
  },
  {
    "id": "boot",
    "name": "Bootloader",
    "version": "0.39",
    "description": "This is needed by Bangle.js to automatically load the clock, menu, widgets and settings",
    "icon": "bootloader.png",
    "type": "bootloader",
    "tags": "tool,system",
    "supports": ["BANGLEJS","BANGLEJS2"],
    "storage": [
      {"name":".boot0","url":"boot0.js"},
      {"name":".bootcde","url":"bootloader.js"},
      {"name":"bootupdate.js","url":"bootupdate.js"}
    ],
    "sortorder": -10
  },
  {
    "id": "hebrew_calendar",
    "name": "Hebrew Calendar",
    "shortName": "HebCal",
    "version": "0.04",
    "description": "lists the date according to the hebrew calendar",
    "icon": "app.png",
    "allow_emulator": false,
    "tags": "tool,locale",
    "supports": [
      "BANGLEJS",
      "BANGLEJS2"
    ],
    "readme": "README.md",
    "storage": [
      {
        "name": "hebrew_calendar.app.js",
        "url": "app.js"
      },
      {
        "name": "hebrewDate",
        "url": "hebrewDate.js"
      },
      {
        "name": "hebrew_calendar.img",
        "url": "app-icon.js",
        "evaluate": true
      }
    ]
  },
  { "id": "golfscore",
    "name": "Golf Score",
    "shortName":"golfscore",
    "version":"0.02",
    "description": "keeps track of strokes during a golf game",
    "icon": "app.png",
    "tags": "outdoors",
    "allow_emulator": true,
    "supports" : ["BANGLEJS","BANGLEJS2"],
    "readme": "README.md",
    "storage": [
      {"name":"golfscore.app.js","url":"app.js"},
      {"name":"golfscore.img","url":"app-icon.js","evaluate":true}
    ]
  },
  {
    "id": "messages",
    "name": "Messages",
    "version": "0.14",
    "description": "App to display notifications from iOS and Gadgetbridge",
    "icon": "app.png",
    "type": "app",
    "tags": "tool,system",
    "supports": ["BANGLEJS","BANGLEJS2"],
    "readme": "README.md",
    "storage": [
      {"name":"messages.app.js","url":"app.js"},
      {"name":"messages.settings.js","url":"settings.js"},
      {"name":"messages.img","url":"app-icon.js","evaluate":true},
      {"name":"messages.wid.js","url":"widget.js"},
      {"name":"messages","url":"lib.js"}
    ],
    "data": [{"name":"messages.json"},{"name":"messages.settings.json"}],
    "screenshots": [{"url":"screenshot.png"},{"url":"screenshot-notify.gif"}],
    "sortorder": -9
  },
  {
    "id": "android",
    "name": "Android Integration",
    "shortName": "Android",
    "version": "0.05",
    "description": "Display notifications/music/etc sent from the Gadgetbridge app on Android. This replaces the old 'Gadgetbridge' Bangle.js widget.",
    "icon": "app.png",
    "tags": "tool,system,messages,notifications",
    "dependencies": {"messages":"app"},
    "supports": ["BANGLEJS","BANGLEJS2"],
    "storage": [
      {"name":"android.app.js","url":"app.js"},
      {"name":"android.settings.js","url":"settings.js"},
      {"name":"android.img","url":"app-icon.js","evaluate":true},
      {"name":"android.boot.js","url":"boot.js"}
    ],
    "sortorder": -8
  },
  {
    "id": "ios",
    "name": "iOS Integration",
    "version": "0.07",
    "description": "Display notifications/music/etc from iOS devices",
    "icon": "app.png",
    "tags": "tool,system,ios,apple,messages,notifications",
    "dependencies": {"messages":"app"},
    "supports": ["BANGLEJS","BANGLEJS2"],
    "storage": [
      {"name":"ios.app.js","url":"app.js"},
      {"name":"ios.img","url":"app-icon.js","evaluate":true},
      {"name":"ios.boot.js","url":"boot.js"}
    ],
    "sortorder": -8
  },
  {
    "id": "health",
    "name": "Health Tracking",
    "version": "0.09",
    "description": "Logs health data and provides an app to view it (requires firmware 2v10.100 or later)",
    "icon": "app.png",
    "tags": "tool,system,health",
    "supports": ["BANGLEJS","BANGLEJS2"],
    "readme": "README.md",
    "interface": "interface.html",
    "storage": [
      {"name":"health.app.js","url":"app.js"},
      {"name":"health.img","url":"app-icon.js","evaluate":true},
      {"name":"health.boot.js","url":"boot.js"},
      {"name":"health","url":"lib.js"}
    ]
  },
  {
    "id": "launch",
    "name": "Launcher",
    "shortName": "Launcher",
    "version": "0.10",
    "description": "This is needed to display a menu allowing you to choose your own applications. You can replace this with a customised launcher.",
    "icon": "app.png",
    "type": "launch",
    "tags": "tool,system,launcher",
    "supports": ["BANGLEJS","BANGLEJS2"],
    "storage": [
      {"name":"launch.app.js","url":"app-bangle1.js","supports":["BANGLEJS"]},
      {"name":"launch.app.js","url":"app-bangle2.js","supports":["BANGLEJS2"]},
      {"name":"launch.settings.js","url":"settings.js","supports":["BANGLEJS2"]}
    ],
    "data": [{"name":"launch.json"}],
    "sortorder": -10
  },
  {
    "id": "setting",
    "name": "Settings",
    "version": "0.38",
    "description": "A menu for setting up Bangle.js",
    "icon": "settings.png",
    "tags": "tool,system",
    "supports": ["BANGLEJS","BANGLEJS2"],
    "readme": "README.md",
    "storage": [
      {"name":"setting.app.js","url":"settings.js"},
      {"name":"setting.img","url":"settings-icon.js","evaluate":true}
    ],
    "data": [{"name":"setting.json","url":"settings.min.json","evaluate":true}],
    "sortorder": -5
  },
  {
    "id": "about",
    "name": "About",
    "version": "0.12",
    "description": "Bangle.js About page - showing software version, stats, and a collaborative mural from the Bangle.js KickStarter backers",
    "icon": "app.png",
    "tags": "tool,system",
    "supports": ["BANGLEJS","BANGLEJS2"],
    "screenshots": [{"url":"bangle1-about-screenshot.png"}],
    "allow_emulator": true,
    "storage": [
      {"name":"about.app.js","url":"app-bangle1.js","supports": ["BANGLEJS"]},
      {"name":"about.app.js","url":"app-bangle2.js","supports": ["BANGLEJS2"]},
      {"name":"about.img","url":"app-icon.js","evaluate":true}
    ],
    "sortorder": -4
  },
  {
    "id": "alarm",
    "name": "Default Alarm & Timer",
    "shortName": "Alarms",
    "version": "0.14",
    "description": "Set and respond to alarms and timers",
    "icon": "app.png",
    "tags": "tool,alarm,widget",
    "supports": ["BANGLEJS","BANGLEJS2"],
    "storage": [
      {"name":"alarm.app.js","url":"app.js"},
      {"name":"alarm.boot.js","url":"boot.js"},
      {"name":"alarm.js","url":"alarm.js"},
      {"name":"alarm.img","url":"app-icon.js","evaluate":true},
      {"name":"alarm.wid.js","url":"widget.js"}
    ],
    "data": [{"name":"alarm.json"}]
  },
  {
    "id": "locale",
    "name": "Languages",
    "version": "0.14",
    "description": "Translations for different countries",
    "icon": "locale.png",
    "type": "locale",
    "tags": "tool,system,locale,translate",
    "supports": ["BANGLEJS","BANGLEJS2"],
    "readme": "README.md",
    "custom": "locale.html",
    "storage": [
      {"name":"locale"}
    ],
    "sortorder": -10
  },
  {
    "id": "notify",
    "name": "Notifications (default)",
    "shortName": "Notifications",
    "version": "0.11",
    "description": "Provides the default `notify` module used by applications to display notifications in a bar at the top of the screen. This module is installed by default by client applications such as the Gadgetbridge app.  Installing `Fullscreen Notifications` replaces this module with a version that displays the notifications using the full screen",
    "icon": "notify.png",
    "type": "notify",
    "tags": "widget",
    "supports": ["BANGLEJS"],
    "readme": "README.md",
    "storage": [
      {"name":"notify","url":"notify.js"}
    ]
  },
  {
    "id": "notifyfs",
    "name": "Fullscreen Notifications",
    "shortName": "Notifications",
    "version": "0.12",
    "description": "Provides a replacement for the `Notifications (default)` `notify` module.   This version is used by applications to display notifications fullscreen. This may not fully restore the screen after on some apps. See `Notifications (default)` for more information about the notify module.",
    "icon": "notify.png",
    "type": "notify",
    "tags": "widget",
    "supports": ["BANGLEJS","BANGLEJS2"],
    "storage": [
      {"name":"notify","url":"notify.js"}
    ]
  },
  {
    "id": "welcome",
    "name": "Welcome",
    "shortName": "Welcome",
    "version": "0.14",
    "description": "Appears at first boot and explains how to use Bangle.js",
    "icon": "app.png",
    "screenshots": [{"url":"screenshot_welcome.png"}],
    "tags": "start,welcome",
    "supports": ["BANGLEJS","BANGLEJS2"],
    "allow_emulator": true,
    "storage": [
      {"name":"welcome.boot.js","url":"boot.js"},
      {"name":"welcome.app.js","url":"app-bangle1.js","supports": ["BANGLEJS"]},
      {"name":"welcome.app.js","url":"app-bangle2.js","supports": ["BANGLEJS2"]},
      {"name":"welcome.settings.js","url":"settings.js"},
      {"name":"welcome.img","url":"app-icon.js","evaluate":true}
    ],
    "data": [{"name":"welcome.json"}]
  },
  {
    "id": "mywelcome",
    "name": "Customised Welcome",
    "shortName": "My Welcome",
    "version": "0.13",
    "description": "Appears at first boot and explains how to use Bangle.js. Like 'Welcome', but can be customised with a greeting",
    "icon": "app.png",
    "tags": "start,welcome",
    "supports": ["BANGLEJS","BANGLEJS2"],
    "custom": "custom.html",
    "screenshots": [{"url":"bangle1-customized-welcome-screenshot.png"}],
    "storage": [
      {"name":"mywelcome.boot.js","url":"boot.js"},
      {"name":"mywelcome.app.js","url":"app-bangle1.js","supports": ["BANGLEJS"]},
      {"name":"mywelcome.app.js","url":"app-bangle2.js","supports": ["BANGLEJS2"]},
      {"name":"mywelcome.settings.js","url":"settings.js"},
      {"name":"mywelcome.img","url":"app-icon.js","evaluate":true}
    ],
    "data": [{"name":"mywelcome.json"}]
  },
  {
    "id": "gbridge",
    "name": "Gadgetbridge",
    "version": "0.25",
    "description": "(NOT RECOMMENDED) Displays Gadgetbridge notifications from Android. Please use the 'Android' Bangle.js app instead.",
    "icon": "app.png",
    "type": "widget",
    "tags": "tool,system,android,widget",
    "supports": ["BANGLEJS","BANGLEJS2"],
    "dependencies": {"notify":"type"},
    "readme": "README.md",
    "storage": [
      {"name":"gbridge.settings.js","url":"settings.js"},
      {"name":"gbridge.img","url":"app-icon.js","evaluate":true},
      {"name":"gbridge.wid.js","url":"widget.js"}
    ],
    "data": [{"name":"gbridge.json"}]
  },
  { "id": "gbdebug",
    "name": "Gadgetbridge Debug",
    "shortName":"GB Debug",
    "version":"0.01",
    "description": "Debug info for Gadgetbridge. Run this app and when Gadgetbridge messages arrive they are displayed on-screen.",
    "icon": "app.png",
    "tags": "",
    "supports" : ["BANGLEJS2"],
    "readme": "README.md",
    "storage": [
      {"name":"gbdebug.app.js","url":"app.js"},
      {"name":"gbdebug.img","url":"app-icon.js","evaluate":true}
    ]
  },
  {
    "id": "mclock",
    "name": "Morphing Clock",
    "version": "0.07",
    "description": "7 segment clock that morphs between minutes and hours",
    "icon": "clock-morphing.png",
    "type": "clock",
    "tags": "clock",
    "supports": ["BANGLEJS"],
    "allow_emulator": true,
    "screenshots": [{"url":"bangle1-morphing-clock-screenshot.png"}],
    "storage": [
      {"name":"mclock.app.js","url":"clock-morphing.js"},
      {"name":"mclock.img","url":"clock-morphing-icon.js","evaluate":true}
    ],
    "sortorder": -9
  },
  {
    "id": "moonphase",
    "name": "Moonphase",
    "version": "0.02",
    "description": "Shows current moon phase. Now with GPS function.",
    "icon": "app.png",
    "tags": "",
    "supports": ["BANGLEJS"],
    "screenshots": [{"url":"bangle1-moon-phase-screenshot.png"}],
    "allow_emulator": true,
    "storage": [
      {"name":"moonphase.app.js","url":"app.js"},
      {"name":"moonphase.img","url":"app-icon.js","evaluate":true}
    ]
  },
  {
    "id": "daysl",
    "name": "Days left",
    "version": "0.03",
    "description": "Shows you the days left until a certain date. Date can be set with a settings app and is written to a file.",
    "icon": "app.png",
    "tags": "",
    "supports": ["BANGLEJS"],
    "allow_emulator": false,
    "storage": [
      {"name":"daysl.app.js","url":"app.js"},
      {"name":"daysl.img","url":"app-icon.js","evaluate":true},
      {"name":"daysl.wid.js","url":"widget.js"}
    ]
  },
  {
    "id": "wclock",
    "name": "Word Clock",
    "version": "0.03",
    "description": "Display Time as Text",
    "icon": "clock-word.png",
    "screenshots": [{"url":"screenshot_word.png"}],
    "type": "clock",
    "tags": "clock",
    "supports": ["BANGLEJS","BANGLEJS2"],
    "allow_emulator": true,
    "storage": [
      {"name":"wclock.app.js","url":"clock-word.js"},
      {"name":"wclock.img","url":"clock-word-icon.js","evaluate":true}
    ]
  },
  {
    "id": "fontclock",
    "name": "Font Clock",
    "version": "0.01",
    "description": "Choose the font and design of clock face from a library of available designs",
    "icon": "fontclock.png",
    "type": "clock",
    "tags": "clock",
    "supports": ["BANGLEJS"],
    "readme": "README.md",
    "custom": "custom.html",
    "allow_emulator": false,
    "storage": [
      {"name":"fontclock.app.js","url":"fontclock.js"},
      {"name":"fontclock.img","url":"fontclock-icon.js","evaluate":true},
      {"name":"fontclock.hand.js","url":"fontclock.hand.js"},
      {"name":"fontclock.thinhand.js","url":"fontclock.thinhand.js"},
      {"name":"fontclock.thickhand.js","url":"fontclock.thickhand.js"},
      {"name":"fontclock.hourscriber.js","url":"fontclock.hourscriber.js"},
      {"name":"fontclock.font.js","url":"fontclock.font.js"},
      {"name":"fontclock.font.abril_ff50.js","url":"fontclock.font.abril_ff50.js"},
      {"name":"fontclock.font.cpstc58.js","url":"fontclock.font.cpstc58.js"},
      {"name":"fontclock.font.mntn25.js","url":"fontclock.font.mntn25.js"},
      {"name":"fontclock.font.mntn50.js","url":"fontclock.font.mntn50.js"},
      {"name":"fontclock.font.vector25.js","url":"fontclock.font.vector25.js"},
      {"name":"fontclock.font.vector50.js","url":"fontclock.font.vector50.js"}
    ]
  },
  {
    "id": "slidingtext",
    "name": "Sliding Clock",
    "version": "0.07",
    "description": "Inspired by the Pebble sliding clock, old times are scrolled off the screen and new times on. You are also able to change language on the fly so you can see the time written in other languages using button 1. Currently English, French, Japanese, Spanish and German are supported",
    "icon": "slidingtext.png",
    "type": "clock",
    "tags": "clock",
    "supports": ["BANGLEJS","BANGLEJS2"],
    "readme": "README.md",
    "custom": "custom.html",
    "allow_emulator": false,
    "storage": [
      {"name":"slidingtext.app.js","url":"slidingtext.js"},
      {"name":"slidingtext.img","url":"slidingtext-icon.js","evaluate":true},
      {"name":"slidingtext.locale.en.js","url":"slidingtext.locale.en.js"},
      {"name":"slidingtext.locale.en2.js","url":"slidingtext.locale.en2.js"},
      {"name":"slidingtext.utils.en.js","url":"slidingtext.utils.en.js"},
      {"name":"slidingtext.locale.es.js","url":"slidingtext.locale.es.js"},
      {"name":"slidingtext.locale.fr.js","url":"slidingtext.locale.fr.js"},
      {"name":"slidingtext.locale.jp.js","url":"slidingtext.locale.jp.js"},
      {"name":"slidingtext.locale.de.js","url":"slidingtext.locale.de.js"},
      {"name":"slidingtext.dtfmt.js","url":"slidingtext.dtfmt.js"}
    ]
  },
  {
    "id": "solarclock",
    "name": "Solar Clock",
    "version": "0.02",
    "description": "Using your current or chosen location the solar watch face shows the Sun's sky position, time and date. Also allows you to wind backwards and forwards in time to see the sun's position",
    "icon": "solar_clock.png",
    "type": "clock",
    "tags": "clock",
    "supports": ["BANGLEJS"],
    "readme": "README.md",
    "custom": "custom.html",
    "allow_emulator": false,
    "storage": [
      {"name":"solarclock.app.js","url":"solar_clock.js"},
      {"name":"solarclock.img","url":"solar_clock-icon.js","evaluate":true},
      {"name":"solar_colors.js","url":"solar_colors.js"},
      {"name":"solar_controller.js","url":"solar_controller.js"},
      {"name":"solar_date_utils.js","url":"solar_date_utils.js"},
      {"name":"solar_graphic_utils.js","url":"solar_graphic_utils.js"},
      {"name":"solar_location.js","url":"solar_location.js"},
      {"name":"solar_math_utils.js","url":"solar_math_utils.js"},
      {"name":"solar_loc.Reykjavik.json","url":"solar_loc.Reykjavik.json"},
      {"name":"solar_loc.Hong_Kong.json","url":"solar_loc.Hong_Kong.json"},
      {"name":"solar_loc.Honolulu.json","url":"solar_loc.Honolulu.json"},
      {"name":"solar_loc.Rio.json","url":"solar_loc.Rio.json"},
      {"name":"solar_loc.Tokyo.json","url":"solar_loc.Tokyo.json"},
      {"name":"solar_loc.Seoul.json","url":"solar_loc.Seoul.json"}
    ]
  },
  {
    "id": "sweepclock",
    "name": "Sweep Clock",
    "version": "0.04",
    "description": "Smooth sweep secondhand with single hour numeral. Use button 1 to toggle the numeral font, button 3 to change the colour theme and button 4 to change the date placement",
    "icon": "sweepclock.png",
    "type": "clock",
    "tags": "clock",
    "supports": ["BANGLEJS"],
    "readme": "README.md",
    "allow_emulator": true,
    "screenshots": [{"url":"bangle1-sweep-clock-screenshot.png"}],
    "storage": [
      {"name":"sweepclock.app.js","url":"sweepclock.js"},
      {"name":"sweepclock.img","url":"sweepclock-icon.js","evaluate":true}
    ]
  },
  {
    "id": "matrixclock",
    "name": "Matrix Clock",
    "version": "0.02",
    "description": "inspired by The Matrix, a clock of the same style",
    "icon": "matrixclock.png",
    "screenshots": [{"url":"screenshot_matrix.png"}],
    "type": "clock",
    "tags": "clock",
    "supports": ["BANGLEJS","BANGLEJS2"],
    "readme": "README.md",
    "allow_emulator": true,
    "storage": [
      {"name":"matrixclock.app.js","url":"matrixclock.js"},
      {"name":"matrixclock.img","url":"matrixclock-icon.js","evaluate":true}
    ]
  },
  {
    "id": "mandelbrotclock",
    "name": "Mandelbrot Clock",
    "version": "0.01",
    "description": "A mandelbrot set themed clock cool",
    "icon": "mandelbrotclock.png",
    "screenshots": [{ "url": "screenshot_mandelbrotclock.png" }],
    "type": "clock",
    "tags": "clock",
    "supports": ["BANGLEJS2"],
    "readme": "README.md",
    "allow_emulator": true,
    "storage": [
      { "name": "mandelbrotclock.app.js", "url": "mandelbrotclock.js" },
      {
        "name": "mandelbrotclock.img",
        "url": "mandelbrotclock-icon.js",
        "evaluate": true
      }
    ]
  },
  {
    "id": "imgclock",
    "name": "Image background clock",
    "shortName": "Image Clock",
    "version": "0.08",
    "description": "A clock with an image as a background",
    "icon": "app.png",
    "type": "clock",
    "tags": "clock",
    "supports": ["BANGLEJS"],
    "custom": "custom.html",
    "storage": [
      {"name":"imgclock.app.js","url":"app.js"},
      {"name":"imgclock.img","url":"app-icon.js","evaluate":true},
      {"name":"imgclock.face.img"},
      {"name":"imgclock.face.json"},
      {"name":"imgclock.face.bg","content":""}
    ]
  },
  {
    "id": "impwclock",
    "name": "Imprecise Word Clock",
    "version": "0.04",
    "description": "Imprecise word clock for vacations, weekends, and those who never need accurate time.",
    "icon": "clock-impword.png",
    "type": "clock",
    "tags": "clock",
    "supports": ["BANGLEJS","BANGLEJS2"],
    "screenshots": [{"url":"bangle1-impercise-word-clock-screenshot.png"}],
    "allow_emulator": true,
    "storage": [
      {"name":"impwclock.app.js","url":"clock-impword.js"},
      {"name":"impwclock.img","url":"clock-impword-icon.js","evaluate":true}
    ]
  },
  {
    "id": "aclock",
    "name": "Analog Clock",
    "version": "0.15",
    "description": "An Analog Clock",
    "icon": "clock-analog.png",
    "screenshots": [{"url":"screenshot_analog.png"}],
    "type": "clock",
    "tags": "clock",
    "supports": ["BANGLEJS","BANGLEJS2"],
    "allow_emulator": true,
    "storage": [
      {"name":"aclock.app.js","url":"clock-analog.js"},
      {"name":"aclock.img","url":"clock-analog-icon.js","evaluate":true}
    ]
  },
  {
    "id": "clock2x3",
    "name": "2x3 Pixel Clock",
    "version": "0.05",
    "description": "This is a simple clock using minimalist 2x3 pixel numerical digits",
    "icon": "clock2x3.png",
    "screenshots": [{"url":"screenshot_pixel.png"}],
    "type": "clock",
    "tags": "clock",
    "supports": ["BANGLEJS","BANGLEJS2"],
    "readme": "README.md",
    "allow_emulator": true,
    "storage": [
      {"name":"clock2x3.app.js","url":"clock2x3-app.js"},
      {"name":"clock2x3.img","url":"clock2x3-icon.js","evaluate":true}
    ]
  },
  {
    "id": "geissclk",
    "name": "Geiss Clock",
    "version": "0.03",
    "description": "7 segment clock with animated background in the style of Ryan Geiss' music visualisation. NOTE: The first run will take ~1 minute to do some precalculation",
    "icon": "clock.png",
    "type": "clock",
    "tags": "clock",
    "supports": ["BANGLEJS"],
    "storage": [
      {"name":"geissclk.app.js","url":"clock.js"},
      {"name":"geissclk.precompute.js","url":"precompute.js"},
      {"name":"geissclk.img","url":"clock-icon.js","evaluate":true}
    ],
    "data": [{"name":"geissclk.0.map"},{"name":"geissclk.1.map"},{"name":"geissclk.2.map"},{"name":"geissclk.3.map"},{"name":"geissclk.4.map"},{"name":"geissclk.5.map"},{"name":"geissclk.0.pal"},{"name":"geissclk.1.pal"},{"name":"geissclk.2.pal"}]
  },
  {
    "id": "trex",
    "name": "T-Rex",
    "version": "0.04",
    "description": "T-Rex game in the style of Chrome's offline game",
    "icon": "trex.png",
    "screenshots": [{"url":"screenshot_trex.png"}],
    "tags": "game",
    "supports": ["BANGLEJS","BANGLEJS2"],
    "readme": "README.md",
    "allow_emulator": true,
    "storage": [
      {"name":"trex.app.js","url":"trex.js"},
      {"name":"trex.img","url":"trex-icon.js","evaluate":true},
      {"name":"trex.settings.js","url":"settings.js"}
    ],
    "data": [{"name":"trex.score","storageFile":true}]
  },
  {
    "id": "cubescramble",
    "name": "Cube Scramble",
    "version":"0.04",
    "description": "A random scramble generator for the 3x3 Rubik's cube with a basic timer",
    "icon": "cube-scramble.png",
    "tags": "",
    "supports" : ["BANGLEJS","BANGLEJS2"],
    "readme": "README.md",
    "allow_emulator": true,
    "screenshots": [{"url":"bangle2-cube-scramble-screenshot.png"},{"url":"bangle1-cube-scramble-screenshot.png"}],
    "storage": [
      {"name":"cubescramble.app.js","url":"cube-scramble.js"},
      {"name":"cubescramble.img","url":"cube-scramble-icon.js","evaluate":true}
    ]
  },
  {
    "id": "astroid",
    "name": "Asteroids!",
    "version": "0.03",
    "description": "Retro asteroids game",
    "icon": "asteroids.png",
    "screenshots": [{"url":"screenshot_asteroids.png"}],
    "tags": "game",
    "supports": ["BANGLEJS","BANGLEJS2"],
    "allow_emulator": true,
    "storage": [
      {"name":"astroid.app.js","url":"asteroids.js"},
      {"name":"astroid.img","url":"asteroids-icon.js","evaluate":true}
    ]
  },
  {
    "id": "clickms",
    "name": "Click Master",
    "version": "0.01",
    "description": "Get several friends to start the game, then compete to see who can press BTN1 the most!",
    "icon": "click-master.png",
    "tags": "game",
    "supports": ["BANGLEJS"],
    "storage": [
      {"name":"clickms.app.js","url":"click-master.js"},
      {"name":"clickms.img","url":"click-master-icon.js","evaluate":true}
    ]
  },
  {
    "id": "horsey",
    "name": "Horse Race!",
    "version": "0.01",
    "description": "Get several friends to start the game, then compete to see who can press BTN1 the most!",
    "icon": "horse-race.png",
    "tags": "game",
    "supports": ["BANGLEJS"],
    "storage": [
      {"name":"horsey.app.js","url":"horse-race.js"},
      {"name":"horsey.img","url":"horse-race-icon.js","evaluate":true}
    ]
  },
  {
    "id": "compass",
    "name": "Compass",
    "version": "0.05",
    "description": "Simple compass that points North",
    "icon": "compass.png",
    "screenshots": [{"url":"screenshot_compass.png"}],
    "tags": "tool,outdoors",
    "supports": ["BANGLEJS","BANGLEJS2"],
    "storage": [
      {"name":"compass.app.js","url":"compass.js"},
      {"name":"compass.img","url":"compass-icon.js","evaluate":true}
    ]
  },
  {
    "id": "gpstime",
    "name": "GPS Time",
    "version": "0.05",
    "description": "Update the Bangle.js's clock based on the time from the GPS receiver",
    "icon": "gpstime.png",
    "tags": "tool,gps",
    "supports": ["BANGLEJS","BANGLEJS2"],
    "storage": [
      {"name":"gpstime.app.js","url":"gpstime.js"},
      {"name":"gpstime.img","url":"gpstime-icon.js","evaluate":true}
    ]
  },
  {
    "id": "openloc",
    "name": "Open Location / Plus Codes",
    "shortName": "Open Location",
    "version": "0.01",
    "description": "Convert your current GPS location to a series of characters",
    "icon": "app.png",
    "tags": "tool,outdoors,gps",
    "supports": ["BANGLEJS"],
    "storage": [
      {"name":"openloc.app.js","url":"app.js"},
      {"name":"openloc.img","url":"app-icon.js","evaluate":true}
    ]
  },
  {
    "id": "speedo",
    "name": "Speedo",
    "version": "0.05",
    "description": "Show the current speed according to the GPS",
    "icon": "speedo.png",
    "tags": "tool,outdoors,gps",
    "supports": ["BANGLEJS","BANGLEJS2"],
    "storage": [
      {"name":"speedo.app.js","url":"speedo.js"},
      {"name":"speedo.img","url":"speedo-icon.js","evaluate":true}
    ]
  },
  {
    "id": "gpsrec",
    "name": "GPS Recorder",
    "version": "0.27",
    "description": "Application that allows you to record a GPS track. Can run in background",
    "icon": "app.png",
    "tags": "tool,outdoors,gps,widget",
    "screenshots": [{"url":"screenshot.png"}],
    "supports": ["BANGLEJS","BANGLEJS2"],
    "readme": "README.md",
    "interface": "interface.html",
    "storage": [
      {"name":"gpsrec.app.js","url":"app.js"},
      {"name":"gpsrec.img","url":"app-icon.js","evaluate":true},
      {"name":"gpsrec.wid.js","url":"widget.js"},
      {"name":"gpsrec.settings.js","url":"settings.js"}
    ],
    "data": [{"name":"gpsrec.json"},{"wildcard":".gpsrc?","storageFile":true}]
  },
  {
    "id": "recorder",
    "name": "Recorder (BETA)",
    "shortName": "Recorder",
    "version": "0.04",
    "description": "Record GPS position, heart rate and more in the background, then download to your PC.",
    "icon": "app.png",
    "tags": "tool,outdoors,gps,widget",
    "supports": ["BANGLEJS","BANGLEJS2"],
    "readme": "README.md",
    "interface": "interface.html",
    "storage": [
      {"name":"recorder.app.js","url":"app.js"},
      {"name":"recorder.img","url":"app-icon.js","evaluate":true},
      {"name":"recorder.wid.js","url":"widget.js"},
      {"name":"recorder.settings.js","url":"settings.js"}
    ],
    "data": [{"name":"recorder.json"},{"wildcard":"recorder.log?.csv","storageFile":true}]
  },
  {
    "id": "gpsnav",
    "name": "GPS Navigation",
    "version": "0.05",
    "description": "Displays GPS Course and Speed, + Directions to waypoint and waypoint recording, now with waypoint editor",
    "icon": "icon.png",
    "tags": "tool,outdoors,gps",
    "supports": ["BANGLEJS"],
    "readme": "README.md",
    "interface": "waypoints.html",
    "storage": [
      {"name":"gpsnav.app.js","url":"app.min.js"},
      {"name":"gpsnav.img","url":"app-icon.js","evaluate":true}
    ],
    "data": [{"name":"waypoints.json","url":"waypoints.json"}]
  },
  {
    "id": "heart",
    "name": "Heart Rate Recorder",
    "shortName": "HRM Record",
    "version": "0.07",
    "description": "Application that allows you to record your heart rate. Can run in background",
    "icon": "app.png",
    "tags": "tool,health,widget",
    "supports": ["BANGLEJS","BANGLEJS2"],
    "interface": "interface.html",
    "storage": [
      {"name":"heart.app.js","url":"app.js"},
      {"name":"heart.img","url":"app-icon.js","evaluate":true},
      {"name":"heart.wid.js","url":"widget.js"}
    ],
    "data": [{"name":"heart.json"},{"wildcard":".heart?","storageFile":true}]
  },
  {
    "id": "slevel",
    "name": "Spirit Level",
    "version": "0.02",
    "description": "Show the current angle of the watch, so you can use it to make sure something is absolutely flat",
    "icon": "spiritlevel.png",
    "tags": "tool",
    "supports": ["BANGLEJS","BANGLEJS2"],
    "storage": [
      {"name":"slevel.app.js","url":"spiritlevel.js"},
      {"name":"slevel.img","url":"spiritlevel-icon.js","evaluate":true}
    ]
  },
  {
    "id": "files",
    "name": "App Manager",
    "version": "0.07",
    "description": "Show currently installed apps, free space, and allow their deletion from the watch",
    "icon": "files.png",
    "tags": "tool,system,files",
    "supports": ["BANGLEJS","BANGLEJS2"],
    "storage": [
      {"name":"files.app.js","url":"files.js"},
      {"name":"files.img","url":"files-icon.js","evaluate":true}
    ]
  },
  {
    "id": "weather",
    "name": "Weather",
    "version": "0.13",
    "description": "Show Gadgetbridge weather report",
    "icon": "icon.png",
    "screenshots": [{"url":"screenshot.png"}],
    "tags": "widget,outdoors",
    "supports": ["BANGLEJS","BANGLEJS2"],
    "readme": "readme.md",
    "storage": [
      {"name":"weather.app.js","url":"app.js"},
      {"name":"weather.wid.js","url":"widget.js"},
      {"name":"weather","url":"lib.js"},
      {"name":"weather.img","url":"icon.js","evaluate":true},
      {"name":"weather.settings.js","url":"settings.js"}
    ],
    "data": [{"name":"weather.json"}]
  },
  {
    "id": "chargeanim",
    "name": "Charge Animation",
    "version": "0.02",
    "description": "When charging, show a sideways charging animation and keep the screen on. When removed from the charger load the clock again.",
    "icon": "icon.png",
    "tags": "battery",
    "supports": ["BANGLEJS", "BANGLEJS2"],
    "allow_emulator": true,
    "screenshots": [{"url":"bangle2-charge-animation-screenshot.png"},{"url":"bangle-charge-animation-screenshot.png"}],
    "storage": [
      {"name":"chargeanim.app.js","url":"app.js"},
      {"name":"chargeanim.boot.js","url":"boot.js"},
      {"name":"chargeanim.img","url":"app-icon.js","evaluate":true}
    ]
  },
  {
    "id": "bluetoothdock",
    "name": "Bluetooth Dock",
    "shortName": "Dock",
    "version": "0.01",
    "description": "When charging shows the time, scans Bluetooth for known devices (eg temperature) and shows them on the screen",
    "icon": "app.png",
    "tags": "bluetooth",
    "supports": ["BANGLEJS"],
    "readme": "README.md",
    "storage": [
      {"name":"bluetoothdock.app.js","url":"app.js"},
      {"name":"bluetoothdock.boot.js","url":"boot.js"},
      {"name":"bluetoothdock.img","url":"app-icon.js","evaluate":true}
    ]
  },
  {
    "id": "widbat",
    "name": "Battery Level Widget",
    "version": "0.09",
    "description": "Show the current battery level and charging status in the top right of the clock",
    "icon": "widget.png",
    "type": "widget",
    "tags": "widget,battery",
    "supports": ["BANGLEJS","BANGLEJS2"],
    "storage": [
      {"name":"widbat.wid.js","url":"widget.js"}
    ]
  },
  {
    "id": "widbatv",
    "name": "Battery Level Widget (Vertical)",
    "version": "0.01",
    "description": "Slim, vertical battery widget that only takes up 14px",
    "icon": "widget.png",
    "type": "widget",
    "tags": "widget,battery",
    "supports": ["BANGLEJS","BANGLEJS2"],
    "storage": [
      {"name":"widbatv.wid.js","url":"widget.js"}
    ]
  },
  {
    "id": "widlock",
    "name": "Lock Widget",
    "version": "0.03",
    "description": "On devices with always-on display (Bangle.js 2) this displays lock icon whenever the display is locked",
    "icon": "widget.png",
    "type": "widget",
    "tags": "widget,lock",
    "supports": ["BANGLEJS","BANGLEJS2"],
    "storage": [
      {"name":"widlock.wid.js","url":"widget.js"}
    ]
  },
  {
    "id": "widbatpc",
    "name": "Battery Level Widget (with percentage)",
    "shortName": "Battery Widget",
    "version": "0.14",
    "description": "Show the current battery level and charging status in the top right of the clock, with charge percentage",
    "icon": "widget.png",
    "type": "widget",
    "tags": "widget,battery",
    "supports": ["BANGLEJS","BANGLEJS2"],
    "readme": "README.md",
    "storage": [
      {"name":"widbatpc.wid.js","url":"widget.js"},
      {"name":"widbatpc.settings.js","url":"settings.js"}
    ],
    "data": [{"name":"widbatpc.json"}]
  },
  {
    "id": "widbatwarn",
    "name": "Battery Warning",
    "shortName": "Battery Warning",
    "version": "0.02",
    "description": "Show a warning when the battery runs low.",
    "icon": "widget.png",
    "screenshots": [{"url":"screenshot.png"}],
    "type": "widget",
    "tags": "tool,battery",
    "supports": ["BANGLEJS"],
    "dependencies": {"notify":"type"},
    "readme": "README.md",
    "storage": [
      {"name":"widbatwarn.wid.js","url":"widget.js"},
      {"name":"widbatwarn.settings.js","url":"settings.js"}
    ],
    "data": [{"name":"widbatwarn.json"}]
  },
  {
    "id": "widbt",
    "name": "Bluetooth Widget",
    "version": "0.07",
    "description": "Show the current Bluetooth connection status in the top right of the clock",
    "icon": "widget.png",
    "type": "widget",
    "tags": "widget,bluetooth",
    "supports": ["BANGLEJS","BANGLEJS2"],
    "storage": [
      {"name":"widbt.wid.js","url":"widget.js"}
    ]
  },
  {
    "id": "widchime",
    "name": "Hour Chime",
    "version": "0.02",
    "description": "Buzz or beep on every whole hour.",
    "icon": "widget.png",
    "type": "widget",
    "tags": "widget",
    "supports": ["BANGLEJS","BANGLEJS2"],
    "storage": [
      {"name":"widchime.wid.js","url":"widget.js"},
      {"name":"widchime.settings.js","url":"settings.js"}
    ],
    "data": [{"name":"widchime.json"}]
  },
  {
    "id": "widram",
    "name": "RAM Widget",
    "shortName": "RAM Widget",
    "version": "0.01",
    "description": "Display your Bangle's available RAM percentage in a widget",
    "icon": "widget.png",
    "type": "widget",
    "tags": "widget",
    "supports": ["BANGLEJS","BANGLEJS2"],
    "storage": [
      {"name":"widram.wid.js","url":"widget.js"}
    ]
  },
  {
    "id": "hrm",
    "name": "Heart Rate Monitor",
    "version": "0.06",
    "description": "Measure your heart rate and see live sensor data",
    "icon": "heartrate.png",
    "tags": "health",
    "supports": ["BANGLEJS","BANGLEJS2"],
    "storage": [
      {"name":"hrm.app.js","url":"heartrate.js"},
      {"name":"hrm.img","url":"heartrate-icon.js","evaluate":true}
    ]
  },
  {
    "id": "widhrm",
    "name": "Simple Heart Rate widget",
    "version": "0.05",
    "description": "When the screen is on, the widget turns on the heart rate monitor and displays the current heart rate (or last known in grey). For this to work well you'll need at least a 15 second LCD Timeout.",
    "icon": "widget.png",
    "type": "widget",
    "tags": "health,widget",
    "supports": ["BANGLEJS","BANGLEJS2"],
    "storage": [
      {"name":"widhrm.wid.js","url":"widget.js"}
    ]
  },
  {
    "id": "bthrm",
    "name": "Bluetooth Heart Rate Monitor",
    "shortName": "BT HRM",
    "version": "0.01",
    "description": "Overrides Bangle.js's build in heart rate monitor with an external Bluetooth one.",
    "icon": "app.png",
    "type": "boot",
    "tags": "health,bluetooth",
    "supports": ["BANGLEJS","BANGLEJS2"],
    "readme": "README.md",
    "storage": [
      {"name":"bthrm.boot.js","url":"boot.js"},
      {"name":"bthrm.img","url":"app-icon.js","evaluate":true}
    ]
  },
  {
    "id": "stetho",
    "name": "Stethoscope",
    "version": "0.01",
    "description": "Hear your heart rate",
    "icon": "stetho.png",
    "tags": "health",
    "supports": ["BANGLEJS"],
    "storage": [
      {"name":"stetho.app.js","url":"stetho.js"},
      {"name":"stetho.img","url":"stetho-icon.js","evaluate":true}
    ]
  },
  {
    "id": "swatch",
    "name": "Stopwatch",
    "version": "0.07",
    "description": "Simple stopwatch with Lap Time logging to a JSON file",
    "icon": "stopwatch.png",
    "tags": "health",
    "supports": ["BANGLEJS"],
    "readme": "README.md",
    "interface": "interface.html",
    "allow_emulator": true,
    "screenshots": [{"url":"bangle1-stopwatch-screenshot.png"}],
    "storage": [
      {"name":"swatch.app.js","url":"stopwatch.js"},
      {"name":"swatch.img","url":"stopwatch-icon.js","evaluate":true}
    ]
  },
  {
    "id": "hidmsic",
    "name": "Bluetooth Music Controls",
    "shortName": "Music Control",
    "version": "0.02",
    "description": "Enable HID in settings, pair with your phone, then use this app to control music from your watch!",
    "icon": "hid-music.png",
    "tags": "bluetooth",
    "supports": ["BANGLEJS"],
    "storage": [
      {"name":"hidmsic.app.js","url":"hid-music.js"},
      {"name":"hidmsic.img","url":"hid-music-icon.js","evaluate":true}
    ]
  },
  {
    "id": "hidkbd",
    "name": "Bluetooth Keyboard",
    "shortName": "Bluetooth Kbd",
    "version": "0.02",
    "description": "Enable HID in settings, pair with your phone/PC, then use this app to control other apps",
    "icon": "hid-keyboard.png",
    "tags": "bluetooth",
    "supports": ["BANGLEJS"],
    "storage": [
      {"name":"hidkbd.app.js","url":"hid-keyboard.js"},
      {"name":"hidkbd.img","url":"hid-keyboard-icon.js","evaluate":true}
    ]
  },
  {
    "id": "hidbkbd",
    "name": "Binary Bluetooth Keyboard",
    "shortName": "Binary BT Kbd",
    "version": "0.02",
    "description": "Enable HID in settings, pair with your phone/PC, then type messages using the onscreen keyboard by tapping repeatedly on the key you want",
    "icon": "hid-binary-keyboard.png",
    "tags": "bluetooth",
    "supports": ["BANGLEJS"],
    "storage": [
      {"name":"hidbkbd.app.js","url":"hid-binary-keyboard.js"},
      {"name":"hidbkbd.img","url":"hid-binary-keyboard-icon.js","evaluate":true}
    ]
  },
  {
    "id": "animals",
    "name": "Animals Game",
    "version": "0.01",
    "description": "Simple toddler's game - displays a different number of animals each time the screen is pressed",
    "icon": "animals.png",
    "tags": "game",
    "supports": ["BANGLEJS"],
    "storage": [
      {"name":"animals.app.js","url":"animals.js"},
      {"name":"animals.img","url":"animals-icon.js","evaluate":true},
      {"name":"animals-snake.img","url":"animals-snake.js","evaluate":true},
      {"name":"animals-duck.img","url":"animals-duck.js","evaluate":true},
      {"name":"animals-swan.img","url":"animals-swan.js","evaluate":true},
      {"name":"animals-fox.img","url":"animals-fox.js","evaluate":true},
      {"name":"animals-camel.img","url":"animals-camel.js","evaluate":true},
      {"name":"animals-pig.img","url":"animals-pig.js","evaluate":true},
      {"name":"animals-sheep.img","url":"animals-sheep.js","evaluate":true},
      {"name":"animals-mouse.img","url":"animals-mouse.js","evaluate":true}
    ]
  },
  {
    "id": "qrcode",
    "name": "Custom QR Code",
    "version": "0.04",
    "description": "Use this to upload a customised QR code to Bangle.js",
    "icon": "app.png",
    "tags": "qrcode",
    "supports": ["BANGLEJS","BANGLEJS2"],
    "custom": "custom.html",
    "customConnect": true,
    "storage": [
      {"name":"qrcode.app.js"},
      {"name":"qrcode.img","url":"app-icon.js","evaluate":true}
    ]
  },
  {
    "id": "beer",
    "name": "Beer Compass",
    "version": "0.01",
    "description": "Uploads all the pubs in an area onto your watch, so it can always point you at the nearest one",
    "icon": "app.png",
    "tags": "",
    "supports": ["BANGLEJS"],
    "custom": "custom.html",
    "storage": [
      {"name":"beer.app.js"},
      {"name":"beer.img","url":"app-icon.js","evaluate":true}
    ]
  },
  {
    "id": "route",
    "name": "Route Viewer",
    "version": "0.02",
    "description": "Upload a KML file of a route, and have your watch display a map with how far around it you are",
    "icon": "app.png",
    "tags": "",
    "supports": ["BANGLEJS"],
    "custom": "custom.html",
    "storage": [
      {"name":"route.app.js"},
      {"name":"route.img","url":"app-icon.js","evaluate":true}
    ]
  },
  {
    "id": "ncstart",
    "name": "NCEU Startup",
    "version": "0.06",
    "description": "NodeConfEU 2019 'First Start' Sequence",
    "icon": "start.png",
    "tags": "start,welcome",
    "supports": ["BANGLEJS"],
    "storage": [
      {"name":"ncstart.app.js","url":"start.js"},
      {"name":"ncstart.boot.js","url":"boot.js"},
      {"name":"ncstart.settings.js","url":"settings.js"},
      {"name":"ncstart.img","url":"start-icon.js","evaluate":true},
      {"name":"nc-bangle.img","url":"start-bangle.js","evaluate":true},
      {"name":"nc-nceu.img","url":"start-nceu.js","evaluate":true},
      {"name":"nc-nfr.img","url":"start-nfr.js","evaluate":true},
      {"name":"nc-nodew.img","url":"start-nodew.js","evaluate":true},
      {"name":"nc-tf.img","url":"start-tf.js","evaluate":true}
    ],
    "data": [{"name":"ncstart.json"}]
  },
  {
    "id": "ncfrun",
    "name": "NCEU 5K Fun Run",
    "version": "0.01",
    "description": "Display a map of the NodeConf EU 2019 5K Fun Run route and your location on it",
    "icon": "nceu-funrun.png",
    "tags": "health",
    "supports": ["BANGLEJS"],
    "storage": [
      {"name":"ncfrun.app.js","url":"nceu-funrun.js"},
      {"name":"ncfrun.img","url":"nceu-funrun-icon.js","evaluate":true}
    ]
  },
  {
    "id": "widnceu",
    "name": "NCEU Logo Widget",
    "version": "0.02",
    "description": "Show the NodeConf EU logo in the top left",
    "icon": "widget.png",
    "type": "widget",
    "tags": "widget",
    "supports": ["BANGLEJS"],
    "storage": [
      {"name":"widnceu.wid.js","url":"widget.js"}
    ]
  },
  {
    "id": "sclock",
    "name": "Simple Clock",
    "version": "0.07",
    "description": "A Simple Digital Clock",
    "icon": "clock-simple.png",
    "screenshots": [{"url":"screenshot_simplec.png"}],
    "type": "clock",
    "tags": "clock",
    "supports": ["BANGLEJS","BANGLEJS2"],
    "allow_emulator": true,
    "storage": [
      {"name":"sclock.app.js","url":"clock-simple.js"},
      {"name":"sclock.img","url":"clock-simple-icon.js","evaluate":true}
    ]
  },
  {
    "id": "s7clk",
    "name": "Simple 7 segment Clock",
    "version": "0.03",
    "description": "A simple 7 segment Clock with date",
    "icon": "icon.png",
    "screenshots": [{"url":"screenshot_s7segment.png"}],
    "type": "clock",
    "tags": "clock",
    "supports": ["BANGLEJS","BANGLEJS2"],
    "readme": "README.md",
    "allow_emulator": true,
    "storage": [
      {"name":"s7clk.app.js","url":"app.js"},
      {"name":"s7clk.img","url":"icon.js","evaluate":true}
    ]
  },
  {
    "id": "vibrclock",
    "name": "Vibrate Clock",
    "version": "0.03",
    "description": "When BTN1 is pressed, vibrate out the time as a series of buzzes, one digit at a time. Hours, then Minutes. Zero is signified by one long buzz. Otherwise a simple digital clock.",
    "icon": "app.png",
    "type": "clock",
    "tags": "clock",
    "supports": ["BANGLEJS"],
    "allow_emulator": true,
    "screenshots": [{"url":"bangle1-vibrate-clock-screenshot.png"}],
    "storage": [
      {"name":"vibrclock.app.js","url":"app.js"},
      {"name":"vibrclock.img","url":"app-icon.js","evaluate":true}
    ]
  },
  {
    "id": "svclock",
    "name": "Simple V-Clock",
    "version": "0.04",
    "description": "Modification of Simple Clock 0.04 to use Vectorfont",
    "icon": "vclock-simple.png",
    "type": "clock",
    "tags": "clock",
    "supports": ["BANGLEJS","BANGLEJS2"],
    "allow_emulator": true,
    "screenshots": [{"url":"bangle2-simple-v-clock-screenshot.png"}],
    "storage": [
      {"name":"svclock.app.js","url":"vclock-simple.js"},
      {"name":"svclock.img","url":"vclock-simple-icon.js","evaluate":true}
    ]
  },
  {
    "id": "dclock",
    "name": "Dev Clock",
    "version": "0.10",
    "description": "A Digital Clock including timestamp (tst), beats(@), days in current month (dm) and days since new moon (l)",
    "icon": "clock-dev.png",
    "type": "clock",
    "tags": "clock",
    "supports": ["BANGLEJS","BANGLEJS2"],
    "allow_emulator": true,
    "screenshots": [{"url":"bangle2-dev-clock-screenshot.png"},{"url":"bangle1-dev-clock-screenshot.png"}],
    "storage": [
      {"name":"dclock.app.js","url":"clock-dev.js"},
      {"name":"dclock.img","url":"clock-dev-icon.js","evaluate":true}
    ]
  },
  {
    "id": "gesture",
    "name": "Gesture Test",
    "version": "0.01",
    "description": "BETA! Uploads a basic Tensorflow Gesture model, and then outputs each gesture as a message",
    "icon": "gesture.png",
    "type": "app",
    "tags": "gesture,ai",
    "supports": ["BANGLEJS"],
    "storage": [
      {"name":"gesture.app.js","url":"gesture.js"},
      {"name":".tfnames","url":"gesture-tfnames.js","evaluate":true},
      {"name":".tfmodel","url":"gesture-tfmodel.js","evaluate":true},
      {"name":"gesture.img","url":"gesture-icon.js","evaluate":true}
    ]
  },
  {
    "id": "pparrot",
    "name": "Party Parrot",
    "version": "0.01",
    "description": "Party with a parrot on your wrist",
    "icon": "party-parrot.png",
    "type": "app",
    "tags": "party,parrot,lol",
    "supports": ["BANGLEJS"],
    "allow_emulator": true,
    "screenshots": [{"url":"bangle1-party-parrot-screenshot.png"}],
    "storage": [
      {"name":"pparrot.app.js","url":"party-parrot.js"},
      {"name":"pparrot.img","url":"party-parrot-icon.js","evaluate":true}
    ]
  },
  {
    "id": "hrings",
    "name": "Hypno Rings",
    "version": "0.01",
    "description": "Experiment with trippy rings, press buttons for change",
    "icon": "hypno-rings.png",
    "type": "app",
    "tags": "rings,hypnosis,psychadelic",
    "supports": ["BANGLEJS"],
    "allow_emulator": true,
    "screenshots": [{"url":"bangle1-hypno-rings-screenshot.png"}],
    "storage": [
      {"name":"hrings.app.js","url":"hypno-rings.js"},
      {"name":"hrings.img","url":"hypno-rings-icon.js","evaluate":true}
    ]
  },
  {
    "id": "morse",
    "name": "Morse Code",
    "version": "0.01",
    "description": "Learn morse code by hearing/seeing/feeling the code. Tap to toggle buzz!",
    "icon": "morse-code.png",
    "type": "app",
    "tags": "morse,sound,visual,input",
    "supports": ["BANGLEJS"],
    "storage": [
      {"name":"morse.app.js","url":"morse-code.js"},
      {"name":"morse.img","url":"morse-code-icon.js","evaluate":true}
    ]
  },
  {
    "id": "blescan",
    "name": "BLE Scanner",
    "version": "0.01",
    "description": "Scan for advertising BLE devices",
    "icon": "blescan.png",
    "tags": "bluetooth",
    "supports": ["BANGLEJS"],
    "storage": [
      {"name":"blescan.app.js","url":"blescan.js"},
      {"name":"blescan.img","url":"blescan-icon.js","evaluate":true}
    ]
  },
  {
    "id": "mmonday",
    "name": "Manic Monday Tone",
    "version": "0.02",
    "description": "The Bangles make a comeback",
    "icon": "manic-monday-icon.png",
    "tags": "sound",
    "supports": ["BANGLEJS"],
    "storage": [
      {"name":"mmonday.app.js","url":"manic-monday.js"},
      {"name":"mmonday.img","url":"manic-monday-icon.js","evaluate":true}
    ]
  },
  {
    "id": "jbells",
    "name": "Jingle Bells",
    "version": "0.01",
    "description": "Play Jingle Bells",
    "icon": "jbells.png",
    "type": "app",
    "tags": "sound",
    "supports": ["BANGLEJS"],
    "storage": [
      {"name":"jbells.app.js","url":"jbells.js"},
      {"name":"jbells.img","url":"jbells-icon.js","evaluate":true}
    ]
  },
  {
    "id": "scolor",
    "name": "Show Color",
    "version": "0.01",
    "description": "Display all available Colors and Names",
    "icon": "show-color.png",
    "type": "app",
    "tags": "tool",
    "screenshots": [{"url":"bangle1-view-color-screenshot.png"}],
    "supports": ["BANGLEJS"],
    "allow_emulator": true,
    "storage": [
      {"name":"scolor.app.js","url":"show-color.js"},
      {"name":"scolor.img","url":"show-color-icon.js","evaluate":true}
    ]
  },
  {
    "id": "miclock",
    "name": "Mixed Clock",
    "version": "0.05",
    "description": "A mix of analog and digital Clock",
    "icon": "clock-mixed.png",
    "type": "clock",
    "tags": "clock",
    "screenshots": [{"url":"bangle1-mixed-clock-screenshot.png"}],
    "supports": ["BANGLEJS"],
    "allow_emulator": true,
    "storage": [
      {"name":"miclock.app.js","url":"clock-mixed.js"},
      {"name":"miclock.img","url":"clock-mixed-icon.js","evaluate":true}
    ]
  },
  {
    "id": "bclock",
    "name": "Binary Clock",
    "version": "0.03",
    "description": "A simple binary clock watch face",
    "icon": "clock-binary.png",
    "type": "clock",
    "tags": "clock",
    "supports": ["BANGLEJS"],
    "allow_emulator": true,
    "screenshots": [{"url":"bangle1-binary-clock-screenshot.png"}],
    "storage": [
      {"name":"bclock.app.js","url":"clock-binary.js"},
      {"name":"bclock.img","url":"clock-binary-icon.js","evaluate":true}
    ]
  },
  {
    "id": "clotris",
    "name": "Clock-Tris",
    "version": "0.01",
    "description": "A fully functional clone of a classic game of falling blocks",
    "icon": "clock-tris.png",
    "tags": "game",
    "supports": ["BANGLEJS"],
    "screenshots": [{"url":"bangle1-clock-tris-screenshot.png"}],
    "allow_emulator": true,
    "storage": [
      {"name":"clotris.app.js","url":"clock-tris.js"},
      {"name":"clotris.img","url":"clock-tris-icon.js","evaluate":true},
      {"name":".trishig","url":"clock-tris-high"}
    ]
  },
  {
    "id": "flappy",
    "name": "Flappy Bird",
    "version": "0.05",
    "description": "A Flappy Bird game clone",
    "icon": "app.png",
    "screenshots": [{"url":"screenshot1_flappy.png"},{"url":"screenshot2_flappy.png"}],
    "tags": "game",
    "supports": ["BANGLEJS","BANGLEJS2"],
    "readme": "README.md",
    "allow_emulator": true,
    "storage": [
      {"name":"flappy.app.js","url":"app.js"},
      {"name":"flappy.img","url":"app-icon.js","evaluate":true}
    ]
  },
  {
    "id": "gpsinfo",
    "name": "GPS Info",
    "version": "0.05",
    "description": "An application that displays information about altitude, lat/lon, satellites and time",
    "icon": "gps-info.png",
    "type": "app",
    "tags": "gps",
    "supports": ["BANGLEJS","BANGLEJS2"],
    "storage": [
      {"name":"gpsinfo.app.js","url":"gps-info.js"},
      {"name":"gpsinfo.img","url":"gps-info-icon.js","evaluate":true}
    ]
  },
  {
    "id": "assistedgps",
    "name": "Assisted GPS Update (AGPS)",
    "version": "0.01",
    "description": "Downloads assisted GPS (AGPS) data to Bangle.js 1 for faster GPS startup and more accurate fixes. **No app will be installed**, this just uploads new data to the GPS chip.",
    "icon": "app.png",
    "type": "RAM",
    "tags": "tool,outdoors,agps",
    "supports": ["BANGLEJS"],
    "custom": "custom.html",
    "storage": []
  },
  {
    "id": "pomodo",
    "name": "Pomodoro",
    "version": "0.02",
    "description": "A simple pomodoro timer.",
    "icon": "pomodoro.png",
    "type": "app",
    "tags": "pomodoro,cooking,tools",
    "supports": ["BANGLEJS", "BANGLEJS2"],
    "allow_emulator": true,
    "screenshots": [{"url":"bangle2-pomodoro-screenshot.png"}],
    "storage": [
      {"name":"pomodo.app.js","url":"pomodoro.js"},
      {"name":"pomodo.img","url":"pomodoro-icon.js","evaluate":true}
    ]
  },
  {
    "id": "blobclk",
    "name": "Large Digit Blob Clock",
    "shortName": "Blob Clock",
    "version": "0.06",
    "description": "A clock with big digits",
    "icon": "clock-blob.png",
    "type": "clock",
    "tags": "clock",
    "supports": ["BANGLEJS","BANGLEJS2"],
    "allow_emulator": true,
    "screenshots": [{"url":"bangle2-large-digit-blob-clock-screenshot.png"},{"url":"bangle1-large-digit-blob-clock-screenshot.png"}],
    "storage": [
      {"name":"blobclk.app.js","url":"clock-blob.js"},
      {"name":"blobclk.img","url":"clock-blob-icon.js","evaluate":true}
    ]
  },
  {
    "id": "boldclk",
    "name": "Bold Clock",
    "version": "0.05",
    "description": "Simple, readable and practical clock",
    "icon": "bold_clock.png",
    "screenshots": [{"url":"screenshot_bold.png"}],
    "type": "clock",
    "tags": "clock",
    "supports": ["BANGLEJS","BANGLEJS2"],
    "readme": "README.md",
    "allow_emulator": true,
    "storage": [
      {"name":"boldclk.app.js","url":"bold_clock.js"},
      {"name":"boldclk.img","url":"bold_clock-icon.js","evaluate":true}
    ]
  },
  {
    "id": "widclk",
    "name": "Digital clock widget",
    "version": "0.06",
    "description": "A simple digital clock widget",
    "icon": "widget.png",
    "type": "widget",
    "tags": "widget,clock",
    "supports": ["BANGLEJS","BANGLEJS2"],
    "storage": [
      {"name":"widclk.wid.js","url":"widget.js"}
    ]
  },
  {
    "id": "widpedom",
    "name": "Pedometer widget",
    "version": "0.20",
    "description": "Daily pedometer widget",
    "icon": "widget.png",
    "type": "widget",
    "tags": "widget",
    "supports": ["BANGLEJS","BANGLEJS2"],
    "storage": [
      {"name":"widpedom.wid.js","url":"widget.js"},
      {"name":"widpedom.settings.js","url":"settings.js"}
    ]
  },
  {
    "id": "berlinc",
    "name": "Berlin Clock",
    "version": "0.05",
    "description": "Berlin Clock (see https://en.wikipedia.org/wiki/Mengenlehreuhr)",
    "icon": "berlin-clock.png",
    "type": "clock",
    "tags": "clock",
    "supports": ["BANGLEJS","BANGLEJS2"],
    "allow_emulator": true,
    "screenshots": [{"url":"berlin-clock-screenshot.png"}],
    "storage": [
      {"name":"berlinc.app.js","url":"berlin-clock.js"},
      {"name":"berlinc.img","url":"berlin-clock-icon.js","evaluate":true}
    ]
  },
  {
    "id": "ctrclk",
    "name": "Centerclock",
    "version": "0.03",
    "description": "Watch-centered digital 24h clock with date in dd.mm.yyyy format.",
    "icon": "app.png",
    "type": "clock",
    "tags": "clock",
    "supports": ["BANGLEJS"],
    "screenshots": [{"url":"bangle1-center-clock-screenshot.png"}],
    "allow_emulator": true,
    "storage": [
      {"name":"ctrclk.app.js","url":"app.js"},
      {"name":"ctrclk.img","url":"app-icon.js","evaluate":true}
    ]
  },
  {
    "id": "demoapp",
    "name": "Demo Loop",
    "version": "0.02",
    "description": "Simple demo app - displays Bangle.js, JS logo, graphics, and Bangle.js information",
    "icon": "app.png",
    "type": "app",
    "tags": "",
    "screenshots": [{"url":"bangle1-demo-loop-screenshot1.png"},{"url":"bangle1-demo-loop-screenshot2.png"},{"url":"bangle1-demo-loop-screenshot3.png"},{"url":"bangle1-demo-loop-screenshot4.png"}],
    "supports": ["BANGLEJS"],
    "allow_emulator": true,
    "storage": [
      {"name":"demoapp.app.js","url":"app.js"},
      {"name":"demoapp.img","url":"app-icon.js","evaluate":true}
    ],
    "sortorder": -9
  },
  {
    "id": "flagrse",
    "name": "Espruino Flag Raiser",
    "version": "0.01",
    "description": "App to send a command to another Espruino to cause it to raise a flag",
    "icon": "app.png",
    "tags": "",
    "supports": ["BANGLEJS"],
    "readme": "README.md",
    "storage": [
      {"name":"flagrse.app.js","url":"app.js"},
      {"name":"flagrse.img","url":"app-icon.js","evaluate":true}
    ]
  },
  {
    "id": "pipboy",
    "name": "Pipboy",
    "version": "0.04",
    "description": "Pipboy themed clock",
    "icon": "app.png",
    "type": "clock",
    "tags": "clock",
    "supports": ["BANGLEJS"],
    "allow_emulator": true,
    "screenshots": [{"url":"bangle1-pipboy-themed-clock-screenshot.png"}],
    "storage": [
      {"name":"pipboy.app.js","url":"app.js"},
      {"name":"pipboy.img","url":"app-icon.js","evaluate":true}
    ]
  },
  {
    "id": "torch",
    "name": "Torch",
    "shortName": "Torch",
    "version": "0.02",
    "description": "Turns screen white to help you see in the dark. Select from the launcher or press BTN1,BTN3,BTN1,BTN3 quickly to start when in any app that shows widgets",
    "icon": "app.png",
    "tags": "tool,torch",
    "supports": ["BANGLEJS"],
    "storage": [
      {"name":"torch.app.js","url":"app.js"},
      {"name":"torch.wid.js","url":"widget.js"},
      {"name":"torch.img","url":"app-icon.js","evaluate":true}
    ]
  },
  {
    "id": "rtorch",
    "name": "Red Torch",
    "shortName": "RedTorch",
    "version": "0.02",
    "description": "Turns screen RED to help you see in the dark without breaking your night vision. Select from the launcher or on Bangle 1 press BTN3,BTN1,BTN3,BTN1 quickly to start when in any app that shows widgets",
    "icon": "app.png",
    "tags": "tool,torch",
    "supports": ["BANGLEJS","BANGLEJS2"],
    "allow_emulator": true,
    "storage": [
      {"name":"rtorch.app.js","url":"app.js"},
      {"name":"rtorch.wid.js","url":"widget.js", "supports": ["BANGLEJS"]},
      {"name":"rtorch.img","url":"app-icon.js","evaluate":true}
    ]
  },
  {
    "id": "wohrm",
    "name": "Workout HRM",
    "version": "0.08",
    "description": "Workout heart rate monitor notifies you with a buzz if your heart rate goes above or below the set limits.",
    "icon": "app.png",
    "type": "app",
    "tags": "hrm,workout",
    "supports": ["BANGLEJS"],
    "readme": "README.md",
    "allow_emulator": true,
    "screenshots": [{"url":"bangle1-workout-HRM-screenshot.png"}],
    "storage": [
      {"name":"wohrm.app.js","url":"app.js"},
      {"name":"wohrm.img","url":"app-icon.js","evaluate":true}
    ]
  },
  {
    "id": "widid",
    "name": "Bluetooth ID Widget",
    "version": "0.03",
    "description": "Display the last two tuple of your Bangle.js MAC address in the widget section. This is useful for figuring out which Bangle.js to connect to if you have more than one Bangle.js!",
    "icon": "widget.png",
    "type": "widget",
    "tags": "widget,address,mac",
    "supports": ["BANGLEJS","BANGLEJS2"],
    "storage": [
      {"name":"widid.wid.js","url":"widget.js"}
    ]
  },
  {
    "id": "grocery",
    "name": "Grocery",
    "version": "0.02",
    "description": "Simple grocery (shopping) list - Display a list of product and track if you already put them in your cart.",
    "icon": "grocery.png",
    "type": "app",
    "tags": "tool,outdoors,shopping,list",
    "supports": ["BANGLEJS"],
    "custom": "grocery.html",
    "storage": [
      {"name":"grocery.app.js","url":"app.js"},
      {"name":"grocery.img","url":"grocery-icon.js","evaluate":true}
    ]
  },
  {
    "id": "marioclock",
    "name": "Mario Clock",
    "version": "0.15",
    "description": "Animated retro Mario clock, with Gameboy style 8-bit grey-scale graphics.",
    "icon": "marioclock.png",
    "type": "clock",
    "tags": "clock,mario,retro",
    "supports": ["BANGLEJS"],
    "readme": "README.md",
    "allow_emulator": false,
    "screenshots": [{"url":"bangle1-mario-clock-screenshot.png"}],
    "storage": [
      {"name":"marioclock.app.js","url":"marioclock-app.js"},
      {"name":"marioclock.img","url":"marioclock-icon.js","evaluate":true}
    ]
  },
  {
    "id": "cliock",
    "name": "Commandline-Clock",
    "shortName": "CLI-Clock",
    "version": "0.15",
    "description": "Simple CLI-Styled Clock",
    "icon": "app.png",
    "screenshots": [{"url":"screenshot_cli.png"}],
    "type": "clock",
    "tags": "clock,cli,command,bash,shell",
    "supports": ["BANGLEJS","BANGLEJS2"],
    "allow_emulator": true,
    "storage": [
      {"name":"cliock.app.js","url":"app.js"},
      {"name":"cliock.img","url":"app-icon.js","evaluate":true}
    ]
  },
  {
    "id": "widver",
    "name": "Firmware Version Widget",
    "version": "0.03",
    "description": "Display the version of the installed firmware in the top widget section.",
    "icon": "widget.png",
    "type": "widget",
    "tags": "widget,tool,system",
    "supports": ["BANGLEJS","BANGLEJS2"],
    "storage": [
      {"name":"widver.wid.js","url":"widget.js"}
    ]
  },
  {
    "id": "barclock",
    "name": "Bar Clock",
    "version": "0.09",
    "description": "A simple digital clock showing seconds as a bar",
    "icon": "clock-bar.png",
    "screenshots": [{"url":"screenshot.png"},{"url":"screenshot_pm.png"}],
    "type": "clock",
    "tags": "clock",
    "supports": ["BANGLEJS","BANGLEJS2"],
    "readme": "README.md",
    "allow_emulator": true,
    "storage": [
      {"name":"barclock.app.js","url":"clock-bar.js"},
      {"name":"barclock.img","url":"clock-bar-icon.js","evaluate":true}
    ]
  },
  {
    "id": "dotclock",
    "name": "Dot Clock",
    "version": "0.03",
    "description": "A Minimal Dot Analog Clock",
    "icon": "clock-dot.png",
    "type": "clock",
    "tags": "clock",
    "supports": ["BANGLEJS","BANGLEJS2"],
    "allow_emulator": true,
    "screenshots": [{"url":"bangle2-dot-clcok-screenshot.png"},{"url":"bangle1-dot-clock-screenshot.png"}],
    "storage": [
      {"name":"dotclock.app.js","url":"clock-dot.js"},
      {"name":"dotclock.img","url":"clock-dot-icon.js","evaluate":true}
    ]
  },
  {
    "id": "widtbat",
    "name": "Tiny Battery Widget",
    "version": "0.02",
    "description": "Tiny blueish battery widget, vibs and changes level color when charging",
    "icon": "widget.png",
    "type": "widget",
    "tags": "widget,tool,system",
    "supports": ["BANGLEJS","BANGLEJS2"],
    "storage": [
      {"name":"widtbat.wid.js","url":"widget.js"}
    ]
  },
  {
    "id": "chrono",
    "name": "Chrono",
    "shortName": "Chrono",
    "version": "0.01",
    "description": "Single click BTN1 to add 5 minutes. Single click BTN2 to add 30 seconds. Single click BTN3 to add 5 seconds. Tap to pause or play to timer. Double click BTN1 to reset. When timer finishes the watch vibrates.",
    "icon": "chrono.png",
    "tags": "tool",
    "supports": ["BANGLEJS"],
    "storage": [
      {"name":"chrono.app.js","url":"chrono.js"},
      {"name":"chrono.img","url":"chrono-icon.js","evaluate":true}
    ]
  },
  {
    "id": "astrocalc",
    "name": "Astrocalc",
    "version": "0.02",
    "description": "Calculates interesting information on the sun and moon cycles for the current day based on your location.",
    "icon": "astrocalc.png",
    "tags": "app,sun,moon,cycles,tool,outdoors",
    "supports": ["BANGLEJS"],
    "allow_emulator": true,
    "storage": [
      {"name":"astrocalc.app.js","url":"astrocalc-app.js"},
      {"name":"suncalc.js","url":"suncalc.js"},
      {"name":"astrocalc.img","url":"astrocalc-icon.js","evaluate":true},
      {"name":"first-quarter.img","url":"first-quarter-icon.js","evaluate":true},
      {"name":"last-quarter.img","url":"last-quarter-icon.js","evaluate":true},
      {"name":"waning-crescent.img","url":"waning-crescent-icon.js","evaluate":true},
      {"name":"waning-gibbous.img","url":"waning-gibbous-icon.js","evaluate":true},
      {"name":"full.img","url":"full-icon.js","evaluate":true},
      {"name":"new.img","url":"new-icon.js","evaluate":true},
      {"name":"waxing-gibbous.img","url":"waxing-gibbous-icon.js","evaluate":true},
      {"name":"waxing-crescent.img","url":"waxing-crescent-icon.js","evaluate":true}
    ]
  },
  {
    "id": "widhwt",
    "name": "Hand Wash Timer",
    "version": "0.01",
    "description": "Swipe your wrist over the watch face to start your personal Bangle.js hand wash timer for 35 sec. Start washing after the short buzz and stop after the long buzz.",
    "icon": "widget.png",
    "type": "widget",
    "tags": "widget,tool",
    "supports": ["BANGLEJS"],
    "storage": [
      {"name":"widhwt.wid.js","url":"widget.js"}
    ]
  },
  {
    "id": "toucher",
    "name": "Touch Launcher",
    "shortName": "Toucher",
    "version": "0.07",
    "description": "Touch enable left to right launcher.",
    "icon": "app.png",
    "type": "launch",
    "tags": "tool,system,launcher",
    "supports": ["BANGLEJS","BANGLEJS2"],
    "readme": "README.md",
    "storage": [
      {"name":"toucher.app.js","url":"app.js"},
      {"name":"toucher.settings.js","url":"settings.js"}
    ],
    "data": [{"name":"toucher.json"}]
  },
  {
    "id": "balltastic",
    "name": "Balltastic",
    "version": "0.02",
    "description": "Simple but fun ball eats dots game.",
    "icon": "app.png",
    "type": "app",
    "tags": "game,fun",
    "supports": ["BANGLEJS"],
    "storage": [
      {"name":"balltastic.app.js","url":"app.js"},
      {"name":"balltastic.img","url":"app-icon.js","evaluate":true}
    ]
  },
  {
    "id": "rpgdice",
    "name": "RPG dice",
    "version": "0.02",
    "description": "Simple RPG dice rolling app.",
    "icon": "rpgdice.png",
    "type": "app",
    "tags": "game,fun",
    "supports": ["BANGLEJS"],
    "allow_emulator": true,
    "screenshots": [{"url":"bangle1-rpg-dice-screenshot.png"}],
    "storage": [
      {"name":"rpgdice.app.js","url":"app.js"},
      {"name":"rpgdice.img","url":"app-icon.js","evaluate":true}
    ]
  },
  {
    "id": "widmp",
    "name": "Moon Phase Widget",
    "version": "0.02",
    "description": "Display the current moon phase in blueish for the northern hemisphere in eight phases",
    "icon": "widget.png",
    "type": "widget",
    "tags": "widget,tools",
    "supports": ["BANGLEJS","BANGLEJS2"],
    "storage": [
      {"name":"widmp.wid.js","url":"widget.js"}
    ]
  },
  {
    "id": "widmpsh",
    "name": "Moon Phase Widget Southern Hemisphere",
    "version": "0.01",
    "description": "Display the current moon phase in blueish for the southern hemisphere in eight phases",
    "icon": "widget.png",
    "type": "widget",
    "tags": "widget,tools",
    "supports": ["BANGLEJS","BANGLEJS2"],
    "storage": [
      {"name":"widmpsh.wid.js","url":"widget.js"}
    ]
  },
  {
    "id": "minionclk",
    "name": "Minion clock",
    "version": "0.05",
    "description": "Minion themed clock.",
    "icon": "minionclk.png",
    "type": "clock",
    "tags": "clock,minion",
    "supports": ["BANGLEJS"],
    "allow_emulator": true,
    "screenshots": [{"url":"bangle1-minion-clock-screenshot.png"}],
    "storage": [
      {"name":"minionclk.app.js","url":"app.js"},
      {"name":"minionclk.img","url":"app-icon.js","evaluate":true}
    ]
  },
  {
    "id": "openstmap",
    "name": "OpenStreetMap",
    "shortName": "OpenStMap",
    "version": "0.11",
    "description": "Loads map tiles from OpenStreetMap onto your Bangle.js and displays a map of where you are. Once installed this also adds map functionality to `GPS Recorder` and `Recorder` apps",
    "icon": "app.png",
    "tags": "outdoors,gps,osm",
    "supports": ["BANGLEJS","BANGLEJS2"],
    "screenshots": [{"url":"screenshot.png"}],
    "custom": "custom.html",
    "customConnect": true,
    "storage": [
      {"name":"openstmap","url":"openstmap.js"},
      {"name":"openstmap.app.js","url":"app.js"},
      {"name":"openstmap.img","url":"app-icon.js","evaluate":true}
    ]
  },
  {
    "id": "activepedom",
    "name": "Active Pedometer",
    "shortName": "Active Pedometer",
    "version": "0.09",
    "description": "Pedometer that filters out arm movement and displays a step goal progress. Steps are saved to a daily file and can be viewed as graph.",
    "icon": "app.png",
    "tags": "outdoors,widget",
    "supports": ["BANGLEJS"],
    "readme": "README.md",
    "storage": [
      {"name":"activepedom.wid.js","url":"widget.js"},
      {"name":"activepedom.settings.js","url":"settings.js"},
      {"name":"activepedom.img","url":"app-icon.js","evaluate":true},
      {"name":"activepedom.app.js","url":"app.js"}
    ]
  },
  {
    "id": "chronowid",
    "name": "Chrono Widget",
    "shortName": "Chrono Widget",
    "version": "0.04",
    "description": "Chronometer (timer) which runs as widget.",
    "icon": "app.png",
    "tags": "tool,widget",
    "supports": ["BANGLEJS","BANGLEJS2"],
    "screenshots": [{"url":"screenshot.png"}],
    "readme": "README.md",
    "storage": [
      {"name":"chronowid.wid.js","url":"widget.js"},
      {"name":"chronowid.app.js","url":"app.js"},
      {"name":"chronowid.img","url":"app-icon.js","evaluate":true}
    ]
  },
  {
    "id": "tabata",
    "name": "Tabata",
    "shortName": "Tabata - Control High-Intensity Interval Training",
    "version": "0.01",
    "description": "Control high-intensity interval training (according to tabata: https://en.wikipedia.org/wiki/Tabata_method).",
    "icon": "tabata.png",
    "tags": "workout,health",
    "supports": ["BANGLEJS"],
    "storage": [
      {"name":"tabata.app.js","url":"tabata.js"},
      {"name":"tabata.img","url":"tabata-icon.js","evaluate":true}
    ]
  },
  {
    "id": "custom",
    "name": "Custom Boot Code ",
    "version": "0.01",
    "description": "Add code you want to run at boot time",
    "icon": "custom.png",
    "type": "bootloader",
    "tags": "tool,system",
    "supports": ["BANGLEJS","BANGLEJS2"],
    "custom": "custom.html",
    "storage": [
      {"name":"custom"}
    ]
  },
  {
    "id": "devstopwatch",
    "name": "Dev Stopwatch",
    "shortName": "Dev Stopwatch",
    "version": "0.03",
    "description": "Stopwatch with 5 laps supported (cyclically replaced)",
    "icon": "app.png",
    "tags": "stopwatch,chrono,timer,chronometer",
    "supports": ["BANGLEJS","BANGLEJS2"],
    "screenshots": [{"url":"bangle1-dev-stopwatch-screenshot.png"}],
    "allow_emulator": true,
    "storage": [
      {"name":"devstopwatch.app.js","url":"app.js"},
      {"name":"devstopwatch.img","url":"app-icon.js","evaluate":true}
    ]
  },
  {
    "id": "batchart",
    "name": "Battery Chart",
    "shortName": "Battery Chart",
    "version": "0.10",
    "description": "A widget and an app for recording and visualizing battery percentage over time.",
    "icon": "app.png",
    "tags": "app,widget,battery,time,record,chart,tool",
    "supports": ["BANGLEJS"],
    "readme": "README.md",
    "storage": [
      {"name":"batchart.wid.js","url":"widget.js"},
      {"name":"batchart.app.js","url":"app.js"},
      {"name":"batchart.img","url":"app-icon.js","evaluate":true}
    ]
  },
  {
    "id": "nato",
    "name": "NATO Alphabet",
    "shortName": "NATOAlphabet",
    "version": "0.01",
    "description": "Learn the NATO Phonetic alphabet plus some numbers.",
    "icon": "nato.png",
    "type": "app",
    "tags": "app,learn,visual",
    "supports": ["BANGLEJS"],
    "allow_emulator": true,
    "screenshots": [{"url":"bangle1-NATO-alphabet-screenshot.png"},{"url":"bangle1-NATO-alphabet-screenshot2.png"}],
    "storage": [
      {"name":"nato.app.js","url":"nato.js"},
      {"name":"nato.img","url":"nato-icon.js","evaluate":true}
    ]
  },
  {
    "id": "numerals",
    "name": "Numerals Clock",
    "shortName": "Numerals Clock",
    "version": "0.10",
    "description": "A simple big numerals clock",
    "icon": "numerals.png",
    "type": "clock",
    "tags": "numerals,clock",
    "supports": ["BANGLEJS","BANGLEJS2"],
    "allow_emulator": true,
    "screenshots": [{"url":"bangle1-numerals-screenshot.png"}],
    "storage": [
      {"name":"numerals.app.js","url":"numerals.app.js"},
      {"name":"numerals.img","url":"numerals-icon.js","evaluate":true},
      {"name":"numerals.settings.js","url":"numerals.settings.js"}
    ],
    "data": [{"name":"numerals.json"}]
  },
  {
    "id": "bledetect",
    "name": "BLE Detector",
    "shortName": "BLE Detector",
    "version": "0.03",
    "description": "Detect BLE devices and show some informations.",
    "icon": "bledetect.png",
    "tags": "app,bluetooth,tool",
    "supports": ["BANGLEJS"],
    "readme": "README.md",
    "storage": [
      {"name":"bledetect.app.js","url":"bledetect.js"},
      {"name":"bledetect.img","url":"bledetect-icon.js","evaluate":true}
    ]
  },
  {
    "id": "snake",
    "name": "Snake",
    "shortName": "Snake",
    "version": "0.02",
    "description": "The classic snake game. Eat apples and don't bite your tail.",
    "icon": "snake.png",
    "tags": "game,fun",
    "supports": ["BANGLEJS"],
    "readme": "README.md",
    "storage": [
      {"name":"snake.app.js","url":"snake.js"},
      {"name":"snake.img","url":"snake-icon.js","evaluate":true}
    ]
  },
  { "id": "snek",
    "name": "The snek game",
    "shortName":"Snek",
    "version": "0.02",
    "description": "A snek game where you control a snek to eat all the apples!",
    "screenshots": [{"url":"screenshot_snek.png"}],
    "icon": "snek.png",
    "supports": ["BANGLEJS2"],
    "tags": "game,fun",
    "storage": [
      {"name":"snek.app.js","url":"snek.js"},
      {"name":"snek.img","url":"snek.icon.js","evaluate":true}
    ]
  },
  {
    "id": "calculator",
    "name": "Calculator",
    "shortName": "Calculator",
    "version": "0.04",
    "description": "Basic calculator reminiscent of MacOs's one. Handy for small calculus.",
    "icon": "calculator.png",
    "screenshots": [{"url":"screenshot_calculator.png"}],
    "tags": "app,tool",
    "supports": ["BANGLEJS","BANGLEJS2"],
    "storage": [
      {"name":"calculator.app.js","url":"app.js"},
      {"name":"calculator.img","url":"calculator-icon.js","evaluate":true}
    ]
  },
  {
    "id": "dane",
    "name": "Digital Assistant, not EDITH",
    "shortName": "DANE",
    "version": "0.16",
    "description": "A Watchface inspired by Tony Stark's EDITH and based on https://arwes.dev/",
    "icon": "app.png",
    "type": "clock",
    "tags": "clock",
    "supports": ["BANGLEJS"],
    "allow_emulator": true,
    "storage": [
      {"name":"dane.app.js","url":"app.js"},
      {"name":"dane.img","url":"app-icon.js","evaluate":true}
    ]
  },
  {
    "id": "dane_tcr",
    "name": "DANE Touch Launcher",
    "shortName": "DANE Toucher",
    "version": "0.07",
    "description": "Touch enable left to right launcher in the style of the DANE Watchface",
    "icon": "app.png",
    "type": "launch",
    "tags": "tool,system,launcher",
    "supports": ["BANGLEJS"],
    "storage": [
      {"name":"dane_tcr.app.js","url":"app.js"},
      {"name":"dane_tcr.settings.js","url":"settings.js"}
    ],
    "data": [{"name":"dane_tcr.json"}]
  },
  {
    "id": "buffgym",
    "name": "BuffGym",
    "version": "0.02",
    "description": "BuffGym is the famous 5x5 workout program for the BangleJS",
    "icon": "buffgym.png",
    "type": "app",
    "tags": "tool,outdoors,gym,exercise",
    "supports": ["BANGLEJS"],
    "readme": "README.md",
    "interface": "buffgym.html",
    "allow_emulator": false,
    "storage": [
      {"name":"buffgym.app.js","url":"buffgym.app.js"},
      {"name":"buffgym-set.js","url":"buffgym-set.js"},
      {"name":"buffgym-exercise.js","url":"buffgym-exercise.js"},
      {"name":"buffgym-workout.js","url":"buffgym-workout.js"},
      {"name":"buffgym-workout-a.json","url":"buffgym-workout-a.json"},
      {"name":"buffgym-workout-b.json","url":"buffgym-workout-b.json"},
      {"name":"buffgym-workout-index.json","url":"buffgym-workout-index.json"},
      {"name":"buffgym.img","url":"buffgym-icon.js","evaluate":true}
    ]
  },
  {
    "id": "banglerun",
    "name": "BangleRun",
    "shortName": "BangleRun",
    "version": "0.10",
    "description": "An app for running sessions. Displays info and logs your run for later viewing.",
    "icon": "banglerun.png",
    "tags": "run,running,fitness,outdoors",
    "supports": ["BANGLEJS"],
    "interface": "interface.html",
    "allow_emulator": false,
    "storage": [
      {"name":"banglerun.app.js","url":"app.js"},
      {"name":"banglerun.img","url":"app-icon.js","evaluate":true}
    ]
  },
  {
    "id": "metronome",
    "name": "Metronome",
    "version": "0.07",
    "readme": "README.md",
    "description": "Makes the watch blinking and vibrating with a given rate",
    "icon": "metronome_icon.png",
    "tags": "tool",
    "supports": ["BANGLEJS","BANGLEJS2"],
    "allow_emulator": true,
    "screenshots": [{"url":"bangle1-metronome-screenshot.png"}],
    "storage": [
      {"name":"metronome.app.js","url":"metronome.js"},
      {"name":"metronome.img","url":"metronome-icon.js","evaluate":true},
      {"name":"metronome.settings.js","url":"settings.js"}
    ]
  },
  {
    "id": "blackjack",
    "name": "Black Jack game",
    "shortName": "Black Jack game",
    "version": "0.02",
    "description": "Simple implementation of card game Black Jack",
    "icon": "blackjack.png",
    "tags": "game",
    "supports": ["BANGLEJS"],
    "screenshots": [{"url":"bangle1-black-jack-game-screenshot.png"}],
    "allow_emulator": true,
    "storage": [
      {"name":"blackjack.app.js","url":"blackjack.app.js"},
      {"name":"blackjack.img","url":"blackjack-icon.js","evaluate":true}
    ]
  },
  {
    "id": "hidcam",
    "name": "Camera shutter",
    "shortName": "Cam shutter",
    "version": "0.03",
    "description": "Enable HID, connect to your phone, start your camera and trigger the shot on your Bangle",
    "icon": "app.png",
    "tags": "bluetooth,tool",
    "supports": ["BANGLEJS"],
    "readme": "README.md",
    "storage": [
      {"name":"hidcam.app.js","url":"app.js"},
      {"name":"hidcam.img","url":"app-icon.js","evaluate":true}
    ]
  },
  {
    "id": "swlclk",
    "name": "SWL Clock / Short Wave Listner Clock",
    "shortName": "SWL Clock",
    "version": "0.02",
    "description": "Display Local, UTC time and some programs on the shorts waves along the day, with the frequencies",
    "icon": "swlclk.png",
    "type": "clock",
    "tags": "tool,clock",
    "supports": ["BANGLEJS"],
    "readme": "README.md",
    "allow_emulator": true,
    "screenshots": [{"url":"bangle1-SWL-clock-screenshot.png"}],
    "storage": [
      {"name":"swlclk.app.js","url":"app.js"},
      {"name":"swlclk.img","url":"app-icon.js","evaluate":true}
    ]
  },
  {
    "id": "rclock",
    "name": "Round clock with seconds,  minutes and date",
    "shortName": "Round Clock",
    "version": "0.06",
    "description": "Designed round clock with ticks for minutes and seconds and heart rate indication",
    "icon": "app.png",
    "type": "clock",
    "tags": "clock",
    "supports": ["BANGLEJS"],
    "storage": [
      {"name":"rclock.app.js","url":"rclock.app.js"},
      {"name":"rclock.img","url":"app-icon.js","evaluate":true}
    ]
  },
  {
    "id": "fclock",
    "name": "fclock",
    "shortName": "F Clock",
    "version": "0.02",
    "description": "Simple design of a digital clock",
    "icon": "app.png",
    "type": "clock",
    "tags": "clock",
    "supports": ["BANGLEJS"],
    "storage": [
      {"name":"fclock.app.js","url":"fclock.app.js"},
      {"name":"fclock.img","url":"app-icon.js","evaluate":true}
    ]
  },
  {
    "id": "hamloc",
    "name": "QTH Locator / Maidenhead Locator System",
    "shortName": "QTH Locator",
    "version": "0.01",
    "description": "Convert your current GPS location to the Maidenhead locator system used by HAM amateur radio operators",
    "icon": "app.png",
    "tags": "tool,outdoors,gps",
    "supports": ["BANGLEJS"],
    "readme": "README.md",
    "storage": [
      {"name":"hamloc.app.js","url":"app.js"},
      {"name":"hamloc.img","url":"app-icon.js","evaluate":true}
    ]
  },
  {
    "id": "osmpoi",
    "name": "POI Compass",
    "version": "0.03",
    "description": "Uploads all the points of interest in an area onto your watch, same as Beer Compass with more p.o.i.",
    "icon": "app.png",
    "tags": "tool,outdoors,gps",
    "supports": ["BANGLEJS"],
    "readme": "README.md",
    "custom": "custom.html",
    "storage": [
      {"name":"osmpoi.app.js"},
      {"name":"osmpoi.img","url":"app-icon.js","evaluate":true}
    ]
  },
  {
    "id": "pong",
    "name": "Pong",
    "shortName": "Pong",
    "version": "0.03",
    "description": "A clone of the Atari game Pong",
    "icon": "pong.png",
    "type": "app",
    "tags": "game",
    "supports": ["BANGLEJS"],
    "readme": "README.md",
    "allow_emulator": true,
    "screenshots": [{"url":"bangle1-pong-screenshot.png"}],
    "storage": [
      {"name":"pong.app.js","url":"app.js"},
      {"name":"pong.img","url":"app-icon.js","evaluate":true}
    ]
  },
  {
    "id": "ballmaze",
    "name": "Ball Maze",
    "version": "0.02",
    "description": "Navigate a ball through a maze by tilting your watch.",
    "icon": "icon.png",
    "type": "app",
    "tags": "game",
    "supports": ["BANGLEJS"],
    "readme": "README.md",
    "storage": [
      {"name":"ballmaze.app.js","url":"app.js"},
      {"name":"ballmaze.img","url":"icon.js","evaluate":true}
    ],
    "data": [{"name":"ballmaze.json"}]
  },
  {
    "id": "calendar",
    "name": "Calendar",
    "version": "0.04",
    "description": "Simple calendar",
    "icon": "calendar.png",
    "screenshots": [{"url":"screenshot_calendar.png"}],
    "tags": "calendar",
    "supports": ["BANGLEJS","BANGLEJS2"],
    "readme": "README.md",
    "allow_emulator": true,
    "storage": [
      {"name":"calendar.app.js","url":"calendar.js"},
      {"name":"calendar.settings.js","url":"settings.js"},
      {"name":"calendar.img","url":"calendar-icon.js","evaluate":true}
    ],
    "data": [{"name":"calendar.json"}]
  },
  {
    "id": "hidjoystick",
    "name": "Bluetooth Joystick",
    "shortName": "Joystick",
    "version": "0.01",
    "description": "Emulates a 2 axis/5 button Joystick using the accelerometer as stick input and buttons 1-3, touch left as button 4 and touch right as button 5.",
    "icon": "app.png",
    "tags": "bluetooth",
    "supports": ["BANGLEJS"],
    "storage": [
      {"name":"hidjoystick.app.js","url":"app.js"},
      {"name":"hidjoystick.img","url":"app-icon.js","evaluate":true}
    ]
  },
  {
    "id": "largeclock",
    "name": "Large Clock",
    "version": "0.10",
    "description": "A readable and informational digital watch, with date, seconds and moon phase",
    "icon": "largeclock.png",
    "type": "clock",
    "tags": "clock",
    "supports": ["BANGLEJS"],
    "readme": "README.md",
    "allow_emulator": true,
    "screenshots": [{"url":"bangle1-large-clock-screenshot.png"}],
    "storage": [
      {"name":"largeclock.app.js","url":"largeclock.js"},
      {"name":"largeclock.img","url":"largeclock-icon.js","evaluate":true},
      {"name":"largeclock.settings.js","url":"settings.js"}
    ],
    "data": [{"name":"largeclock.json"}]
  },
  {
    "id": "smtswch",
    "name": "Smart Switch",
    "shortName": "Smart Switch",
    "version": "0.01",
    "description": "Using EspruinoHub, control your smart devices on and off via Bluetooth Low Energy!",
    "icon": "app.png",
    "type": "app",
    "tags": "bluetooth,btle,smart,switch",
    "supports": ["BANGLEJS"],
    "readme": "README.md",
    "storage": [
      {"name":"smtswch.app.js","url":"app.js"},
      {"name":"smtswch.img","url":"app-icon.js","evaluate":true},
      {"name":"light-on.img","url":"light-on.js","evaluate":true},
      {"name":"light-off.img","url":"light-off.js","evaluate":true},
      {"name":"switch-on.img","url":"switch-on.js","evaluate":true},
      {"name":"switch-off.img","url":"switch-off.js","evaluate":true}
    ]
  },
  {
    "id": "miplant",
    "name": "Xiaomi Plant Sensor",
    "shortName": "Mi Plant",
    "version": "0.02",
    "description": "Reads and displays data from Xiaomi bluetooth plant moisture sensors",
    "icon": "app.png",
    "tags": "xiaomi,mi,plant,ble,bluetooth",
    "supports": ["BANGLEJS"],
    "storage": [
      {"name":"miplant.app.js","url":"app.js"},
      {"name":"miplant.img","url":"app-icon.js","evaluate":true}
    ]
  },
  {
    "id": "simpletimer",
    "name": "Timer",
    "version": "0.07",
    "description": "Simple timer, useful when playing board games or cooking",
    "icon": "app.png",
    "tags": "timer",
    "supports": ["BANGLEJS"],
    "readme": "README.md",
    "allow_emulator": true,
    "screenshots": [{"url":"bangle1-timer-screenshot.png"}],
    "storage": [
      {"name":"simpletimer.app.js","url":"app.js"},
      {"name":".tfnames","url":"gesture-tfnames.js","evaluate":true},
      {"name":".tfmodel","url":"gesture-tfmodel.js","evaluate":true},
      {"name":"simpletimer.img","url":"app-icon.js","evaluate":true}
    ],
    "data": [{"name":"simpletimer.json"}]
  },
  {
    "id": "beebclock",
    "name": "Beeb Clock",
    "version": "0.05",
    "description": "Clock face that may be coincidentally familiar to BBC viewers",
    "icon": "beebclock.png",
    "type": "clock",
    "tags": "clock",
    "screenshots": [{"url":"bangle1-beeb-clock-screenshot.png"}],
    "supports": ["BANGLEJS"],
    "allow_emulator": true,
    "storage": [
      {"name":"beebclock.app.js","url":"beebclock.js"},
      {"name":"beebclock.img","url":"beebclock-icon.js","evaluate":true}
    ]
  },
  {
    "id": "findphone",
    "name": "Find Phone",
    "shortName": "Find Phone",
    "version": "0.03",
    "description": "Find your phone via Gadgetbridge. Click any button to let your phone ring. 📳  Note: The functionality is available even without this app, just go to Settings, App Settings, Gadgetbridge, Find Phone.",
    "icon": "app.png",
    "tags": "tool,android",
    "supports": ["BANGLEJS"],
    "readme": "README.md",
    "allow_emulator": true,
    "storage": [
      {"name":"findphone.app.js","url":"app.js"},
      {"name":"findphone.img","url":"app-icon.js","evaluate":true}
    ]
  },
  {
    "id": "getup",
    "name": "Get Up",
    "shortName": "Get Up",
    "version": "0.01",
    "description": "Reminds you to getup every x minutes. Sitting to long is dangerous!",
    "icon": "app.png",
    "tags": "tools,health",
    "supports": ["BANGLEJS"],
    "readme": "README.md",
    "screenshots": [{"url":"bangle1-get-up-screenshot.png"}],
    "allow_emulator": true,
    "storage": [
      {"name":"getup.app.js","url":"app.js"},
      {"name":"getup.settings.js","url":"settings.js"},
      {"name":"getup.img","url":"app-icon.js","evaluate":true}
    ]
  },
  {
    "id": "gallifr",
    "name": "Time Traveller's Chronometer",
    "shortName": "Time Travel Clock",
    "version": "0.02",
    "description": "A clock for time travellers. The light pie segment shows the minutes, the black circle, the hour. The dial itself reads 'time' just in case you forget.",
    "icon": "gallifr.png",
    "screenshots": [{"url":"screenshot_time.png"}],
    "type": "clock",
    "tags": "clock",
    "supports": ["BANGLEJS","BANGLEJS2"],
    "readme": "README.md",
    "allow_emulator": true,
    "storage": [
      {"name":"gallifr.app.js","url":"app.js"},
      {"name":"gallifr.img","url":"app-icon.js","evaluate":true},
      {"name":"gallifr.settings.js","url":"settings.js"}
    ],
    "data": [{"name":"gallifr.json"}]
  },
  {
    "id": "rndmclk",
    "name": "Random Clock Loader",
    "version": "0.03",
    "description": "Load a different clock whenever the LCD is switched on.",
    "icon": "rndmclk.png",
    "type": "widget",
    "tags": "widget,clock",
    "supports": ["BANGLEJS"],
    "readme": "README.md",
    "storage": [
      {"name":"rndmclk.wid.js","url":"widget.js"}
    ]
  },
  {
    "id": "dotmatrixclock",
    "name": "Dotmatrix Clock",
    "version": "0.01",
    "description": "A clear white-on-blue dotmatrix simulated clock",
    "icon": "dotmatrixclock.png",
    "type": "clock",
    "tags": "clock,dotmatrix,retro",
    "supports": ["BANGLEJS"],
    "readme": "README.md",
    "allow_emulator": true,
    "storage": [
      {"name":"dotmatrixclock.app.js","url":"app.js"},
      {"name":"dotmatrixclock.img","url":"dotmatrixclock-icon.js","evaluate":true}
    ]
  },
  {
    "id": "jbm8b",
    "name": "Magic 8 Ball",
    "shortName": "Magic 8 Ball",
    "version": "0.03",
    "description": "A simple fortune telling app",
    "icon": "app.png",
    "tags": "game",
    "supports": ["BANGLEJS"],
    "storage": [
      {"name":"jbm8b.app.js","url":"app.js"},
      {"name":"jbm8b.img","url":"app-icon.js","evaluate":true}
    ]
  },
  {
    "id": "jbm8b_IT",
    "name": "Magic 8 Ball Italiano",
    "shortName": "Magic 8 Ball IT",
    "version": "0.01",
    "description": "La palla predice il futuro",
    "icon": "app.png",
    "screenshots": [{"url":"bangle1-magic-8-ball-italiano-screenshot.png"}],
    "tags": "game",
    "supports": ["BANGLEJS"],
    "allow_emulator": true,
    "storage": [
      {"name":"jbm8b_IT.app.js","url":"app.js"},
      {"name":"jbm8b_IT.img","url":"app-icon.js","evaluate":true}
    ]
  },
  {
    "id": "BLEcontroller",
    "name": "BLE Customisable Controller with Joystick",
    "shortName": "BLE Controller",
    "version": "0.01",
    "description": "A configurable controller for BLE devices and robots, with a basic four direction joystick. Designed to be easy to customise so you can add your own menus.",
    "icon": "BLEcontroller.png",
    "tags": "tool,bluetooth",
    "supports": ["BANGLEJS"],
    "readme": "README.md",
    "allow_emulator": false,
    "storage": [
      {"name":"BLEcontroller.app.js","url":"app.js"},
      {"name":"BLEcontroller.img","url":"app-icon.js","evaluate":true}
    ]
  },
  {
    "id": "widviz",
    "name": "Widget Visibility Widget",
    "shortName": "Viz Widget",
    "version": "0.03",
    "description": "Swipe left to hide top bar widgets, swipe right to redisplay.",
    "icon": "eye.png",
    "type": "widget",
    "tags": "widget",
    "supports": ["BANGLEJS","BANGLEJS2"],
    "storage": [
      {"name":"widviz.wid.js","url":"widget.js"}
    ]
  },
  {
    "id": "binclock",
    "name": "Binary Clock",
    "shortName": "Binary Clock",
    "version": "0.03",
    "description": "A binary clock with hours and minutes. BTN1 toggles a digital clock.",
    "icon": "app.png",
    "type": "clock",
    "tags": "clock,binary",
    "supports": ["BANGLEJS"],
    "storage": [
      {"name":"binclock.app.js","url":"app.js"},
      {"name":"binclock.img","url":"app-icon.js","evaluate":true}
    ]
  },
  {
    "id": "pizzatimer",
    "name": "Pizza Timer",
    "shortName": "Pizza Timer",
    "version": "0.01",
    "description": "A timer app for when you cook Pizza. Some say it can also time other things",
    "icon": "pizza.png",
    "tags": "timer,tool,pizza",
    "supports": ["BANGLEJS"],
    "readme": "README.md",
    "storage": [
      {"name":"pizzatimer.app.js","url":"app.js"},
      {"name":"pizzatimer.img","url":"app-icon.js","evaluate":true}
    ]
  },
  {
    "id": "animclk",
    "name": "Animated Clock",
    "shortName": "Anim Clock",
    "version": "0.03",
    "description": "An animated clock face using Mark Ferrari's amazing 8 bit game art and palette cycling: http://www.markferrari.com/art/8bit-game-art",
    "icon": "app.png",
    "type": "clock",
    "tags": "clock,animated",
    "supports": ["BANGLEJS"],
    "storage": [
      {"name":"animclk.app.js","url":"app.js"},
      {"name":"animclk.pixels1","url":"animclk.pixels1"},
      {"name":"animclk.pixels2","url":"animclk.pixels2"},
      {"name":"animclk.pal","url":"animclk.pal"},
      {"name":"animclk.img","url":"app-icon.js","evaluate":true}
    ]
  },
  {
    "id": "analogimgclk",
    "name": "Analog Clock (Image background)",
    "shortName": "Analog Clock",
    "version": "0.03",
    "description": "An analog clock with an image background",
    "icon": "app.png",
    "type": "clock",
    "tags": "clock",
    "supports": ["BANGLEJS"],
    "storage": [
      {"name":"analogimgclk.app.js","url":"app.js"},
      {"name":"analogimgclk.bg.img","url":"bg.img"},
      {"name":"analogimgclk.img","url":"app-icon.js","evaluate":true}
    ]
  },
  {
    "id": "verticalface",
    "name": "Vertical watch face",
    "shortName": "Vertical Face",
    "version": "0.09",
    "description": "A simple vertical watch face with the date. Heart rate monitor is toggled with BTN1",
    "icon": "app.png",
    "type": "clock",
    "tags": "clock",
    "supports": ["BANGLEJS"],
    "allow_emulator": true,
    "screenshots": [{"url":"bangle1-vertical-watch-face-screenshot.png"}],
    "storage": [
      {"name":"verticalface.app.js","url":"app.js"},
      {"name":"verticalface.img","url":"app-icon.js","evaluate":true}
    ]
  },
  {
    "id": "sleepphasealarm",
    "name": "SleepPhaseAlarm",
    "shortName": "SleepPhaseAlarm",
    "version": "0.02",
    "description": "Uses the accelerometer to estimate sleep and wake states with the principle of Estimation of Stationary Sleep-segments (ESS, see https://ubicomp.eti.uni-siegen.de/home/datasets/ichi14/index.html.en). This app will read the next alarm from the alarm application and will wake you up to 30 minutes early at the best guessed time when you are almost already awake.",
    "icon": "app.png",
    "tags": "alarm",
    "supports": ["BANGLEJS"],
    "storage": [
      {"name":"sleepphasealarm.app.js","url":"app.js"},
      {"name":"sleepphasealarm.img","url":"app-icon.js","evaluate":true}
    ]
  },
  {
    "id": "life",
    "name": "Game of Life",
    "version": "0.04",
    "description": "Conway's Game of Life - 16x16 board",
    "icon": "life.png",
    "tags": "game",
    "supports": ["BANGLEJS"],
    "screenshots": [{"url":"bangle1-game-of-life-screenshot.png"}],
    "allow_emulator": true,
    "storage": [
      {"name":"life.app.js","url":"life.min.js"},
      {"name":"life.img","url":"life-icon.js","evaluate":true}
    ]
  },
  {
    "id": "magnav",
    "name": "Navigation Compass",
    "version": "0.05",
    "description": "Compass with linear display as for GPSNAV. Has Tilt compensation and remembers calibration.",
    "screenshots": [{"url":"screenshot-b2.png"},{"url":"screenshot-light-b2.png"}],
    "icon": "magnav.png",
    "tags": "tool,outdoors",
    "supports": ["BANGLEJS","BANGLEJS2"],
    "readme": "README.md",
    "storage": [
      {"name":"magnav.app.js","url":"magnav_b1.js","supports":["BANGLEJS"]},
      {"name":"magnav.app.js","url":"magnav_b2.js","supports":["BANGLEJS2"]},
      {"name":"magnav.img","url":"magnav-icon.js","evaluate":true}
    ],
    "data": [{"name":"magnav.json"}]
  },
  {
    "id": "gpspoilog",
    "name": "GPS POI Logger",
    "shortName": "GPS POI Log",
    "version": "0.01",
    "description": "A simple app to log points of interest with their GPS coordinates and read them back onto your PC. Based on the https://www.espruino.com/Bangle.js+Storage tutorial",
    "icon": "app.png",
    "tags": "outdoors",
    "supports": ["BANGLEJS"],
    "interface": "interface.html",
    "storage": [
      {"name":"gpspoilog.app.js","url":"app.js"},
      {"name":"gpspoilog.img","url":"app-icon.js","evaluate":true}
    ]
  },
  {
    "id": "miclock2",
    "name": "Mixed Clock 2",
    "version": "0.01",
    "description": "White color variant of the Mixed Clock with thicker clock hands for better readability in the bright sunlight, extra space under the clock for widgets and seconds in the digital clock.",
    "icon": "clock-mixed.png",
    "type": "clock",
    "tags": "clock",
    "supports": ["BANGLEJS"],
    "screenshots": [{"url":"bangle1-mixed-clock-2-screenshot.png"}],
    "allow_emulator": true,
    "storage": [
      {"name":"miclock2.app.js","url":"clock-mixed.js"},
      {"name":"miclock2.img","url":"clock-mixed-icon.js","evaluate":true}
    ]
  },
  {
    "id": "1button",
    "name": "One-Button-Tracker",
    "version": "0.01",
    "description": "A widget that turns BTN1 into a tracker, records time of button press/release.",
    "icon": "widget.png",
    "type": "widget",
    "tags": "tool,quantifiedself,widget",
    "supports": ["BANGLEJS"],
    "readme": "README.md",
    "interface": "interface.html",
    "storage": [
      {"name":"1button.wid.js","url":"widget.js"}
    ],
    "data": [{"name":"one_button_presses.csv","storageFile":true}]
  },
  {
    "id": "gpsautotime",
    "name": "GPS auto time",
    "shortName": "GPS auto time",
    "version": "0.01",
    "description": "A widget that automatically updates the Bangle.js time to the GPS time whenever there is a valid GPS fix.",
    "icon": "widget.png",
    "type": "widget",
    "tags": "widget,gps",
    "supports": ["BANGLEJS"],
    "storage": [
      {"name":"gpsautotime.wid.js","url":"widget.js"}
    ]
  },
  {
    "id": "espruinoctrl",
    "name": "Espruino Control",
    "shortName": "Espruino Ctrl",
    "version": "0.01",
    "description": "Send commands to other Espruino devices via the Bluetooth UART interface. Customisable commands!",
    "icon": "app.png",
    "tags": "",
    "supports": ["BANGLEJS"],
    "readme": "README.md",
    "custom": "custom.html",
    "storage": [
      {"name":"espruinoctrl.app.js"},
      {"name":"espruinoctrl.img","url":"app-icon.js","evaluate":true}
    ]
  },
  {
    "id": "multiclock",
    "name": "Multi Clock",
    "version": "0.09",
    "description": "Clock with multiple faces.  Switch between faces with BTN1 & BTN3 (Bangle 2 touch top-right, bottom right). For best display set theme Background 2 to cyan or some other bright colour in settings.",
    "screenshots": [{"url":"screen-ana.png"},{"url":"screen-big.png"},{"url":"screen-td.png"},{"url":"screen-nifty.png"},{"url":"screen-word.png"},{"url":"screen-sec.png"}],
    "icon": "multiclock.png",
    "type": "clock",
    "tags": "clock",
    "supports": ["BANGLEJS","BANGLEJS2"],
    "readme": "README.md",
    "allow_emulator": true,
    "storage": [
      {"name":"multiclock.app.js","url":"multiclock.app.js"},
      {"name":"big.face.js","url":"big.face.js"},
      {"name":"ana.face.js","url":"ana.face.js"},
      {"name":"digi.face.js","url":"digi.face.js"},
      {"name":"txt.face.js","url":"txt.face.js"},
      {"name":"dk.face.js","url":"dk.face.js"},
      {"name":"nifty.face.js","url":"nifty.face.js"},
      {"name":"multiclock.img","url":"multiclock-icon.js","evaluate":true}
    ]
  },
  {
    "id": "widancs",
    "name": "Apple Notification Widget",
    "shortName": "ANCS Widget",
    "version": "0.07",
    "description": "Displays call, message etc notifications from a paired iPhone. Read README before installation as it only works with compatible apps",
    "icon": "widget.png",
    "type": "widget",
    "tags": "widget",
    "supports": ["BANGLEJS"],
    "readme": "README.md",
    "storage": [
      {"name":"widancs.wid.js","url":"ancs.min.js"},
      {"name":"widancs.settings.js","url":"settings.js"}
    ]
  },
  {
    "id": "accelrec",
    "name": "Acceleration Recorder",
    "shortName": "Accel Rec",
    "version": "0.02",
    "description": "This app puts the Bangle's accelerometer into 100Hz mode and reads 2 seconds worth of data after movement starts. The data can then be exported back to the PC.",
    "icon": "app.png",
    "tags": "",
    "supports": ["BANGLEJS"],
    "readme": "README.md",
    "interface": "interface.html",
    "storage": [
      {"name":"accelrec.app.js","url":"app.js"},
      {"name":"accelrec.img","url":"app-icon.js","evaluate":true}
    ],
    "data": [{"wildcard":"accelrec.?.csv"}]
  },
  {
    "id": "accellog",
    "name": "Acceleration Logger",
    "shortName": "Accel Log",
    "version": "0.03",
    "description": "Logs XYZ acceleration data to a CSV file that can be downloaded to your PC",
    "icon": "app.png",
    "tags": "outdoor",
    "supports": ["BANGLEJS","BANGLEJS2"],
    "readme": "README.md",
    "interface": "interface.html",
    "storage": [
      {"name":"accellog.app.js","url":"app.js"},
      {"name":"accellog.img","url":"app-icon.js","evaluate":true}
    ],
    "data": [{"wildcard":"accellog.?.csv"}]
  },
  {
    "id": "cprassist",
    "name": "CPR Assist",
    "version": "0.01",
    "description": "Provides assistance while performing a CPR",
    "icon": "cprassist-icon.png",
    "tags": "tool,firstaid",
    "supports": ["BANGLEJS"],
    "readme": "README.md",
    "allow_emulator": true,
    "screenshots": [{"url":"bangle1-CPR-assist-screenshot.png"}],
    "storage": [
      {"name":"cprassist.app.js","url":"cprassist.js"},
      {"name":"cprassist.img","url":"cprassist-icon.js","evaluate":true},
      {"name":"cprassist.settings.js","url":"settings.js"}
    ]
  },
  {
    "id": "osgridref",
    "name": "Ordnance Survey Grid Reference",
    "shortName": "OS Grid ref",
    "version": "0.01",
    "description": "Displays the UK Ordnance Survey grid reference of your current GPS location. Useful when in the United Kingdom with an Ordnance Survey map",
    "icon": "app.png",
    "tags": "outdoors,gps",
    "supports": ["BANGLEJS"],
    "storage": [
      {"name":"osgridref.app.js","url":"app.js"},
      {"name":"osgridref.img","url":"app-icon.js","evaluate":true}
    ]
  },
  {
    "id": "openseizure",
    "name": "OpenSeizureDetector Widget",
    "shortName": "Short Name",
    "version": "0.01",
    "description": "[BETA!] A widget to work alongside [OpenSeizureDetector](https://www.openseizuredetector.org.uk/)",
    "icon": "widget.png",
    "type": "widget",
    "tags": "widget",
    "supports": ["BANGLEJS"],
    "readme": "README.md",
    "storage": [
      {"name":"openseizure.wid.js","url":"widget.js"}
    ]
  },
  {
    "id": "counter",
    "name": "Counter",
    "version": "0.03",
    "description": "Simple counter",
    "icon": "counter_icon.png",
    "tags": "tool",
    "supports": ["BANGLEJS"],
    "screenshots": [{"url":"bangle1-counter-screenshot.png"}],
    "allow_emulator": true,
    "storage": [
      {"name":"counter.app.js","url":"counter.js"},
      {"name":"counter.img","url":"counter-icon.js","evaluate":true}
    ]
  },
  {
    "id": "bootgattbat",
    "name": "BLE GATT Battery Service",
    "shortName": "BLE Battery Service",
    "version": "0.01",
    "description": "Adds the GATT Battery Service to advertise the percentage of battery currently remaining over Bluetooth.\n",
    "icon": "bluetooth.png",
    "type": "bootloader",
    "tags": "battery,ble,bluetooth,gatt",
    "supports": ["BANGLEJS","BANGLEJS2"],
    "readme": "README.md",
    "storage": [
      {"name":"gattbat.boot.js","url":"boot.js"}
    ]
  },
  {
    "id": "viewstl",
    "name": "STL file viewer",
    "shortName": "ViewSTL",
    "version": "0.02",
    "description": "This app allows you to view STL 3D models on your watch",
    "icon": "icons8-octahedron-48.png",
    "tags": "tool",
    "supports": ["BANGLEJS"],
    "readme": "README.md",
    "storage": [
      {"name":"viewstl.app.js","url":"viewstl.min.js"},
      {"name":"viewstl.img","url":"viewstl-icon.js","evaluate":true},
      {"name":"tetra.stl","url":"tetra.stl"},
      {"name":"cube.stl","url":"cube.stl"},
      {"name":"icosa.stl","url":"icosa.stl"}
    ]
  },
  {
    "id": "cscsensor",
    "name": "Cycling speed sensor",
    "shortName": "CSCSensor",
    "version": "0.06",
    "description": "Read BLE enabled cycling speed and cadence sensor and display readings on watch",
    "icon": "icons8-cycling-48.png",
    "tags": "outdoors,exercise,ble,bluetooth",
    "supports": ["BANGLEJS"],
    "readme": "README.md",
    "storage": [
      {"name":"cscsensor.app.js","url":"cscsensor.app.js"},
      {"name":"cscsensor.settings.js","url":"settings.js"},
      {"name":"cscsensor.img","url":"cscsensor-icon.js","evaluate":true}
    ]
  },
  {
    "id": "fileman",
    "name": "File manager",
    "shortName": "FileManager",
    "version": "0.03",
    "description": "Simple file manager, allows user to examine watch storage and display, load or delete individual files",
    "icon": "icons8-filing-cabinet-48.png",
    "tags": "tools",
    "supports": ["BANGLEJS"],
    "readme": "README.md",
    "storage": [
      {"name":"fileman.app.js","url":"fileman.app.js"},
      {"name":"fileman.img","url":"fileman-icon.js","evaluate":true}
    ]
  },
  {
    "id": "worldclock",
    "name": "World Clock - 4 time zones",
    "shortName": "World Clock",
    "version": "0.05",
    "description": "Current time zone plus up to four others",
    "icon": "app.png",
    "screenshots": [{"url":"screenshot_world.png"}],
    "type": "clock",
    "tags": "clock",
    "supports": ["BANGLEJS","BANGLEJS2"],
    "readme": "README.md",
    "custom": "custom.html",
    "storage": [
      {"name":"worldclock.app.js","url":"app.js"},
      {"name":"worldclock.img","url":"worldclock-icon.js","evaluate":true}
    ],
    "data": [{"name":"worldclock.settings.json"}]
  },
  {
    "id": "digiclock",
    "name": "Digital Clock Face",
    "shortName": "Digi Clock",
    "version": "0.02",
    "description": "A simple digital clock with the time, day, month, and year",
    "icon": "digiclock.png",
    "type": "clock",
    "tags": "clock",
    "supports": ["BANGLEJS"],
    "storage": [
      {"name":"digiclock.app.js","url":"digiclock.js"},
      {"name":"digiclock.img","url":"digiclock-icon.js","evaluate":true}
    ]
  },
  {
    "id": "dsdrelay",
    "name": "DSD BLE Relay controller",
    "shortName": "DSDRelay",
    "version": "0.01",
    "description": "Control BLE relay board from the watch",
    "icon": "icons8-relay-48.png",
    "tags": "ble,bluetooth",
    "supports": ["BANGLEJS"],
    "readme": "README.md",
    "storage": [
      {"name":"dsdrelay.app.js","url":"dsdrelay.app.js"},
      {"name":"dsdrelay.img","url":"dsdrelay-icon.js","evaluate":true}
    ]
  },
  {
    "id": "mandel",
    "name": "Mandelbrot",
    "shortName": "Mandel",
    "version": "0.01",
    "description": "Draw a zoomable Mandelbrot set",
    "icon": "mandel.png",
    "tags": "game",
    "supports": ["BANGLEJS"],
    "readme": "README.md",
    "storage": [
      {"name":"mandel.app.js","url":"mandel.min.js"},
      {"name":"mandel.img","url":"mandel-icon.js","evaluate":true}
    ]
  },
  {
    "id": "petrock",
    "name": "Pet rock",
    "version": "0.02",
    "description": "A virtual pet rock with wobbly eyes",
    "icon": "petrock.png",
    "type": "app",
    "tags": "game",
    "supports": ["BANGLEJS"],
    "storage": [
      {"name":"petrock.app.js","url":"app.js"},
      {"name":"petrock.img","url":"app-icon.js","evaluate":true}
    ]
  },
  {
    "id": "smartibot",
    "name": "Smartibot controller",
    "shortName": "Smartibot",
    "version": "0.01",
    "description": "Control a [Smartibot Robot](https://thecraftyrobot.net/) straight from your Bangle.js",
    "icon": "app.png",
    "tags": "",
    "supports": ["BANGLEJS"],
    "storage": [
      {"name":"smartibot.app.js","url":"app.js"},
      {"name":"smartibot.img","url":"app-icon.js","evaluate":true}
    ]
  },
  {
    "id": "widncr",
    "name": "NCR Logo Widget",
    "version": "0.01",
    "description": "Show the NodeConf Remote logo in the top left",
    "icon": "widget.png",
    "type": "widget",
    "tags": "widget",
    "supports": ["BANGLEJS"],
    "storage": [
      {"name":"widncr.wid.js","url":"widget.js"}
    ]
  },
  {
    "id": "ncrclk",
    "name": "NCR Clock",
    "shortName": "NCR Clock",
    "version": "0.02",
    "description": "NodeConf Remote clock",
    "icon": "app.png",
    "type": "clock",
    "tags": "clock",
    "supports": ["BANGLEJS"],
    "storage": [
      {"name":"ncrclk.app.js","url":"app.js"},
      {"name":"ncrclk.img","url":"app-icon.js","evaluate":true}
    ]
  },
  {
    "id": "isoclock",
    "name": "ISO Compliant Clock Face",
    "shortName": "ISO Clock",
    "version": "0.02",
    "description": "Tweaked fork of digiclock for ISO date and time",
    "icon": "isoclock.png",
    "type": "clock",
    "tags": "clock",
    "supports": ["BANGLEJS"],
    "storage": [
      {"name":"isoclock.app.js","url":"isoclock.js"},
      {"name":"isoclock.img","url":"isoclock-icon.js","evaluate":true}
    ]
  },
  {
    "id": "gpstimeserver",
    "name": "GPS Time Server",
    "version": "0.01",
    "description": "A widget which automatically starts the GPS and turns Bangle.js into a Bluetooth time server.",
    "icon": "widget.png",
    "type": "widget",
    "tags": "widget",
    "supports": ["BANGLEJS"],
    "readme": "README.md",
    "storage": [
      {"name":"gpstimeserver.wid.js","url":"widget.js"}
    ]
  },
  {
    "id": "tilthydro",
    "name": "Tilt Hydrometer Display",
    "shortName": "Tilt Hydro",
    "version": "0.01",
    "description": "A display for the [Tilt Hydrometer](https://tilthydrometer.com/) - [more info here](http://www.espruino.com/Tilt+Hydrometer+Display)",
    "icon": "app.png",
    "tags": "tools,bluetooth",
    "supports": ["BANGLEJS"],
    "storage": [
      {"name":"tilthydro.app.js","url":"app.js"},
      {"name":"tilthydro.img","url":"app-icon.js","evaluate":true}
    ]
  },
  {
    "id": "supmariodark",
    "name": "Super mario clock night mode",
    "shortName": "supmariodark",
    "version": "0.01",
    "description": "Super mario clock in night mode",
    "icon": "supmariodark.png",
    "type": "clock",
    "tags": "clock",
    "supports": ["BANGLEJS"],
    "storage": [
      {"name":"supmariodark.app.js","url":"supmariodark.js"},
      {"name":"supmariodark.img","url":"supmariodark-icon.js","evaluate":true},
      {"name":"supmario30x24.bin","url":"supmario30x24.bin.js"},
      {"name":"supmario30x24.wdt","url":"supmario30x24.wdt.js"},
      {"name":"banner-up.img","url":"banner-up.js","evaluate":true},
      {"name":"banner-down.img","url":"banner-down.js","evaluate":true},
      {"name":"brick2.img","url":"brick2.js","evaluate":true},
      {"name":"enemy.img","url":"enemy.js","evaluate":true},
      {"name":"flower.img","url":"flower.js","evaluate":true},
      {"name":"flower_b.img","url":"flower_b.js","evaluate":true},
      {"name":"mario_wh.img","url":"mario_wh.js","evaluate":true},
      {"name":"pipe.img","url":"pipe.js","evaluate":true}
    ]
  },
  {
    "id": "gmeter",
    "name": "G-Meter",
    "shortName": "G-Meter",
    "version": "0.01",
    "description": "Simple G-Meter",
    "icon": "app.png",
    "tags": "",
    "supports": ["BANGLEJS"],
    "storage": [
      {"name":"gmeter.app.js","url":"app.js"},
      {"name":"gmeter.img","url":"app-icon.js","evaluate":true}
    ]
  },
  {
    "id": "dtlaunch",
    "name": "Desktop Launcher",
    "version": "0.07",
    "description": "Desktop style App Launcher with six (four for Bangle 2) apps per page - fast access if you have lots of apps installed.",
    "screenshots": [{"url":"shot1.png"},{"url":"shot2.png"},{"url":"shot3.png"}],
    "icon": "icon.png",
    "type": "launch",
    "tags": "tool,system,launcher",
    "supports": ["BANGLEJS","BANGLEJS2"],
    "readme": "README.md",
    "storage": [
      {"name":"dtlaunch.app.js","url":"app-b1.js", "supports": ["BANGLEJS"]},
      {"name":"dtlaunch.app.js","url":"app-b2.js", "supports": ["BANGLEJS2"]},
      {"name":"dtlaunch.settings.js","url":"settings-b1.js", "supports": ["BANGLEJS"]},
      {"name":"dtlaunch.settings.js","url":"settings-b2.js", "supports": ["BANGLEJS2"]},
      {"name":"dtlaunch.img","url":"app-icon.js","evaluate":true}
    ],
    "data": [{"name":"dtlaunch.json"}]
  },
  {
    "id": "HRV",
    "name": "Heart Rate Variability monitor",
    "shortName": "HRV monitor",
    "version": "0.04",
    "description": "Heart Rate Variability monitor, see Readme for more info",
    "icon": "hrv.png",
    "tags": "",
    "supports": ["BANGLEJS"],
    "readme": "README.md",
    "storage": [
      {"name":"HRV.app.js","url":"app.js"},
      {"name":"HRV.img","url":"app-icon.js","evaluate":true}
    ]
  },
  {
    "id": "hardalarm",
    "name": "Hard Alarm",
    "shortName": "HardAlarm",
    "version": "0.02",
    "description": "Make sure you wake up! Count to the right number to turn off the alarm",
    "icon": "app.png",
    "tags": "tool,alarm,widget",
    "supports": ["BANGLEJS"],
    "storage": [
      {"name":"hardalarm.app.js","url":"app.js"},
      {"name":"hardalarm.boot.js","url":"boot.js"},
      {"name":"hardalarm.js","url":"hardalarm.js"},
      {"name":"hardalarm.img","url":"app-icon.js","evaluate":true},
      {"name":"hardalarm.wid.js","url":"widget.js"}
    ],
    "data": [{"name":"hardalarm.json"}]
  },
  {
    "id": "edisonsball",
    "name": "Edison's Ball",
    "shortName": "Edison's Ball",
    "version": "0.01",
    "description": "Hypnagogia/Micro-Sleep alarm for experimental use in exploring sleep transition and combating drowsiness",
    "icon": "app-icon.png",
    "tags": "",
    "supports": ["BANGLEJS"],
    "readme": "README.md",
    "storage": [
      {"name":"edisonsball.app.js","url":"app.js"},
      {"name":"edisonsball.img","url":"app-icon.js","evaluate":true}
    ]
  },
  {
    "id": "hrrawexp",
    "name": "HRM Data Exporter",
    "shortName": "HRM Data Exporter",
    "version": "0.01",
    "description": "export raw hrm signal data to a csv file",
    "icon": "app-icon.png",
    "tags": "",
    "supports": ["BANGLEJS"],
    "readme": "README.md",
    "interface": "interface.html",
    "storage": [
      {"name":"hrrawexp.app.js","url":"app.js"},
      {"name":"hrrawexp.img","url":"app-icon.js","evaluate":true}
    ]
  },
  {
    "id": "breath",
    "name": "Breathing App",
    "shortName": "Breathing App",
    "version": "0.01",
    "description": "app to aid relaxation and train breath syncronicity using haptics and visualisation, also displays HR",
    "icon": "app-icon.png",
    "tags": "tools,health",
    "supports": ["BANGLEJS"],
    "readme": "README.md",
    "storage": [
      {"name":"breath.app.js","url":"app.js"},
      {"name":"breath.img","url":"app-icon.js","evaluate":true}
    ],
    "data": [{"name":"breath.settings.json","url":"settings.json"}]
  },
  {
    "id": "lazyclock",
    "name": "Lazy Clock",
    "version": "0.03",
    "description": "Tells the time, roughly",
    "icon": "lazyclock.png",
    "type": "clock",
    "tags": "clock",
    "supports": ["BANGLEJS"],
    "readme": "README.md",
    "screenshots": [{"url":"bangle1-lazy-clock-screenshot.png"}],
    "allow_emulator": true,
    "storage": [
      {"name":"lazyclock.app.js","url":"lazyclock-app.js"},
      {"name":"lazyclock.img","url":"lazyclock-icon.js","evaluate":true}
    ]
  },
  {
    "id": "astral",
    "name": "Astral Clock",
    "version": "0.03",
    "description": "Clock that calculates and displays Alt Az positions of all planets, Sun as well as several other astronomy targets (customizable) and current Moon phase. Coordinates are calculated by GPS & time and onscreen compass assists orienting. See Readme before using.",
    "icon": "app-icon.png",
    "type": "clock",
    "tags": "clock",
    "supports": ["BANGLEJS"],
    "readme": "README.md",
    "storage": [
      {"name":"astral.app.js","url":"app.js"},
      {"name":"astral.img","url":"app-icon.js","evaluate":true}
    ]
  },
  {
    "id": "alpinenav",
    "name": "Alpine Nav",
    "version": "0.01",
    "description": "App that performs GPS monitoring to track and display position relative to a given origin in realtime",
    "icon": "app-icon.png",
    "tags": "outdoors,gps",
    "supports": ["BANGLEJS"],
    "readme": "README.md",
    "storage": [
      {"name":"alpinenav.app.js","url":"app.js"},
      {"name":"alpinenav.img","url":"app-icon.js","evaluate":true}
    ]
  },
  {
    "id": "lifeclk",
    "name": "Game of Life Clock",
    "shortName": "Conway's Clock",
    "version": "0.06",
    "description": "Modification and clockification of Conway's Game of Life",
    "icon": "app.png",
    "type": "clock",
    "tags": "clock",
    "supports": ["BANGLEJS"],
    "readme": "README.md",
    "storage": [
      {"name":"lifeclk.app.js","url":"app.min.js"},
      {"name":"lifeclk.img","url":"app-icon.js","evaluate":true}
    ]
  },
  {
    "id": "speedalt",
    "name": "GPS Adventure Sports",
    "shortName": "GPS Adv Sport",
    "version": "1.02",
    "description": "GPS speed, altitude and distance to waypoint display. Designed for easy viewing and use during outdoor activities such as para-gliding, hang-gliding, sailing, cycling etc.",
    "icon": "app.png",
    "type": "app",
    "tags": "tool,outdoors",
    "supports": ["BANGLEJS"],
    "readme": "README.md",
    "allow_emulator": true,
    "storage": [
      {"name":"speedalt.app.js","url":"app.js"},
      {"name":"speedalt.img","url":"app-icon.js","evaluate":true},
      {"name":"speedalt.settings.js","url":"settings.js"}
    ],
    "data": [{"name":"speedalt.json"}]
  },
  {
    "id": "speedalt2",
    "name": "GPS Adventure Sports II",
    "shortName":"GPS Adv Sport II",
    "version":"1.10",
    "description": "GPS speed, altitude and distance to waypoint display. Designed for easy viewing and use during outdoor activities such as para-gliding, hang-gliding, sailing, cycling etc.",
    "icon": "app.png",
    "type": "app",
    "tags": "tool,outdoors",
    "supports": ["BANGLEJS"],
    "readme": "README.md",
    "allow_emulator": true,
    "storage": [
      {"name":"speedalt2.app.js","url":"app.js"},
      {"name":"speedalt2.img","url":"app-icon.js","evaluate":true},
      {"name":"speedalt2.settings.js","url":"settings.js"}
    ],
    "data": [{"name":"speedalt2.json"}]
  },
  {
    "id": "slomoclock",
    "name": "SloMo Clock",
    "shortName": "SloMo Clock",
    "version": "0.10",
    "description": "Simple 24h clock face with large digits, hour above minute. Uses Layout library.",
    "icon": "watch.png",
    "type": "clock",
    "tags": "clock",
    "supports": ["BANGLEJS"],
    "readme": "README.md",
    "allow_emulator": true,
    "screenshots": [{"url":"bangle1-slow-mo-clock-screenshot.png"}],
    "storage": [
      {"name":"slomoclock.app.js","url":"app.js"},
      {"name":"slomoclock.img","url":"app-icon.js","evaluate":true},
      {"name":"slomoclock.settings.js","url":"settings.js"}
    ],
    "data": [{"name":"slomoclock.json"}]
  },
  {
    "id": "de-stress",
    "name": "De-Stress",
    "shortName": "De-Stress",
    "version": "0.02",
    "description": "Simple haptic heartbeat",
    "icon": "app.png",
    "tags": "",
    "supports": ["BANGLEJS"],
    "storage": [
      {"name":"de-stress.app.js","url":"app.js"},
      {"name":"de-stress.img","url":"app-icon.js","evaluate":true}
    ]
  },
  {
    "id": "mclockplus",
    "name": "Morph Clock+",
    "shortName": "Morph Clock+",
    "version": "0.02",
    "description": "Morphing Clock with more readable seconds and date and additional stopwatch",
    "icon": "mclockplus.png",
    "type": "clock",
    "tags": "clock",
    "supports": ["BANGLEJS"],
    "readme": "README.md",
    "storage": [
      {"name":"mclockplus.app.js","url":"mclockplus.app.js"},
      {"name":"mclockplus.img","url":"mclockplus-icon.js","evaluate":true}
    ]
  },
  {
    "id": "intervals",
    "name": "Intervals App",
    "shortName": "Intervals",
    "version": "0.01",
    "description": "Intervals for training. It is possible to configure work time and rest time and number of sets.",
    "icon": "intervals.png",
    "tags": "",
    "supports": ["BANGLEJS"],
    "storage": [
      {"name":"intervals.app.js","url":"intervals.app.js"},
      {"name":"intervals.img","url":"intervals-icon.js","evaluate":true}
    ]
  },
  {
    "id": "planetarium",
    "name": "Planetarium",
    "shortName": "Planetarium",
    "version": "0.03",
    "description": "Planetarium showing up to 500 stars using the watch location and time",
    "icon": "planetarium.png",
    "tags": "",
    "supports": ["BANGLEJS"],
    "readme": "README.md",
    "storage": [
      {"name":"planetarium.app.js","url":"planetarium.app.js"},
      {"name":"planetarium.data.csv","url":"planetarium.data.csv"},
      {"name":"planetarium.const.csv","url":"planetarium.const.csv"},
      {"name":"planetarium.extra.csv","url":"planetarium.extra.csv"},
      {"name":"planetarium.settings.js","url":"settings.js"},
      {"name":"planetarium.img","url":"planetarium-icon.js","evaluate":true}
    ],
    "data": [{"name":"planetarium.json"}]
  },
  {
    "id": "tapelauncher",
    "name": "Tape Launcher",
    "version": "0.02",
    "description": "An App launcher, icons displayed in a horizontal tape, swipe or use buttons",
    "icon": "icon.png",
    "type": "launch",
    "tags": "tool,system,launcher",
    "supports": ["BANGLEJS"],
    "readme": "README.md",
    "storage": [
      {"name":"tapelauncher.app.js","url":"app.js"},
      {"name":"tapelauncher.img","url":"icon.js","evaluate":true}
    ]
  },
  {
    "id": "oblique",
    "name": "Oblique Strategies",
    "version": "0.01",
    "description": "Oblique Strategies for creativity. Copied from Brian Eno.",
    "icon": "eno.png",
    "tags": "tool",
    "supports": ["BANGLEJS"],
    "storage": [
      {"name":"oblique.app.js","url":"app.js"},
      {"name":"oblique.img","url":"app-icon.js","evaluate":true}
    ]
  },
  {
    "id": "testuserinput",
    "name": "Test User Input",
    "shortName": "Test User Input",
    "version": "0.06",
    "description": "App to test the bangle.js input interface. It displays the user action in text, circle buttons or on/off switch UI elements.",
    "icon": "app.png",
    "tags": "input,interface,buttons,touch,UI",
    "supports": ["BANGLEJS"],
    "readme": "README.md",
    "storage": [
      {"name":"testuserinput.app.js","url":"app.js"},
      {"name":"testuserinput.img","url":"app-icon.js","evaluate":true}
    ]
  },
  {
    "id": "gpssetup",
    "name": "GPS Setup",
    "shortName": "GPS Setup",
    "version": "0.02",
    "description": "Configure the GPS power options and store them in the GPS nvram",
    "icon": "gpssetup.png",
    "tags": "gps,tools,outdoors",
    "supports": ["BANGLEJS"],
    "readme": "README.md",
    "storage": [
      {"name":"gpssetup","url":"gpssetup.js"},
      {"name":"gpssetup.settings.js","url":"settings.js"},
      {"name":"gpssetup.app.js","url":"app.js"},
      {"name":"gpssetup.img","url":"icon.js","evaluate":true}
    ],
    "data": [{"name":"gpssetup.settings.json","url":"settings.json"}]
  },
  {
    "id": "walkersclock",
    "name": "Walkers Clock",
    "shortName": "Walkers Clock",
    "version": "0.04",
    "description": "A large font watch, displays steps, can switch GPS on/off, displays grid reference",
    "icon": "walkersclock48.png",
    "type": "clock",
    "tags": "clock,gps,tools,outdoors",
    "supports": ["BANGLEJS"],
    "readme": "README.md",
    "storage": [
      {"name":"walkersclock.app.js","url":"app.js"},
      {"name":"walkersclock.img","url":"icon.js","evaluate":true}
    ]
  },
  {
    "id": "widgps",
    "name": "GPS Widget",
    "version": "0.03",
    "description": "Tiny widget to show the power on/off status of the GPS",
    "icon": "widget.png",
    "type": "widget",
    "tags": "widget,gps",
    "supports": ["BANGLEJS","BANGLEJS2"],
    "readme": "README.md",
    "storage": [
      {"name":"widgps.wid.js","url":"widget.js"}
    ]
  },
  {
    "id": "widhrt",
    "name": "HRM Widget",
    "version": "0.03",
    "description": "Tiny widget to show the power on/off status of the Heart Rate Monitor",
    "icon": "widget.png",
    "type": "widget",
    "tags": "widget,hrm",
    "supports": ["BANGLEJS","BANGLEJS2"],
    "readme": "README.md",
    "storage": [
      {"name":"widhrt.wid.js","url":"widget.js"}
    ]
  },
  {
    "id": "countdowntimer",
    "name": "Countdown Timer",
    "version": "0.01",
    "description": "A simple countdown timer with a focus on usability",
    "icon": "countdowntimer.png",
    "tags": "timer,tool",
    "supports": ["BANGLEJS"],
    "readme": "README.md",
    "storage": [
      {"name":"countdowntimer.app.js","url":"countdowntimer.js"},
      {"name":"countdowntimer.img","url":"countdowntimer-icon.js","evaluate":true}
    ]
  },
  {
    "id": "helloworld",
    "name": "hello, world!",
    "shortName": "hello world",
    "version": "0.02",
    "description": "A cross cultural hello world!/hola mundo! app with colors and languages",
    "icon": "app.png",
    "tags": "input,interface,buttons,touch",
    "supports": ["BANGLEJS"],
    "readme": "README.md",
    "storage": [
      {"name":"helloworld.app.js","url":"app.js"},
      {"name":"helloworld.img","url":"app-icon.js","evaluate":true}
    ]
  },
  {
    "id": "widcom",
    "name": "Compass Widget",
    "version": "0.02",
    "description": "Tiny widget to show the power on/off status of the Compass",
    "icon": "widget.png",
    "type": "widget",
    "tags": "widget,compass",
    "supports": ["BANGLEJS","BANGLEJS2"],
    "readme": "README.md",
    "storage": [
      {"name":"widcom.wid.js","url":"widget.js"}
    ]
  },
  {
    "id": "arrow",
    "name": "Arrow Compass",
    "version": "0.05",
    "description": "Moving arrow compass that points North, shows heading, with tilt correction. Based on jeffmer's Navigation Compass",
    "icon": "arrow.png",
    "type": "app",
    "tags": "tool,outdoors",
    "supports": ["BANGLEJS"],
    "readme": "README.md",
    "storage": [
      {"name":"arrow.app.js","url":"app.js"},
      {"name":"arrow.img","url":"icon.js","evaluate":true}
    ]
  },
  {
    "id": "waypointer",
    "name": "Way Pointer",
    "version": "0.01",
    "description": "Navigate to a waypoint using the GPS for bearing and compass to point way, uses the same waypoint interface as GPS Navigation",
    "icon": "waypointer.png",
    "tags": "tool,outdoors,gps",
    "supports": ["BANGLEJS"],
    "readme": "README.md",
    "interface": "waypoints.html",
    "storage": [
      {"name":"waypointer.app.js","url":"app.js"},
      {"name":"waypointer.img","url":"icon.js","evaluate":true}
    ],
    "data": [{"name":"waypoints.json","url":"waypoints.json"}]
  },
  {
    "id": "color_catalog",
    "name": "Colors Catalog",
    "shortName": "Colors Catalog",
    "version": "0.01",
    "description": "Displays RGB565 and RGB888 colors, its name and code in screen.",
    "icon": "app.png",
    "tags": "Color,input,buttons,touch,UI",
    "supports": ["BANGLEJS"],
    "readme": "README.md",
    "storage": [
      {"name":"color_catalog.app.js","url":"app.js"},
      {"name":"color_catalog.img","url":"app-icon.js","evaluate":true}
    ]
  },
  {
    "id": "UI4swatch",
    "name": "UI 4 swatch",
    "shortName": "UI 4 swatch",
    "version": "0.01",
    "description": "A UI/UX for espruino smartwatches, displays dinamically calc. x,y coordinates.",
    "icon": "app.png",
    "tags": "Color,input,buttons,touch,UI",
    "supports": ["BANGLEJS"],
    "readme": "README.md",
    "storage": [
      {"name":"UI4swatch.app.js","url":"app.js"},
      {"name":"UI4swatch.img","url":"app-icon.js","evaluate":true}
    ]
  },
  {
    "id": "simplest",
    "name": "Simplest Clock",
    "version": "0.03",
    "description": "The simplest working clock, acts as a tutorial piece",
    "icon": "simplest.png",
    "screenshots": [{"url":"screenshot_simplest.png"}],
    "type": "clock",
    "tags": "clock",
    "supports": ["BANGLEJS","BANGLEJS2"],
    "storage": [
      {"name":"simplest.app.js","url":"app.js"},
      {"name":"simplest.img","url":"icon.js","evaluate":true}
    ]
  },
  {
    "id": "stepo",
    "name": "Stepometer Clock",
    "version": "0.03",
    "description": "A large font watch, displays step count in a doughnut guage and warns of low battery, requires one of the steps widgets to be installed",
    "icon": "stepo.png",
    "type": "clock",
    "tags": "clock",
    "supports": ["BANGLEJS"],
    "readme": "README.md",
    "storage": [
      {"name":"stepo.app.js","url":"app.js"},
      {"name":"stepo.img","url":"icon.js","evaluate":true}
    ]
  },
  {
    "id": "gbmusic",
    "name": "Gadgetbridge Music Controls",
    "shortName": "Music Controls",
    "version": "0.08",
    "description": "Control the music on your Gadgetbridge-connected phone",
    "icon": "icon.png",
    "screenshots": [{"url":"screenshot_v1.png"},{"url":"screenshot_v2.png"}],
    "type": "app",
    "tags": "tools,bluetooth,gadgetbridge,music",
    "supports": ["BANGLEJS","BANGLEJS2"],
    "readme": "README.md",
    "allow_emulator": true,
    "storage": [
      {"name":"gbmusic.app.js","url":"app.js"},
      {"name":"gbmusic.settings.js","url":"settings.js"},
      {"name":"gbmusic.wid.js","url":"widget.js"},
      {"name":"gbmusic.img","url":"icon.js","evaluate":true}
    ],
    "data": [{"name":"gbmusic.json"},{"name":"gbmusic.load.json"}]
  },
  {
    "id": "battleship",
    "name": "Battleship",
    "version": "0.01",
    "description": "The classic game of battleship",
    "icon": "battleship-icon.png",
    "tags": "game",
    "supports": ["BANGLEJS"],
    "screenshots": [{"url":"bangle1-battle-ship-screenshot.png"}],
    "readme": "README.md",
    "allow_emulator": true,
    "storage": [
      {"name":"battleship.app.js","url":"battleship.js"},
      {"name":"battleship.img","url":"battleship-icon.js","evaluate":true}
    ]
  },
  {
    "id": "kitchen",
    "name": "Kitchen Combo",
    "version": "0.13",
    "description": "Combination of the Stepo, Walkersclock, Arrow and Waypointer apps into a multiclock format. 'Everything but the kitchen sink'",
    "icon": "kitchen.png",
    "type": "clock",
    "tags": "tool,outdoors,gps",
    "supports": ["BANGLEJS"],
    "readme": "README.md",
    "interface": "waypoints.html",
    "storage": [
      {"name":"kitchen.app.js","url":"kitchen.app.js"},
      {"name":"stepo2.kit.js","url":"stepo2.kit.js"},
      {"name":"swatch.kit.js","url":"swatch.kit.js"},
      {"name":"gps.kit.js","url":"gps.kit.js"},
      {"name":"compass.kit.js","url":"compass.kit.js"},
      {"name":"kitchen.img","url":"kitchen.icon.js","evaluate":true}
    ],
    "data": [{"name":"waypoints.json","url":"waypoints.json"}]
  },
  {
    "id": "banglebridge",
    "name": "BangleBridge",
    "shortName": "BangleBridge",
    "version": "0.01",
    "description": "Widget that allows Bangle Js to record pair and end data using Bluetooth Low Energy in combination with the BangleBridge Android App",
    "icon": "widget.png",
    "type": "widget",
    "tags": "widget",
    "supports": ["BANGLEJS"],
    "readme": "README.md",
    "storage": [
      {"name":"banglebridge.wid.js","url":"widget.js"},
      {"name":"banglebridge.watch.img","url":"watch.img"},
      {"name":"banglebridge.heart.img","url":"heart.img"}
    ]
  },
  {
    "id": "qmsched",
    "name": "Quiet Mode Schedule and Widget",
    "shortName": "Quiet Mode",
    "version": "0.06",
    "description": "Automatically turn Quiet Mode on or off at set times, and change LCD options while Quiet Mode is active.",
    "icon": "app.png",
    "screenshots": [{"url":"screenshot_b1_main.png"},{"url":"screenshot_b1_edit.png"},{"url":"screenshot_b1_lcd.png"},
                    {"url":"screenshot_b2_main.png"},{"url":"screenshot_b2_edit.png"},{"url":"screenshot_b2_lcd.png"}],
    "tags": "tool,widget",
    "supports": ["BANGLEJS","BANGLEJS2"],
    "readme": "README.md",
    "storage": [
      {"name":"qmsched","url":"lib.js"},
      {"name":"qmsched.app.js","url":"app.js"},
      {"name":"qmsched.boot.js","url":"boot.js"},
      {"name":"qmsched.img","url":"icon.js","evaluate":true},
      {"name":"qmsched.wid.js","url":"widget.js"}
    ],
    "data": [{"name":"qmsched.json"}]
  },
  {
    "id": "hourstrike",
    "name": "Hour Strike",
    "shortName": "Hour Strike",
    "version": "0.08",
    "description": "Strike the clock on the hour. A great tool to remind you an hour has passed!",
    "icon": "app-icon.png",
    "tags": "tool,alarm",
    "supports": ["BANGLEJS"],
    "readme": "README.md",
    "storage": [
      {"name":"hourstrike.app.js","url":"app.js"},
      {"name":"hourstrike.boot.js","url":"boot.js"},
      {"name":"hourstrike.img","url":"app-icon.js","evaluate":true},
      {"name":"hourstrike.json","url":"hourstrike.json"}
    ]
  },
  {
    "id": "whereworld",
    "name": "Where in the World?",
    "shortName": "Where World",
    "version": "0.01",
    "description": "Shows your current location on the world map",
    "icon": "app.png",
    "tags": "gps",
    "supports": ["BANGLEJS"],
    "storage": [
      {"name":"whereworld.app.js","url":"app.js"},
      {"name":"whereworld.img","url":"app-icon.js","evaluate":true},
      {"name":"whereworld.worldmap","url":"worldmap"}
    ]
  },
  {
    "id": "omnitrix",
    "name": "Omnitrix",
    "version": "0.01",
    "description": "An Omnitrix Showpiece",
    "icon": "omnitrix.png",
    "screenshots": [{"url":"screenshot.png"}],
    "tags": "game",
    "supports": ["BANGLEJS"],
    "readme": "README.md",
    "storage": [
      {"name":"omnitrix.app.js","url":"omnitrix.app.js"},
      {"name":"omnitrix.img","url":"omnitrix.icon.js","evaluate":true}
    ]
  },
  {
    "id": "batclock",
    "name": "Bat Clock",
    "shortName": "Bat Clock",
    "version": "0.02",
    "description": "Morphing Clock, with an awesome \"The Dark Knight\" themed logo.",
    "icon": "bat-clock.png",
    "screenshots": [{"url":"screenshot.png"}],
    "type": "clock",
    "tags": "clock",
    "supports": ["BANGLEJS"],
    "readme": "README.md",
    "storage": [
      {"name":"batclock.app.js","url":"bat-clock.app.js"},
      {"name":"batclock.img","url":"bat-clock.icon.js","evaluate":true}
    ]
  },
  {
    "id": "doztime",
    "name": "Dozenal Time",
    "shortName": "Dozenal Time",
    "version": "0.04",
    "description": "A dozenal Holocene calendar and dozenal diurnal clock",
    "icon": "app.png",
    "type": "clock",
    "tags": "clock",
    "supports": ["BANGLEJS"],
    "readme": "README.md",
    "allow_emulator": true,
    "storage": [
      {"name":"doztime.app.js","url":"app.js"},
      {"name":"doztime.img","url":"app-icon.js","evaluate":true}
    ]
  },
  {
    "id": "gbtwist",
    "name": "Gadgetbridge Twist Control",
    "shortName": "Twist Control",
    "version": "0.01",
    "description": "Shake your wrist to control your music app via Gadgetbridge",
    "icon": "app.png",
    "type": "app",
    "tags": "tools,bluetooth,gadgetbridge,music",
    "supports": ["BANGLEJS"],
    "readme": "README.md",
    "allow_emulator": false,
    "storage": [
      {"name":"gbtwist.app.js","url":"app.js"},
      {"name":"gbtwist.img","url":"app-icon.js","evaluate":true}
    ]
  },
  {
    "id": "thermom",
    "name": "Thermometer",
    "version": "0.05",
    "description": "Displays the current temperature in degree Celsius/Fahrenheit (depending on locale), updates every 10 seconds with average of last 5 readings.",
    "icon": "app.png",
    "tags": "tool",
    "supports": ["BANGLEJS", "BANGLEJS2"],
    "screenshots": [{"url":"screenshot.png"}],
    "allow_emulator": true,
    "storage": [
      {"name":"thermom.app.js","url":"app.js"},
      {"name":"thermom.img","url":"app-icon.js","evaluate":true}
    ]
  },
  {
    "id": "mysticdock",
    "name": "Mystic Dock",
    "version": "1.00",
    "description": "A retro-inspired dockface that displays the current time and battery charge while plugged in, and which features an interactive mode that shows the time, date, and a rotating data display line.",
    "icon": "mystic-dock.png",
    "type": "dock",
    "tags": "dock",
    "supports": ["BANGLEJS"],
    "readme": "README.md",
    "storage": [
      {"name":"mysticdock.app.js","url":"mystic-dock-app.js"},
      {"name":"mysticdock.boot.js","url":"mystic-dock-boot.js"},
      {"name":"mysticdock.settings.js","url":"mystic-dock-settings.js"},
      {"name":"mysticdock.img","url":"mystic-dock-icon.js","evaluate":true}
    ]
  },
  {
    "id": "mysticclock",
    "name": "Mystic Clock",
    "version": "1.01",
    "description": "A retro-inspired watchface featuring time, date, and an interactive data display line.",
    "icon": "mystic-clock.png",
    "type": "clock",
    "tags": "clock",
    "supports": ["BANGLEJS"],
    "screenshots": [{"url":"bangle1-mystic-clock-screenshot.png"}],
    "readme": "README.md",
    "allow_emulator": true,
    "storage": [
      {"name":"mysticclock.app.js","url":"mystic-clock-app.js"},
      {"name":"mysticclock.settings.js","url":"mystic-clock-settings.js"},
      {"name":"mysticclock.img","url":"mystic-clock-icon.js","evaluate":true}
    ]
  },
  {
    "id": "hcclock",
    "name": "Hi-Contrast Clock",
    "version": "0.02",
    "description": "Hi-Contrast Clock : A simple yet very bold clock that aims to be readable in high luninosity environments. Uses big 10x5 pixel digits. Use BTN 1 to switch background and foreground colors.",
    "icon": "hcclock-icon.png",
    "type": "clock",
    "tags": "clock",
    "screenshots": [{"url":"bangle1-high-contrast-clock-screenshot.png"}],
    "supports": ["BANGLEJS"],
    "allow_emulator": true,
    "storage": [
      {"name":"hcclock.app.js","url":"hcclock.app.js"},
      {"name":"hcclock.img","url":"hcclock-icon.js","evaluate":true}
    ]
  },
  {
    "id": "thermomF",
    "name": "Fahrenheit Temp",
    "version": "0.01",
    "description": "[NOT RECOMMENDED] A modification of the Thermometer App to display temprature in Fahrenheit. Please use the 'Thermometer App' and install 'Languages' to get the temperature in the correct format for your locale.",
    "icon": "thermf.png",
    "tags": "tool",
    "supports": ["BANGLEJS"],
    "storage": [
      {"name":"thermomF.app.js","url":"app.js"},
      {"name":"thermomF.img","url":"app-icon.js","evaluate":true}
    ]
  },
  {
    "id": "nixie",
    "name": "Nixie Clock",
    "shortName": "Nixie",
    "version": "0.01",
    "description": "A nixie tube clock for both Bangle 1 and 2.",
    "icon": "nixie.png",
    "type": "clock",
    "tags": "clock",
    "supports": ["BANGLEJS"],
    "readme": "README.md",
    "storage": [
      {"name":"nixie.app.js","url":"app.js"},
      {"name":"nixie.img","url":"app-icon.js","evaluate":true},
      {"name":"m_vatch.js","url":"m_vatch.js"}
    ]
  },
  {
    "id": "carcrazy",
    "name": "Car Crazy",
    "shortName": "Car Crazy",
    "version": "0.03",
    "description": "A simple car game where you try to avoid the other cars by tilting your wrist left and right. Hold down button 2 to start.",
    "icon": "carcrash.png",
    "tags": "game",
    "supports": ["BANGLEJS"],
    "readme": "README.md",
    "storage": [
      {"name":"carcrazy.app.js","url":"app.js"},
      {"name":"carcrazy.img","url":"app-icon.js","evaluate":true},
      {"name":"carcrazy.settings.js","url":"settings.js"}
    ],
    "data": [{"name":"CarCrazy.csv"}]
  },
  {
    "id": "shortcuts",
    "name": "Shortcuts",
    "shortName": "Shortcuts",
    "version": "0.01",
    "description": "Quickly load your favourite apps from (almost) any watch face.",
    "icon": "app.png",
    "type": "bootloader",
    "tags": "tool",
    "supports": ["BANGLEJS"],
    "readme": "README.md",
    "storage": [
      {"name":"shortcuts.boot.js","url":"boot.js"},
      {"name":"shortcuts.settings.js","url":"settings.js"}
    ],
    "data": [{"name":"shortcuts.json"}]
  },
  {
    "id": "vectorclock",
    "name": "Vector Clock",
    "version": "0.03",
    "description": "A digital clock that uses the built-in vector font.",
    "icon": "app.png",
    "type": "clock",
    "tags": "clock",
    "supports": ["BANGLEJS", "BANGLEJS2"],
    "allow_emulator": true,
    "screenshots": [
      {"url":"bangle2-vector-clock-screenshot.png"},
      {"url":"bangle1-vector-clock-screenshot.png"}
    ],
    "storage": [
      {"name":"vectorclock.app.js","url":"app.js"},
      {"name":"vectorclock.img","url":"app-icon.js","evaluate":true}
    ]
  },
  {
    "id": "fd6fdetect",
    "name": "fd6fdetect",
    "shortName": "fd6fdetect",
    "version": "0.2",
    "description": "Allows you to see 0xFD6F beacons near you.",
    "icon": "app.png",
    "tags": "tool",
    "readme": "README.md",
    "supports": ["BANGLEJS"],
    "storage": [
      {"name":"fd6fdetect.app.js","url":"app.js"},
      {"name":"fd6fdetect.img","url":"app-icon.js","evaluate":true}
    ]
  },
  {
    "id": "choozi",
    "name": "Choozi",
    "version": "0.01",
    "description": "Choose people or things at random using Bangle.js.",
    "icon": "app.png",
    "tags": "tool",
    "supports": ["BANGLEJS"],
    "readme": "README.md",
    "allow_emulator": true,
    "screenshots": [{"url":"bangle1-choozi-screenshot1.png"},{"url":"bangle1-choozi-screenshot2.png"}],
    "storage": [
      {"name":"choozi.app.js","url":"app.js"},
      {"name":"choozi.img","url":"app-icon.js","evaluate":true}
    ]
  },
  {
    "id": "widclkbttm",
    "name": "Digital clock (Bottom) widget",
    "shortName": "Digital clock Bottom Widget",
    "version": "0.03",
    "description": "Displays time in the bottom area.",
    "icon": "widclkbttm.png",
    "type": "widget",
    "tags": "widget",
    "supports": ["BANGLEJS","BANGLEJS2"],
    "readme": "README.md",
    "storage": [
      {"name":"widclkbttm.wid.js","url":"widclkbttm.wid.js"}
    ]
  },
  {
    "id": "pastel",
    "name": "Pastel Clock",
    "shortName": "Pastel",
    "version": "0.09",
    "description": "A Configurable clock with custom fonts and background. Has a cyclic information line that includes, day, date, battery, sunrise and sunset times",
    "icon": "pastel.png",
    "dependencies": {"mylocation":"app", "widpedom":"app"},
    "screenshots": [{"url":"screenshot_pastel.png"}],
    "type": "clock",
    "tags": "clock",
    "supports": ["BANGLEJS","BANGLEJS2"],
    "readme": "README.md",
    "storage": [
      {"name":"f_architect","url":"f_architect.js"},
      {"name":"f_gochihand","url":"f_gochihand.js"},
      {"name":"f_cabin","url":"f_cabin.js"},
      {"name":"f_orbitron","url":"f_orbitron.js"},
      {"name":"f_monoton","url":"f_monoton.js"},
      {"name":"f_elite","url":"f_elite.js"},
      {"name":"f_lato","url":"f_lato.js"},
      {"name":"f_latosmall","url":"f_latosmall.js"},
      {"name":"pastel.app.js","url":"pastel.app.js"},
      {"name":"pastel.img","url":"pastel.icon.js","evaluate":true},
      {"name":"pastel.settings.js","url":"pastel.settings.js"}
    ],
    "data": [{"name":"pastel.json"}]
  },
  {
    "id": "antonclk",
    "name": "Anton Clock",
    "version": "0.03",
    "description": "A simple clock using the bold Anton font.",
    "icon": "app.png",
    "screenshots": [{"url":"screenshot.png"}],
    "type": "clock",
    "tags": "clock",
    "supports": ["BANGLEJS","BANGLEJS2"],
    "allow_emulator": true,
    "storage": [
      {"name":"antonclk.app.js","url":"app.js"},
      {"name":"antonclk.img","url":"app-icon.js","evaluate":true}
    ]
  },
  {
    "id": "waveclk",
    "name": "Wave Clock",
    "version": "0.02",
    "description": "A clock using a wave image by [Lillith May](https://www.instagram.com/_lilustrations_/). **Note: Works on any Bangle.js 2, but requires firmware 2v11 or later on Bangle.js 1**",
    "icon": "app.png",
    "screenshots": [{"url":"screenshot.png"}],
    "type": "clock",
    "tags": "clock",
    "supports": ["BANGLEJS","BANGLEJS2"],
    "allow_emulator": true,
    "storage": [
      {"name":"waveclk.app.js","url":"app.js"},
      {"name":"waveclk.img","url":"app-icon.js","evaluate":true}
    ]
  },
  {
    "id": "floralclk",
    "name": "Floral Clock",
    "version": "0.01",
    "description": "A clock with a flower background by [Lillith May](https://www.instagram.com/_lilustrations_/). **Note: Works on any Bangle.js 2 but requires firmware 2v11 or later on Bangle.js 1**",
    "icon": "app.png",
    "screenshots": [{"url":"screenshot_floral.png"}],
    "type": "clock",
    "tags": "clock",
    "supports": ["BANGLEJS","BANGLEJS2"],
    "allow_emulator": true,
    "storage": [
      {"name":"floralclk.app.js","url":"app.js"},
      {"name":"floralclk.img","url":"app-icon.js","evaluate":true}
    ]
  },
  {
    "id": "score",
    "name": "Score Tracker",
    "version": "0.01",
    "description": "Score Tracker for sports that use plain numbers (e.g. Badminton, Volleyball, Soccer, Table Tennis, ...). Also supports tennis scoring.",
    "icon": "score.app.png",
    "screenshots": [{"url":"screenshot_score.png"}],
    "type": "app",
    "tags": "",
    "supports": ["BANGLEJS","BANGLEJS2"],
    "storage": [
      {"name":"score.app.js","url":"score.app.js"},
      {"name":"score.settings.js","url":"score.settings.js"},
      {"name":"score.presets.json","url":"score.presets.json"},
      {"name":"score.img","url":"score.app-icon.js","evaluate":true}
    ],
    "data": [{"name":"score.json"}]
  },
  {
    "id": "menusmall",
    "name": "Small Menus",
    "version": "0.02",
    "description": "Replace Bangle.js 2's menus with a version that contains smaller text",
    "icon": "app.png",
    "type": "boot",
    "tags": "system",
    "supports": ["BANGLEJS2"],
    "storage": [
      {"name":"menusmall.boot.js","url":"boot.js"}
    ]
  },
  {
    "id": "ffcniftya",
    "name": "Nifty-A Clock",
    "version": "0.01",
    "description": "A nifty clock with time and date",
    "icon": "app.png",
    "screenshots": [{"url":"screenshot_nifty.png"}],
    "type": "clock",
    "tags": "clock",
    "supports": ["BANGLEJS","BANGLEJS2"],
    "readme": "README.md",
    "allow_emulator": true,
    "storage": [
      {"name":"ffcniftya.app.js","url":"app.js"},
      {"name":"ffcniftya.img","url":"app-icon.js","evaluate":true}
    ]
  },
  {
    "id": "ffcniftyb",
    "name": "Nifty-B Clock",
    "version": "0.02",
    "description": "A nifty clock (series B) with time, date and color configuration",
    "icon": "app.png",
    "screenshots": [{"url":"screenshot.png"}],
    "type": "clock",
    "tags": "clock",
    "supports": ["BANGLEJS","BANGLEJS2"],
    "allow_emulator": true,
    "storage": [
      {"name":"ffcniftyb.app.js","url":"app.js"},
      {"name":"ffcniftyb.img","url":"app-icon.js","evaluate":true},
      {"name":"ffcniftyb.settings.js","url":"settings.js"}
    ],
    "data": [{"name":"ffcniftyb.json"}]
  },
  {
    "id": "stopwatch",
    "name": "Stopwatch Touch",
    "version": "0.01",
    "description": "A touch based stop watch for Bangle JS 2",
    "icon": "stopwatch.png",
    "screenshots": [{"url":"screenshot1.png"},{"url":"screenshot2.png"},{"url":"screenshot3.png"}],
    "tags": "tools,app",
    "supports": ["BANGLEJS2"],
    "readme": "README.md",
    "storage": [
      {"name":"stopwatch.app.js","url":"stopwatch.app.js"},
      {"name":"stopwatch.img","url":"stopwatch.icon.js","evaluate":true}
    ]
  },
  {
    "id": "vernierrespirate",
    "name": "Vernier Go Direct Respiration Belt",
    "shortName": "Respiration Belt",
    "version": "0.01",
    "description": "Connects to a Go Direct Respiration Belt and shows respiration rate",
    "icon": "app.png",
    "tags": "health,bluetooth",
    "supports": ["BANGLEJS","BANGLEJS2"],
    "readme": "README.md",
    "storage": [
      {"name":"vernierrespirate.app.js","url":"app.js"},
      {"name":"vernierrespirate.img","url":"app-icon.js","evaluate":true}
    ],
    "data": [{"name":"vernierrespirate.json"}]
  },
  {
    "id": "gpstouch",
    "name": "GPS Touch",
    "version": "0.01",
    "description": "A touch based GPS watch, shows OS map reference",
    "icon": "gpstouch.png",
    "screenshots": [{"url":"screenshot4.png"},{"url":"screenshot2.png"},{"url":"screenshot3.png"},{"url":"screenshot1.png"}],
    "tags": "tools,app",
    "supports": ["BANGLEJS2"],
    "readme": "README.md",
    "storage": [
      {"name":"geotools","url":"geotools.js"},
      {"name":"gpstouch.app.js","url":"gpstouch.app.js"},
      {"name":"gpstouch.img","url":"gpstouch.icon.js","evaluate":true}
    ]
  },
  {
    "id": "swiperclocklaunch",
    "name": "Swiper Clock Launch",
    "version": "0.02",
    "description": "Navigate between clock and launcher with Swipe action",
    "icon": "swiperclocklaunch.png",
    "type": "bootloader",
    "tags": "tools, system",
    "supports": ["BANGLEJS", "BANGLEJS2"],
    "storage": [
      {"name":"swiperclocklaunch.boot.js","url":"boot.js"},
      {"name":"swiperclocklaunch.img","url":"icon.js","evaluate":true}
    ]
  },
  {
    "id": "qalarm",
    "name": "Q Alarm and Timer",
    "shortName": "Q Alarm",
    "icon": "app.png",
    "version": "0.03",
    "description": "Alarm and timer app with days of week and 'hard' option.",
    "tags": "tool,alarm,widget",
    "supports": ["BANGLEJS", "BANGLEJS2"],
    "storage": [
      { "name": "qalarm.app.js", "url": "app.js" },
      { "name": "qalarm.boot.js", "url": "boot.js" },
      { "name": "qalarm.js", "url": "qalarm.js" },
      { "name": "qalarmcheck.js", "url": "qalarmcheck.js" },
      { "name": "qalarm.img", "url": "app-icon.js", "evaluate": true },
      { "name": "qalarm.wid.js", "url": "widget.js" }
    ],
    "data": [{ "name": "qalarm.json" }]
  },
  {
    "id": "emojuino",
    "name": "Emojuino",
    "shortName": "Emojuino",
    "version": "0.03",
    "description": "Emojis & Espruino: broadcast Unicode emojis via Bluetooth Low Energy.",
    "icon": "emojuino.png",
    "screenshots": [
      { "url": "screenshot-tx.png" },
      { "url": "screenshot-swipe.png" },
      { "url": "screenshot-welcome.png" }
    ],
    "type": "app",
    "tags": "emoji",
    "supports" : [ "BANGLEJS2" ],
    "allow_emulator": true,
    "readme": "README.md",
    "storage": [
      { "name": "emojuino.app.js", "url": "emojuino.js" },
      { "name": "emojuino.img", "url": "emojuino-icon.js", "evaluate": true }
    ]
  },
  {
    "id": "cliclockJS2Enhanced",
    "name": "Commandline-Clock JS2 Enhanced",
    "shortName": "CLI-Clock JS2",
    "version": "0.03",
    "description": "Simple CLI-Styled Clock with enhancements. Modes that are hard to use and unneded are removed (BPM, battery info, memory ect) credit to hughbarney for the original code and design. Also added HID media controlls, just swipe on the clock face to controll the media! Gadgetbride support coming soon(hopefully) Thanks to t0m1o1 for media controls!",
    "icon": "app.png",
    "screenshots": [{"url":"screengrab.png"}],
    "type": "clock",
    "tags": "clock,cli,command,bash,shell",
    "supports": ["BANGLEJS","BANGLEJS2"],
    "allow_emulator": true,
    "storage": [
      {"name":"cliclockJS2Enhanced.app.js","url":"app.js"},
      {"name":"cliclockJS2Enhanced.img","url":"app.icon.js","evaluate":true}
    ]
  },
  {
    "id": "wid_a_battery_widget",
    "name": "A Battery Widget (with percentage)",
    "shortName":"A Battery Widget",
    "icon": "widget.png",
    "version":"1.02",
    "type": "widget",
    "supports": ["BANGLEJS", "BANGLEJS2"],
    "readme": "README.md",
    "description": "Simple and slim battery widget with charge status and percentage",
    "tags": "widget,battery",
    "storage": [
      {"name":"wid_a_battery_widget.wid.js","url":"widget.js"}
    ]
  },
  {
    "id": "lcars",
    "name": "LCARS Clock",
    "shortName":"LCARS",
    "icon": "lcars.png",
    "version":"0.07",
    "readme": "README.md",
    "supports": ["BANGLEJS2"],
    "description": "Library Computer Access Retrieval System (LCARS) clock.",
    "type": "clock",
    "tags": "clock",
    "screenshots": [{"url":"screenshot.png"}],
    "storage": [
      {"name":"lcars.app.js","url":"lcars.app.js"},
      {"name":"lcars.img","url":"lcars.icon.js","evaluate":true},
      {"name":"lcars.settings.js","url":"lcars.settings.js"}
    ]
  },
  { "id": "binwatch",
    "name": "Binary Watch",
    "shortName":"BinWatch",
    "icon": "app.png",
    "screenshots": [{"url":"screenshot.png"}],
    "version":"0.04",
    "supports": ["BANGLEJS2"],
    "readme": "README.md",
    "allow_emulator":true,
    "description": "Famous binary watch",
    "tags": "clock",
    "type": "clock",
    "storage": [
      {"name":"binwatch.app.js","url":"app.js"},
      {"name":"binwatch.bg176.img","url":"Background176_center.img"},
      {"name":"binwatch.bg240.img","url":"Background240_center.img"},
      {"name":"binwatch.img","url":"app-icon.js","evaluate":true}
    ]
  },
  {
    "id": "hidmsicswipe",
    "name": "Bluetooth Music Swipe Controls",
    "shortName": "Swipe Control",
    "version": "0.01",
    "description": "Based on the original Bluetooth Music Controls. Swipe up/down for volume, left/right for previous and next, tap for play/pause and btn1 to lock and unlock the controls. Enable HID in settings, pair with your phone, then use this app to control music from your watch!",
    "icon": "hidmsicswipe.png",
    "tags": "bluetooth",
    "supports": ["BANGLEJS2"],
    "storage": [
      {"name":"hidmsicswipe.app.js","url":"hidmsicswipe.js"},
      {"name":"hidmsicswipe.img","url":"hidmsicswipe-icon.js","evaluate":true}
    ]
  },
  {
    "id": "authentiwatch",
    "name": "2FA Authenticator",
    "shortName": "AuthWatch",
    "icon": "app.png",
    "screenshots": [{"url":"screenshot.png"}],
    "version": "0.04",
    "description": "Google Authenticator compatible tool.",
    "tags": "tool",
    "interface": "interface.html",
    "supports": ["BANGLEJS", "BANGLEJS2"],
    "readme": "README.md",
    "allow_emulator": true,
    "storage": [
      {"name":"authentiwatch.app.js","url":"app.js"},
      {"name":"authentiwatch.img","url":"app-icon.js","evaluate":true}
    ],
    "data": [{"name":"authentiwatch.json"}]
  },
  { "id": "schoolCalendar",
    "name": "School Calendar",
    "shortName":"SCalendar",
    "icon": "CalenderLogo.png",
    "version": "0.01",
    "description": "A simple calendar that you can see your upcoming events that you create in the customizer. Keep in note that your events reapeat weekly.(Beta)",
    "tags": "tool",
    "readme":"README.md",
    "custom":"custom.html",
    "supports": ["BANGLEJS"],
    "screenshots": [{"url":"screenshot_basic.png"},{"url":"screenshot_info.png"}],
    "storage": [
      {"name":"schoolCalendar.app.js"},
      {"name":"schoolCalendar.img","url":"app-icon.js","evaluate":true}
    ],
    "data": [
      {"name":"calendarItems.csv"}
    ]
  },
  { "id": "timecal",
    "name": "TimeCal",
    "shortName":"TimeCal",
    "icon": "icon.png",
    "version":"0.01",
    "description": "TimeCal shows the Time along with a 3 week calendar",
    "tags": "clock",
    "type": "clock",
    "supports":["BANGLEJS2"],
    "storage": [
      {"name":"timecal.app.js","url":"timecal.app.js"}
    ]
  },
  {
    "id": "a_clock_timer",
    "name": "A Clock with Timer",
    "version": "0.01",
    "description": "A Clock with Timer, Map and Time Zones",
    "icon": "app.png",
    "screenshots": [{"url":"screenshot.png"}],
    "type": "clock",
    "tags": "clock",
    "supports": ["BANGLEJS2"],
    "allow_emulator": true,
    "readme": "README.md",
    "storage": [
      {"name":"a_clock_timer.app.js","url":"app.js"},
      {"name":"a_clock_timer.img","url":"app-icon.js","evaluate":true}
    ]
  },
  {
    "id":"intervalTimer",
    "name":"Interval Timer",
    "shortName":"Interval Timer",
    "icon": "app.png",
    "version":"0.01",
    "description": "Interval Timer for workouts, HIIT, or whatever else.",
    "tags": "timer, interval, hiit, workout",
    "readme":"README.md",
    "supports":["BANGLEJS2"],
    "storage": [
      {"name":"intervalTimer.app.js","url":"app.js"},
      {"name":"intervalTimer.img","url":"app-icon.js","evaluate":true}
    ]
  },
  { "id": "93dub",
   "name": "93 Dub",
   "shortName":"93 Dub",
   "icon": "93dub.png",
   "screenshots": [{"url":"screenshot.png"}],
   "version":"0.05",
   "description": "Fan recreation of orviwan's 91 Dub app for the Pebble smartwatch. Uses assets from his 91-Dub-v2.0 repo",
   "tags": "clock",
   "type": "clock",
   "supports":["BANGLEJS2"],
   "readme": "README.md",
   "allow_emulator": true,
   "storage": [
     {"name":"93dub.app.js","url":"app.js"},
     {"name":"93dub.img","url":"app-icon.js","evaluate":true}
   ]
  },
  { "id": "poweroff",
  "name": "Poweroff",
  "shortName":"Poweroff",
  "version":"0.01",
  "description": "Simple app to power off your Bangle.js",
  "icon": "app.png",
  "tags": "tool, poweroff, shutdown",
  "supports" : ["BANGLEJS", "BANGLEJS2"],
  "readme": "README.md",
  "allow_emulator": true,
  "storage": [
    {"name":"poweroff.app.js","url":"app.js"},
    {"name":"poweroff.img","url":"app-icon.js","evaluate":true}
  ]
},
{
  "id": "sensible",
  "name": "SensiBLE",
  "shortName": "SensiBLE",
  "version": "0.04",
  "description": "Collect, display and advertise real-time sensor data.",
  "icon": "sensible.png",
  "screenshots": [
    { "url": "screenshot-top.png" },
    { "url": "screenshot-acc.png" },
    { "url": "screenshot-bar.png" },
    { "url": "screenshot-gps.png" },
    { "url": "screenshot-hrm.png" },
    { "url": "screenshot-mag.png" }
  ],
  "type": "app",
  "tags": "tool,sensors",
  "supports" : [ "BANGLEJS2" ],
  "allow_emulator": true,
  "readme": "README.md",
  "storage": [
    { "name": "sensible.app.js", "url": "sensible.js" },
    { "name": "sensible.img", "url": "sensible-icon.js", "evaluate": true }
  ]
},
  {
    "id": "widbars",
    "name": "Bars Widget",
    "version": "0.01",
    "description": "Display several measurements as vertical bars.",
    "icon": "icon.png",
    "screenshots": [{"url":"screenshot.png"}],
    "readme": "README.md",
    "type": "widget",
    "tags": "widget",
    "supports": ["BANGLEJS","BANGLEJS2"],
    "storage": [
      {"name":"widbars.wid.js","url":"widget.js"}
  ]
},
{
  "id":"a_speech_timer",
  "name":"Speech Timer",
  "icon": "app.png",
  "version":"1.01",
  "description": "A timer designed to help keeping your speeches and presentations to time.",
  "tags": "tool,timer",
  "readme":"README.md",
  "supports":["BANGLEJS2"],
  "storage": [
    {"name":"a_speech_timer.app.js","url":"app.js"},
    {"name":"a_speech_timer.img","url":"app-icon.js","evaluate":true}
  ]
},
  { "id": "mylocation",
    "name": "My Location",
    "shortName":"My Location",
    "icon": "mylocation.png",
    "type": "app",
    "screenshots": [{"url":"screenshot_1.png"}],
    "version":"0.01",
    "description": "Sets and stores the lat and long of your preferred City or it can be set from the GPS. mylocation.json can be used by other apps that need your main location lat and lon. See README",
    "readme": "README.md",
    "tags": "tool,utility",
    "supports": ["BANGLEJS", "BANGLEJS2"],
    "storage": [
      {"name":"mylocation.app.js","url":"mylocation.app.js"},
      {"name":"mylocation.img","url":"mylocation.icon.js","evaluate": true }
    ],
    "data": [
      {"name":"mylocation.json"}
    ]
  },
  {
    "id": "pebble",
    "name": "Pebble Clock",
    "shortName": "Pebble",
    "version": "0.06",
    "description": "A pebble style clock to keep the rebellion going",
    "dependencies": {"widpedom":"app"},
    "readme": "README.md",
    "icon": "pebble.png",
    "screenshots": [{"url":"pebble_screenshot.png"}],
    "type": "clock",
    "tags": "clock",
    "supports": ["BANGLEJS2"],
    "storage": [
      {"name":"pebble.app.js","url":"pebble.app.js"},
      {"name":"pebble.settings.js","url":"pebble.settings.js"},
      {"name":"pebble.img","url":"pebble.icon.js","evaluate":true}
    ]
  },
  { "id": "pooqroman",
    "name": "pooq Roman watch face",
    "shortName":"pooq Roman",
    "version":"0.03",
    "description": "A classic watch face with a certain dynamicity. Most amusing in 24h mode. Slide up to show more hands, down for less(!). By design does not support standard widgets, sorry!",
    "icon": "app.png",
    "type": "clock",
    "tags": "clock",
    "supports" : ["BANGLEJS2"],
    "allow_emulator":true,
    "readme": "README.md",
    "storage": [
      {"name":"pooqroman.app.js","url":"app.js"},
      {"name":"pooqroman.img","url":"app-icon.js","evaluate":true}
     ],
     "data": [
       {"name":"pooqroman.json"}
     ]
  },
  {
    "id": "widbata",
    "name": "Battery Level Widget (Themed)",
    "shortName":"Battery Theme",
    "icon": "widbata.png",
    "screenshots": [{"url":"screenshot_widbata_1.png"}],
    "version":"0.01",
    "type": "widget",
    "supports": ["BANGLEJS2"],
    "readme": "README.md",
    "description": "Shows the current battery level status in the top right using the clocks colour theme",
    "tags": "widget,battery",
    "storage": [
      {"name":"widbata.wid.js","url":"widbata.wid.js"}
     ]
  },
  {
    "id": "weatherClock",
    "name": "Weather Clock",
    "version": "0.04",
    "description": "A clock which displays current weather conditions (requires Gadgetbridge and Weather apps).",
    "icon": "app.png",
    "screenshots": [{"url":"screens/screen1.png"}],
    "type": "clock",
    "tags": "clock, weather",
    "supports": ["BANGLEJS","BANGLEJS2"],
    "allow_emulator": true,
    "readme": "README.md",
    "storage": [
      {"name":"weatherClock.app.js","url":"app.js"},
      {"name":"weatherClock.img","url":"app-icon.js","evaluate":true}
     ]
  },
  {
    "id": "menuwheel",
    "name": "Wheel Menus",
    "version": "0.01",
    "description": "Replace Bangle.js 2's menus with a version that contains variable-size text and a back button",
    "readme": "README.md",
    "icon": "icon.png",
    "screenshots": [
      {"url":"screenshot_b1_dark.png"},{"url":"screenshot_b1_edit.png"},{"url":"screenshot_b1_light.png"},
      {"url":"screenshot_b2_dark.png"},{"url":"screenshot_b2_edit.png"},{"url":"screenshot_b2_light.png"}
    ],
    "type": "boot",
    "tags": "system",
    "supports": ["BANGLEJS","BANGLEJS2"],
    "storage": [
      {"name":"menuwheel.boot.js","url":"boot.js"}
     ]
  },
  { "id": "widChargingStatus",
    "name": "Charging Status",
    "shortName":"ChargingStatus",
    "icon": "widget.png",
    "version":"0.1",
    "type": "widget",
    "description": "A simple widget that shows a yellow lightning icon to indicate whenever the watch is charging. This way one can see the charging status at a glance, no matter which battery widget is being used.",
    "tags": "widget",
        "supports": ["BANGLEJS","BANGLEJS2"],
    "storage": [
      {"name":"widChargingStatus.wid.js","url":"widget.js"}
     ]
  },
  {
    "id": "flow",
    "name": "FLOW",
    "shortName": "FLOW",
    "version": "0.01",
    "description": "A game where you have to help a flow avoid white obstacles thing by tapping! This is a demake of an app which I forgot the name of. Press BTN(1) to restart. See if you can get to 2500 score!",
    "icon": "app.png",
    "tags": "game",
    "supports" : ["BANGLEJS", "BANGLEJS2"],
    "readme": "README.md",
    "storage": [
      {"name": "flow.app.js", "url": "app.js" },
      {"name": "flow.img", "url": "app-icon.js","evaluate": true }
    ]
  },
  { "id": "scribble",
    "name": "Scribble",
    "shortName":"Scribble",
    "version":"0.01",
    "type": "app",
    "description": "A keyboard on your wrist! Swipe right for space, left for delete.",
    "icon": "app.png",
    "allow_emulator": true,
    "tags": "tools, keyboard, text, scribble",
    "supports" : ["BANGLEJS2"],
    "readme": "README.md",
    "storage": [
      {"name":"scribble.app.js","url":"app.js"},
      {"name":"scribble.img","url":"app-icon.js","evaluate":true}
    ],
    "screenshots":[
      { "url":"screenshot.png" }
    ]
  },
  {
    "id": "ptlaunch",
    "name": "Pattern Launcher",
    "shortName": "Pattern Launcher",
    "version": "0.11",
    "description": "Directly launch apps from the clock screen with custom patterns.",
    "icon": "app.png",
    "screenshots": [{"url":"manage_patterns_light.png"}],
    "tags": "tools",
    "supports": ["BANGLEJS2"],
    "readme": "README.md",
    "storage": [
      { "name": "ptlaunch.app.js", "url": "app.js" },
      { "name": "ptlaunch.boot.js", "url": "boot.js" },
      { "name": "ptlaunch.img", "url": "app-icon.js", "evaluate": true }
    ],
    "data": [{"name":"ptlaunch.patterns.json"}]
  },
  {
    "id": "rebble",
    "name": "Rebble Clock",
    "shortName": "Rebble",
    "version": "0.03",
    "description": "A Pebble style clock, with configurable background, three sidebars including steps, day, date, sunrise, sunset, long live the rebellion",
    "readme": "README.md",
    "icon": "rebble.png",
    "dependencies": {"mylocation":"app", "widpedom":"app"},
    "screenshots": [{"url":"screenshot_rebble.png"}],
    "type": "clock",
    "tags": "clock",
    "supports": ["BANGLEJS2"],
    "storage": [
      {"name":"rebble.app.js","url":"rebble.app.js"},
      {"name":"rebble.settings.js","url":"rebble.settings.js"},
      {"name":"rebble.img","url":"rebble.icon.js","evaluate":true}
    ]
  },
  { "id": "snaky",
    "name": "Snaky",
    "shortName":"Snaky",
    "version":"0.01",
    "description": "The classic snake game. Eat apples and don't bite your tail. Control the snake with the touch screen.",
    "tags": "game,fun",
    "icon": "snaky.png",
    "supports" : ["BANGLEJS2"],
    "readme": "README.md",
    "storage": [
      {"name":"snaky.app.js","url":"snaky.js"},
      {"name":"snaky.img","url":"snaky-icon.js","evaluate":true}
    ]
  },
  {
    "id": "clicompleteclk",
    "name": "CLI complete clock",
    "shortName":"CLI cmplt clock",
    "version":"0.03",
    "description": "Command line styled clock with lots of information",
    "icon": "app.png",
    "allow_emulator": true,
    "type": "clock",
    "tags": "clock,cli,command,bash,shell,weather,hrt",
    "supports" : ["BANGLEJS", "BANGLEJS2"],
    "readme": "README.md",
    "storage": [
      {"name":"clicompleteclk.app.js","url":"app.js"},
      {"name":"clicompleteclk.img","url":"app-icon.js","evaluate":true},
      {"name":"clicompleteclk.settings.js","url":"settings.js"}
     ],
     "data": [{"name":"clicompleteclk.json"}]
  },
  {
    "id":"awairmonitor",
    "name":"Awair Monitor",
    "icon": "app.png",
    "allow_emulator": true,
    "version":"0.01",
    "description": "Displays the level of CO2, VOC, PM 2.5, Humidity and Temperature, from your Awair device.",
    "tags": "tool,health",
    "readme":"README.md",
    "supports":["BANGLEJS2"],
    "storage": [
      {"name":"awairmonitor.app.js","url":"app.js"},
      {"name":"awairmonitor.img","url":"app-icon.js","evaluate":true}
    ]
  },
  { "id": "pooqround",
    "name": "pooq Round watch face",
    "shortName":"pooq Round",
    "version":"0.01",
    "description": "A 24 hour analogue watchface with high legibility and a novel style.",
    "icon": "app.png",
    "type": "clock",
    "tags": "clock",
    "supports" : ["BANGLEJS2"],
    "allow_emulator":true,
    "readme": "README.md",
    "storage": [
      {"name":"pooqround.app.js","url":"app.js"},
      {"name":"pooqround.img","url":"app-icon.js","evaluate":true}
     ],
     "data": [
       {"name":"pooqround.json"}
     ]
  },
  {
    "id": "coretemp",
    "name": "Core Temp Display",
    "version": "0.01",
    "description": "Display CoreTemp device sensor data",
    "icon": "coretemp.png",
    "type": "app",
    "tags": "health",
    "readme": "README.md",
    "supports": ["BANGLEJS","BANGLEJS2"],
    "storage": [
      {"name":"coretemp.boot.js","url":"boot.js"},
      {"name":"coretemp.app.js","url":"coretemp.js"},
      {"name":"coretemp.img","url":"coretemp-icon.js","evaluate":true}
    ]
  },
  {
    "id": "showimg",
    "name": "simple image viewer",
    "shortName":"showImage",
    "version":"0.2",
    "description": "Displays the image in \"showimg.user.img\". The file has to be uploaded via the espruino IDE. Returns to watch face after 60s or button push. I use it to display my vaccination certificate.",
    "icon": "app.png",
    "tags": "tool",
    "supports" : ["BANGLEJS2"],
    "storage": [
      {"name":"showimg.app.js","url":"app.js"},
      {"name":"showimg.img","url":"app-icon.js","evaluate":true}
    ]
  },
  {
    "id": "lapcounter",
    "name": "Lap Counter",
    "version": "0.01",
    "description": "Click button to count laps. Shows count and total time snapshot (like a stopwatch, but laid back).",
    "icon": "app.png",
    "screenshots": [{"url":"screenshot.png"}],
    "type": "app",
    "tags": "tool,outdoors",
    "readme":"README.md",
    "supports": ["BANGLEJS", "BANGLEJS2"],
    "allow_emulator": true,
    "storage": [
      {"name":"lapcounter.app.js","url":"app.js"},
      {"name":"lapcounter.img","url":"app-icon.js","evaluate":true}
    ]
  },
  {
    "id": "pebbled",
    "name": "Pebble Clock with distance",
    "shortName": "Pebble + distance",
    "version": "0.1",
    "description": "Fork of Pebble Clock with distance in KM. Both step count and the distance are on the main screen. Default step length = 0.75m (can be changed in settings).",
    "readme": "README.md",
    "icon": "pebbled.png",
    "screenshots": [{"url":"pebble_screenshot.png"}],
    "type": "clock",
    "tags": "clock,distance",
    "supports": ["BANGLEJS2"],
    "storage": [
      {"name":"pebbled.app.js","url":"pebbled.app.js"},
      {"name":"pebbled.settings.js","url":"pebbled.settings.js"},
      {"name":"pebbled.img","url":"pebbled.icon.js","evaluate":true}
    ]
  },
  { "id": "circlesclock",
    "name": "Circles clock",
    "shortName":"Circles clock",
<<<<<<< HEAD
    "version":"0.01",
=======
    "version":"0.02",
>>>>>>> d9d59264
    "description": "A clock with circles for different data at the bottom in a probably familiar style",
    "icon": "app.png",
    "dependencies": {"widpedom":"app"},
    "type": "clock",
    "tags": "clock",
    "supports" : ["BANGLEJS2"],
    "allow_emulator":true,
    "readme": "README.md",
    "storage": [
      {"name":"circlesclock.app.js","url":"app.js"},
      {"name":"circlesclock.img","url":"app-icon.js","evaluate":true},
      {"name":"circlesclock.settings.js","url":"settings.js"}
     ],
     "data": [
       {"name":"circlesclock.json"}
     ]
  },
<<<<<<< HEAD
  { "id": "contourclock",
    "name": "Contour Clock",
    "shortName" : "Contour Clock",
    "version":"0.01",
    "icon": "app.png",
    "description": "A Minimalist clockface with large Digits. Looks best with the dark theme",
    "screenshots" : [{"url":"screenshot.png"}],
    "tags": "clock",
    "allow_emulator":true,
    "supports" : ["BANGLEJS2"],
    "type": "clock",  
    "storage": [
      {"name":"contourclock.app.js","url":"app.js"},
      {"name":"contourclock.img","url":"app-icon.js","evaluate":true}
=======
  {
    "id": "ltherm",
    "name": "Localized Thermometer",
    "shortName": "Thermometer",
    "version": "0.01",
    "description": "Displays the current temperature in localized units.",
    "icon": "thermf.png",
    "tags": "tool",
    "supports": ["BANGLEJS2"],
    "allow_emulator": true,
    "readme": "README.md",
    "storage": [
      {"name":"ltherm.app.js","url":"app.js"},
      {"name":"ltherm.img","url":"icon.js","evaluate":true}
>>>>>>> d9d59264
    ]
  }
]<|MERGE_RESOLUTION|>--- conflicted
+++ resolved
@@ -5029,11 +5029,7 @@
   { "id": "circlesclock",
     "name": "Circles clock",
     "shortName":"Circles clock",
-<<<<<<< HEAD
-    "version":"0.01",
-=======
     "version":"0.02",
->>>>>>> d9d59264
     "description": "A clock with circles for different data at the bottom in a probably familiar style",
     "icon": "app.png",
     "dependencies": {"widpedom":"app"},
@@ -5051,7 +5047,6 @@
        {"name":"circlesclock.json"}
      ]
   },
-<<<<<<< HEAD
   { "id": "contourclock",
     "name": "Contour Clock",
     "shortName" : "Contour Clock",
@@ -5066,7 +5061,6 @@
     "storage": [
       {"name":"contourclock.app.js","url":"app.js"},
       {"name":"contourclock.img","url":"app-icon.js","evaluate":true}
-=======
   {
     "id": "ltherm",
     "name": "Localized Thermometer",
@@ -5081,7 +5075,6 @@
     "storage": [
       {"name":"ltherm.app.js","url":"app.js"},
       {"name":"ltherm.img","url":"icon.js","evaluate":true}
->>>>>>> d9d59264
     ]
   }
 ]