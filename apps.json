--- conflicted
+++ resolved
@@ -5099,7 +5099,6 @@
     ]
   },
   {
-<<<<<<< HEAD
     "id": "swp2clk",
     "name": "Swipe back to the Clock",
     "shortName": "Swipe to Clock",
@@ -5115,7 +5114,8 @@
       {"name":"swp2clk.settings.js","url":"settings.js"}
     ],
     "data": [{"name":"swp2clk.data.json"}]
-=======
+  },
+  {
     "id":"colorwheel",
     "name":"Color Wheel",
     "tags":"app,tool",
@@ -5262,6 +5262,5 @@
       { "name": "diract.app.js", "url": "diract.js" },
       { "name": "diract.img", "url": "diract-icon.js", "evaluate": true }
     ]
->>>>>>> 1b6c52d8
   }
 ]