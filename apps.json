--- conflicted
+++ resolved
@@ -77,11 +77,7 @@
   {
     "id": "messages",
     "name": "Messages",
-<<<<<<< HEAD
-    "version": "0.16",
-=======
     "version": "0.15",
->>>>>>> e1a4d28b
     "description": "App to display notifications from iOS and Gadgetbridge",
     "icon": "app.png",
     "type": "app",
@@ -171,7 +167,7 @@
   {
     "id": "setting",
     "name": "Settings",
-    "version": "0.39",
+    "version": "0.38",
     "description": "A menu for setting up Bangle.js",
     "icon": "settings.png",
     "tags": "tool,system",
@@ -772,7 +768,7 @@
     "id": "recorder",
     "name": "Recorder (BETA)",
     "shortName": "Recorder",
-    "version": "0.05",
+    "version": "0.04",
     "description": "Record GPS position, heart rate and more in the background, then download to your PC.",
     "icon": "app.png",
     "tags": "tool,outdoors,gps,widget",
@@ -849,7 +845,7 @@
   {
     "id": "weather",
     "name": "Weather",
-    "version": "0.14",
+    "version": "0.13",
     "description": "Show Gadgetbridge weather report",
     "icon": "icon.png",
     "screenshots": [{"url":"screenshot.png"}],
@@ -975,7 +971,7 @@
   {
     "id": "widbt",
     "name": "Bluetooth Widget",
-    "version": "0.08",
+    "version": "0.07",
     "description": "Show the current Bluetooth connection status in the top right of the clock",
     "icon": "widget.png",
     "type": "widget",
@@ -1152,7 +1148,7 @@
   {
     "id": "qrcode",
     "name": "Custom QR Code",
-    "version": "0.05",
+    "version": "0.04",
     "description": "Use this to upload a customised QR code to Bangle.js",
     "icon": "app.png",
     "tags": "qrcode",
@@ -1505,7 +1501,7 @@
   {
     "id": "gpsinfo",
     "name": "GPS Info",
-    "version": "0.06",
+    "version": "0.05",
     "description": "An application that displays information about altitude, lat/lon, satellites and time",
     "icon": "gps-info.png",
     "type": "app",
@@ -2031,7 +2027,7 @@
     "id": "chronowid",
     "name": "Chrono Widget",
     "shortName": "Chrono Widget",
-    "version": "0.05",
+    "version": "0.04",
     "description": "Chronometer (timer) which runs as widget.",
     "icon": "app.png",
     "tags": "tool,widget",
@@ -2188,7 +2184,7 @@
     "id": "calculator",
     "name": "Calculator",
     "shortName": "Calculator",
-    "version": "0.05",
+    "version": "0.04",
     "description": "Basic calculator reminiscent of MacOs's one. Handy for small calculus.",
     "icon": "calculator.png",
     "screenshots": [{"url":"screenshot_calculator.png"}],
@@ -2433,7 +2429,7 @@
   {
     "id": "calendar",
     "name": "Calendar",
-    "version": "0.05",
+    "version": "0.04",
     "description": "Simple calendar",
     "icon": "calendar.png",
     "screenshots": [{"url":"screenshot_calendar.png"}],
@@ -4068,7 +4064,7 @@
   {
     "id": "hcclock",
     "name": "Hi-Contrast Clock",
-    "version": "0.03",
+    "version": "0.02",
     "description": "Hi-Contrast Clock : A simple yet very bold clock that aims to be readable in high luninosity environments. Uses big 10x5 pixel digits. Use BTN 1 to switch background and foreground colors.",
     "icon": "hcclock-icon.png",
     "type": "clock",
@@ -4493,7 +4489,7 @@
     "name": "LCARS Clock",
     "shortName":"LCARS",
     "icon": "lcars.png",
-    "version":"0.08",
+    "version":"0.07",
     "readme": "README.md",
     "supports": ["BANGLEJS2"],
     "description": "Library Computer Access Retrieval System (LCARS) clock.",
@@ -4658,7 +4654,7 @@
   "id": "sensible",
   "name": "SensiBLE",
   "shortName": "SensiBLE",
-  "version": "0.05",
+  "version": "0.04",
   "description": "Collect, display and advertise real-time sensor data.",
   "icon": "sensible.png",
   "screenshots": [
@@ -4703,8 +4699,6 @@
   "tags": "tool,timer",
   "readme":"README.md",
   "supports":["BANGLEJS2"],
-  "screenshots": [{"url":"screenshot1.png"},{"url":"screenshot2.png"},{"url":"screenshot3.png"}],
-  "allow_emulator": true,
   "storage": [
     {"name":"a_speech_timer.app.js","url":"app.js"},
     {"name":"a_speech_timer.img","url":"app-icon.js","evaluate":true}
@@ -4786,7 +4780,7 @@
   {
     "id": "weatherClock",
     "name": "Weather Clock",
-    "version": "0.05",
+    "version": "0.04",
     "description": "A clock which displays current weather conditions (requires Gadgetbridge and Weather apps).",
     "icon": "app.png",
     "screenshots": [{"url":"screens/screen1.png"}],
@@ -4846,25 +4840,6 @@
       {"name": "flow.img", "url": "app-icon.js","evaluate": true }
     ]
   },
-  { "id": "tinydraw",
-    "name": "TinyDraw",
-    "shortName":"TinyDraw",
-    "version":"0.01",
-    "type": "app",
-    "description": "Draw stuff in your wrist",
-    "icon": "app.png",
-    "allow_emulator": true,
-    "tags": "tools, keyboard, text, scribble",
-    "supports" : ["BANGLEJS2"],
-    "readme": "README.md",
-    "storage": [
-      {"name":"tinydraw.app.js","url":"app.js"},
-      {"name":"tinydraw.img","url":"app-icon.js","evaluate":true}
-    ],
-    "screenshots":[
-      { "url":"screenshot.png" }
-    ]
-  },
   { "id": "scribble",
     "name": "Scribble",
     "shortName":"Scribble",
@@ -4888,7 +4863,7 @@
     "id": "ptlaunch",
     "name": "Pattern Launcher",
     "shortName": "Pattern Launcher",
-    "version": "0.13",
+    "version": "0.11",
     "description": "Directly launch apps from the clock screen with custom patterns.",
     "icon": "app.png",
     "screenshots": [{"url":"manage_patterns_light.png"}],
@@ -4901,20 +4876,6 @@
       { "name": "ptlaunch.img", "url": "app-icon.js", "evaluate": true }
     ],
     "data": [{"name":"ptlaunch.patterns.json"}]
-  },
-  { "id": "slimehunt",
-    "name": "Slime Hunt",
-    "shortName":"SlimeHunt",
-    "icon": "app.png",
-    "version":"0.02",
-    "description": "Fight against slimes in turn based combat, try to get the highscore!",
-    "tags": "rpg,slime",
-    "supports" : ["BANGLEJS"],
-    "readme": "README.md",
-    "storage": [
-      {"name":"slimehunt.app.js","url":"app.js"},
-      {"name":"slimehunt.img","url":"app-icon.js","evaluate":true}
-  ]
   },
   {
     "id": "rebble",
@@ -4972,12 +4933,10 @@
     "id":"awairmonitor",
     "name":"Awair Monitor",
     "icon": "app.png",
-    "screenshots": [{"url":"screenshot.png"}],
-    "allow_emulator": true,
-    "version":"0.03",
+    "allow_emulator": true,
+    "version":"0.01",
     "description": "Displays the level of CO2, VOC, PM 2.5, Humidity and Temperature, from your Awair device.",
-    "type": "clock",
-    "tags": "clock,tool,health",
+    "tags": "tool,health",
     "readme":"README.md",
     "supports":["BANGLEJS2"],
     "storage": [
@@ -5006,8 +4965,8 @@
   },
   {
     "id": "coretemp",
-    "name": "CoreTemp",
-    "version": "0.02",
+    "name": "Core Temp Display",
+    "version": "0.01",
     "description": "Display CoreTemp device sensor data",
     "icon": "coretemp.png",
     "type": "app",
@@ -5015,14 +4974,10 @@
     "readme": "README.md",
     "supports": ["BANGLEJS","BANGLEJS2"],
     "storage": [
-      {"name":"coretemp.wid.js","url":"widget.js"},
+      {"name":"coretemp.boot.js","url":"boot.js"},
       {"name":"coretemp.app.js","url":"coretemp.js"},
-      {"name":"coretemp.settings.js","url":"settings.js"},
-      {"name":"coretemp.img","url":"coretemp-icon.js","evaluate":true},
-      {"name":"coretemp.boot.js","url":"boot.js"}
-    ],
-    "data": [{"name":"coretemp.json","url":"app-settings.json"}],
-    "screenshots": [{"url":"screenshot.png"}]
+      {"name":"coretemp.img","url":"coretemp-icon.js","evaluate":true}
+    ]
   },
   {
     "id": "showimg",
@@ -5076,10 +5031,9 @@
   { "id": "circlesclock",
     "name": "Circles clock",
     "shortName":"Circles clock",
-    "version":"0.03",
+    "version":"0.02",
     "description": "A clock with circles for different data at the bottom in a probably familiar style",
     "icon": "app.png",
-    "screenshots": [{"url":"screenshot.png"}],
     "dependencies": {"widpedom":"app"},
     "type": "clock",
     "tags": "clock",
@@ -5095,22 +5049,6 @@
        {"name":"circlesclock.json"}
      ]
   },
-  { "id": "contourclock",
-    "name": "Contour Clock",
-    "shortName" : "Contour Clock",
-    "version":"0.01",
-    "icon": "app.png",
-    "description": "A Minimalist clockface with large Digits. Looks best with the dark theme",
-    "screenshots" : [{"url":"screenshot.png"}],
-    "tags": "clock",
-    "allow_emulator":true,
-    "supports" : ["BANGLEJS2"],
-    "type": "clock",  
-    "storage": [
-      {"name":"contourclock.app.js","url":"app.js"},
-      {"name":"contourclock.img","url":"app-icon.js","evaluate":true}
-      ]
-  },
   {
     "id": "ltherm",
     "name": "Localized Thermometer",
@@ -5126,242 +5064,5 @@
       {"name":"ltherm.app.js","url":"app.js"},
       {"name":"ltherm.img","url":"icon.js","evaluate":true}
     ]
-  },
-  {
-    "id": "slash",
-    "name": "Slash Watch",
-    "shortName":"Slash",
-    "icon": "slash.png",
-    "screenshots": [{"url":"screenshot.png"}],
-    "version":"0.01",
-    "description": "Slash Watch based on Pebble watch face by Nikki.",
-    "tags": "clock",
-    "type": "clock",
-    "supports":["BANGLEJS2"],
-    "readme": "README.md",
-    "allow_emulator": true,
-    "storage": [
-      {"name":"slash.app.js","url":"app.js"},
-      {"name":"slash.img","url":"app-icon.js","evaluate":true}
-    ]
-  },
-  {
-    "id": "promenu",
-    "name": "Pro Menu",
-    "version": "0.01",
-    "description": "Replace Bangle.js 1's built in menu function.",
-    "icon": "icon.png",
-    "type": "boot",
-    "tags": "system",
-    "supports": ["BANGLEJS"],
-    "screenshots": [{"url":"pro-menu-screenshot.png"}],
-    "storage": [
-      {"name":"promenu.boot.js","url":"boot.js"},
-      {"name":"promenu.img","url":"promenuIcon.js","evaluate":true}
-    ]
-  },
-  {
-    "id": "touchtimer",
-    "name": "Touch Timer",
-    "shortName": "Touch Timer",
-    "version": "0.02",
-    "description": "Quickly and easily create a timer with touch-only input. The time can be easily set with a number pad.",
-    "icon": "app.png",
-    "tags": "tools",
-    "supports": ["BANGLEJS2"],
-    "readme": "README.md",
-    "screenshots": [{"url":"0_light_timer_edit.png"},{"url":"1_light_timer_ready.png"},{"url":"2_light_timer_running.png"},{"url":"3_light_timer_finished.png"}],
-    "storage": [
-      { "name": "touchtimer.app.js", "url": "app.js" },
-      { "name":"touchtimer.settings.js", "url":"settings.js"},
-      { "name": "touchtimer.img", "url": "app-icon.js", "evaluate": true }
-    ],
-    "data": [{"name":"touchtimer.data.json"}]
-  },
-  {
-    "id": "teatimer",
-    "name": "Tea Timer",
-    "version": "1.00",
-    "description": "A simple timer. You can easyly set up the time.",
-    "icon": "teatimer.png",
-    "type": "app",
-    "tags": "tool",
-    "supports": ["BANGLEJS2"],
-    "readme": "README.md",
-    "storage": [
-      {"name":"teatimer.app.js","url":"app.js"},
-      {"name":"teatimer.img","url":"app-icon.js","evaluate":true}
-    ],
-    "screenshots": [
-      {"url":"TeatimerStart.jpg"},
-      {"url":"TeatimerHelp.jpg"},
-      {"url":"TeatimerRun.jpg"},
-      {"url":"TeatimerUp.jpg"}
-    ]
-  },
-  {
-    "id": "swp2clk",
-    "name": "Swipe back to the Clock",
-    "shortName": "Swipe to Clock",
-    "version": "0.01",
-    "description": "Let's you swipe from left to right on any app to return back to the clock face. Please configure in the settings app after installing to activate, since its disabled by default.",
-    "icon": "app.png",
-    "type": "boot",
-    "tags": "tools",
-    "supports": ["BANGLEJS2"],
-    "readme": "README.md",
-    "storage": [
-      { "name": "swp2clk.boot.js", "url": "boot.js" },
-      {"name":"swp2clk.settings.js","url":"settings.js"}
-    ],
-    "data": [{"name":"swp2clk.data.json"}]
-  },
-  {
-    "id":"colorwheel",
-    "name":"Color Wheel",
-    "tags":"app,tool",
-    "version":"0.01",
-    "description":"a tappable wheel of good-looking colors",
-    "readme":"README.md",
-    "supports":["BANGLEJS2"],
-    "allow_emulator":true,
-    "icon":"colorwheel.png",
-    "storage": [
-      {"name":"colorwheel.app.js","url":"app.js"},
-      {"name":"colorwheel.img","url":"app-icon.js","evaluate":true}
-    ]
-  },
-  { "id": "minimal_clock",
-    "name": "Minimal Analog Clock",
-    "shortName":"Minimal Clock",
-    "version":"0.03",
-    "description": "a minimal analog clock - just with some hands and no clock face",
-    "icon": "app-icon.png",
-    "type": "clock",
-    "tags": "clock",
-    "supports" : ["BANGLEJS2"],
-    "allow_emulator": true,
-    "screenshots": [{"url":"app-screenshot.png"}],
-    "readme": "README.md",
-    "storage": [
-      {"name":"minimal_clock.app.js","url":"app.js"},
-      {"name":"minimal_clock.img","url":"app-icon.js","evaluate":true}
-    ]
-  },
-  { "id": "simple_clock",
-    "name": "Simple Analog Clock",
-    "shortName":"Simple Clock",
-    "version":"0.02",
-    "description": "a simple, yet stylish, analog clock",
-    "icon": "app-icon.png",
-    "type": "clock",
-    "tags": "clock",
-    "supports" : ["BANGLEJS2"],
-    "allow_emulator": true,
-    "screenshots": [{"url":"app-screenshot.png"}],
-    "readme": "README.md",
-    "storage": [
-      {"name":"simple_clock.app.js","url":"app.js"},
-      {"name":"simple_clock.img","url":"app-icon.js","evaluate":true}
-    ]
-  },
-  { "id": "colorful_clock",
-    "name": "Colorful Analog Clock",
-    "shortName":"Colorful Clock",
-    "version":"0.02",
-    "description": "a colorful analog clock",
-    "icon": "app-icon.png",
-    "type": "clock",
-    "tags": "clock",
-    "supports" : ["BANGLEJS2"],
-    "allow_emulator": true,
-    "screenshots": [{"url":"app-screenshot.png"}],
-    "readme": "README.md",
-    "storage": [
-      {"name":"colorful_clock.app.js","url":"app.js"},
-      {"name":"colorful_clock.img","url":"app-icon.js","evaluate":true}
-    ]
-  },
-  { "id": "themesetter",
-    "name": "Theme Setter",
-    "shortName":"Theme Setter",
-    "version":"0.04",
-    "description": "a comfortable way to configure theme colors",
-    "icon": "app-icon.png",
-    "type": "app",
-    "tags": "tool",
-    "supports" : ["BANGLEJS2"],
-    "allow_emulator": true,
-    "screenshots": [{"url":"app-screenshot.png"}],
-    "readme": "README.md",
-    "storage": [
-      {"name":"themesetter.app.js","url":"app.js"},
-      {"name":"themesetter.img","url":"app-icon.js","evaluate":true}
-    ]
-  },
-  {
-    "id": "widviztime",
-    "name": "Widget Autohide Widget",
-    "shortName": "Viz Time Widget",
-    "version": "0.01",
-    "description": "The widgets will be shown for four seconds after the device is unlocked.",
-    "icon": "eye.png",
-    "type": "widget",
-    "tags": "widget",
-    "readme":"README.md",
-    "supports": ["BANGLEJS","BANGLEJS2"],
-    "storage": [
-      {"name":"widviztime.wid.js","url":"widget.js"}
-    ]
-  },
-  {
-    "id": "supf",
-    "name": "Simple Clock with Date",
-    "shortName": "supf Clock",
-    "version": "0.01",
-    "description": "Simple Clock with seconds and date in custom language. Install 'Languages' to get localized names.",
-    "icon": "icon.png",
-    "screenshots": [{"url":"screenshot_supf.png"}],
-    "type": "clock",
-    "tags": "clock",
-    "supports": ["BANGLEJS2"],
-    "allow_emulator": true,
-    "readme": "README.md",
-    "storage": [
-      {"name":"supf.app.js","url":"app.js"},
-      {"name":"supf.img","url":"icon.js","evaluate":true}
-    ]
-  },
-  { "id": "andark",
-    "name": "Analog Dark",
-    "shortName":"AnDark",
-    "version":"0.04",
-    "description": "analog clock face without disturbing widgets",
-    "icon": "andark_icon.png",
-    "type": "clock",
-    "tags": "clock",
-    "supports" : ["BANGLEJS2"],  
-    "readme": "README.md",
-    "storage": [
-      {"name":"andark.app.js","url":"app.js"},
-      {"name":"andark.img","url":"app_icon.js","evaluate":true}
-    ]
-  },
-  {
-    "id": "diract",
-    "name": "DirAct",
-    "shortName": "DirAct",
-    "version": "0.01",
-    "description": "Proximity interaction detection.",
-    "icon": "diract.png",
-    "type": "app",
-    "tags": "tool,sensors",
-    "supports" : [ "BANGLEJS2" ],
-    "allow_emulator": false,
-    "readme": "README.md",
-    "storage": [
-      { "name": "diract.app.js", "url": "diract.js" },
-      { "name": "diract.img", "url": "diract-icon.js", "evaluate": true }
-    ]
   }
 ]