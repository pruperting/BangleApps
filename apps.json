[
  {
    "id": "fwupdate",
    "name": "Firmware Update (BETA)",
    "version": "0.01",
    "description": "Uploads new Espruino firmwares to Bangle.js 2",
    "icon": "app.png",
    "type": "RAM",
    "tags": "tools,system",
    "supports": ["BANGLEJS2"],
    "custom": "custom.html",
    "customConnect": true,
    "storage": [],
    "sortorder": -20
  },
  {
    "id": "boot",
    "name": "Bootloader",
    "version": "0.37",
    "description": "This is needed by Bangle.js to automatically load the clock, menu, widgets and settings",
    "icon": "bootloader.png",
    "type": "bootloader",
    "tags": "tool,system",
    "supports": ["BANGLEJS","BANGLEJS2"],
    "storage": [
      {"name":".boot0","url":"boot0.js"},
      {"name":".bootcde","url":"bootloader.js"},
      {"name":"bootupdate.js","url":"bootupdate.js"}
    ],
    "sortorder": -10
  },
  {
    "id": "hebrew_calendar",
    "name": "Hebrew Calendar",
    "shortName": "HebCal",
    "version": "0.03",
    "description": "lists the date according to the hebrew calendar",
    "icon": "app.png",
    "tags": "",
    "supports": [
      "BANGLEJS",
      "BANGLEJS2"
    ],
    "readme": "README.md",
    "storage": [
      {
        "name": "hebrew_calendar.app.js",
        "url": "app.js"
      },
      {
        "name": "hebrew_calendar.img",
        "url": "app-icon.js",
        "evaluate": true
      }
    ]
  },
  {
    "id": "messages",
    "name": "Messages",
    "version": "0.07",
    "description": "App to display notifications from iOS and Gadgetbridge",
    "icon": "app.png",
    "type": "app",
    "tags": "tool,system",
    "supports": ["BANGLEJS","BANGLEJS2"],
    "readme": "README.md",
    "storage": [
      {"name":"messages.app.js","url":"app.js"},
      {"name":"messages.settings.js","url":"settings.js"},
      {"name":"messages.img","url":"app-icon.js","evaluate":true},
      {"name":"messages.wid.js","url":"widget.js"},
      {"name":"messages","url":"lib.js"}
    ],
    "data": [{"name":"messages.json"},{"name":"messages.settings.json"}],
    "sortorder": -9
  },
  {
    "id": "android",
    "name": "Android Integration",
    "shortName": "Android",
    "version": "0.04",
    "description": "(BETA) App to display notifications from Gadgetbridge on Android. This will eventually replace the Gadgetbridge widget.",
    "icon": "app.png",
    "tags": "tool,system,messages,notifications",
    "dependencies": {"messages":"app"},
    "supports": ["BANGLEJS","BANGLEJS2"],
    "storage": [
      {"name":"android.app.js","url":"app.js"},
      {"name":"android.settings.js","url":"settings.js"},
      {"name":"android.img","url":"app-icon.js","evaluate":true},
      {"name":"android.boot.js","url":"boot.js"}
    ],
    "sortorder": -8
  },
  {
    "id": "ios",
    "name": "iOS Integration",
    "version": "0.03",
    "description": "(BETA) App to display notifications from iOS devices",
    "icon": "app.png",
    "tags": "tool,system,ios,apple,messages,notifications",
    "dependencies": {"messages":"app"},
    "supports": ["BANGLEJS","BANGLEJS2"],
    "storage": [
      {"name":"ios.app.js","url":"app.js"},
      {"name":"ios.img","url":"app-icon.js","evaluate":true},
      {"name":"ios.boot.js","url":"boot.js"}
    ],
    "sortorder": -8
  },
  {
    "id": "health",
    "name": "Health Tracking",
    "version": "0.08",
    "description": "Logs health data and provides an app to view it (requires firmware 2v10.100 or later)",
    "icon": "app.png",
    "tags": "tool,system,health",
    "supports": ["BANGLEJS","BANGLEJS2"],
    "readme": "README.md",
    "interface": "interface.html",
    "storage": [
      {"name":"health.app.js","url":"app.js"},
      {"name":"health.img","url":"app-icon.js","evaluate":true},
      {"name":"health.boot.js","url":"boot.js"},
      {"name":"health","url":"lib.js"}
    ]
  },
  {
    "id": "launch",
    "name": "Launcher",
    "shortName": "Launcher",
    "version": "0.10",
    "description": "This is needed to display a menu allowing you to choose your own applications. You can replace this with a customised launcher.",
    "icon": "app.png",
    "type": "launch",
    "tags": "tool,system,launcher",
    "supports": ["BANGLEJS","BANGLEJS2"],
    "storage": [
      {"name":"launch.app.js","url":"app-bangle1.js","supports":["BANGLEJS"]},
      {"name":"launch.app.js","url":"app-bangle2.js","supports":["BANGLEJS2"]},
      {"name":"launch.settings.js","url":"settings.js","supports":["BANGLEJS2"]}
    ],
    "data": [{"name":"launch.json"}],
    "sortorder": -10
  },
  {
    "id": "setting",
    "name": "Settings",
    "version": "0.34",
    "description": "A menu for setting up Bangle.js",
    "icon": "settings.png",
    "tags": "tool,system",
    "supports": ["BANGLEJS","BANGLEJS2"],
    "readme": "README.md",
    "storage": [
      {"name":"setting.app.js","url":"settings.js"},
      {"name":"setting.img","url":"settings-icon.js","evaluate":true}
    ],
    "data": [{"name":"setting.json","url":"settings.min.json","evaluate":true}],
    "sortorder": -5
  },
  {
    "id": "about",
    "name": "About",
    "version": "0.12",
    "description": "Bangle.js About page - showing software version, stats, and a collaborative mural from the Bangle.js KickStarter backers",
    "icon": "app.png",
    "tags": "tool,system",
    "supports": ["BANGLEJS","BANGLEJS2"],
    "screenshots": [{"url":"bangle1-about-screenshot.png"}],
    "allow_emulator": true,
    "storage": [
      {"name":"about.app.js","url":"app-bangle1.js","supports": ["BANGLEJS"]},
      {"name":"about.app.js","url":"app-bangle2.js","supports": ["BANGLEJS2"]},
      {"name":"about.img","url":"app-icon.js","evaluate":true}
    ],
    "sortorder": -4
  },
  {
    "id": "alarm",
    "name": "Default Alarm & Timer",
    "shortName": "Alarms",
    "version": "0.14",
    "description": "Set and respond to alarms and timers",
    "icon": "app.png",
    "tags": "tool,alarm,widget",
    "supports": ["BANGLEJS","BANGLEJS2"],
    "storage": [
      {"name":"alarm.app.js","url":"app.js"},
      {"name":"alarm.boot.js","url":"boot.js"},
      {"name":"alarm.js","url":"alarm.js"},
      {"name":"alarm.img","url":"app-icon.js","evaluate":true},
      {"name":"alarm.wid.js","url":"widget.js"}
    ],
    "data": [{"name":"alarm.json"}]
  },
  {
    "id": "locale",
    "name": "Languages",
    "version": "0.10",
    "description": "Translations for different countries",
    "icon": "locale.png",
    "type": "locale",
    "tags": "tool,system,locale,translate",
    "supports": ["BANGLEJS","BANGLEJS2"],
    "readme": "README.md",
    "custom": "locale.html",
    "storage": [
      {"name":"locale"}
    ],
    "sortorder": -10
  },
  {
    "id": "notify",
    "name": "Notifications (default)",
    "shortName": "Notifications",
    "version": "0.11",
    "description": "Provides the default `notify` module used by applications to display notifications in a bar at the top of the screen. This module is installed by default by client applications such as the Gadgetbridge app.  Installing `Fullscreen Notifications` replaces this module with a version that displays the notifications using the full screen",
    "icon": "notify.png",
    "type": "notify",
    "tags": "widget",
    "supports": ["BANGLEJS"],
    "readme": "README.md",
    "storage": [
      {"name":"notify","url":"notify.js"}
    ]
  },
  {
    "id": "notifyfs",
    "name": "Fullscreen Notifications",
    "shortName": "Notifications",
    "version": "0.12",
    "description": "Provides a replacement for the `Notifications (default)` `notify` module.   This version is used by applications to display notifications fullscreen. This may not fully restore the screen after on some apps. See `Notifications (default)` for more information about the notify module.",
    "icon": "notify.png",
    "type": "notify",
    "tags": "widget",
    "supports": ["BANGLEJS","BANGLEJS2"],
    "storage": [
      {"name":"notify","url":"notify.js"}
    ]
  },
  {
    "id": "welcome",
    "name": "Welcome",
    "shortName": "Welcome",
    "version": "0.14",
    "description": "Appears at first boot and explains how to use Bangle.js",
    "icon": "app.png",
    "screenshots": [{"url":"screenshot_welcome.png"}],
    "tags": "start,welcome",
    "supports": ["BANGLEJS","BANGLEJS2"],
    "allow_emulator": true,
    "storage": [
      {"name":"welcome.boot.js","url":"boot.js"},
      {"name":"welcome.app.js","url":"app-bangle1.js","supports": ["BANGLEJS"]},
      {"name":"welcome.app.js","url":"app-bangle2.js","supports": ["BANGLEJS2"]},
      {"name":"welcome.settings.js","url":"settings.js"},
      {"name":"welcome.img","url":"app-icon.js","evaluate":true}
    ],
    "data": [{"name":"welcome.json"}]
  },
  {
    "id": "mywelcome",
    "name": "Customised Welcome",
    "shortName": "My Welcome",
    "version": "0.12",
    "description": "Appears at first boot and explains how to use Bangle.js. Like 'Welcome', but can be customised with a greeting",
    "icon": "app.png",
    "tags": "start,welcome",
    "supports": ["BANGLEJS"],
    "custom": "custom.html",
    "screenshots": [{"url":"bangle1-customized-welcome-screenshot.png"}],
    "storage": [
      {"name":"mywelcome.boot.js","url":"boot.js"},
      {"name":"mywelcome.app.js","url":"app.js"},
      {"name":"mywelcome.settings.js","url":"settings.js"},
      {"name":"mywelcome.img","url":"app-icon.js","evaluate":true}
    ],
    "data": [{"name":"mywelcome.json"}]
  },
  {
    "id": "gbridge",
    "name": "Gadgetbridge",
    "version": "0.24",
    "description": "The default notification handler for Gadgetbridge notifications from Android. This will eventually be replaced by the 'Android' app.",
    "icon": "app.png",
    "type": "widget",
    "tags": "tool,system,android,widget",
    "supports": ["BANGLEJS","BANGLEJS2"],
    "dependencies": {"notify":"type"},
    "readme": "README.md",
    "storage": [
      {"name":"gbridge.settings.js","url":"settings.js"},
      {"name":"gbridge.img","url":"app-icon.js","evaluate":true},
      {"name":"gbridge.wid.js","url":"widget.js"}
    ],
    "data": [{"name":"gbridge.json"}]
  },
  { "id": "gbdebug",
    "name": "Gadgetbridge Debug",
    "shortName":"GB Debug",
    "version":"0.01",
    "description": "Debug info for Gadgetbridge. Run this app and when Gadgetbridge messages arrive they are displayed on-screen.",
    "icon": "app.png",
    "tags": "",
    "supports" : ["BANGLEJS2"],
    "readme": "README.md",
    "storage": [
      {"name":"gbdebug.app.js","url":"app.js"},
      {"name":"gbdebug.img","url":"app-icon.js","evaluate":true}
    ]
  },
  {
    "id": "mclock",
    "name": "Morphing Clock",
    "version": "0.07",
    "description": "7 segment clock that morphs between minutes and hours",
    "icon": "clock-morphing.png",
    "type": "clock",
    "tags": "clock",
    "supports": ["BANGLEJS"],
    "allow_emulator": true,
    "screenshots": [{"url":"bangle1-morphing-clock-screenshot.png"}],
    "storage": [
      {"name":"mclock.app.js","url":"clock-morphing.js"},
      {"name":"mclock.img","url":"clock-morphing-icon.js","evaluate":true}
    ],
    "sortorder": -9
  },
  {
    "id": "moonphase",
    "name": "Moonphase",
    "version": "0.02",
    "description": "Shows current moon phase. Now with GPS function.",
    "icon": "app.png",
    "tags": "",
    "supports": ["BANGLEJS"],
    "screenshots": [{"url":"bangle1-moon-phase-screenshot.png"}],
    "allow_emulator": true,
    "storage": [
      {"name":"moonphase.app.js","url":"app.js"},
      {"name":"moonphase.img","url":"app-icon.js","evaluate":true}
    ]
  },
  {
    "id": "daysl",
    "name": "Days left",
    "version": "0.03",
    "description": "Shows you the days left until a certain date. Date can be set with a settings app and is written to a file.",
    "icon": "app.png",
    "tags": "",
    "supports": ["BANGLEJS"],
    "allow_emulator": false,
    "storage": [
      {"name":"daysl.app.js","url":"app.js"},
      {"name":"daysl.img","url":"app-icon.js","evaluate":true},
      {"name":"daysl.wid.js","url":"widget.js"}
    ]
  },
  {
    "id": "wclock",
    "name": "Word Clock",
    "version": "0.03",
    "description": "Display Time as Text",
    "icon": "clock-word.png",
    "screenshots": [{"url":"screenshot_word.png"}],
    "type": "clock",
    "tags": "clock",
    "supports": ["BANGLEJS","BANGLEJS2"],
    "allow_emulator": true,
    "storage": [
      {"name":"wclock.app.js","url":"clock-word.js"},
      {"name":"wclock.img","url":"clock-word-icon.js","evaluate":true}
    ]
  },
  {
    "id": "fontclock",
    "name": "Font Clock",
    "version": "0.01",
    "description": "Choose the font and design of clock face from a library of available designs",
    "icon": "fontclock.png",
    "type": "clock",
    "tags": "clock",
    "supports": ["BANGLEJS"],
    "readme": "README.md",
    "custom": "custom.html",
    "allow_emulator": false,
    "storage": [
      {"name":"fontclock.app.js","url":"fontclock.js"},
      {"name":"fontclock.img","url":"fontclock-icon.js","evaluate":true},
      {"name":"fontclock.hand.js","url":"fontclock.hand.js"},
      {"name":"fontclock.thinhand.js","url":"fontclock.thinhand.js"},
      {"name":"fontclock.thickhand.js","url":"fontclock.thickhand.js"},
      {"name":"fontclock.hourscriber.js","url":"fontclock.hourscriber.js"},
      {"name":"fontclock.font.js","url":"fontclock.font.js"},
      {"name":"fontclock.font.abril_ff50.js","url":"fontclock.font.abril_ff50.js"},
      {"name":"fontclock.font.cpstc58.js","url":"fontclock.font.cpstc58.js"},
      {"name":"fontclock.font.mntn25.js","url":"fontclock.font.mntn25.js"},
      {"name":"fontclock.font.mntn50.js","url":"fontclock.font.mntn50.js"},
      {"name":"fontclock.font.vector25.js","url":"fontclock.font.vector25.js"},
      {"name":"fontclock.font.vector50.js","url":"fontclock.font.vector50.js"}
    ]
  },
  {
    "id": "slidingtext",
    "name": "Sliding Clock",
    "version": "0.07",
    "description": "Inspired by the Pebble sliding clock, old times are scrolled off the screen and new times on. You are also able to change language on the fly so you can see the time written in other languages using button 1. Currently English, French, Japanese, Spanish and German are supported",
    "icon": "slidingtext.png",
    "type": "clock",
    "tags": "clock",
    "supports": ["BANGLEJS","BANGLEJS2"],
    "readme": "README.md",
    "custom": "custom.html",
    "allow_emulator": false,
    "storage": [
      {"name":"slidingtext.app.js","url":"slidingtext.js"},
      {"name":"slidingtext.img","url":"slidingtext-icon.js","evaluate":true},
      {"name":"slidingtext.locale.en.js","url":"slidingtext.locale.en.js"},
      {"name":"slidingtext.locale.en2.js","url":"slidingtext.locale.en2.js"},
      {"name":"slidingtext.utils.en.js","url":"slidingtext.utils.en.js"},
      {"name":"slidingtext.locale.es.js","url":"slidingtext.locale.es.js"},
      {"name":"slidingtext.locale.fr.js","url":"slidingtext.locale.fr.js"},
      {"name":"slidingtext.locale.jp.js","url":"slidingtext.locale.jp.js"},
      {"name":"slidingtext.locale.de.js","url":"slidingtext.locale.de.js"},
      {"name":"slidingtext.dtfmt.js","url":"slidingtext.dtfmt.js"}
    ]
  },
  {
    "id": "solarclock",
    "name": "Solar Clock",
    "version": "0.02",
    "description": "Using your current or chosen location the solar watch face shows the Sun's sky position, time and date. Also allows you to wind backwards and forwards in time to see the sun's position",
    "icon": "solar_clock.png",
    "type": "clock",
    "tags": "clock",
    "supports": ["BANGLEJS"],
    "readme": "README.md",
    "custom": "custom.html",
    "allow_emulator": false,
    "storage": [
      {"name":"solarclock.app.js","url":"solar_clock.js"},
      {"name":"solarclock.img","url":"solar_clock-icon.js","evaluate":true},
      {"name":"solar_colors.js","url":"solar_colors.js"},
      {"name":"solar_controller.js","url":"solar_controller.js"},
      {"name":"solar_date_utils.js","url":"solar_date_utils.js"},
      {"name":"solar_graphic_utils.js","url":"solar_graphic_utils.js"},
      {"name":"solar_location.js","url":"solar_location.js"},
      {"name":"solar_math_utils.js","url":"solar_math_utils.js"},
      {"name":"solar_loc.Reykjavik.json","url":"solar_loc.Reykjavik.json"},
      {"name":"solar_loc.Hong_Kong.json","url":"solar_loc.Hong_Kong.json"},
      {"name":"solar_loc.Honolulu.json","url":"solar_loc.Honolulu.json"},
      {"name":"solar_loc.Rio.json","url":"solar_loc.Rio.json"},
      {"name":"solar_loc.Tokyo.json","url":"solar_loc.Tokyo.json"},
      {"name":"solar_loc.Seoul.json","url":"solar_loc.Seoul.json"}
    ]
  },
  {
    "id": "sweepclock",
    "name": "Sweep Clock",
    "version": "0.04",
    "description": "Smooth sweep secondhand with single hour numeral. Use button 1 to toggle the numeral font, button 3 to change the colour theme and button 4 to change the date placement",
    "icon": "sweepclock.png",
    "type": "clock",
    "tags": "clock",
    "supports": ["BANGLEJS"],
    "readme": "README.md",
    "allow_emulator": true,
    "screenshots": [{"url":"bangle1-sweep-clock-screenshot.png"}],
    "storage": [
      {"name":"sweepclock.app.js","url":"sweepclock.js"},
      {"name":"sweepclock.img","url":"sweepclock-icon.js","evaluate":true}
    ]
  },
  {
    "id": "matrixclock",
    "name": "Matrix Clock",
    "version": "0.02",
    "description": "inspired by The Matrix, a clock of the same style",
    "icon": "matrixclock.png",
    "screenshots": [{"url":"screenshot_matrix.png"}],
    "type": "clock",
    "tags": "clock",
    "supports": ["BANGLEJS","BANGLEJS2"],
    "readme": "README.md",
    "allow_emulator": true,
    "storage": [
      {"name":"matrixclock.app.js","url":"matrixclock.js"},
      {"name":"matrixclock.img","url":"matrixclock-icon.js","evaluate":true}
    ]
  },
  {
    "id": "mandelbrotclock",
    "name": "Mandelbrot Clock",
    "version": "0.01",
    "description": "A mandelbrot set themed clock cool",
    "icon": "mandelbrotclock.png",
    "screenshots": [{ "url": "screenshot_mandelbrotclock.png" }],
    "type": "clock",
    "tags": "clock",
    "supports": ["BANGLEJS2"],
    "readme": "README.md",
    "allow_emulator": true,
    "storage": [
      { "name": "mandelbrotclock.app.js", "url": "mandelbrotclock.js" },
      {
        "name": "mandelbrotclock.img",
        "url": "mandelbrotclock-icon.js",
        "evaluate": true
      }
    ]
  },
  {
    "id": "imgclock",
    "name": "Image background clock",
    "shortName": "Image Clock",
    "version": "0.08",
    "description": "A clock with an image as a background",
    "icon": "app.png",
    "type": "clock",
    "tags": "clock",
    "supports": ["BANGLEJS"],
    "custom": "custom.html",
    "storage": [
      {"name":"imgclock.app.js","url":"app.js"},
      {"name":"imgclock.img","url":"app-icon.js","evaluate":true},
      {"name":"imgclock.face.img"},
      {"name":"imgclock.face.json"},
      {"name":"imgclock.face.bg","content":""}
    ]
  },
  {
    "id": "impwclock",
    "name": "Imprecise Word Clock",
    "version": "0.03",
    "description": "Imprecise word clock for vacations, weekends, and those who never need accurate time.",
    "icon": "clock-impword.png",
    "type": "clock",
    "tags": "clock",
    "supports": ["BANGLEJS"],
    "screenshots": [{"url":"bangle1-impercise-word-clock-screenshot.png"}],
    "allow_emulator": true,
    "storage": [
      {"name":"impwclock.app.js","url":"clock-impword.js"},
      {"name":"impwclock.img","url":"clock-impword-icon.js","evaluate":true}
    ]
  },
  {
    "id": "aclock",
    "name": "Analog Clock",
    "version": "0.15",
    "description": "An Analog Clock",
    "icon": "clock-analog.png",
    "screenshots": [{"url":"screenshot_analog.png"}],
    "type": "clock",
    "tags": "clock",
    "supports": ["BANGLEJS","BANGLEJS2"],
    "allow_emulator": true,
    "storage": [
      {"name":"aclock.app.js","url":"clock-analog.js"},
      {"name":"aclock.img","url":"clock-analog-icon.js","evaluate":true}
    ]
  },
  {
    "id": "clock2x3",
    "name": "2x3 Pixel Clock",
    "version": "0.05",
    "description": "This is a simple clock using minimalist 2x3 pixel numerical digits",
    "icon": "clock2x3.png",
    "screenshots": [{"url":"screenshot_pixel.png"}],
    "type": "clock",
    "tags": "clock",
    "supports": ["BANGLEJS","BANGLEJS2"],
    "readme": "README.md",
    "allow_emulator": true,
    "storage": [
      {"name":"clock2x3.app.js","url":"clock2x3-app.js"},
      {"name":"clock2x3.img","url":"clock2x3-icon.js","evaluate":true}
    ]
  },
  {
    "id": "geissclk",
    "name": "Geiss Clock",
    "version": "0.03",
    "description": "7 segment clock with animated background in the style of Ryan Geiss' music visualisation. NOTE: The first run will take ~1 minute to do some precalculation",
    "icon": "clock.png",
    "type": "clock",
    "tags": "clock",
    "supports": ["BANGLEJS"],
    "storage": [
      {"name":"geissclk.app.js","url":"clock.js"},
      {"name":"geissclk.precompute.js","url":"precompute.js"},
      {"name":"geissclk.img","url":"clock-icon.js","evaluate":true}
    ],
    "data": [{"name":"geissclk.0.map"},{"name":"geissclk.1.map"},{"name":"geissclk.2.map"},{"name":"geissclk.3.map"},{"name":"geissclk.4.map"},{"name":"geissclk.5.map"},{"name":"geissclk.0.pal"},{"name":"geissclk.1.pal"},{"name":"geissclk.2.pal"}]
  },
  {
    "id": "trex",
    "name": "T-Rex",
    "version": "0.04",
    "description": "T-Rex game in the style of Chrome's offline game",
    "icon": "trex.png",
    "screenshots": [{"url":"screenshot_trex.png"}],
    "tags": "game",
    "supports": ["BANGLEJS","BANGLEJS2"],
    "readme": "README.md",
    "allow_emulator": true,
    "storage": [
      {"name":"trex.app.js","url":"trex.js"},
      {"name":"trex.img","url":"trex-icon.js","evaluate":true},
      {"name":"trex.settings.js","url":"settings.js"}
    ],
    "data": [{"name":"trex.score","storageFile":true}]
  },
  {
    "id": "cubescramble",
    "name": "Cube Scramble",
    "version":"0.04",
    "description": "A random scramble generator for the 3x3 Rubik's cube with a basic timer",
    "icon": "cube-scramble.png",
    "tags": "",
    "supports" : ["BANGLEJS","BANGLEJS2"],
    "readme": "README.md",
    "allow_emulator": true,
    "screenshots": [{"url":"bangle2-cube-scramble-screenshot.png"},{"url":"bangle1-cube-scramble-screenshot.png"}],
    "storage": [
      {"name":"cubescramble.app.js","url":"cube-scramble.js"},
      {"name":"cubescramble.img","url":"cube-scramble-icon.js","evaluate":true}
    ]
  },
  {
    "id": "astroid",
    "name": "Asteroids!",
    "version": "0.03",
    "description": "Retro asteroids game",
    "icon": "asteroids.png",
    "screenshots": [{"url":"screenshot_asteroids.png"}],
    "tags": "game",
    "supports": ["BANGLEJS","BANGLEJS2"],
    "allow_emulator": true,
    "storage": [
      {"name":"astroid.app.js","url":"asteroids.js"},
      {"name":"astroid.img","url":"asteroids-icon.js","evaluate":true}
    ]
  },
  {
    "id": "clickms",
    "name": "Click Master",
    "version": "0.01",
    "description": "Get several friends to start the game, then compete to see who can press BTN1 the most!",
    "icon": "click-master.png",
    "tags": "game",
    "supports": ["BANGLEJS"],
    "storage": [
      {"name":"clickms.app.js","url":"click-master.js"},
      {"name":"clickms.img","url":"click-master-icon.js","evaluate":true}
    ]
  },
  {
    "id": "horsey",
    "name": "Horse Race!",
    "version": "0.01",
    "description": "Get several friends to start the game, then compete to see who can press BTN1 the most!",
    "icon": "horse-race.png",
    "tags": "game",
    "supports": ["BANGLEJS"],
    "storage": [
      {"name":"horsey.app.js","url":"horse-race.js"},
      {"name":"horsey.img","url":"horse-race-icon.js","evaluate":true}
    ]
  },
  {
    "id": "compass",
    "name": "Compass",
    "version": "0.05",
    "description": "Simple compass that points North",
    "icon": "compass.png",
    "screenshots": [{"url":"screenshot_compass.png"}],
    "tags": "tool,outdoors",
    "supports": ["BANGLEJS","BANGLEJS2"],
    "storage": [
      {"name":"compass.app.js","url":"compass.js"},
      {"name":"compass.img","url":"compass-icon.js","evaluate":true}
    ]
  },
  {
    "id": "gpstime",
    "name": "GPS Time",
    "version": "0.05",
    "description": "Update the Bangle.js's clock based on the time from the GPS receiver",
    "icon": "gpstime.png",
    "tags": "tool,gps",
    "supports": ["BANGLEJS","BANGLEJS2"],
    "storage": [
      {"name":"gpstime.app.js","url":"gpstime.js"},
      {"name":"gpstime.img","url":"gpstime-icon.js","evaluate":true}
    ]
  },
  {
    "id": "openloc",
    "name": "Open Location / Plus Codes",
    "shortName": "Open Location",
    "version": "0.01",
    "description": "Convert your current GPS location to a series of characters",
    "icon": "app.png",
    "tags": "tool,outdoors,gps",
    "supports": ["BANGLEJS"],
    "storage": [
      {"name":"openloc.app.js","url":"app.js"},
      {"name":"openloc.img","url":"app-icon.js","evaluate":true}
    ]
  },
  {
    "id": "speedo",
    "name": "Speedo",
    "version": "0.05",
    "description": "Show the current speed according to the GPS",
    "icon": "speedo.png",
    "tags": "tool,outdoors,gps",
    "supports": ["BANGLEJS","BANGLEJS2"],
    "storage": [
      {"name":"speedo.app.js","url":"speedo.js"},
      {"name":"speedo.img","url":"speedo-icon.js","evaluate":true}
    ]
  },
  {
    "id": "gpsrec",
    "name": "GPS Recorder",
    "version": "0.26",
    "description": "Application that allows you to record a GPS track. Can run in background",
    "icon": "app.png",
    "tags": "tool,outdoors,gps,widget",
    "supports": ["BANGLEJS","BANGLEJS2"],
    "readme": "README.md",
    "interface": "interface.html",
    "storage": [
      {"name":"gpsrec.app.js","url":"app.js"},
      {"name":"gpsrec.img","url":"app-icon.js","evaluate":true},
      {"name":"gpsrec.wid.js","url":"widget.js"},
      {"name":"gpsrec.settings.js","url":"settings.js"}
    ],
    "data": [{"name":"gpsrec.json"},{"wildcard":".gpsrc?","storageFile":true}]
  },
  {
    "id": "recorder",
    "name": "Recorder (BETA)",
    "shortName": "Recorder",
    "version": "0.04",
    "description": "Record GPS position, heart rate and more in the background, then download to your PC.",
    "icon": "app.png",
    "tags": "tool,outdoors,gps,widget",
    "supports": ["BANGLEJS","BANGLEJS2"],
    "readme": "README.md",
    "interface": "interface.html",
    "storage": [
      {"name":"recorder.app.js","url":"app.js"},
      {"name":"recorder.img","url":"app-icon.js","evaluate":true},
      {"name":"recorder.wid.js","url":"widget.js"},
      {"name":"recorder.settings.js","url":"settings.js"}
    ],
    "data": [{"name":"recorder.json"},{"wildcard":"recorder.log?.csv","storageFile":true}]
  },
  {
    "id": "gpsnav",
    "name": "GPS Navigation",
    "version": "0.05",
    "description": "Displays GPS Course and Speed, + Directions to waypoint and waypoint recording, now with waypoint editor",
    "icon": "icon.png",
    "tags": "tool,outdoors,gps",
    "supports": ["BANGLEJS"],
    "readme": "README.md",
    "interface": "waypoints.html",
    "storage": [
      {"name":"gpsnav.app.js","url":"app.min.js"},
      {"name":"gpsnav.img","url":"app-icon.js","evaluate":true}
    ],
    "data": [{"name":"waypoints.json","url":"waypoints.json"}]
  },
  {
    "id": "heart",
    "name": "Heart Rate Recorder",
    "shortName": "HRM Record",
    "version": "0.07",
    "description": "Application that allows you to record your heart rate. Can run in background",
    "icon": "app.png",
    "tags": "tool,health,widget",
    "supports": ["BANGLEJS","BANGLEJS2"],
    "interface": "interface.html",
    "storage": [
      {"name":"heart.app.js","url":"app.js"},
      {"name":"heart.img","url":"app-icon.js","evaluate":true},
      {"name":"heart.wid.js","url":"widget.js"}
    ],
    "data": [{"name":"heart.json"},{"wildcard":".heart?","storageFile":true}]
  },
  {
    "id": "slevel",
    "name": "Spirit Level",
    "version": "0.02",
    "description": "Show the current angle of the watch, so you can use it to make sure something is absolutely flat",
    "icon": "spiritlevel.png",
    "tags": "tool",
    "supports": ["BANGLEJS","BANGLEJS2"],
    "storage": [
      {"name":"slevel.app.js","url":"spiritlevel.js"},
      {"name":"slevel.img","url":"spiritlevel-icon.js","evaluate":true}
    ]
  },
  {
    "id": "files",
    "name": "App Manager",
    "version": "0.07",
    "description": "Show currently installed apps, free space, and allow their deletion from the watch",
    "icon": "files.png",
    "tags": "tool,system,files",
    "supports": ["BANGLEJS","BANGLEJS2"],
    "storage": [
      {"name":"files.app.js","url":"files.js"},
      {"name":"files.img","url":"files-icon.js","evaluate":true}
    ]
  },
  {
    "id": "weather",
    "name": "Weather",
    "version": "0.11",
    "description": "Show Gadgetbridge weather report",
    "icon": "icon.png",
    "screenshots": [{"url":"screenshot.png"}],
    "tags": "widget,outdoors",
    "supports": ["BANGLEJS","BANGLEJS2"],
    "readme": "readme.md",
    "storage": [
      {"name":"weather.app.js","url":"app.js"},
      {"name":"weather.wid.js","url":"widget.js"},
      {"name":"weather","url":"lib.js"},
      {"name":"weather.img","url":"icon.js","evaluate":true},
      {"name":"weather.settings.js","url":"settings.js"}
    ],
    "data": [{"name":"weather.json"}]
  },
  {
    "id": "chargeanim",
    "name": "Charge Animation",
    "version": "0.02",
    "description": "When charging, show a sideways charging animation and keep the screen on. When removed from the charger load the clock again.",
    "icon": "icon.png",
    "tags": "battery",
    "supports": ["BANGLEJS", "BANGLEJS2"],
    "allow_emulator": true,
    "screenshots": [{"url":"bangle2-charge-animation-screenshot.png"},{"url":"bangle-charge-animation-screenshot.png"}],
    "storage": [
      {"name":"chargeanim.app.js","url":"app.js"},
      {"name":"chargeanim.boot.js","url":"boot.js"},
      {"name":"chargeanim.img","url":"app-icon.js","evaluate":true}
    ]
  },
  {
    "id": "bluetoothdock",
    "name": "Bluetooth Dock",
    "shortName": "Dock",
    "version": "0.01",
    "description": "When charging shows the time, scans Bluetooth for known devices (eg temperature) and shows them on the screen",
    "icon": "app.png",
    "tags": "bluetooth",
    "supports": ["BANGLEJS"],
    "readme": "README.md",
    "storage": [
      {"name":"bluetoothdock.app.js","url":"app.js"},
      {"name":"bluetoothdock.boot.js","url":"boot.js"},
      {"name":"bluetoothdock.img","url":"app-icon.js","evaluate":true}
    ]
  },
  {
    "id": "widbat",
    "name": "Battery Level Widget",
    "version": "0.09",
    "description": "Show the current battery level and charging status in the top right of the clock",
    "icon": "widget.png",
    "type": "widget",
    "tags": "widget,battery",
    "supports": ["BANGLEJS","BANGLEJS2"],
    "storage": [
      {"name":"widbat.wid.js","url":"widget.js"}
    ]
  },
  {
    "id": "widbatv",
    "name": "Battery Level Widget (Vertical)",
    "version": "0.01",
    "description": "Slim, vertical battery widget that only takes up 14px",
    "icon": "widget.png",
    "type": "widget",
    "tags": "widget,battery",
    "supports": ["BANGLEJS","BANGLEJS2"],
    "storage": [
      {"name":"widbatv.wid.js","url":"widget.js"}
    ]
  },
  {
    "id": "widlock",
    "name": "Lock Widget",
    "version": "0.03",
    "description": "On devices with always-on display (Bangle.js 2) this displays lock icon whenever the display is locked",
    "icon": "widget.png",
    "type": "widget",
    "tags": "widget,lock",
    "supports": ["BANGLEJS","BANGLEJS2"],
    "storage": [
      {"name":"widlock.wid.js","url":"widget.js"}
    ]
  },
  {
    "id": "widbatpc",
    "name": "Battery Level Widget (with percentage)",
    "shortName": "Battery Widget",
    "version": "0.14",
    "description": "Show the current battery level and charging status in the top right of the clock, with charge percentage",
    "icon": "widget.png",
    "type": "widget",
    "tags": "widget,battery",
    "supports": ["BANGLEJS","BANGLEJS2"],
    "readme": "README.md",
    "storage": [
      {"name":"widbatpc.wid.js","url":"widget.js"},
      {"name":"widbatpc.settings.js","url":"settings.js"}
    ],
    "data": [{"name":"widbatpc.json"}]
  },
  {
    "id": "widbatwarn",
    "name": "Battery Warning",
    "shortName": "Battery Warning",
    "version": "0.02",
    "description": "Show a warning when the battery runs low.",
    "icon": "widget.png",
    "screenshots": [{"url":"screenshot.png"}],
    "type": "widget",
    "tags": "tool,battery",
    "supports": ["BANGLEJS"],
    "dependencies": {"notify":"type"},
    "readme": "README.md",
    "storage": [
      {"name":"widbatwarn.wid.js","url":"widget.js"},
      {"name":"widbatwarn.settings.js","url":"settings.js"}
    ],
    "data": [{"name":"widbatwarn.json"}]
  },
  {
    "id": "widbt",
    "name": "Bluetooth Widget",
    "version": "0.07",
    "description": "Show the current Bluetooth connection status in the top right of the clock",
    "icon": "widget.png",
    "type": "widget",
    "tags": "widget,bluetooth",
    "supports": ["BANGLEJS","BANGLEJS2"],
    "storage": [
      {"name":"widbt.wid.js","url":"widget.js"}
    ]
  },
  {
    "id": "widchime",
    "name": "Hour Chime",
    "version": "0.02",
    "description": "Buzz or beep on every whole hour.",
    "icon": "widget.png",
    "type": "widget",
    "tags": "widget",
    "supports": ["BANGLEJS","BANGLEJS2"],
    "storage": [
      {"name":"widchime.wid.js","url":"widget.js"},
      {"name":"widchime.settings.js","url":"settings.js"}
    ],
    "data": [{"name":"widchime.json"}]
  },
  {
    "id": "widram",
    "name": "RAM Widget",
    "shortName": "RAM Widget",
    "version": "0.01",
    "description": "Display your Bangle's available RAM percentage in a widget",
    "icon": "widget.png",
    "type": "widget",
    "tags": "widget",
    "supports": ["BANGLEJS","BANGLEJS2"],
    "storage": [
      {"name":"widram.wid.js","url":"widget.js"}
    ]
  },
  {
    "id": "hrm",
    "name": "Heart Rate Monitor",
    "version": "0.06",
    "description": "Measure your heart rate and see live sensor data",
    "icon": "heartrate.png",
    "tags": "health",
    "supports": ["BANGLEJS","BANGLEJS2"],
    "storage": [
      {"name":"hrm.app.js","url":"heartrate.js"},
      {"name":"hrm.img","url":"heartrate-icon.js","evaluate":true}
    ]
  },
  {
    "id": "widhrm",
    "name": "Simple Heart Rate widget",
    "version": "0.05",
    "description": "When the screen is on, the widget turns on the heart rate monitor and displays the current heart rate (or last known in grey). For this to work well you'll need at least a 15 second LCD Timeout.",
    "icon": "widget.png",
    "type": "widget",
    "tags": "health,widget",
    "supports": ["BANGLEJS","BANGLEJS2"],
    "storage": [
      {"name":"widhrm.wid.js","url":"widget.js"}
    ]
  },
  {
    "id": "bthrm",
    "name": "Bluetooth Heart Rate Monitor",
    "shortName": "BT HRM",
    "version": "0.01",
    "description": "Overrides Bangle.js's build in heart rate monitor with an external Bluetooth one.",
    "icon": "app.png",
    "type": "boot",
    "tags": "health,bluetooth",
    "supports": ["BANGLEJS","BANGLEJS2"],
    "readme": "README.md",
    "storage": [
      {"name":"bthrm.boot.js","url":"boot.js"},
      {"name":"bthrm.img","url":"app-icon.js","evaluate":true}
    ]
  },
  {
    "id": "stetho",
    "name": "Stethoscope",
    "version": "0.01",
    "description": "Hear your heart rate",
    "icon": "stetho.png",
    "tags": "health",
    "supports": ["BANGLEJS"],
    "storage": [
      {"name":"stetho.app.js","url":"stetho.js"},
      {"name":"stetho.img","url":"stetho-icon.js","evaluate":true}
    ]
  },
  {
    "id": "swatch",
    "name": "Stopwatch",
    "version": "0.07",
    "description": "Simple stopwatch with Lap Time logging to a JSON file",
    "icon": "stopwatch.png",
    "tags": "health",
    "supports": ["BANGLEJS"],
    "readme": "README.md",
    "interface": "interface.html",
    "allow_emulator": true,
    "screenshots": [{"url":"bangle1-stopwatch-screenshot.png"}],
    "storage": [
      {"name":"swatch.app.js","url":"stopwatch.js"},
      {"name":"swatch.img","url":"stopwatch-icon.js","evaluate":true}
    ]
  },
  {
    "id": "hidmsic",
    "name": "Bluetooth Music Controls",
    "shortName": "Music Control",
    "version": "0.02",
    "description": "Enable HID in settings, pair with your phone, then use this app to control music from your watch!",
    "icon": "hid-music.png",
    "tags": "bluetooth",
    "supports": ["BANGLEJS"],
    "storage": [
      {"name":"hidmsic.app.js","url":"hid-music.js"},
      {"name":"hidmsic.img","url":"hid-music-icon.js","evaluate":true}
    ]
  },
  {
    "id": "hidkbd",
    "name": "Bluetooth Keyboard",
    "shortName": "Bluetooth Kbd",
    "version": "0.02",
    "description": "Enable HID in settings, pair with your phone/PC, then use this app to control other apps",
    "icon": "hid-keyboard.png",
    "tags": "bluetooth",
    "supports": ["BANGLEJS"],
    "storage": [
      {"name":"hidkbd.app.js","url":"hid-keyboard.js"},
      {"name":"hidkbd.img","url":"hid-keyboard-icon.js","evaluate":true}
    ]
  },
  {
    "id": "hidbkbd",
    "name": "Binary Bluetooth Keyboard",
    "shortName": "Binary BT Kbd",
    "version": "0.02",
    "description": "Enable HID in settings, pair with your phone/PC, then type messages using the onscreen keyboard by tapping repeatedly on the key you want",
    "icon": "hid-binary-keyboard.png",
    "tags": "bluetooth",
    "supports": ["BANGLEJS"],
    "storage": [
      {"name":"hidbkbd.app.js","url":"hid-binary-keyboard.js"},
      {"name":"hidbkbd.img","url":"hid-binary-keyboard-icon.js","evaluate":true}
    ]
  },
  {
    "id": "animals",
    "name": "Animals Game",
    "version": "0.01",
    "description": "Simple toddler's game - displays a different number of animals each time the screen is pressed",
    "icon": "animals.png",
    "tags": "game",
    "supports": ["BANGLEJS"],
    "storage": [
      {"name":"animals.app.js","url":"animals.js"},
      {"name":"animals.img","url":"animals-icon.js","evaluate":true},
      {"name":"animals-snake.img","url":"animals-snake.js","evaluate":true},
      {"name":"animals-duck.img","url":"animals-duck.js","evaluate":true},
      {"name":"animals-swan.img","url":"animals-swan.js","evaluate":true},
      {"name":"animals-fox.img","url":"animals-fox.js","evaluate":true},
      {"name":"animals-camel.img","url":"animals-camel.js","evaluate":true},
      {"name":"animals-pig.img","url":"animals-pig.js","evaluate":true},
      {"name":"animals-sheep.img","url":"animals-sheep.js","evaluate":true},
      {"name":"animals-mouse.img","url":"animals-mouse.js","evaluate":true}
    ]
  },
  {
    "id": "qrcode",
    "name": "Custom QR Code",
    "version": "0.02",
    "description": "Use this to upload a customised QR code to Bangle.js",
    "icon": "app.png",
    "tags": "qrcode",
    "supports": ["BANGLEJS","BANGLEJS2"],
    "custom": "custom.html",
    "customConnect": true,
    "storage": [
      {"name":"qrcode.app.js"},
      {"name":"qrcode.img","url":"app-icon.js","evaluate":true}
    ]
  },
  {
    "id": "beer",
    "name": "Beer Compass",
    "version": "0.01",
    "description": "Uploads all the pubs in an area onto your watch, so it can always point you at the nearest one",
    "icon": "app.png",
    "tags": "",
    "supports": ["BANGLEJS"],
    "custom": "custom.html",
    "storage": [
      {"name":"beer.app.js"},
      {"name":"beer.img","url":"app-icon.js","evaluate":true}
    ]
  },
  {
    "id": "route",
    "name": "Route Viewer",
    "version": "0.02",
    "description": "Upload a KML file of a route, and have your watch display a map with how far around it you are",
    "icon": "app.png",
    "tags": "",
    "supports": ["BANGLEJS"],
    "custom": "custom.html",
    "storage": [
      {"name":"route.app.js"},
      {"name":"route.img","url":"app-icon.js","evaluate":true}
    ]
  },
  {
    "id": "ncstart",
    "name": "NCEU Startup",
    "version": "0.06",
    "description": "NodeConfEU 2019 'First Start' Sequence",
    "icon": "start.png",
    "tags": "start,welcome",
    "supports": ["BANGLEJS"],
    "storage": [
      {"name":"ncstart.app.js","url":"start.js"},
      {"name":"ncstart.boot.js","url":"boot.js"},
      {"name":"ncstart.settings.js","url":"settings.js"},
      {"name":"ncstart.img","url":"start-icon.js","evaluate":true},
      {"name":"nc-bangle.img","url":"start-bangle.js","evaluate":true},
      {"name":"nc-nceu.img","url":"start-nceu.js","evaluate":true},
      {"name":"nc-nfr.img","url":"start-nfr.js","evaluate":true},
      {"name":"nc-nodew.img","url":"start-nodew.js","evaluate":true},
      {"name":"nc-tf.img","url":"start-tf.js","evaluate":true}
    ],
    "data": [{"name":"ncstart.json"}]
  },
  {
    "id": "ncfrun",
    "name": "NCEU 5K Fun Run",
    "version": "0.01",
    "description": "Display a map of the NodeConf EU 2019 5K Fun Run route and your location on it",
    "icon": "nceu-funrun.png",
    "tags": "health",
    "supports": ["BANGLEJS"],
    "storage": [
      {"name":"ncfrun.app.js","url":"nceu-funrun.js"},
      {"name":"ncfrun.img","url":"nceu-funrun-icon.js","evaluate":true}
    ]
  },
  {
    "id": "widnceu",
    "name": "NCEU Logo Widget",
    "version": "0.02",
    "description": "Show the NodeConf EU logo in the top left",
    "icon": "widget.png",
    "type": "widget",
    "tags": "widget",
    "supports": ["BANGLEJS"],
    "storage": [
      {"name":"widnceu.wid.js","url":"widget.js"}
    ]
  },
  {
    "id": "sclock",
    "name": "Simple Clock",
    "version": "0.07",
    "description": "A Simple Digital Clock",
    "icon": "clock-simple.png",
    "screenshots": [{"url":"screenshot_simplec.png"}],
    "type": "clock",
    "tags": "clock",
    "supports": ["BANGLEJS","BANGLEJS2"],
    "allow_emulator": true,
    "storage": [
      {"name":"sclock.app.js","url":"clock-simple.js"},
      {"name":"sclock.img","url":"clock-simple-icon.js","evaluate":true}
    ]
  },
  {
    "id": "s7clk",
    "name": "Simple 7 segment Clock",
    "version": "0.03",
    "description": "A simple 7 segment Clock with date",
    "icon": "icon.png",
    "screenshots": [{"url":"screenshot_s7segment.png"}],
    "type": "clock",
    "tags": "clock",
    "supports": ["BANGLEJS","BANGLEJS2"],
    "readme": "README.md",
    "allow_emulator": true,
    "storage": [
      {"name":"s7clk.app.js","url":"app.js"},
      {"name":"s7clk.img","url":"icon.js","evaluate":true}
    ]
  },
  {
    "id": "vibrclock",
    "name": "Vibrate Clock",
    "version": "0.03",
    "description": "When BTN1 is pressed, vibrate out the time as a series of buzzes, one digit at a time. Hours, then Minutes. Zero is signified by one long buzz. Otherwise a simple digital clock.",
    "icon": "app.png",
    "type": "clock",
    "tags": "clock",
    "supports": ["BANGLEJS"],
    "allow_emulator": true,
    "screenshots": [{"url":"bangle1-vibrate-clock-screenshot.png"}],
    "storage": [
      {"name":"vibrclock.app.js","url":"app.js"},
      {"name":"vibrclock.img","url":"app-icon.js","evaluate":true}
    ]
  },
  {
    "id": "svclock",
    "name": "Simple V-Clock",
    "version": "0.04",
    "description": "Modification of Simple Clock 0.04 to use Vectorfont",
    "icon": "vclock-simple.png",
    "type": "clock",
    "tags": "clock",
    "supports": ["BANGLEJS","BANGLEJS2"],
    "allow_emulator": true,
    "screenshots": [{"url":"bangle2-simple-v-clock-screenshot.png"}],
    "storage": [
      {"name":"svclock.app.js","url":"vclock-simple.js"},
      {"name":"svclock.img","url":"vclock-simple-icon.js","evaluate":true}
    ]
  },
  {
    "id": "dclock",
    "name": "Dev Clock",
    "version": "0.10",
    "description": "A Digital Clock including timestamp (tst), beats(@), days in current month (dm) and days since new moon (l)",
    "icon": "clock-dev.png",
    "type": "clock",
    "tags": "clock",
    "supports": ["BANGLEJS","BANGLEJS2"],
    "allow_emulator": true,
    "screenshots": [{"url":"bangle2-dev-clock-screenshot.png"},{"url":"bangle1-dev-clock-screenshot.png"}],
    "storage": [
      {"name":"dclock.app.js","url":"clock-dev.js"},
      {"name":"dclock.img","url":"clock-dev-icon.js","evaluate":true}
    ]
  },
  {
    "id": "gesture",
    "name": "Gesture Test",
    "version": "0.01",
    "description": "BETA! Uploads a basic Tensorflow Gesture model, and then outputs each gesture as a message",
    "icon": "gesture.png",
    "type": "app",
    "tags": "gesture,ai",
    "supports": ["BANGLEJS"],
    "storage": [
      {"name":"gesture.app.js","url":"gesture.js"},
      {"name":".tfnames","url":"gesture-tfnames.js","evaluate":true},
      {"name":".tfmodel","url":"gesture-tfmodel.js","evaluate":true},
      {"name":"gesture.img","url":"gesture-icon.js","evaluate":true}
    ]
  },
  {
    "id": "pparrot",
    "name": "Party Parrot",
    "version": "0.01",
    "description": "Party with a parrot on your wrist",
    "icon": "party-parrot.png",
    "type": "app",
    "tags": "party,parrot,lol",
    "supports": ["BANGLEJS"],
    "allow_emulator": true,
    "screenshots": [{"url":"bangle1-party-parrot-screenshot.png"}],
    "storage": [
      {"name":"pparrot.app.js","url":"party-parrot.js"},
      {"name":"pparrot.img","url":"party-parrot-icon.js","evaluate":true}
    ]
  },
  {
    "id": "hrings",
    "name": "Hypno Rings",
    "version": "0.01",
    "description": "Experiment with trippy rings, press buttons for change",
    "icon": "hypno-rings.png",
    "type": "app",
    "tags": "rings,hypnosis,psychadelic",
    "supports": ["BANGLEJS"],
    "allow_emulator": true,
    "screenshots": [{"url":"bangle1-hypno-rings-screenshot.png"}],
    "storage": [
      {"name":"hrings.app.js","url":"hypno-rings.js"},
      {"name":"hrings.img","url":"hypno-rings-icon.js","evaluate":true}
    ]
  },
  {
    "id": "morse",
    "name": "Morse Code",
    "version": "0.01",
    "description": "Learn morse code by hearing/seeing/feeling the code. Tap to toggle buzz!",
    "icon": "morse-code.png",
    "type": "app",
    "tags": "morse,sound,visual,input",
    "supports": ["BANGLEJS"],
    "storage": [
      {"name":"morse.app.js","url":"morse-code.js"},
      {"name":"morse.img","url":"morse-code-icon.js","evaluate":true}
    ]
  },
  {
    "id": "blescan",
    "name": "BLE Scanner",
    "version": "0.01",
    "description": "Scan for advertising BLE devices",
    "icon": "blescan.png",
    "tags": "bluetooth",
    "supports": ["BANGLEJS"],
    "storage": [
      {"name":"blescan.app.js","url":"blescan.js"},
      {"name":"blescan.img","url":"blescan-icon.js","evaluate":true}
    ]
  },
  {
    "id": "mmonday",
    "name": "Manic Monday Tone",
    "version": "0.02",
    "description": "The Bangles make a comeback",
    "icon": "manic-monday-icon.png",
    "tags": "sound",
    "supports": ["BANGLEJS"],
    "storage": [
      {"name":"mmonday.app.js","url":"manic-monday.js"},
      {"name":"mmonday.img","url":"manic-monday-icon.js","evaluate":true}
    ]
  },
  {
    "id": "jbells",
    "name": "Jingle Bells",
    "version": "0.01",
    "description": "Play Jingle Bells",
    "icon": "jbells.png",
    "type": "app",
    "tags": "sound",
    "supports": ["BANGLEJS"],
    "storage": [
      {"name":"jbells.app.js","url":"jbells.js"},
      {"name":"jbells.img","url":"jbells-icon.js","evaluate":true}
    ]
  },
  {
    "id": "scolor",
    "name": "Show Color",
    "version": "0.01",
    "description": "Display all available Colors and Names",
    "icon": "show-color.png",
    "type": "app",
    "tags": "tool",
    "screenshots": [{"url":"bangle1-view-color-screenshot.png"}],
    "supports": ["BANGLEJS"],
    "allow_emulator": true,
    "storage": [
      {"name":"scolor.app.js","url":"show-color.js"},
      {"name":"scolor.img","url":"show-color-icon.js","evaluate":true}
    ]
  },
  {
    "id": "miclock",
    "name": "Mixed Clock",
    "version": "0.05",
    "description": "A mix of analog and digital Clock",
    "icon": "clock-mixed.png",
    "type": "clock",
    "tags": "clock",
    "screenshots": [{"url":"bangle1-mixed-clock-screenshot.png"}],
    "supports": ["BANGLEJS"],
    "allow_emulator": true,
    "storage": [
      {"name":"miclock.app.js","url":"clock-mixed.js"},
      {"name":"miclock.img","url":"clock-mixed-icon.js","evaluate":true}
    ]
  },
  {
    "id": "bclock",
    "name": "Binary Clock",
    "version": "0.03",
    "description": "A simple binary clock watch face",
    "icon": "clock-binary.png",
    "type": "clock",
    "tags": "clock",
    "supports": ["BANGLEJS"],
    "allow_emulator": true,
    "screenshots": [{"url":"bangle1-binary-clock-screenshot.png"}],
    "storage": [
      {"name":"bclock.app.js","url":"clock-binary.js"},
      {"name":"bclock.img","url":"clock-binary-icon.js","evaluate":true}
    ]
  },
  {
    "id": "clotris",
    "name": "Clock-Tris",
    "version": "0.01",
    "description": "A fully functional clone of a classic game of falling blocks",
    "icon": "clock-tris.png",
    "tags": "game",
    "supports": ["BANGLEJS"],
    "screenshots": [{"url":"bangle1-clock-tris-screenshot.png"}],
    "allow_emulator": true,
    "storage": [
      {"name":"clotris.app.js","url":"clock-tris.js"},
      {"name":"clotris.img","url":"clock-tris-icon.js","evaluate":true},
      {"name":".trishig","url":"clock-tris-high"}
    ]
  },
  {
    "id": "flappy",
    "name": "Flappy Bird",
    "version": "0.05",
    "description": "A Flappy Bird game clone",
    "icon": "app.png",
    "screenshots": [{"url":"screenshot1_flappy.png"},{"url":"screenshot2_flappy.png"}],
    "tags": "game",
    "supports": ["BANGLEJS","BANGLEJS2"],
    "readme": "README.md",
    "allow_emulator": true,
    "storage": [
      {"name":"flappy.app.js","url":"app.js"},
      {"name":"flappy.img","url":"app-icon.js","evaluate":true}
    ]
  },
  {
    "id": "gpsinfo",
    "name": "GPS Info",
    "version": "0.05",
    "description": "An application that displays information about altitude, lat/lon, satellites and time",
    "icon": "gps-info.png",
    "type": "app",
    "tags": "gps",
    "supports": ["BANGLEJS","BANGLEJS2"],
    "storage": [
      {"name":"gpsinfo.app.js","url":"gps-info.js"},
      {"name":"gpsinfo.img","url":"gps-info-icon.js","evaluate":true}
    ]
  },
  {
    "id": "assistedgps",
    "name": "Assisted GPS Update (AGPS)",
    "version": "0.01",
    "description": "Downloads assisted GPS (AGPS) data to Bangle.js 1 for faster GPS startup and more accurate fixes. **No app will be installed**, this just uploads new data to the GPS chip.",
    "icon": "app.png",
    "type": "RAM",
    "tags": "tool,outdoors,agps",
    "supports": ["BANGLEJS"],
    "custom": "custom.html",
    "storage": []
  },
  {
    "id": "pomodo",
    "name": "Pomodoro",
    "version": "0.02",
    "description": "A simple pomodoro timer.",
    "icon": "pomodoro.png",
    "type": "app",
    "tags": "pomodoro,cooking,tools",
    "supports": ["BANGLEJS", "BANGLEJS2"],
    "allow_emulator": true,
    "screenshots": [{"url":"bangle2-pomodoro-screenshot.png"}],
    "storage": [
      {"name":"pomodo.app.js","url":"pomodoro.js"},
      {"name":"pomodo.img","url":"pomodoro-icon.js","evaluate":true}
    ]
  },
  {
    "id": "blobclk",
    "name": "Large Digit Blob Clock",
    "shortName": "Blob Clock",
    "version": "0.06",
    "description": "A clock with big digits",
    "icon": "clock-blob.png",
    "type": "clock",
    "tags": "clock",
    "supports": ["BANGLEJS","BANGLEJS2"],
    "allow_emulator": true,
    "screenshots": [{"url":"bangle2-large-digit-blob-clock-screenshot.png"},{"url":"bangle1-large-digit-blob-clock-screenshot.png"}],
    "storage": [
      {"name":"blobclk.app.js","url":"clock-blob.js"},
      {"name":"blobclk.img","url":"clock-blob-icon.js","evaluate":true}
    ]
  },
  {
    "id": "boldclk",
    "name": "Bold Clock",
    "version": "0.05",
    "description": "Simple, readable and practical clock",
    "icon": "bold_clock.png",
    "screenshots": [{"url":"screenshot_bold.png"}],
    "type": "clock",
    "tags": "clock",
    "supports": ["BANGLEJS","BANGLEJS2"],
    "readme": "README.md",
    "allow_emulator": true,
    "storage": [
      {"name":"boldclk.app.js","url":"bold_clock.js"},
      {"name":"boldclk.img","url":"bold_clock-icon.js","evaluate":true}
    ]
  },
  {
    "id": "widclk",
    "name": "Digital clock widget",
    "version": "0.06",
    "description": "A simple digital clock widget",
    "icon": "widget.png",
    "type": "widget",
    "tags": "widget,clock",
    "supports": ["BANGLEJS","BANGLEJS2"],
    "storage": [
      {"name":"widclk.wid.js","url":"widget.js"}
    ]
  },
  {
    "id": "widpedom",
    "name": "Pedometer widget",
    "version": "0.19",
    "description": "Daily pedometer widget",
    "icon": "widget.png",
    "type": "widget",
    "tags": "widget",
    "supports": ["BANGLEJS","BANGLEJS2"],
    "storage": [
      {"name":"widpedom.wid.js","url":"widget.js"},
      {"name":"widpedom.settings.js","url":"settings.js"}
    ]
  },
  {
    "id": "berlinc",
    "name": "Berlin Clock",
    "version": "0.05",
    "description": "Berlin Clock (see https://en.wikipedia.org/wiki/Mengenlehreuhr)",
    "icon": "berlin-clock.png",
    "type": "clock",
    "tags": "clock",
    "supports": ["BANGLEJS","BANGLEJS2"],
    "allow_emulator": true,
    "screenshots": [{"url":"berlin-clock-screenshot.png"}],
    "storage": [
      {"name":"berlinc.app.js","url":"berlin-clock.js"},
      {"name":"berlinc.img","url":"berlin-clock-icon.js","evaluate":true}
    ]
  },
  {
    "id": "ctrclk",
    "name": "Centerclock",
    "version": "0.03",
    "description": "Watch-centered digital 24h clock with date in dd.mm.yyyy format.",
    "icon": "app.png",
    "type": "clock",
    "tags": "clock",
    "supports": ["BANGLEJS"],
    "screenshots": [{"url":"bangle1-center-clock-screenshot.png"}],
    "allow_emulator": true,
    "storage": [
      {"name":"ctrclk.app.js","url":"app.js"},
      {"name":"ctrclk.img","url":"app-icon.js","evaluate":true}
    ]
  },
  {
    "id": "demoapp",
    "name": "Demo Loop",
    "version": "0.02",
    "description": "Simple demo app - displays Bangle.js, JS logo, graphics, and Bangle.js information",
    "icon": "app.png",
    "type": "app",
    "tags": "",
    "screenshots": [{"url":"bangle1-demo-loop-screenshot1.png"},{"url":"bangle1-demo-loop-screenshot2.png"},{"url":"bangle1-demo-loop-screenshot3.png"},{"url":"bangle1-demo-loop-screenshot4.png"}],
    "supports": ["BANGLEJS"],
    "allow_emulator": true,
    "storage": [
      {"name":"demoapp.app.js","url":"app.js"},
      {"name":"demoapp.img","url":"app-icon.js","evaluate":true}
    ],
    "sortorder": -9
  },
  {
    "id": "flagrse",
    "name": "Espruino Flag Raiser",
    "version": "0.01",
    "description": "App to send a command to another Espruino to cause it to raise a flag",
    "icon": "app.png",
    "tags": "",
    "supports": ["BANGLEJS"],
    "readme": "README.md",
    "storage": [
      {"name":"flagrse.app.js","url":"app.js"},
      {"name":"flagrse.img","url":"app-icon.js","evaluate":true}
    ]
  },
  {
    "id": "pipboy",
    "name": "Pipboy",
    "version": "0.04",
    "description": "Pipboy themed clock",
    "icon": "app.png",
    "type": "clock",
    "tags": "clock",
    "supports": ["BANGLEJS"],
    "allow_emulator": true,
    "screenshots": [{"url":"bangle1-pipboy-themed-clock-screenshot.png"}],
    "storage": [
      {"name":"pipboy.app.js","url":"app.js"},
      {"name":"pipboy.img","url":"app-icon.js","evaluate":true}
    ]
  },
  {
    "id": "torch",
    "name": "Torch",
    "shortName": "Torch",
    "version": "0.02",
    "description": "Turns screen white to help you see in the dark. Select from the launcher or press BTN1,BTN3,BTN1,BTN3 quickly to start when in any app that shows widgets",
    "icon": "app.png",
    "tags": "tool,torch",
    "supports": ["BANGLEJS"],
    "storage": [
      {"name":"torch.app.js","url":"app.js"},
      {"name":"torch.wid.js","url":"widget.js"},
      {"name":"torch.img","url":"app-icon.js","evaluate":true}
    ]
  },
  {
    "id": "rtorch",
    "name": "Red Torch",
    "shortName": "RedTorch",
    "version": "0.01",
    "description": "Turns screen RED to help you see in the dark without breaking your night vision. Select from the launcher or press BTN3,BTN1,BTN3,BTN1 quickly to start when in any app that shows widgets",
    "icon": "app.png",
    "tags": "tool,torch",
    "supports": ["BANGLEJS"],
    "storage": [
      {"name":"rtorch.app.js","url":"app.js"},
      {"name":"rtorch.wid.js","url":"widget.js"},
      {"name":"rtorch.img","url":"app-icon.js","evaluate":true}
    ]
  },
  {
    "id": "wohrm",
    "name": "Workout HRM",
    "version": "0.08",
    "description": "Workout heart rate monitor notifies you with a buzz if your heart rate goes above or below the set limits.",
    "icon": "app.png",
    "type": "app",
    "tags": "hrm,workout",
    "supports": ["BANGLEJS"],
    "readme": "README.md",
    "allow_emulator": true,
    "screenshots": [{"url":"bangle1-workout-HRM-screenshot.png"}],
    "storage": [
      {"name":"wohrm.app.js","url":"app.js"},
      {"name":"wohrm.img","url":"app-icon.js","evaluate":true}
    ]
  },
  {
    "id": "widid",
    "name": "Bluetooth ID Widget",
    "version": "0.03",
    "description": "Display the last two tuple of your Bangle.js MAC address in the widget section. This is useful for figuring out which Bangle.js to connect to if you have more than one Bangle.js!",
    "icon": "widget.png",
    "type": "widget",
    "tags": "widget,address,mac",
    "supports": ["BANGLEJS","BANGLEJS2"],
    "storage": [
      {"name":"widid.wid.js","url":"widget.js"}
    ]
  },
  {
    "id": "grocery",
    "name": "Grocery",
    "version": "0.02",
    "description": "Simple grocery (shopping) list - Display a list of product and track if you already put them in your cart.",
    "icon": "grocery.png",
    "type": "app",
    "tags": "tool,outdoors,shopping,list",
    "supports": ["BANGLEJS"],
    "custom": "grocery.html",
    "storage": [
      {"name":"grocery.app.js","url":"app.js"},
      {"name":"grocery.img","url":"grocery-icon.js","evaluate":true}
    ]
  },
  {
    "id": "marioclock",
    "name": "Mario Clock",
    "version": "0.15",
    "description": "Animated retro Mario clock, with Gameboy style 8-bit grey-scale graphics.",
    "icon": "marioclock.png",
    "type": "clock",
    "tags": "clock,mario,retro",
    "supports": ["BANGLEJS"],
    "readme": "README.md",
    "allow_emulator": false,
    "screenshots": [{"url":"bangle1-mario-clock-screenshot.png"}],
    "storage": [
      {"name":"marioclock.app.js","url":"marioclock-app.js"},
      {"name":"marioclock.img","url":"marioclock-icon.js","evaluate":true}
    ]
  },
  {
    "id": "cliock",
    "name": "Commandline-Clock",
    "shortName": "CLI-Clock",
    "version": "0.14",
    "description": "Simple CLI-Styled Clock",
    "icon": "app.png",
    "screenshots": [{"url":"screenshot_cli.png"}],
    "type": "clock",
    "tags": "clock,cli,command,bash,shell",
    "supports": ["BANGLEJS","BANGLEJS2"],
    "allow_emulator": true,
    "storage": [
      {"name":"cliock.app.js","url":"app.js"},
      {"name":"cliock.img","url":"app-icon.js","evaluate":true}
    ]
  },
  {
    "id": "widver",
    "name": "Firmware Version Widget",
    "version": "0.03",
    "description": "Display the version of the installed firmware in the top widget section.",
    "icon": "widget.png",
    "type": "widget",
    "tags": "widget,tool,system",
    "supports": ["BANGLEJS","BANGLEJS2"],
    "storage": [
      {"name":"widver.wid.js","url":"widget.js"}
    ]
  },
  {
    "id": "barclock",
    "name": "Bar Clock",
    "version": "0.09",
    "description": "A simple digital clock showing seconds as a bar",
    "icon": "clock-bar.png",
    "screenshots": [{"url":"screenshot.png"},{"url":"screenshot_pm.png"}],
    "type": "clock",
    "tags": "clock",
    "supports": ["BANGLEJS","BANGLEJS2"],
    "readme": "README.md",
    "allow_emulator": true,
    "storage": [
      {"name":"barclock.app.js","url":"clock-bar.js"},
      {"name":"barclock.img","url":"clock-bar-icon.js","evaluate":true}
    ]
  },
  {
    "id": "dotclock",
    "name": "Dot Clock",
    "version": "0.03",
    "description": "A Minimal Dot Analog Clock",
    "icon": "clock-dot.png",
    "type": "clock",
    "tags": "clock",
    "supports": ["BANGLEJS","BANGLEJS2"],
    "allow_emulator": true,
    "screenshots": [{"url":"bangle2-dot-clcok-screenshot.png"},{"url":"bangle1-dot-clock-screenshot.png"}],
    "storage": [
      {"name":"dotclock.app.js","url":"clock-dot.js"},
      {"name":"dotclock.img","url":"clock-dot-icon.js","evaluate":true}
    ]
  },
  {
    "id": "widtbat",
    "name": "Tiny Battery Widget",
    "version": "0.02",
    "description": "Tiny blueish battery widget, vibs and changes level color when charging",
    "icon": "widget.png",
    "type": "widget",
    "tags": "widget,tool,system",
    "supports": ["BANGLEJS","BANGLEJS2"],
    "storage": [
      {"name":"widtbat.wid.js","url":"widget.js"}
    ]
  },
  {
    "id": "chrono",
    "name": "Chrono",
    "shortName": "Chrono",
    "version": "0.01",
    "description": "Single click BTN1 to add 5 minutes. Single click BTN2 to add 30 seconds. Single click BTN3 to add 5 seconds. Tap to pause or play to timer. Double click BTN1 to reset. When timer finishes the watch vibrates.",
    "icon": "chrono.png",
    "tags": "tool",
    "supports": ["BANGLEJS"],
    "storage": [
      {"name":"chrono.app.js","url":"chrono.js"},
      {"name":"chrono.img","url":"chrono-icon.js","evaluate":true}
    ]
  },
  {
    "id": "astrocalc",
    "name": "Astrocalc",
    "version": "0.02",
    "description": "Calculates interesting information on the sun and moon cycles for the current day based on your location.",
    "icon": "astrocalc.png",
    "tags": "app,sun,moon,cycles,tool,outdoors",
    "supports": ["BANGLEJS"],
    "allow_emulator": true,
    "storage": [
      {"name":"astrocalc.app.js","url":"astrocalc-app.js"},
      {"name":"suncalc.js","url":"suncalc.js"},
      {"name":"astrocalc.img","url":"astrocalc-icon.js","evaluate":true},
      {"name":"first-quarter.img","url":"first-quarter-icon.js","evaluate":true},
      {"name":"last-quarter.img","url":"last-quarter-icon.js","evaluate":true},
      {"name":"waning-crescent.img","url":"waning-crescent-icon.js","evaluate":true},
      {"name":"waning-gibbous.img","url":"waning-gibbous-icon.js","evaluate":true},
      {"name":"full.img","url":"full-icon.js","evaluate":true},
      {"name":"new.img","url":"new-icon.js","evaluate":true},
      {"name":"waxing-gibbous.img","url":"waxing-gibbous-icon.js","evaluate":true},
      {"name":"waxing-crescent.img","url":"waxing-crescent-icon.js","evaluate":true}
    ]
  },
  {
    "id": "widhwt",
    "name": "Hand Wash Timer",
    "version": "0.01",
    "description": "Swipe your wrist over the watch face to start your personal Bangle.js hand wash timer for 35 sec. Start washing after the short buzz and stop after the long buzz.",
    "icon": "widget.png",
    "type": "widget",
    "tags": "widget,tool",
    "supports": ["BANGLEJS"],
    "storage": [
      {"name":"widhwt.wid.js","url":"widget.js"}
    ]
  },
  {
    "id": "toucher",
    "name": "Touch Launcher",
    "shortName": "Toucher",
    "version": "0.07",
    "description": "Touch enable left to right launcher.",
    "icon": "app.png",
    "type": "launch",
    "tags": "tool,system,launcher",
    "supports": ["BANGLEJS","BANGLEJS2"],
    "readme": "README.md",
    "storage": [
      {"name":"toucher.app.js","url":"app.js"},
      {"name":"toucher.settings.js","url":"settings.js"}
    ],
    "data": [{"name":"toucher.json"}]
  },
  {
    "id": "balltastic",
    "name": "Balltastic",
    "version": "0.02",
    "description": "Simple but fun ball eats dots game.",
    "icon": "app.png",
    "type": "app",
    "tags": "game,fun",
    "supports": ["BANGLEJS"],
    "storage": [
      {"name":"balltastic.app.js","url":"app.js"},
      {"name":"balltastic.img","url":"app-icon.js","evaluate":true}
    ]
  },
  {
    "id": "rpgdice",
    "name": "RPG dice",
    "version": "0.02",
    "description": "Simple RPG dice rolling app.",
    "icon": "rpgdice.png",
    "type": "app",
    "tags": "game,fun",
    "supports": ["BANGLEJS"],
    "allow_emulator": true,
    "screenshots": [{"url":"bangle1-rpg-dice-screenshot.png"}],
    "storage": [
      {"name":"rpgdice.app.js","url":"app.js"},
      {"name":"rpgdice.img","url":"app-icon.js","evaluate":true}
    ]
  },
  {
    "id": "widmp",
    "name": "Moon Phase Widget",
    "version": "0.02",
    "description": "Display the current moon phase in blueish for the northern hemisphere in eight phases",
    "icon": "widget.png",
    "type": "widget",
    "tags": "widget,tools",
    "supports": ["BANGLEJS","BANGLEJS2"],
    "storage": [
      {"name":"widmp.wid.js","url":"widget.js"}
    ]
  },
  {
    "id": "minionclk",
    "name": "Minion clock",
    "version": "0.05",
    "description": "Minion themed clock.",
    "icon": "minionclk.png",
    "type": "clock",
    "tags": "clock,minion",
    "supports": ["BANGLEJS"],
    "allow_emulator": true,
    "screenshots": [{"url":"bangle1-minion-clock-screenshot.png"}],
    "storage": [
      {"name":"minionclk.app.js","url":"app.js"},
      {"name":"minionclk.img","url":"app-icon.js","evaluate":true}
    ]
  },
  {
    "id": "openstmap",
    "name": "OpenStreetMap",
    "shortName": "OpenStMap",
    "version": "0.10",
    "description": "[BETA] Loads map tiles from OpenStreetMap onto your Bangle.js and displays a map of where you are",
    "icon": "app.png",
    "tags": "outdoors,gps",
    "supports": ["BANGLEJS","BANGLEJS2"],
    "custom": "custom.html",
    "customConnect": true,
    "storage": [
      {"name":"openstmap","url":"openstmap.js"},
      {"name":"openstmap.app.js","url":"app.js"},
      {"name":"openstmap.img","url":"app-icon.js","evaluate":true}
    ]
  },
  {
    "id": "activepedom",
    "name": "Active Pedometer",
    "shortName": "Active Pedometer",
    "version": "0.09",
    "description": "Pedometer that filters out arm movement and displays a step goal progress. Steps are saved to a daily file and can be viewed as graph.",
    "icon": "app.png",
    "tags": "outdoors,widget",
    "supports": ["BANGLEJS"],
    "readme": "README.md",
    "storage": [
      {"name":"activepedom.wid.js","url":"widget.js"},
      {"name":"activepedom.settings.js","url":"settings.js"},
      {"name":"activepedom.img","url":"app-icon.js","evaluate":true},
      {"name":"activepedom.app.js","url":"app.js"}
    ]
  },
  {
    "id": "chronowid",
    "name": "Chrono Widget",
    "shortName": "Chrono Widget",
    "version": "0.03",
    "description": "Chronometer (timer) which runs as widget.",
    "icon": "app.png",
    "tags": "tool,widget",
    "supports": ["BANGLEJS","BANGLEJS2"],
    "readme": "README.md",
    "storage": [
      {"name":"chronowid.wid.js","url":"widget.js"},
      {"name":"chronowid.app.js","url":"app.js"},
      {"name":"chronowid.img","url":"app-icon.js","evaluate":true}
    ]
  },
  {
    "id": "tabata",
    "name": "Tabata",
    "shortName": "Tabata - Control High-Intensity Interval Training",
    "version": "0.01",
    "description": "Control high-intensity interval training (according to tabata: https://en.wikipedia.org/wiki/Tabata_method).",
    "icon": "tabata.png",
    "tags": "workout,health",
    "supports": ["BANGLEJS"],
    "storage": [
      {"name":"tabata.app.js","url":"tabata.js"},
      {"name":"tabata.img","url":"tabata-icon.js","evaluate":true}
    ]
  },
  {
    "id": "custom",
    "name": "Custom Boot Code ",
    "version": "0.01",
    "description": "Add code you want to run at boot time",
    "icon": "custom.png",
    "type": "bootloader",
    "tags": "tool,system",
    "supports": ["BANGLEJS","BANGLEJS2"],
    "custom": "custom.html",
    "storage": [
      {"name":"custom"}
    ]
  },
  {
    "id": "devstopwatch",
    "name": "Dev Stopwatch",
    "shortName": "Dev Stopwatch",
    "version": "0.03",
    "description": "Stopwatch with 5 laps supported (cyclically replaced)",
    "icon": "app.png",
    "tags": "stopwatch,chrono,timer,chronometer",
    "supports": ["BANGLEJS","BANGLEJS2"],
    "screenshots": [{"url":"bangle1-dev-stopwatch-screenshot.png"}],
    "allow_emulator": true,
    "storage": [
      {"name":"devstopwatch.app.js","url":"app.js"},
      {"name":"devstopwatch.img","url":"app-icon.js","evaluate":true}
    ]
  },
  {
    "id": "batchart",
    "name": "Battery Chart",
    "shortName": "Battery Chart",
    "version": "0.10",
    "description": "A widget and an app for recording and visualizing battery percentage over time.",
    "icon": "app.png",
    "tags": "app,widget,battery,time,record,chart,tool",
    "supports": ["BANGLEJS"],
    "readme": "README.md",
    "storage": [
      {"name":"batchart.wid.js","url":"widget.js"},
      {"name":"batchart.app.js","url":"app.js"},
      {"name":"batchart.img","url":"app-icon.js","evaluate":true}
    ]
  },
  {
    "id": "nato",
    "name": "NATO Alphabet",
    "shortName": "NATOAlphabet",
    "version": "0.01",
    "description": "Learn the NATO Phonetic alphabet plus some numbers.",
    "icon": "nato.png",
    "type": "app",
    "tags": "app,learn,visual",
    "supports": ["BANGLEJS"],
    "allow_emulator": true,
    "screenshots": [{"url":"bangle1-NATO-alphabet-screenshot.png"},{"url":"bangle1-NATO-alphabet-screenshot2.png"}],
    "storage": [
      {"name":"nato.app.js","url":"nato.js"},
      {"name":"nato.img","url":"nato-icon.js","evaluate":true}
    ]
  },
  {
    "id": "numerals",
    "name": "Numerals Clock",
    "shortName": "Numerals Clock",
    "version": "0.09",
    "description": "A simple big numerals clock",
    "icon": "numerals.png",
    "type": "clock",
    "tags": "numerals,clock",
    "supports": ["BANGLEJS"],
    "allow_emulator": true,
    "screenshots": [{"url":"bangle1-numerals-screenshot.png"}],
    "storage": [
      {"name":"numerals.app.js","url":"numerals.app.js"},
      {"name":"numerals.img","url":"numerals-icon.js","evaluate":true},
      {"name":"numerals.settings.js","url":"numerals.settings.js"}
    ],
    "data": [{"name":"numerals.json"}]
  },
  {
    "id": "bledetect",
    "name": "BLE Detector",
    "shortName": "BLE Detector",
    "version": "0.03",
    "description": "Detect BLE devices and show some informations.",
    "icon": "bledetect.png",
    "tags": "app,bluetooth,tool",
    "supports": ["BANGLEJS"],
    "readme": "README.md",
    "storage": [
      {"name":"bledetect.app.js","url":"bledetect.js"},
      {"name":"bledetect.img","url":"bledetect-icon.js","evaluate":true}
    ]
  },
  {
    "id": "snake",
    "name": "Snake",
    "shortName": "Snake",
    "version": "0.02",
    "description": "The classic snake game. Eat apples and don't bite your tail.",
    "icon": "snake.png",
    "tags": "game,fun",
    "supports": ["BANGLEJS"],
    "readme": "README.md",
    "storage": [
      {"name":"snake.app.js","url":"snake.js"},
      {"name":"snake.img","url":"snake-icon.js","evaluate":true}
    ]
  },
  { "id": "snek",
    "name": "The snek game",
    "shortName":"Snek",
    "version": "0.01",
    "description": "A snek game where you control a snek to eat all the apples!",
    "icon": "snek-icon.js",
    "supports": ["BANGLEJS2"],
    "tags": "game,fun",
    "storage": [
      {"name":"snek.app.js","url":"snek.js"},
      {"name":"snek.img","url":"snek-icon.js","evaluate":true}
    ]
  },
  {
    "id": "calculator",
    "name": "Calculator",
    "shortName": "Calculator",
    "version": "0.04",
    "description": "Basic calculator reminiscent of MacOs's one. Handy for small calculus.",
    "icon": "calculator.png",
    "screenshots": [{"url":"screenshot_calculator.png"}],
    "tags": "app,tool",
    "supports": ["BANGLEJS","BANGLEJS2"],
    "storage": [
      {"name":"calculator.app.js","url":"app.js"},
      {"name":"calculator.img","url":"calculator-icon.js","evaluate":true}
    ]
  },
  {
    "id": "dane",
    "name": "Digital Assistant, not EDITH",
    "shortName": "DANE",
    "version": "0.16",
    "description": "A Watchface inspired by Tony Stark's EDITH and based on https://arwes.dev/",
    "icon": "app.png",
    "type": "clock",
    "tags": "clock",
    "supports": ["BANGLEJS"],
    "allow_emulator": true,
    "storage": [
      {"name":"dane.app.js","url":"app.js"},
      {"name":"dane.img","url":"app-icon.js","evaluate":true}
    ]
  },
  {
    "id": "dane_tcr",
    "name": "DANE Touch Launcher",
    "shortName": "DANE Toucher",
    "version": "0.07",
    "description": "Touch enable left to right launcher in the style of the DANE Watchface",
    "icon": "app.png",
    "type": "launch",
    "tags": "tool,system,launcher",
    "supports": ["BANGLEJS"],
    "storage": [
      {"name":"dane_tcr.app.js","url":"app.js"},
      {"name":"dane_tcr.settings.js","url":"settings.js"}
    ],
    "data": [{"name":"dane_tcr.json"}]
  },
  {
    "id": "buffgym",
    "name": "BuffGym",
    "version": "0.02",
    "description": "BuffGym is the famous 5x5 workout program for the BangleJS",
    "icon": "buffgym.png",
    "type": "app",
    "tags": "tool,outdoors,gym,exercise",
    "supports": ["BANGLEJS"],
    "readme": "README.md",
    "interface": "buffgym.html",
    "allow_emulator": false,
    "storage": [
      {"name":"buffgym.app.js","url":"buffgym.app.js"},
      {"name":"buffgym-set.js","url":"buffgym-set.js"},
      {"name":"buffgym-exercise.js","url":"buffgym-exercise.js"},
      {"name":"buffgym-workout.js","url":"buffgym-workout.js"},
      {"name":"buffgym-workout-a.json","url":"buffgym-workout-a.json"},
      {"name":"buffgym-workout-b.json","url":"buffgym-workout-b.json"},
      {"name":"buffgym-workout-index.json","url":"buffgym-workout-index.json"},
      {"name":"buffgym.img","url":"buffgym-icon.js","evaluate":true}
    ]
  },
  {
    "id": "banglerun",
    "name": "BangleRun",
    "shortName": "BangleRun",
    "version": "0.10",
    "description": "An app for running sessions. Displays info and logs your run for later viewing.",
    "icon": "banglerun.png",
    "tags": "run,running,fitness,outdoors",
    "supports": ["BANGLEJS"],
    "interface": "interface.html",
    "allow_emulator": false,
    "storage": [
      {"name":"banglerun.app.js","url":"app.js"},
      {"name":"banglerun.img","url":"app-icon.js","evaluate":true}
    ]
  },
  {
    "id": "metronome",
    "name": "Metronome",
    "version": "0.07",
    "readme": "README.md",
    "description": "Makes the watch blinking and vibrating with a given rate",
    "icon": "metronome_icon.png",
    "tags": "tool",
    "supports": ["BANGLEJS","BANGLEJS2"],
    "allow_emulator": true,
    "screenshots": [{"url":"bangle1-metronome-screenshot.png"}],
    "storage": [
      {"name":"metronome.app.js","url":"metronome.js"},
      {"name":"metronome.img","url":"metronome-icon.js","evaluate":true},
      {"name":"metronome.settings.js","url":"settings.js"}
    ]
  },
  {
    "id": "blackjack",
    "name": "Black Jack game",
    "shortName": "Black Jack game",
    "version": "0.02",
    "description": "Simple implementation of card game Black Jack",
    "icon": "blackjack.png",
    "tags": "game",
    "supports": ["BANGLEJS"],
    "screenshots": [{"url":"bangle1-black-jack-game-screenshot.png"}],
    "allow_emulator": true,
    "storage": [
      {"name":"blackjack.app.js","url":"blackjack.app.js"},
      {"name":"blackjack.img","url":"blackjack-icon.js","evaluate":true}
    ]
  },
  {
    "id": "hidcam",
    "name": "Camera shutter",
    "shortName": "Cam shutter",
    "version": "0.03",
    "description": "Enable HID, connect to your phone, start your camera and trigger the shot on your Bangle",
    "icon": "app.png",
    "tags": "bluetooth,tool",
    "supports": ["BANGLEJS"],
    "readme": "README.md",
    "storage": [
      {"name":"hidcam.app.js","url":"app.js"},
      {"name":"hidcam.img","url":"app-icon.js","evaluate":true}
    ]
  },
  {
    "id": "swlclk",
    "name": "SWL Clock / Short Wave Listner Clock",
    "shortName": "SWL Clock",
    "version": "0.02",
    "description": "Display Local, UTC time and some programs on the shorts waves along the day, with the frequencies",
    "icon": "swlclk.png",
    "type": "clock",
    "tags": "tool,clock",
    "supports": ["BANGLEJS"],
    "readme": "README.md",
    "allow_emulator": true,
    "screenshots": [{"url":"bangle1-SWL-clock-screenshot.png"}],
    "storage": [
      {"name":"swlclk.app.js","url":"app.js"},
      {"name":"swlclk.img","url":"app-icon.js","evaluate":true}
    ]
  },
  {
    "id": "rclock",
    "name": "Round clock with seconds,  minutes and date",
    "shortName": "Round Clock",
    "version": "0.06",
    "description": "Designed round clock with ticks for minutes and seconds and heart rate indication",
    "icon": "app.png",
    "type": "clock",
    "tags": "clock",
    "supports": ["BANGLEJS"],
    "storage": [
      {"name":"rclock.app.js","url":"rclock.app.js"},
      {"name":"rclock.img","url":"app-icon.js","evaluate":true}
    ]
  },
  {
    "id": "fclock",
    "name": "fclock",
    "shortName": "F Clock",
    "version": "0.02",
    "description": "Simple design of a digital clock",
    "icon": "app.png",
    "type": "clock",
    "tags": "clock",
    "supports": ["BANGLEJS"],
    "storage": [
      {"name":"fclock.app.js","url":"fclock.app.js"},
      {"name":"fclock.img","url":"app-icon.js","evaluate":true}
    ]
  },
  {
    "id": "hamloc",
    "name": "QTH Locator / Maidenhead Locator System",
    "shortName": "QTH Locator",
    "version": "0.01",
    "description": "Convert your current GPS location to the Maidenhead locator system used by HAM amateur radio operators",
    "icon": "app.png",
    "tags": "tool,outdoors,gps",
    "supports": ["BANGLEJS"],
    "readme": "README.md",
    "storage": [
      {"name":"hamloc.app.js","url":"app.js"},
      {"name":"hamloc.img","url":"app-icon.js","evaluate":true}
    ]
  },
  {
    "id": "osmpoi",
    "name": "POI Compass",
    "version": "0.03",
    "description": "Uploads all the points of interest in an area onto your watch, same as Beer Compass with more p.o.i.",
    "icon": "app.png",
    "tags": "tool,outdoors,gps",
    "supports": ["BANGLEJS"],
    "readme": "README.md",
    "custom": "custom.html",
    "storage": [
      {"name":"osmpoi.app.js"},
      {"name":"osmpoi.img","url":"app-icon.js","evaluate":true}
    ]
  },
  {
    "id": "pong",
    "name": "Pong",
    "shortName": "Pong",
    "version": "0.03",
    "description": "A clone of the Atari game Pong",
    "icon": "pong.png",
    "type": "app",
    "tags": "game",
    "supports": ["BANGLEJS"],
    "readme": "README.md",
    "allow_emulator": true,
    "screenshots": [{"url":"bangle1-pong-screenshot.png"}],
    "storage": [
      {"name":"pong.app.js","url":"app.js"},
      {"name":"pong.img","url":"app-icon.js","evaluate":true}
    ]
  },
  {
    "id": "ballmaze",
    "name": "Ball Maze",
    "version": "0.02",
    "description": "Navigate a ball through a maze by tilting your watch.",
    "icon": "icon.png",
    "type": "app",
    "tags": "game",
    "supports": ["BANGLEJS"],
    "readme": "README.md",
    "storage": [
      {"name":"ballmaze.app.js","url":"app.js"},
      {"name":"ballmaze.img","url":"icon.js","evaluate":true}
    ],
    "data": [{"name":"ballmaze.json"}]
  },
  {
    "id": "calendar",
    "name": "Calendar",
    "version": "0.02",
    "description": "Simple calendar",
    "icon": "calendar.png",
    "screenshots": [{"url":"screenshot_calendar.png"}],
    "tags": "calendar",
    "supports": ["BANGLEJS","BANGLEJS2"],
    "readme": "README.md",
    "allow_emulator": true,
    "storage": [
      {"name":"calendar.app.js","url":"calendar.js"},
      {"name":"calendar.img","url":"calendar-icon.js","evaluate":true}
    ]
  },
  {
    "id": "hidjoystick",
    "name": "Bluetooth Joystick",
    "shortName": "Joystick",
    "version": "0.01",
    "description": "Emulates a 2 axis/5 button Joystick using the accelerometer as stick input and buttons 1-3, touch left as button 4 and touch right as button 5.",
    "icon": "app.png",
    "tags": "bluetooth",
    "supports": ["BANGLEJS"],
    "storage": [
      {"name":"hidjoystick.app.js","url":"app.js"},
      {"name":"hidjoystick.img","url":"app-icon.js","evaluate":true}
    ]
  },
  {
    "id": "largeclock",
    "name": "Large Clock",
    "version": "0.10",
    "description": "A readable and informational digital watch, with date, seconds and moon phase",
    "icon": "largeclock.png",
    "type": "clock",
    "tags": "clock",
    "supports": ["BANGLEJS"],
    "readme": "README.md",
    "allow_emulator": true,
    "screenshots": [{"url":"bangle1-large-clock-screenshot.png"}],
    "storage": [
      {"name":"largeclock.app.js","url":"largeclock.js"},
      {"name":"largeclock.img","url":"largeclock-icon.js","evaluate":true},
      {"name":"largeclock.settings.js","url":"settings.js"}
    ],
    "data": [{"name":"largeclock.json"}]
  },
  {
    "id": "smtswch",
    "name": "Smart Switch",
    "shortName": "Smart Switch",
    "version": "0.01",
    "description": "Using EspruinoHub, control your smart devices on and off via Bluetooth Low Energy!",
    "icon": "app.png",
    "type": "app",
    "tags": "bluetooth,btle,smart,switch",
    "supports": ["BANGLEJS"],
    "readme": "README.md",
    "storage": [
      {"name":"smtswch.app.js","url":"app.js"},
      {"name":"smtswch.img","url":"app-icon.js","evaluate":true},
      {"name":"light-on.img","url":"light-on.js","evaluate":true},
      {"name":"light-off.img","url":"light-off.js","evaluate":true},
      {"name":"switch-on.img","url":"switch-on.js","evaluate":true},
      {"name":"switch-off.img","url":"switch-off.js","evaluate":true}
    ]
  },
  {
    "id": "miplant",
    "name": "Xiaomi Plant Sensor",
    "shortName": "Mi Plant",
    "version": "0.02",
    "description": "Reads and displays data from Xiaomi bluetooth plant moisture sensors",
    "icon": "app.png",
    "tags": "xiaomi,mi,plant,ble,bluetooth",
    "supports": ["BANGLEJS"],
    "storage": [
      {"name":"miplant.app.js","url":"app.js"},
      {"name":"miplant.img","url":"app-icon.js","evaluate":true}
    ]
  },
  {
    "id": "simpletimer",
    "name": "Timer",
    "version": "0.07",
    "description": "Simple timer, useful when playing board games or cooking",
    "icon": "app.png",
    "tags": "timer",
    "supports": ["BANGLEJS"],
    "readme": "README.md",
    "allow_emulator": true,
    "screenshots": [{"url":"bangle1-timer-screenshot.png"}],
    "storage": [
      {"name":"simpletimer.app.js","url":"app.js"},
      {"name":".tfnames","url":"gesture-tfnames.js","evaluate":true},
      {"name":".tfmodel","url":"gesture-tfmodel.js","evaluate":true},
      {"name":"simpletimer.img","url":"app-icon.js","evaluate":true}
    ],
    "data": [{"name":"simpletimer.json"}]
  },
  {
    "id": "beebclock",
    "name": "Beeb Clock",
    "version": "0.05",
    "description": "Clock face that may be coincidentally familiar to BBC viewers",
    "icon": "beebclock.png",
    "type": "clock",
    "tags": "clock",
    "screenshots": [{"url":"bangle1-beeb-clock-screenshot.png"}],
    "supports": ["BANGLEJS"],
    "allow_emulator": true,
    "storage": [
      {"name":"beebclock.app.js","url":"beebclock.js"},
      {"name":"beebclock.img","url":"beebclock-icon.js","evaluate":true}
    ]
  },
  {
    "id": "findphone",
    "name": "Find Phone",
    "shortName": "Find Phone",
    "version": "0.03",
    "description": "Find your phone via Gadgetbridge. Click any button to let your phone ring. 📳  Note: The functionality is available even without this app, just go to Settings, App Settings, Gadgetbridge, Find Phone.",
    "icon": "app.png",
    "tags": "tool,android",
    "supports": ["BANGLEJS"],
    "readme": "README.md",
    "allow_emulator": true,
    "storage": [
      {"name":"findphone.app.js","url":"app.js"},
      {"name":"findphone.img","url":"app-icon.js","evaluate":true}
    ]
  },
  {
    "id": "getup",
    "name": "Get Up",
    "shortName": "Get Up",
    "version": "0.01",
    "description": "Reminds you to getup every x minutes. Sitting to long is dangerous!",
    "icon": "app.png",
    "tags": "tools,health",
    "supports": ["BANGLEJS"],
    "readme": "README.md",
    "screenshots": [{"url":"bangle1-get-up-screenshot.png"}],
    "allow_emulator": true,
    "storage": [
      {"name":"getup.app.js","url":"app.js"},
      {"name":"getup.settings.js","url":"settings.js"},
      {"name":"getup.img","url":"app-icon.js","evaluate":true}
    ]
  },
  {
    "id": "gallifr",
    "name": "Time Traveller's Chronometer",
    "shortName": "Time Travel Clock",
    "version": "0.02",
    "description": "A clock for time travellers. The light pie segment shows the minutes, the black circle, the hour. The dial itself reads 'time' just in case you forget.",
    "icon": "gallifr.png",
    "screenshots": [{"url":"screenshot_time.png"}],
    "type": "clock",
    "tags": "clock",
    "supports": ["BANGLEJS","BANGLEJS2"],
    "readme": "README.md",
    "allow_emulator": true,
    "storage": [
      {"name":"gallifr.app.js","url":"app.js"},
      {"name":"gallifr.img","url":"app-icon.js","evaluate":true},
      {"name":"gallifr.settings.js","url":"settings.js"}
    ],
    "data": [{"name":"gallifr.json"}]
  },
  {
    "id": "rndmclk",
    "name": "Random Clock Loader",
    "version": "0.03",
    "description": "Load a different clock whenever the LCD is switched on.",
    "icon": "rndmclk.png",
    "type": "widget",
    "tags": "widget,clock",
    "supports": ["BANGLEJS"],
    "readme": "README.md",
    "storage": [
      {"name":"rndmclk.wid.js","url":"widget.js"}
    ]
  },
  {
    "id": "dotmatrixclock",
    "name": "Dotmatrix Clock",
    "version": "0.01",
    "description": "A clear white-on-blue dotmatrix simulated clock",
    "icon": "dotmatrixclock.png",
    "type": "clock",
    "tags": "clock,dotmatrix,retro",
    "supports": ["BANGLEJS"],
    "readme": "README.md",
    "allow_emulator": true,
    "storage": [
      {"name":"dotmatrixclock.app.js","url":"app.js"},
      {"name":"dotmatrixclock.img","url":"dotmatrixclock-icon.js","evaluate":true}
    ]
  },
  {
    "id": "jbm8b",
    "name": "Magic 8 Ball",
    "shortName": "Magic 8 Ball",
    "version": "0.03",
    "description": "A simple fortune telling app",
    "icon": "app.png",
    "tags": "game",
    "supports": ["BANGLEJS"],
    "storage": [
      {"name":"jbm8b.app.js","url":"app.js"},
      {"name":"jbm8b.img","url":"app-icon.js","evaluate":true}
    ]
  },
  {
    "id": "jbm8b_IT",
    "name": "Magic 8 Ball Italiano",
    "shortName": "Magic 8 Ball IT",
    "version": "0.01",
    "description": "La palla predice il futuro",
    "icon": "app.png",
    "screenshots": [{"url":"bangle1-magic-8-ball-italiano-screenshot.png"}],
    "tags": "game",
    "supports": ["BANGLEJS"],
    "allow_emulator": true,
    "storage": [
      {"name":"jbm8b_IT.app.js","url":"app.js"},
      {"name":"jbm8b_IT.img","url":"app-icon.js","evaluate":true}
    ]
  },
  {
    "id": "BLEcontroller",
    "name": "BLE Customisable Controller with Joystick",
    "shortName": "BLE Controller",
    "version": "0.01",
    "description": "A configurable controller for BLE devices and robots, with a basic four direction joystick. Designed to be easy to customise so you can add your own menus.",
    "icon": "BLEcontroller.png",
    "tags": "tool,bluetooth",
    "supports": ["BANGLEJS"],
    "readme": "README.md",
    "allow_emulator": false,
    "storage": [
      {"name":"BLEcontroller.app.js","url":"app.js"},
      {"name":"BLEcontroller.img","url":"app-icon.js","evaluate":true}
    ]
  },
  {
    "id": "widviz",
    "name": "Widget Visibility Widget",
    "shortName": "Viz Widget",
    "version": "0.02",
    "description": "Swipe left to hide top bar widgets, swipe right to redisplay.",
    "icon": "eye.png",
    "type": "widget",
    "tags": "widget",
    "supports": ["BANGLEJS"],
    "storage": [
      {"name":"widviz.wid.js","url":"widget.js"}
    ]
  },
  {
    "id": "binclock",
    "name": "Binary Clock",
    "shortName": "Binary Clock",
    "version": "0.03",
    "description": "A binary clock with hours and minutes. BTN1 toggles a digital clock.",
    "icon": "app.png",
    "type": "clock",
    "tags": "clock,binary",
    "supports": ["BANGLEJS"],
    "storage": [
      {"name":"binclock.app.js","url":"app.js"},
      {"name":"binclock.img","url":"app-icon.js","evaluate":true}
    ]
  },
  {
    "id": "pizzatimer",
    "name": "Pizza Timer",
    "shortName": "Pizza Timer",
    "version": "0.01",
    "description": "A timer app for when you cook Pizza. Some say it can also time other things",
    "icon": "pizza.png",
    "tags": "timer,tool,pizza",
    "supports": ["BANGLEJS"],
    "readme": "README.md",
    "storage": [
      {"name":"pizzatimer.app.js","url":"app.js"},
      {"name":"pizzatimer.img","url":"app-icon.js","evaluate":true}
    ]
  },
  {
    "id": "animclk",
    "name": "Animated Clock",
    "shortName": "Anim Clock",
    "version": "0.03",
    "description": "An animated clock face using Mark Ferrari's amazing 8 bit game art and palette cycling: http://www.markferrari.com/art/8bit-game-art",
    "icon": "app.png",
    "type": "clock",
    "tags": "clock,animated",
    "supports": ["BANGLEJS"],
    "storage": [
      {"name":"animclk.app.js","url":"app.js"},
      {"name":"animclk.pixels1","url":"animclk.pixels1"},
      {"name":"animclk.pixels2","url":"animclk.pixels2"},
      {"name":"animclk.pal","url":"animclk.pal"},
      {"name":"animclk.img","url":"app-icon.js","evaluate":true}
    ]
  },
  {
    "id": "analogimgclk",
    "name": "Analog Clock (Image background)",
    "shortName": "Analog Clock",
    "version": "0.03",
    "description": "An analog clock with an image background",
    "icon": "app.png",
    "type": "clock",
    "tags": "clock",
    "supports": ["BANGLEJS"],
    "storage": [
      {"name":"analogimgclk.app.js","url":"app.js"},
      {"name":"analogimgclk.bg.img","url":"bg.img"},
      {"name":"analogimgclk.img","url":"app-icon.js","evaluate":true}
    ]
  },
  {
    "id": "verticalface",
    "name": "Vertical watch face",
    "shortName": "Vertical Face",
    "version": "0.09",
    "description": "A simple vertical watch face with the date. Heart rate monitor is toggled with BTN1",
    "icon": "app.png",
    "type": "clock",
    "tags": "clock",
    "supports": ["BANGLEJS"],
    "allow_emulator": true,
    "screenshots": [{"url":"bangle1-vertical-watch-face-screenshot.png"}],
    "storage": [
      {"name":"verticalface.app.js","url":"app.js"},
      {"name":"verticalface.img","url":"app-icon.js","evaluate":true}
    ]
  },
  {
    "id": "sleepphasealarm",
    "name": "SleepPhaseAlarm",
    "shortName": "SleepPhaseAlarm",
    "version": "0.02",
    "description": "Uses the accelerometer to estimate sleep and wake states with the principle of Estimation of Stationary Sleep-segments (ESS, see https://ubicomp.eti.uni-siegen.de/home/datasets/ichi14/index.html.en). This app will read the next alarm from the alarm application and will wake you up to 30 minutes early at the best guessed time when you are almost already awake.",
    "icon": "app.png",
    "tags": "alarm",
    "supports": ["BANGLEJS"],
    "storage": [
      {"name":"sleepphasealarm.app.js","url":"app.js"},
      {"name":"sleepphasealarm.img","url":"app-icon.js","evaluate":true}
    ]
  },
  {
    "id": "life",
    "name": "Game of Life",
    "version": "0.04",
    "description": "Conway's Game of Life - 16x16 board",
    "icon": "life.png",
    "tags": "game",
    "supports": ["BANGLEJS"],
    "screenshots": [{"url":"bangle1-game-of-life-screenshot.png"}],
    "allow_emulator": true,
    "storage": [
      {"name":"life.app.js","url":"life.min.js"},
      {"name":"life.img","url":"life-icon.js","evaluate":true}
    ]
  },
  {
    "id": "magnav",
    "name": "Navigation Compass",
    "version": "0.05",
    "description": "Compass with linear display as for GPSNAV. Has Tilt compensation and remembers calibration.",
    "screenshots": [{"url":"screenshot-b2.png"},{"url":"screenshot-light-b2.png"}],
    "icon": "magnav.png",
    "tags": "tool,outdoors",
    "supports": ["BANGLEJS","BANGLEJS2"],
    "readme": "README.md",
    "storage": [
      {"name":"magnav.app.js","url":"magnav_b1.js","supports":["BANGLEJS"]},
      {"name":"magnav.app.js","url":"magnav_b2.js","supports":["BANGLEJS2"]},
      {"name":"magnav.img","url":"magnav-icon.js","evaluate":true}
    ],
    "data": [{"name":"magnav.json"}]
  },
  {
    "id": "gpspoilog",
    "name": "GPS POI Logger",
    "shortName": "GPS POI Log",
    "version": "0.01",
    "description": "A simple app to log points of interest with their GPS coordinates and read them back onto your PC. Based on the https://www.espruino.com/Bangle.js+Storage tutorial",
    "icon": "app.png",
    "tags": "outdoors",
    "supports": ["BANGLEJS"],
    "interface": "interface.html",
    "storage": [
      {"name":"gpspoilog.app.js","url":"app.js"},
      {"name":"gpspoilog.img","url":"app-icon.js","evaluate":true}
    ]
  },
  {
    "id": "miclock2",
    "name": "Mixed Clock 2",
    "version": "0.01",
    "description": "White color variant of the Mixed Clock with thicker clock hands for better readability in the bright sunlight, extra space under the clock for widgets and seconds in the digital clock.",
    "icon": "clock-mixed.png",
    "type": "clock",
    "tags": "clock",
    "supports": ["BANGLEJS"],
    "screenshots": [{"url":"bangle1-mixed-clock-2-screenshot.png"}],
    "allow_emulator": true,
    "storage": [
      {"name":"miclock2.app.js","url":"clock-mixed.js"},
      {"name":"miclock2.img","url":"clock-mixed-icon.js","evaluate":true}
    ]
  },
  {
    "id": "1button",
    "name": "One-Button-Tracker",
    "version": "0.01",
    "description": "A widget that turns BTN1 into a tracker, records time of button press/release.",
    "icon": "widget.png",
    "type": "widget",
    "tags": "tool,quantifiedself,widget",
    "supports": ["BANGLEJS"],
    "readme": "README.md",
    "interface": "interface.html",
    "storage": [
      {"name":"1button.wid.js","url":"widget.js"}
    ],
    "data": [{"name":"one_button_presses.csv","storageFile":true}]
  },
  {
    "id": "gpsautotime",
    "name": "GPS auto time",
    "shortName": "GPS auto time",
    "version": "0.01",
    "description": "A widget that automatically updates the Bangle.js time to the GPS time whenever there is a valid GPS fix.",
    "icon": "widget.png",
    "type": "widget",
    "tags": "widget,gps",
    "supports": ["BANGLEJS"],
    "storage": [
      {"name":"gpsautotime.wid.js","url":"widget.js"}
    ]
  },
  {
    "id": "espruinoctrl",
    "name": "Espruino Control",
    "shortName": "Espruino Ctrl",
    "version": "0.01",
    "description": "Send commands to other Espruino devices via the Bluetooth UART interface. Customisable commands!",
    "icon": "app.png",
    "tags": "",
    "supports": ["BANGLEJS"],
    "readme": "README.md",
    "custom": "custom.html",
    "storage": [
      {"name":"espruinoctrl.app.js"},
      {"name":"espruinoctrl.img","url":"app-icon.js","evaluate":true}
    ]
  },
  {
    "id": "multiclock",
    "name": "Multi Clock",
    "version": "0.09",
    "description": "Clock with multiple faces.  Switch between faces with BTN1 & BTN3 (Bangle 2 touch top-right, bottom right). For best display set theme Background 2 to cyan or some other bright colour in settings.",
    "screenshots": [{"url":"screen-ana.png"},{"url":"screen-big.png"},{"url":"screen-td.png"},{"url":"screen-nifty.png"},{"url":"screen-word.png"},{"url":"screen-sec.png"}],
    "icon": "multiclock.png",
    "type": "clock",
    "tags": "clock",
    "supports": ["BANGLEJS","BANGLEJS2"],
    "readme": "README.md",
    "allow_emulator": true,
    "storage": [
      {"name":"multiclock.app.js","url":"multiclock.app.js"},
      {"name":"big.face.js","url":"big.face.js"},
      {"name":"ana.face.js","url":"ana.face.js"},
      {"name":"digi.face.js","url":"digi.face.js"},
      {"name":"txt.face.js","url":"txt.face.js"},
      {"name":"dk.face.js","url":"dk.face.js"},
      {"name":"nifty.face.js","url":"nifty.face.js"},
      {"name":"multiclock.img","url":"multiclock-icon.js","evaluate":true}
    ]
  },
  {
    "id": "widancs",
    "name": "Apple Notification Widget",
    "shortName": "ANCS Widget",
    "version": "0.07",
    "description": "Displays call, message etc notifications from a paired iPhone. Read README before installation as it only works with compatible apps",
    "icon": "widget.png",
    "type": "widget",
    "tags": "widget",
    "supports": ["BANGLEJS"],
    "readme": "README.md",
    "storage": [
      {"name":"widancs.wid.js","url":"ancs.min.js"},
      {"name":"widancs.settings.js","url":"settings.js"}
    ]
  },
  {
    "id": "accelrec",
    "name": "Acceleration Recorder",
    "shortName": "Accel Rec",
    "version": "0.02",
    "description": "This app puts the Bangle's accelerometer into 100Hz mode and reads 2 seconds worth of data after movement starts. The data can then be exported back to the PC.",
    "icon": "app.png",
    "tags": "",
    "supports": ["BANGLEJS"],
    "readme": "README.md",
    "interface": "interface.html",
    "storage": [
      {"name":"accelrec.app.js","url":"app.js"},
      {"name":"accelrec.img","url":"app-icon.js","evaluate":true}
    ],
    "data": [{"wildcard":"accelrec.?.csv"}]
  },
  {
    "id": "accellog",
    "name": "Acceleration Logger",
    "shortName": "Accel Log",
    "version": "0.03",
    "description": "Logs XYZ acceleration data to a CSV file that can be downloaded to your PC",
    "icon": "app.png",
    "tags": "outdoor",
    "supports": ["BANGLEJS","BANGLEJS2"],
    "readme": "README.md",
    "interface": "interface.html",
    "storage": [
      {"name":"accellog.app.js","url":"app.js"},
      {"name":"accellog.img","url":"app-icon.js","evaluate":true}
    ],
    "data": [{"wildcard":"accellog.?.csv"}]
  },
  {
    "id": "cprassist",
    "name": "CPR Assist",
    "version": "0.01",
    "description": "Provides assistance while performing a CPR",
    "icon": "cprassist-icon.png",
    "tags": "tool,firstaid",
    "supports": ["BANGLEJS"],
    "readme": "README.md",
    "allow_emulator": true,
    "screenshots": [{"url":"bangle1-CPR-assist-screenshot.png"}],
    "storage": [
      {"name":"cprassist.app.js","url":"cprassist.js"},
      {"name":"cprassist.img","url":"cprassist-icon.js","evaluate":true},
      {"name":"cprassist.settings.js","url":"settings.js"}
    ]
  },
  {
    "id": "osgridref",
    "name": "Ordnance Survey Grid Reference",
    "shortName": "OS Grid ref",
    "version": "0.01",
    "description": "Displays the UK Ordnance Survey grid reference of your current GPS location. Useful when in the United Kingdom with an Ordnance Survey map",
    "icon": "app.png",
    "tags": "outdoors,gps",
    "supports": ["BANGLEJS"],
    "storage": [
      {"name":"osgridref.app.js","url":"app.js"},
      {"name":"osgridref.img","url":"app-icon.js","evaluate":true}
    ]
  },
  {
    "id": "openseizure",
    "name": "OpenSeizureDetector Widget",
    "shortName": "Short Name",
    "version": "0.01",
    "description": "[BETA!] A widget to work alongside [OpenSeizureDetector](https://www.openseizuredetector.org.uk/)",
    "icon": "widget.png",
    "type": "widget",
    "tags": "widget",
    "supports": ["BANGLEJS"],
    "readme": "README.md",
    "storage": [
      {"name":"openseizure.wid.js","url":"widget.js"}
    ]
  },
  {
    "id": "counter",
    "name": "Counter",
    "version": "0.03",
    "description": "Simple counter",
    "icon": "counter_icon.png",
    "tags": "tool",
    "supports": ["BANGLEJS"],
    "screenshots": [{"url":"bangle1-counter-screenshot.png"}],
    "allow_emulator": true,
    "storage": [
      {"name":"counter.app.js","url":"counter.js"},
      {"name":"counter.img","url":"counter-icon.js","evaluate":true}
    ]
  },
  {
    "id": "bootgattbat",
    "name": "BLE GATT Battery Service",
    "shortName": "BLE Battery Service",
    "version": "0.01",
    "description": "Adds the GATT Battery Service to advertise the percentage of battery currently remaining over Bluetooth.\n",
    "icon": "bluetooth.png",
    "type": "bootloader",
    "tags": "battery,ble,bluetooth,gatt",
    "supports": ["BANGLEJS","BANGLEJS2"],
    "readme": "README.md",
    "storage": [
      {"name":"gattbat.boot.js","url":"boot.js"}
    ]
  },
  {
    "id": "viewstl",
    "name": "STL file viewer",
    "shortName": "ViewSTL",
    "version": "0.02",
    "description": "This app allows you to view STL 3D models on your watch",
    "icon": "icons8-octahedron-48.png",
    "tags": "tool",
    "supports": ["BANGLEJS"],
    "readme": "README.md",
    "storage": [
      {"name":"viewstl.app.js","url":"viewstl.min.js"},
      {"name":"viewstl.img","url":"viewstl-icon.js","evaluate":true},
      {"name":"tetra.stl","url":"tetra.stl"},
      {"name":"cube.stl","url":"cube.stl"},
      {"name":"icosa.stl","url":"icosa.stl"}
    ]
  },
  {
    "id": "cscsensor",
    "name": "Cycling speed sensor",
    "shortName": "CSCSensor",
    "version": "0.06",
    "description": "Read BLE enabled cycling speed and cadence sensor and display readings on watch",
    "icon": "icons8-cycling-48.png",
    "tags": "outdoors,exercise,ble,bluetooth",
    "supports": ["BANGLEJS"],
    "readme": "README.md",
    "storage": [
      {"name":"cscsensor.app.js","url":"cscsensor.app.js"},
      {"name":"cscsensor.settings.js","url":"settings.js"},
      {"name":"cscsensor.img","url":"cscsensor-icon.js","evaluate":true}
    ]
  },
  {
    "id": "fileman",
    "name": "File manager",
    "shortName": "FileManager",
    "version": "0.03",
    "description": "Simple file manager, allows user to examine watch storage and display, load or delete individual files",
    "icon": "icons8-filing-cabinet-48.png",
    "tags": "tools",
    "supports": ["BANGLEJS"],
    "readme": "README.md",
    "storage": [
      {"name":"fileman.app.js","url":"fileman.app.js"},
      {"name":"fileman.img","url":"fileman-icon.js","evaluate":true}
    ]
  },
  {
    "id": "worldclock",
    "name": "World Clock - 4 time zones",
    "shortName": "World Clock",
    "version": "0.05",
    "description": "Current time zone plus up to four others",
    "icon": "app.png",
    "screenshots": [{"url":"screenshot_world.png"}],
    "type": "clock",
    "tags": "clock",
    "supports": ["BANGLEJS","BANGLEJS2"],
    "readme": "README.md",
    "custom": "custom.html",
    "storage": [
      {"name":"worldclock.app.js","url":"app.js"},
      {"name":"worldclock.img","url":"worldclock-icon.js","evaluate":true}
    ],
    "data": [{"name":"worldclock.settings.json"}]
  },
  {
    "id": "digiclock",
    "name": "Digital Clock Face",
    "shortName": "Digi Clock",
    "version": "0.02",
    "description": "A simple digital clock with the time, day, month, and year",
    "icon": "digiclock.png",
    "type": "clock",
    "tags": "clock",
    "supports": ["BANGLEJS"],
    "storage": [
      {"name":"digiclock.app.js","url":"digiclock.js"},
      {"name":"digiclock.img","url":"digiclock-icon.js","evaluate":true}
    ]
  },
  {
    "id": "dsdrelay",
    "name": "DSD BLE Relay controller",
    "shortName": "DSDRelay",
    "version": "0.01",
    "description": "Control BLE relay board from the watch",
    "icon": "icons8-relay-48.png",
    "tags": "ble,bluetooth",
    "supports": ["BANGLEJS"],
    "readme": "README.md",
    "storage": [
      {"name":"dsdrelay.app.js","url":"dsdrelay.app.js"},
      {"name":"dsdrelay.img","url":"dsdrelay-icon.js","evaluate":true}
    ]
  },
  {
    "id": "mandel",
    "name": "Mandelbrot",
    "shortName": "Mandel",
    "version": "0.01",
    "description": "Draw a zoomable Mandelbrot set",
    "icon": "mandel.png",
    "tags": "game",
    "supports": ["BANGLEJS"],
    "readme": "README.md",
    "storage": [
      {"name":"mandel.app.js","url":"mandel.min.js"},
      {"name":"mandel.img","url":"mandel-icon.js","evaluate":true}
    ]
  },
  {
    "id": "petrock",
    "name": "Pet rock",
    "version": "0.02",
    "description": "A virtual pet rock with wobbly eyes",
    "icon": "petrock.png",
    "type": "app",
    "tags": "game",
    "supports": ["BANGLEJS"],
    "storage": [
      {"name":"petrock.app.js","url":"app.js"},
      {"name":"petrock.img","url":"app-icon.js","evaluate":true}
    ]
  },
  {
    "id": "smartibot",
    "name": "Smartibot controller",
    "shortName": "Smartibot",
    "version": "0.01",
    "description": "Control a [Smartibot Robot](https://thecraftyrobot.net/) straight from your Bangle.js",
    "icon": "app.png",
    "tags": "",
    "supports": ["BANGLEJS"],
    "storage": [
      {"name":"smartibot.app.js","url":"app.js"},
      {"name":"smartibot.img","url":"app-icon.js","evaluate":true}
    ]
  },
  {
    "id": "widncr",
    "name": "NCR Logo Widget",
    "version": "0.01",
    "description": "Show the NodeConf Remote logo in the top left",
    "icon": "widget.png",
    "type": "widget",
    "tags": "widget",
    "supports": ["BANGLEJS"],
    "storage": [
      {"name":"widncr.wid.js","url":"widget.js"}
    ]
  },
  {
    "id": "ncrclk",
    "name": "NCR Clock",
    "shortName": "NCR Clock",
    "version": "0.02",
    "description": "NodeConf Remote clock",
    "icon": "app.png",
    "type": "clock",
    "tags": "clock",
    "supports": ["BANGLEJS"],
    "storage": [
      {"name":"ncrclk.app.js","url":"app.js"},
      {"name":"ncrclk.img","url":"app-icon.js","evaluate":true}
    ]
  },
  {
    "id": "isoclock",
    "name": "ISO Compliant Clock Face",
    "shortName": "ISO Clock",
    "version": "0.02",
    "description": "Tweaked fork of digiclock for ISO date and time",
    "icon": "isoclock.png",
    "type": "clock",
    "tags": "clock",
    "supports": ["BANGLEJS"],
    "storage": [
      {"name":"isoclock.app.js","url":"isoclock.js"},
      {"name":"isoclock.img","url":"isoclock-icon.js","evaluate":true}
    ]
  },
  {
    "id": "gpstimeserver",
    "name": "GPS Time Server",
    "version": "0.01",
    "description": "A widget which automatically starts the GPS and turns Bangle.js into a Bluetooth time server.",
    "icon": "widget.png",
    "type": "widget",
    "tags": "widget",
    "supports": ["BANGLEJS"],
    "readme": "README.md",
    "storage": [
      {"name":"gpstimeserver.wid.js","url":"widget.js"}
    ]
  },
  {
    "id": "tilthydro",
    "name": "Tilt Hydrometer Display",
    "shortName": "Tilt Hydro",
    "version": "0.01",
    "description": "A display for the [Tilt Hydrometer](https://tilthydrometer.com/) - [more info here](http://www.espruino.com/Tilt+Hydrometer+Display)",
    "icon": "app.png",
    "tags": "tools,bluetooth",
    "supports": ["BANGLEJS"],
    "storage": [
      {"name":"tilthydro.app.js","url":"app.js"},
      {"name":"tilthydro.img","url":"app-icon.js","evaluate":true}
    ]
  },
  {
    "id": "supmariodark",
    "name": "Super mario clock night mode",
    "shortName": "supmariodark",
    "version": "0.01",
    "description": "Super mario clock in night mode",
    "icon": "supmariodark.png",
    "type": "clock",
    "tags": "clock",
    "supports": ["BANGLEJS"],
    "storage": [
      {"name":"supmariodark.app.js","url":"supmariodark.js"},
      {"name":"supmariodark.img","url":"supmariodark-icon.js","evaluate":true},
      {"name":"supmario30x24.bin","url":"supmario30x24.bin.js"},
      {"name":"supmario30x24.wdt","url":"supmario30x24.wdt.js"},
      {"name":"banner-up.img","url":"banner-up.js","evaluate":true},
      {"name":"banner-down.img","url":"banner-down.js","evaluate":true},
      {"name":"brick2.img","url":"brick2.js","evaluate":true},
      {"name":"enemy.img","url":"enemy.js","evaluate":true},
      {"name":"flower.img","url":"flower.js","evaluate":true},
      {"name":"flower_b.img","url":"flower_b.js","evaluate":true},
      {"name":"mario_wh.img","url":"mario_wh.js","evaluate":true},
      {"name":"pipe.img","url":"pipe.js","evaluate":true}
    ]
  },
  {
    "id": "gmeter",
    "name": "G-Meter",
    "shortName": "G-Meter",
    "version": "0.01",
    "description": "Simple G-Meter",
    "icon": "app.png",
    "tags": "",
    "supports": ["BANGLEJS"],
    "storage": [
      {"name":"gmeter.app.js","url":"app.js"},
      {"name":"gmeter.img","url":"app-icon.js","evaluate":true}
    ]
  },
  {
    "id": "dtlaunch",
    "name": "Desktop Launcher",
    "version": "0.05",
    "description": "Desktop style App Launcher with six (four for Bangle 2) apps per page - fast access if you have lots of apps installed.",
    "screenshots": [{"url":"shot1.png"},{"url":"shot2.png"},{"url":"shot3.png"}],
    "icon": "icon.png",
    "type": "launch",
    "tags": "tool,system,launcher",
    "supports": ["BANGLEJS","BANGLEJS2"],
    "readme": "README.md",
    "storage": [
      {"name":"dtlaunch.app.js","url":"app-b1.js", "supports": ["BANGLEJS"]},
      {"name":"dtlaunch.app.js","url":"app-b2.js", "supports": ["BANGLEJS2"]},
      {"name":"dtlaunch.img","url":"app-icon.js","evaluate":true}
    ]
  },
  {
    "id": "HRV",
    "name": "Heart Rate Variability monitor",
    "shortName": "HRV monitor",
    "version": "0.04",
    "description": "Heart Rate Variability monitor, see Readme for more info",
    "icon": "hrv.png",
    "tags": "",
    "supports": ["BANGLEJS"],
    "readme": "README.md",
    "storage": [
      {"name":"HRV.app.js","url":"app.js"},
      {"name":"HRV.img","url":"app-icon.js","evaluate":true}
    ]
  },
  {
    "id": "hardalarm",
    "name": "Hard Alarm",
    "shortName": "HardAlarm",
    "version": "0.02",
    "description": "Make sure you wake up! Count to the right number to turn off the alarm",
    "icon": "app.png",
    "tags": "tool,alarm,widget",
    "supports": ["BANGLEJS"],
    "storage": [
      {"name":"hardalarm.app.js","url":"app.js"},
      {"name":"hardalarm.boot.js","url":"boot.js"},
      {"name":"hardalarm.js","url":"hardalarm.js"},
      {"name":"hardalarm.img","url":"app-icon.js","evaluate":true},
      {"name":"hardalarm.wid.js","url":"widget.js"}
    ],
    "data": [{"name":"hardalarm.json"}]
  },
  {
    "id": "edisonsball",
    "name": "Edison's Ball",
    "shortName": "Edison's Ball",
    "version": "0.01",
    "description": "Hypnagogia/Micro-Sleep alarm for experimental use in exploring sleep transition and combating drowsiness",
    "icon": "app-icon.png",
    "tags": "",
    "supports": ["BANGLEJS"],
    "readme": "README.md",
    "storage": [
      {"name":"edisonsball.app.js","url":"app.js"},
      {"name":"edisonsball.img","url":"app-icon.js","evaluate":true}
    ]
  },
  {
    "id": "hrrawexp",
    "name": "HRM Data Exporter",
    "shortName": "HRM Data Exporter",
    "version": "0.01",
    "description": "export raw hrm signal data to a csv file",
    "icon": "app-icon.png",
    "tags": "",
    "supports": ["BANGLEJS"],
    "readme": "README.md",
    "interface": "interface.html",
    "storage": [
      {"name":"hrrawexp.app.js","url":"app.js"},
      {"name":"hrrawexp.img","url":"app-icon.js","evaluate":true}
    ]
  },
  {
    "id": "breath",
    "name": "Breathing App",
    "shortName": "Breathing App",
    "version": "0.01",
    "description": "app to aid relaxation and train breath syncronicity using haptics and visualisation, also displays HR",
    "icon": "app-icon.png",
    "tags": "tools,health",
    "supports": ["BANGLEJS"],
    "readme": "README.md",
    "storage": [
      {"name":"breath.app.js","url":"app.js"},
      {"name":"breath.img","url":"app-icon.js","evaluate":true}
    ],
    "data": [{"name":"breath.settings.json","url":"settings.json"}]
  },
  {
    "id": "lazyclock",
    "name": "Lazy Clock",
    "version": "0.03",
    "description": "Tells the time, roughly",
    "icon": "lazyclock.png",
    "type": "clock",
    "tags": "clock",
    "supports": ["BANGLEJS"],
    "readme": "README.md",
    "screenshots": [{"url":"bangle1-lazy-clock-screenshot.png"}],
    "allow_emulator": true,
    "storage": [
      {"name":"lazyclock.app.js","url":"lazyclock-app.js"},
      {"name":"lazyclock.img","url":"lazyclock-icon.js","evaluate":true}
    ]
  },
  {
    "id": "astral",
    "name": "Astral Clock",
    "version": "0.03",
    "description": "Clock that calculates and displays Alt Az positions of all planets, Sun as well as several other astronomy targets (customizable) and current Moon phase. Coordinates are calculated by GPS & time and onscreen compass assists orienting. See Readme before using.",
    "icon": "app-icon.png",
    "type": "clock",
    "tags": "clock",
    "supports": ["BANGLEJS"],
    "readme": "README.md",
    "storage": [
      {"name":"astral.app.js","url":"app.js"},
      {"name":"astral.img","url":"app-icon.js","evaluate":true}
    ]
  },
  {
    "id": "alpinenav",
    "name": "Alpine Nav",
    "version": "0.01",
    "description": "App that performs GPS monitoring to track and display position relative to a given origin in realtime",
    "icon": "app-icon.png",
    "tags": "outdoors,gps",
    "supports": ["BANGLEJS"],
    "readme": "README.md",
    "storage": [
      {"name":"alpinenav.app.js","url":"app.js"},
      {"name":"alpinenav.img","url":"app-icon.js","evaluate":true}
    ]
  },
  {
    "id": "lifeclk",
    "name": "Game of Life Clock",
    "shortName": "Conway's Clock",
    "version": "0.06",
    "description": "Modification and clockification of Conway's Game of Life",
    "icon": "app.png",
    "type": "clock",
    "tags": "clock",
    "supports": ["BANGLEJS"],
    "readme": "README.md",
    "storage": [
      {"name":"lifeclk.app.js","url":"app.min.js"},
      {"name":"lifeclk.img","url":"app-icon.js","evaluate":true}
    ]
  },
  {
    "id": "speedalt",
    "name": "GPS Adventure Sports",
    "shortName": "GPS Adv Sport",
    "version": "1.02",
    "description": "GPS speed, altitude and distance to waypoint display. Designed for easy viewing and use during outdoor activities such as para-gliding, hang-gliding, sailing, cycling etc.",
    "icon": "app.png",
    "type": "app",
    "tags": "tool,outdoors",
    "supports": ["BANGLEJS"],
    "readme": "README.md",
    "allow_emulator": true,
    "storage": [
      {"name":"speedalt.app.js","url":"app.js"},
      {"name":"speedalt.img","url":"app-icon.js","evaluate":true},
      {"name":"speedalt.settings.js","url":"settings.js"}
    ],
    "data": [{"name":"speedalt.json"}]
  },
  {
    "id": "speedalt2",
    "name": "GPS Adventure Sports II",
    "shortName": "GPS Adv Sport II",
    "version": "0.07",
    "description": "GPS speed, altitude and distance to waypoint display. Designed for easy viewing and use during outdoor activities such as para-gliding, hang-gliding, sailing, cycling etc.",
    "icon": "app.png",
    "type": "app",
    "tags": "tool,outdoors",
    "supports": ["BANGLEJS"],
    "readme": "README.md",
    "allow_emulator": true,
    "storage": [
      {"name":"speedalt2.app.js","url":"app.js"},
      {"name":"speedalt2.img","url":"app-icon.js","evaluate":true},
      {"name":"speedalt2.settings.js","url":"settings.js"}
    ],
    "data": [{"name":"speedalt2.json"}]
  },
  {
    "id": "slomoclock",
    "name": "SloMo Clock",
    "shortName": "SloMo Clock",
    "version": "0.10",
    "description": "Simple 24h clock face with large digits, hour above minute. Uses Layout library.",
    "icon": "watch.png",
    "type": "clock",
    "tags": "clock",
    "supports": ["BANGLEJS"],
    "readme": "README.md",
    "allow_emulator": true,
    "screenshots": [{"url":"bangle1-slow-mo-clock-screenshot.png"}],
    "storage": [
      {"name":"slomoclock.app.js","url":"app.js"},
      {"name":"slomoclock.img","url":"app-icon.js","evaluate":true},
      {"name":"slomoclock.settings.js","url":"settings.js"}
    ],
    "data": [{"name":"slomoclock.json"}]
  },
  {
    "id": "de-stress",
    "name": "De-Stress",
    "shortName": "De-Stress",
    "version": "0.02",
    "description": "Simple haptic heartbeat",
    "icon": "app.png",
    "tags": "",
    "supports": ["BANGLEJS"],
    "storage": [
      {"name":"de-stress.app.js","url":"app.js"},
      {"name":"de-stress.img","url":"app-icon.js","evaluate":true}
    ]
  },
  {
    "id": "mclockplus",
    "name": "Morph Clock+",
    "shortName": "Morph Clock+",
    "version": "0.02",
    "description": "Morphing Clock with more readable seconds and date and additional stopwatch",
    "icon": "mclockplus.png",
    "type": "clock",
    "tags": "clock",
    "supports": ["BANGLEJS"],
    "readme": "README.md",
    "storage": [
      {"name":"mclockplus.app.js","url":"mclockplus.app.js"},
      {"name":"mclockplus.img","url":"mclockplus-icon.js","evaluate":true}
    ]
  },
  {
    "id": "intervals",
    "name": "Intervals App",
    "shortName": "Intervals",
    "version": "0.01",
    "description": "Intervals for training. It is possible to configure work time and rest time and number of sets.",
    "icon": "intervals.png",
    "tags": "",
    "supports": ["BANGLEJS"],
    "storage": [
      {"name":"intervals.app.js","url":"intervals.app.js"},
      {"name":"intervals.img","url":"intervals-icon.js","evaluate":true}
    ]
  },
  {
    "id": "planetarium",
    "name": "Planetarium",
    "shortName": "Planetarium",
    "version": "0.03",
    "description": "Planetarium showing up to 500 stars using the watch location and time",
    "icon": "planetarium.png",
    "tags": "",
    "supports": ["BANGLEJS"],
    "readme": "README.md",
    "storage": [
      {"name":"planetarium.app.js","url":"planetarium.app.js"},
      {"name":"planetarium.data.csv","url":"planetarium.data.csv"},
      {"name":"planetarium.const.csv","url":"planetarium.const.csv"},
      {"name":"planetarium.extra.csv","url":"planetarium.extra.csv"},
      {"name":"planetarium.settings.js","url":"settings.js"},
      {"name":"planetarium.img","url":"planetarium-icon.js","evaluate":true}
    ],
    "data": [{"name":"planetarium.json"}]
  },
  {
    "id": "tapelauncher",
    "name": "Tape Launcher",
    "version": "0.02",
    "description": "An App launcher, icons displayed in a horizontal tape, swipe or use buttons",
    "icon": "icon.png",
    "type": "launch",
    "tags": "tool,system,launcher",
    "supports": ["BANGLEJS"],
    "readme": "README.md",
    "storage": [
      {"name":"tapelauncher.app.js","url":"app.js"},
      {"name":"tapelauncher.img","url":"icon.js","evaluate":true}
    ]
  },
  {
    "id": "oblique",
    "name": "Oblique Strategies",
    "version": "0.01",
    "description": "Oblique Strategies for creativity. Copied from Brian Eno.",
    "icon": "eno.png",
    "tags": "tool",
    "supports": ["BANGLEJS"],
    "storage": [
      {"name":"oblique.app.js","url":"app.js"},
      {"name":"oblique.img","url":"app-icon.js","evaluate":true}
    ]
  },
  {
    "id": "testuserinput",
    "name": "Test User Input",
    "shortName": "Test User Input",
    "version": "0.06",
    "description": "App to test the bangle.js input interface. It displays the user action in text, circle buttons or on/off switch UI elements.",
    "icon": "app.png",
    "tags": "input,interface,buttons,touch,UI",
    "supports": ["BANGLEJS"],
    "readme": "README.md",
    "storage": [
      {"name":"testuserinput.app.js","url":"app.js"},
      {"name":"testuserinput.img","url":"app-icon.js","evaluate":true}
    ]
  },
  {
    "id": "gpssetup",
    "name": "GPS Setup",
    "shortName": "GPS Setup",
    "version": "0.02",
    "description": "Configure the GPS power options and store them in the GPS nvram",
    "icon": "gpssetup.png",
    "tags": "gps,tools,outdoors",
    "supports": ["BANGLEJS"],
    "readme": "README.md",
    "storage": [
      {"name":"gpssetup","url":"gpssetup.js"},
      {"name":"gpssetup.settings.js","url":"settings.js"},
      {"name":"gpssetup.app.js","url":"app.js"},
      {"name":"gpssetup.img","url":"icon.js","evaluate":true}
    ],
    "data": [{"name":"gpssetup.settings.json","url":"settings.json"}]
  },
  {
    "id": "walkersclock",
    "name": "Walkers Clock",
    "shortName": "Walkers Clock",
    "version": "0.04",
    "description": "A large font watch, displays steps, can switch GPS on/off, displays grid reference",
    "icon": "walkersclock48.png",
    "type": "clock",
    "tags": "clock,gps,tools,outdoors",
    "supports": ["BANGLEJS"],
    "readme": "README.md",
    "storage": [
      {"name":"walkersclock.app.js","url":"app.js"},
      {"name":"walkersclock.img","url":"icon.js","evaluate":true}
    ]
  },
  {
    "id": "widgps",
    "name": "GPS Widget",
    "version": "0.03",
    "description": "Tiny widget to show the power on/off status of the GPS",
    "icon": "widget.png",
    "type": "widget",
    "tags": "widget,gps",
    "supports": ["BANGLEJS","BANGLEJS2"],
    "readme": "README.md",
    "storage": [
      {"name":"widgps.wid.js","url":"widget.js"}
    ]
  },
  {
    "id": "widhrt",
    "name": "HRM Widget",
    "version": "0.03",
    "description": "Tiny widget to show the power on/off status of the Heart Rate Monitor",
    "icon": "widget.png",
    "type": "widget",
    "tags": "widget,hrm",
    "supports": ["BANGLEJS","BANGLEJS2"],
    "readme": "README.md",
    "storage": [
      {"name":"widhrt.wid.js","url":"widget.js"}
    ]
  },
  {
    "id": "countdowntimer",
    "name": "Countdown Timer",
    "version": "0.01",
    "description": "A simple countdown timer with a focus on usability",
    "icon": "countdowntimer.png",
    "tags": "timer,tool",
    "supports": ["BANGLEJS"],
    "readme": "README.md",
    "storage": [
      {"name":"countdowntimer.app.js","url":"countdowntimer.js"},
      {"name":"countdowntimer.img","url":"countdowntimer-icon.js","evaluate":true}
    ]
  },
  {
    "id": "helloworld",
    "name": "hello, world!",
    "shortName": "hello world",
    "version": "0.02",
    "description": "A cross cultural hello world!/hola mundo! app with colors and languages",
    "icon": "app.png",
    "tags": "input,interface,buttons,touch",
    "supports": ["BANGLEJS"],
    "readme": "README.md",
    "storage": [
      {"name":"helloworld.app.js","url":"app.js"},
      {"name":"helloworld.img","url":"app-icon.js","evaluate":true}
    ]
  },
  {
    "id": "widcom",
    "name": "Compass Widget",
    "version": "0.02",
    "description": "Tiny widget to show the power on/off status of the Compass",
    "icon": "widget.png",
    "type": "widget",
    "tags": "widget,compass",
    "supports": ["BANGLEJS","BANGLEJS2"],
    "readme": "README.md",
    "storage": [
      {"name":"widcom.wid.js","url":"widget.js"}
    ]
  },
  {
    "id": "arrow",
    "name": "Arrow Compass",
    "version": "0.05",
    "description": "Moving arrow compass that points North, shows heading, with tilt correction. Based on jeffmer's Navigation Compass",
    "icon": "arrow.png",
    "type": "app",
    "tags": "tool,outdoors",
    "supports": ["BANGLEJS"],
    "readme": "README.md",
    "storage": [
      {"name":"arrow.app.js","url":"app.js"},
      {"name":"arrow.img","url":"icon.js","evaluate":true}
    ]
  },
  {
    "id": "waypointer",
    "name": "Way Pointer",
    "version": "0.01",
    "description": "Navigate to a waypoint using the GPS for bearing and compass to point way, uses the same waypoint interface as GPS Navigation",
    "icon": "waypointer.png",
    "tags": "tool,outdoors,gps",
    "supports": ["BANGLEJS"],
    "readme": "README.md",
    "interface": "waypoints.html",
    "storage": [
      {"name":"waypointer.app.js","url":"app.js"},
      {"name":"waypointer.img","url":"icon.js","evaluate":true}
    ],
    "data": [{"name":"waypoints.json","url":"waypoints.json"}]
  },
  {
    "id": "color_catalog",
    "name": "Colors Catalog",
    "shortName": "Colors Catalog",
    "version": "0.01",
    "description": "Displays RGB565 and RGB888 colors, its name and code in screen.",
    "icon": "app.png",
    "tags": "Color,input,buttons,touch,UI",
    "supports": ["BANGLEJS"],
    "readme": "README.md",
    "storage": [
      {"name":"color_catalog.app.js","url":"app.js"},
      {"name":"color_catalog.img","url":"app-icon.js","evaluate":true}
    ]
  },
  {
    "id": "UI4swatch",
    "name": "UI 4 swatch",
    "shortName": "UI 4 swatch",
    "version": "0.01",
    "description": "A UI/UX for espruino smartwatches, displays dinamically calc. x,y coordinates.",
    "icon": "app.png",
    "tags": "Color,input,buttons,touch,UI",
    "supports": ["BANGLEJS"],
    "readme": "README.md",
    "storage": [
      {"name":"UI4swatch.app.js","url":"app.js"},
      {"name":"UI4swatch.img","url":"app-icon.js","evaluate":true}
    ]
  },
  {
    "id": "simplest",
    "name": "Simplest Clock",
    "version": "0.03",
    "description": "The simplest working clock, acts as a tutorial piece",
    "icon": "simplest.png",
    "screenshots": [{"url":"screenshot_simplest.png"}],
    "type": "clock",
    "tags": "clock",
    "supports": ["BANGLEJS","BANGLEJS2"],
    "storage": [
      {"name":"simplest.app.js","url":"app.js"},
      {"name":"simplest.img","url":"icon.js","evaluate":true}
    ]
  },
  {
    "id": "stepo",
    "name": "Stepometer Clock",
    "version": "0.03",
    "description": "A large font watch, displays step count in a doughnut guage and warns of low battery, requires one of the steps widgets to be installed",
    "icon": "stepo.png",
    "type": "clock",
    "tags": "clock",
    "supports": ["BANGLEJS"],
    "readme": "README.md",
    "storage": [
      {"name":"stepo.app.js","url":"app.js"},
      {"name":"stepo.img","url":"icon.js","evaluate":true}
    ]
  },
  {
    "id": "gbmusic",
    "name": "Gadgetbridge Music Controls",
    "shortName": "Music Controls",
    "version": "0.07",
    "description": "Control the music on your Gadgetbridge-connected phone",
    "icon": "icon.png",
    "screenshots": [{"url":"screenshot_v1.png"},{"url":"screenshot_v2.png"}],
    "type": "app",
    "tags": "tools,bluetooth,gadgetbridge,music",
    "supports": ["BANGLEJS","BANGLEJS2"],
    "readme": "README.md",
    "allow_emulator": true,
    "storage": [
      {"name":"gbmusic.app.js","url":"app.js"},
      {"name":"gbmusic.settings.js","url":"settings.js"},
      {"name":"gbmusic.wid.js","url":"widget.js"},
      {"name":"gbmusic.img","url":"icon.js","evaluate":true}
    ],
    "data": [{"name":"gbmusic.json"},{"name":"gbmusic.load.json"}]
  },
  {
    "id": "battleship",
    "name": "Battleship",
    "version": "0.01",
    "description": "The classic game of battleship",
    "icon": "battleship-icon.png",
    "tags": "game",
    "supports": ["BANGLEJS"],
    "screenshots": [{"url":"bangle1-battle-ship-screenshot.png"}],
    "readme": "README.md",
    "allow_emulator": true,
    "storage": [
      {"name":"battleship.app.js","url":"battleship.js"},
      {"name":"battleship.img","url":"battleship-icon.js","evaluate":true}
    ]
  },
  {
    "id": "kitchen",
    "name": "Kitchen Combo",
    "version": "0.13",
    "description": "Combination of the Stepo, Walkersclock, Arrow and Waypointer apps into a multiclock format. 'Everything but the kitchen sink'",
    "icon": "kitchen.png",
    "type": "clock",
    "tags": "tool,outdoors,gps",
    "supports": ["BANGLEJS"],
    "readme": "README.md",
    "interface": "waypoints.html",
    "storage": [
      {"name":"kitchen.app.js","url":"kitchen.app.js"},
      {"name":"stepo2.kit.js","url":"stepo2.kit.js"},
      {"name":"swatch.kit.js","url":"swatch.kit.js"},
      {"name":"gps.kit.js","url":"gps.kit.js"},
      {"name":"compass.kit.js","url":"compass.kit.js"},
      {"name":"kitchen.img","url":"kitchen.icon.js","evaluate":true}
    ],
    "data": [{"name":"waypoints.json","url":"waypoints.json"}]
  },
  {
    "id": "banglebridge",
    "name": "BangleBridge",
    "shortName": "BangleBridge",
    "version": "0.01",
    "description": "Widget that allows Bangle Js to record pair and end data using Bluetooth Low Energy in combination with the BangleBridge Android App",
    "icon": "widget.png",
    "type": "widget",
    "tags": "widget",
    "supports": ["BANGLEJS"],
    "readme": "README.md",
    "storage": [
      {"name":"banglebridge.wid.js","url":"widget.js"},
      {"name":"banglebridge.watch.img","url":"watch.img"},
      {"name":"banglebridge.heart.img","url":"heart.img"}
    ]
  },
  {
    "id": "qmsched",
    "name": "Quiet Mode Schedule and Widget",
    "shortName": "Quiet Mode",
    "version": "0.04",
    "description": "Automatically turn Quiet Mode on or off at set times, and change LCD options while Quiet Mode is active.",
    "icon": "app.png",
    "screenshots": [{"url":"screenshot_b1_main.png"},{"url":"screenshot_b1_edit.png"},{"url":"screenshot_b1_lcd.png"},
                    {"url":"screenshot_b2_main.png"},{"url":"screenshot_b2_edit.png"},{"url":"screenshot_b2_lcd.png"}],
    "tags": "tool,widget",
    "supports": ["BANGLEJS","BANGLEJS2"],
    "readme": "README.md",
    "storage": [
      {"name":"qmsched","url":"lib.js"},
      {"name":"qmsched.app.js","url":"app.js"},
      {"name":"qmsched.boot.js","url":"boot.js"},
      {"name":"qmsched.img","url":"icon.js","evaluate":true},
      {"name":"qmsched.wid.js","url":"widget.js"}
    ],
    "data": [{"name":"qmsched.json"}]
  },
  {
    "id": "hourstrike",
    "name": "Hour Strike",
    "shortName": "Hour Strike",
    "version": "0.08",
    "description": "Strike the clock on the hour. A great tool to remind you an hour has passed!",
    "icon": "app-icon.png",
    "tags": "tool,alarm",
    "supports": ["BANGLEJS"],
    "readme": "README.md",
    "storage": [
      {"name":"hourstrike.app.js","url":"app.js"},
      {"name":"hourstrike.boot.js","url":"boot.js"},
      {"name":"hourstrike.img","url":"app-icon.js","evaluate":true},
      {"name":"hourstrike.json","url":"hourstrike.json"}
    ]
  },
  {
    "id": "whereworld",
    "name": "Where in the World?",
    "shortName": "Where World",
    "version": "0.01",
    "description": "Shows your current location on the world map",
    "icon": "app.png",
    "tags": "gps",
    "supports": ["BANGLEJS"],
    "storage": [
      {"name":"whereworld.app.js","url":"app.js"},
      {"name":"whereworld.img","url":"app-icon.js","evaluate":true},
      {"name":"whereworld.worldmap","url":"worldmap"}
    ]
  },
  {
    "id": "omnitrix",
    "name": "Omnitrix",
    "version": "0.01",
    "description": "An Omnitrix Showpiece",
    "icon": "omnitrix.png",
    "screenshots": [{"url":"screenshot.png"}],
    "tags": "game",
    "supports": ["BANGLEJS"],
    "readme": "README.md",
    "storage": [
      {"name":"omnitrix.app.js","url":"omnitrix.app.js"},
      {"name":"omnitrix.img","url":"omnitrix.icon.js","evaluate":true}
    ]
  },
  {
    "id": "batclock",
    "name": "Bat Clock",
    "shortName": "Bat Clock",
    "version": "0.02",
    "description": "Morphing Clock, with an awesome \"The Dark Knight\" themed logo.",
    "icon": "bat-clock.png",
    "screenshots": [{"url":"screenshot.png"}],
    "type": "clock",
    "tags": "clock",
    "supports": ["BANGLEJS"],
    "readme": "README.md",
    "storage": [
      {"name":"batclock.app.js","url":"bat-clock.app.js"},
      {"name":"batclock.img","url":"bat-clock.icon.js","evaluate":true}
    ]
  },
  {
    "id": "doztime",
    "name": "Dozenal Time",
    "shortName": "Dozenal Time",
    "version": "0.04",
    "description": "A dozenal Holocene calendar and dozenal diurnal clock",
    "icon": "app.png",
    "type": "clock",
    "tags": "clock",
    "supports": ["BANGLEJS"],
    "readme": "README.md",
    "allow_emulator": true,
    "storage": [
      {"name":"doztime.app.js","url":"app.js"},
      {"name":"doztime.img","url":"app-icon.js","evaluate":true}
    ]
  },
  {
    "id": "gbtwist",
    "name": "Gadgetbridge Twist Control",
    "shortName": "Twist Control",
    "version": "0.01",
    "description": "Shake your wrist to control your music app via Gadgetbridge",
    "icon": "app.png",
    "type": "app",
    "tags": "tools,bluetooth,gadgetbridge,music",
    "supports": ["BANGLEJS"],
    "readme": "README.md",
    "allow_emulator": false,
    "storage": [
      {"name":"gbtwist.app.js","url":"app.js"},
      {"name":"gbtwist.img","url":"app-icon.js","evaluate":true}
    ]
  },
  {
    "id": "thermom",
    "name": "Thermometer",
    "version": "0.03",
    "description": "Displays the current temperature in degree Celsius, updated every 20 seconds",
    "icon": "app.png",
    "tags": "tool",
    "supports": ["BANGLEJS"],
    "allow_emulator": true,
    "storage": [
      {"name":"thermom.app.js","url":"app.js"},
      {"name":"thermom.img","url":"app-icon.js","evaluate":true}
    ]
  },
  {
    "id": "mysticdock",
    "name": "Mystic Dock",
    "version": "1.00",
    "description": "A retro-inspired dockface that displays the current time and battery charge while plugged in, and which features an interactive mode that shows the time, date, and a rotating data display line.",
    "icon": "mystic-dock.png",
    "type": "dock",
    "tags": "dock",
    "supports": ["BANGLEJS"],
    "readme": "README.md",
    "storage": [
      {"name":"mysticdock.app.js","url":"mystic-dock-app.js"},
      {"name":"mysticdock.boot.js","url":"mystic-dock-boot.js"},
      {"name":"mysticdock.settings.js","url":"mystic-dock-settings.js"},
      {"name":"mysticdock.img","url":"mystic-dock-icon.js","evaluate":true}
    ]
  },
  {
    "id": "mysticclock",
    "name": "Mystic Clock",
    "version": "1.01",
    "description": "A retro-inspired watchface featuring time, date, and an interactive data display line.",
    "icon": "mystic-clock.png",
    "type": "clock",
    "tags": "clock",
    "supports": ["BANGLEJS"],
    "screenshots": [{"url":"bangle1-mystic-clock-screenshot.png"}],
    "readme": "README.md",
    "allow_emulator": true,
    "storage": [
      {"name":"mysticclock.app.js","url":"mystic-clock-app.js"},
      {"name":"mysticclock.settings.js","url":"mystic-clock-settings.js"},
      {"name":"mysticclock.img","url":"mystic-clock-icon.js","evaluate":true}
    ]
  },
  {
    "id": "hcclock",
    "name": "Hi-Contrast Clock",
    "version": "0.02",
    "description": "Hi-Contrast Clock : A simple yet very bold clock that aims to be readable in high luninosity environments. Uses big 10x5 pixel digits. Use BTN 1 to switch background and foreground colors.",
    "icon": "hcclock-icon.png",
    "type": "clock",
    "tags": "clock",
    "screenshots": [{"url":"bangle1-high-contrast-clock-screenshot.png"}],
    "supports": ["BANGLEJS"],
    "allow_emulator": true,
    "storage": [
      {"name":"hcclock.app.js","url":"hcclock.app.js"},
      {"name":"hcclock.img","url":"hcclock-icon.js","evaluate":true}
    ]
  },
  {
    "id": "thermomF",
    "name": "Fahrenheit Temp",
    "version": "0.01",
    "description": "A modification of the Thermometer App to display temprature in Fahrenheit",
    "icon": "thermf.png",
    "tags": "tool",
    "supports": ["BANGLEJS"],
    "storage": [
      {"name":"thermomF.app.js","url":"app.js"},
      {"name":"thermomF.img","url":"app-icon.js","evaluate":true}
    ]
  },
  {
    "id": "nixie",
    "name": "Nixie Clock",
    "shortName": "Nixie",
    "version": "0.01",
    "description": "A nixie tube clock for both Bangle 1 and 2.",
    "icon": "nixie.png",
    "type": "clock",
    "tags": "clock",
    "supports": ["BANGLEJS"],
    "readme": "README.md",
    "storage": [
      {"name":"nixie.app.js","url":"app.js"},
      {"name":"nixie.img","url":"app-icon.js","evaluate":true},
      {"name":"m_vatch.js","url":"m_vatch.js"}
    ]
  },
  {
    "id": "carcrazy",
    "name": "Car Crazy",
    "shortName": "Car Crazy",
    "version": "0.03",
    "description": "A simple car game where you try to avoid the other cars by tilting your wrist left and right. Hold down button 2 to start.",
    "icon": "carcrash.png",
    "tags": "game",
    "supports": ["BANGLEJS"],
    "readme": "README.md",
    "storage": [
      {"name":"carcrazy.app.js","url":"app.js"},
      {"name":"carcrazy.img","url":"app-icon.js","evaluate":true},
      {"name":"carcrazy.settings.js","url":"settings.js"}
    ],
    "data": [{"name":"app.json"}]
  },
  {
    "id": "shortcuts",
    "name": "Shortcuts",
    "shortName": "Shortcuts",
    "version": "0.01",
    "description": "Quickly load your favourite apps from (almost) any watch face.",
    "icon": "app.png",
    "type": "bootloader",
    "tags": "tool",
    "supports": ["BANGLEJS"],
    "readme": "README.md",
    "storage": [
      {"name":"shortcuts.boot.js","url":"boot.js"},
      {"name":"shortcuts.settings.js","url":"settings.js"}
    ],
    "data": [{"name":"shortcuts.json"}]
  },
  {
    "id": "vectorclock",
    "name": "Vector Clock",
    "version": "0.02",
    "description": "A digital clock that uses the built-in vector font.",
    "icon": "app.png",
    "type": "clock",
    "tags": "clock",
    "supports": ["BANGLEJS"],
    "allow_emulator": true,
    "screenshots": [{"url":"bangle1-vector-clock-screenshot.png"}],
    "storage": [
      {"name":"vectorclock.app.js","url":"app.js"},
      {"name":"vectorclock.img","url":"app-icon.js","evaluate":true}
    ]
  },
  {
    "id": "fd6fdetect",
    "name": "fd6fdetect",
    "shortName": "fd6fdetect",
    "version": "0.2",
    "description": "Allows you to see 0xFD6F beacons near you.",
    "icon": "app.png",
    "tags": "tool",
    "readme": "README.md",
    "supports": ["BANGLEJS"],
    "storage": [
      {"name":"fd6fdetect.app.js","url":"app.js"},
      {"name":"fd6fdetect.img","url":"app-icon.js","evaluate":true}
    ]
  },
  {
    "id": "choozi",
    "name": "Choozi",
    "version": "0.01",
    "description": "Choose people or things at random using Bangle.js.",
    "icon": "app.png",
    "tags": "tool",
    "supports": ["BANGLEJS"],
    "readme": "README.md",
    "allow_emulator": true,
    "screenshots": [{"url":"bangle1-choozi-screenshot1.png"},{"url":"bangle1-choozi-screenshot2.png"}],
    "storage": [
      {"name":"choozi.app.js","url":"app.js"},
      {"name":"choozi.img","url":"app-icon.js","evaluate":true}
    ]
  },
  {
    "id": "widclkbttm",
    "name": "Digital clock (Bottom) widget",
    "shortName": "Digital clock Bottom Widget",
    "version": "0.03",
    "description": "Displays time in the bottom area.",
    "icon": "widclkbttm.png",
    "type": "widget",
    "tags": "widget",
    "supports": ["BANGLEJS","BANGLEJS2"],
    "readme": "README.md",
    "storage": [
      {"name":"widclkbttm.wid.js","url":"widclkbttm.wid.js"}
    ]
  },
  {
    "id": "pastel",
    "name": "Pastel Clock",
    "shortName": "Pastel",
    "version": "0.08",
    "description": "A Configurable clock with custom fonts and background. Has a cyclic information line that includes, day, date, battery, sunrise and sunset times",
    "icon": "pastel.png",
    "dependencies": {"mylocation":"app"},
    "screenshots": [{"url":"screenshot_pastel.png"}],
    "type": "clock",
    "tags": "clock",
    "supports": ["BANGLEJS","BANGLEJS2"],
    "readme": "README.md",
    "storage": [
      {"name":"f_architect","url":"f_architect.js"},
      {"name":"f_gochihand","url":"f_gochihand.js"},
      {"name":"f_cabin","url":"f_cabin.js"},
      {"name":"f_orbitron","url":"f_orbitron.js"},
      {"name":"f_monoton","url":"f_monoton.js"},
      {"name":"f_elite","url":"f_elite.js"},
      {"name":"f_lato","url":"f_lato.js"},
      {"name":"f_latosmall","url":"f_latosmall.js"},
      {"name":"pastel.app.js","url":"pastel.app.js"},
      {"name":"pastel.img","url":"pastel.icon.js","evaluate":true},
      {"name":"pastel.settings.js","url":"pastel.settings.js"}
    ],
    "data": [{"name":"pastel.json"}]
  },
  {
    "id": "antonclk",
    "name": "Anton Clock",
    "version": "0.03",
    "description": "A simple clock using the bold Anton font.",
    "icon": "app.png",
    "screenshots": [{"url":"screenshot.png"}],
    "type": "clock",
    "tags": "clock",
    "supports": ["BANGLEJS","BANGLEJS2"],
    "allow_emulator": true,
    "storage": [
      {"name":"antonclk.app.js","url":"app.js"},
      {"name":"antonclk.img","url":"app-icon.js","evaluate":true}
    ]
  },
  {
    "id": "waveclk",
    "name": "Wave Clock",
    "version": "0.02",
    "description": "A clock using a wave image by [Lillith May](https://www.instagram.com/_lilustrations_/). **Note: Works on any Bangle.js 2, but requires firmware 2v11 or later on Bangle.js 1**",
    "icon": "app.png",
    "screenshots": [{"url":"screenshot.png"}],
    "type": "clock",
    "tags": "clock",
    "supports": ["BANGLEJS","BANGLEJS2"],
    "allow_emulator": true,
    "storage": [
      {"name":"waveclk.app.js","url":"app.js"},
      {"name":"waveclk.img","url":"app-icon.js","evaluate":true}
    ]
  },
  {
    "id": "floralclk",
    "name": "Floral Clock",
    "version": "0.01",
    "description": "A clock with a flower background by [Lillith May](https://www.instagram.com/_lilustrations_/). **Note: Works on any Bangle.js 2 but requires firmware 2v11 or later on Bangle.js 1**",
    "icon": "app.png",
    "screenshots": [{"url":"screenshot_floral.png"}],
    "type": "clock",
    "tags": "clock",
    "supports": ["BANGLEJS","BANGLEJS2"],
    "allow_emulator": true,
    "storage": [
      {"name":"floralclk.app.js","url":"app.js"},
      {"name":"floralclk.img","url":"app-icon.js","evaluate":true}
    ]
  },
  {
    "id": "score",
    "name": "Score Tracker",
    "version": "0.01",
    "description": "Score Tracker for sports that use plain numbers (e.g. Badminton, Volleyball, Soccer, Table Tennis, ...). Also supports tennis scoring.",
    "icon": "score.app.png",
    "screenshots": [{"url":"screenshot_score.png"}],
    "type": "app",
    "tags": "",
    "supports": ["BANGLEJS","BANGLEJS2"],
    "storage": [
      {"name":"score.app.js","url":"score.app.js"},
      {"name":"score.settings.js","url":"score.settings.js"},
      {"name":"score.presets.json","url":"score.presets.json"},
      {"name":"score.img","url":"score.app-icon.js","evaluate":true}
    ],
    "data": [{"name":"score.json"}]
  },
  {
    "id": "menusmall",
    "name": "Small Menus",
    "version": "0.02",
    "description": "Replace Bangle.js 2's menus with a version that contains smaller text",
    "icon": "app.png",
    "type": "boot",
    "tags": "system",
    "supports": ["BANGLEJS2"],
    "storage": [
      {"name":"menusmall.boot.js","url":"boot.js"}
    ]
  },
  {
    "id": "ffcniftya",
    "name": "Nifty-A Clock",
    "version": "0.01",
    "description": "A nifty clock with time and date",
    "icon": "app.png",
    "screenshots": [{"url":"screenshot_nifty.png"}],
    "type": "clock",
    "tags": "clock",
    "supports": ["BANGLEJS","BANGLEJS2"],
    "readme": "README.md",
    "allow_emulator": true,
    "storage": [
      {"name":"ffcniftya.app.js","url":"app.js"},
      {"name":"ffcniftya.img","url":"app-icon.js","evaluate":true}
    ]
  },
  {
    "id": "ffcniftyb",
    "name": "Nifty-B Clock",
    "version": "0.02",
    "description": "A nifty clock (series B) with time, date and color configuration",
    "icon": "app.png",
    "screenshots": [{"url":"screenshot.png"}],
    "type": "clock",
    "tags": "clock",
    "supports": ["BANGLEJS","BANGLEJS2"],
    "allow_emulator": true,
    "storage": [
      {"name":"ffcniftyb.app.js","url":"app.js"},
      {"name":"ffcniftyb.img","url":"app-icon.js","evaluate":true},
      {"name":"ffcniftyb.settings.js","url":"settings.js"}
    ],
    "data": [{"name":"ffcniftyb.json"}]
  },
  {
    "id": "stopwatch",
    "name": "Stopwatch Touch",
    "version": "0.01",
    "description": "A touch based stop watch for Bangle JS 2",
    "icon": "stopwatch.png",
    "screenshots": [{"url":"screenshot1.png"},{"url":"screenshot2.png"},{"url":"screenshot3.png"}],
    "tags": "tools,app",
    "supports": ["BANGLEJS2"],
    "readme": "README.md",
    "storage": [
      {"name":"stopwatch.app.js","url":"stopwatch.app.js"},
      {"name":"stopwatch.img","url":"stopwatch.icon.js","evaluate":true}
    ]
  },
  {
    "id": "vernierrespirate",
    "name": "Vernier Go Direct Respiration Belt",
    "shortName": "Respiration Belt",
    "version": "0.01",
    "description": "Connects to a Go Direct Respiration Belt and shows respiration rate",
    "icon": "app.png",
    "tags": "health,bluetooth",
    "supports": ["BANGLEJS","BANGLEJS2"],
    "readme": "README.md",
    "storage": [
      {"name":"vernierrespirate.app.js","url":"app.js"},
      {"name":"vernierrespirate.img","url":"app-icon.js","evaluate":true}
    ],
    "data": [{"name":"vernierrespirate.json"}]
  },
  {
    "id": "gpstouch",
    "name": "GPS Touch",
    "version": "0.01",
    "description": "A touch based GPS watch, shows OS map reference",
    "icon": "gpstouch.png",
    "screenshots": [{"url":"screenshot1.png"},{"url":"screenshot2.png"},{"url":"screenshot3.png"},{"url":"screenshot4.png"}],
    "tags": "tools,app",
    "supports": ["BANGLEJS2"],
    "readme": "README.md",
    "storage": [
      {"name":"geotools","url":"geotools.js"},
      {"name":"gpstouch.app.js","url":"gpstouch.app.js"},
      {"name":"gpstouch.img","url":"gpstouch.icon.js","evaluate":true}
    ]
  },
  {
    "id": "swiperclocklaunch",
    "name": "Swiper Clock Launch",
    "version": "0.02",
    "description": "Navigate between clock and launcher with Swipe action",
    "icon": "swiperclocklaunch.png",
    "type": "bootloader",
    "tags": "tools, system",
    "supports": ["BANGLEJS", "BANGLEJS2"],
    "storage": [
      {"name":"swiperclocklaunch.boot.js","url":"boot.js"},
      {"name":"swiperclocklaunch.img","url":"icon.js","evaluate":true}
    ]
  },
  {
    "id": "qalarm",
    "name": "Q Alarm and Timer",
    "shortName": "Q Alarm",
    "icon": "app.png",
    "version": "0.03",
    "description": "Alarm and timer app with days of week and 'hard' option.",
    "tags": "tool,alarm,widget",
    "supports": ["BANGLEJS", "BANGLEJS2"],
    "storage": [
      { "name": "qalarm.app.js", "url": "app.js" },
      { "name": "qalarm.boot.js", "url": "boot.js" },
      { "name": "qalarm.js", "url": "qalarm.js" },
      { "name": "qalarmcheck.js", "url": "qalarmcheck.js" },
      { "name": "qalarm.img", "url": "app-icon.js", "evaluate": true },
      { "name": "qalarm.wid.js", "url": "widget.js" }
    ],
    "data": [{ "name": "qalarm.json" }]
  },
  {
    "id": "emojuino",
    "name": "Emojuino",
    "shortName": "Emojuino",
    "version": "0.02",
    "description": "Emojis & Espruino: broadcast Unicode emojis via Bluetooth Low Energy.",
    "icon": "emojuino.png",
    "screenshots": [
      { "url": "screenshot-tx.png" },
      { "url": "screenshot-swipe.png" },
      { "url": "screenshot-welcome.png" }
    ],
    "type": "app",
    "tags": "emoji",
    "supports" : [ "BANGLEJS2" ],
    "allow_emulator": true,
    "readme": "README.md",
    "storage": [
      { "name": "emojuino.app.js", "url": "emojuino.js" },
      { "name": "emojuino.img", "url": "emojuino-icon.js", "evaluate": true }
    ]
  },
  {
    "id": "cliclockJS2Enhanced",
    "name": "Commandline-Clock JS2 Enhanced",
    "shortName": "CLI-Clock JS2",
    "version": "0.02",
    "description": "Simple CLI-Styled Clock with enhancements. Modes that are hard to use and unneded are removed (BPM, battery info, memory ect) credit to hughbarney for the original code and design. Also added HID media controlls, just swipe on the clock face to controll the media! Gadgetbride support coming soon(hopefully) Thanks to t0m1o1 for media controls!",
    "icon": "app.png",
    "screenshots": [{"url":"screengrab.png"}],
    "type": "clock",
    "tags": "clock,cli,command,bash,shell",
    "supports": ["BANGLEJS","BANGLEJS2"],
    "allow_emulator": true,
    "storage": [
      {"name":"cliclockJS2Enhanced.app.js","url":"app.js"},
      {"name":"cliclockJS2Enhanced.img","url":"app.icon.js","evaluate":true}
    ]
  },
  {
    "id": "wid_a_battery_widget",
    "name": "A Battery Widget (with percentage)",
    "shortName":"A Battery Widget",
    "icon": "widget.png",
    "version":"1.01",
    "type": "widget",
    "supports": ["BANGLEJS2"],
    "readme": "README.md",
    "description": "Simple and slim battery widget with charge status and percentage",
    "tags": "widget,battery",
    "storage": [
      {"name":"wid_a_battery_widget.wid.js","url":"widget.js"}
    ]
  },
  {
    "id": "lcars",
    "name": "LCARS Clock",
    "shortName":"LCARS",
    "icon": "lcars.png",
    "version":"0.06",
    "readme": "README.md",
    "supports": ["BANGLEJS2"],
    "description": "Library Computer Access Retrieval System (LCARS) clock.",
    "type": "clock",
    "tags": "clock",
    "screenshots": [{"url":"screenshot.png"}],
    "storage": [
      {"name":"lcars.app.js","url":"lcars.app.js"},
      {"name":"lcars.img","url":"lcars.icon.js","evaluate":true}
    ]
  },
  { "id": "binwatch",
    "name": "Binary Watch",
    "shortName":"BinWatch",
    "icon": "app.png",
    "screenshots": [{"url":"screenshot.png"}],
    "version":"0.04",
    "supports": ["BANGLEJS2"],
    "readme": "README.md",
    "allow_emulator":true,
    "description": "Famous binary watch",
    "tags": "clock",
    "type": "clock",
    "storage": [
      {"name":"binwatch.app.js","url":"app.js"},
      {"name":"binwatch.bg176.img","url":"Background176_center.img"},
      {"name":"binwatch.bg240.img","url":"Background240_center.img"},
      {"name":"binwatch.img","url":"app-icon.js","evaluate":true}
    ]
  },
  {
    "id": "hidmsicswipe",
    "name": "Bluetooth Music Swipe Controls",
    "shortName": "Swipe Control",
    "version": "0.01",
    "description": "Based on the original Bluetooth Music Controls. Swipe up/down for volume, left/right for previous and next, tap for play/pause and btn1 to lock and unlock the controls. Enable HID in settings, pair with your phone, then use this app to control music from your watch!",
    "icon": "hidmsicswipe.png",
    "tags": "bluetooth",
    "supports": ["BANGLEJS2"],
    "storage": [
      {"name":"hidmsicswipe.app.js","url":"hidmsicswipe.js"},
      {"name":"hidmsicswipe.img","url":"hidmsicswipe-icon.js","evaluate":true}
    ]
  },
  {
    "id": "authentiwatch",
    "name": "2FA Authenticator",
    "shortName": "AuthWatch",
    "icon": "app.png",
    "screenshots": [{"url":"screenshot.png"}],
    "version": "0.04",
    "description": "Google Authenticator compatible tool.",
    "tags": "tool",
    "interface": "interface.html",
    "supports": ["BANGLEJS", "BANGLEJS2"],
    "readme": "README.md",
    "allow_emulator": true,
    "storage": [
      {"name":"authentiwatch.app.js","url":"app.js"},
      {"name":"authentiwatch.img","url":"app-icon.js","evaluate":true}
    ],
    "data": [{"name":"authentiwatch.json"}]
  },
  { "id": "schoolCalendar",
    "name": "School Calendar",
    "shortName":"SCalendar",
    "icon": "CalenderLogo.png",
    "version": "0.01",
    "description": "A simple calendar that you can see your upcoming events that you create in the customizer. Keep in note that your events reapeat weekly.(Beta)",
    "tags": "tool",
    "readme":"README.md",
    "custom":"custom.html",
    "supports": ["BANGLEJS"],
    "screenshots": [{"url":"screenshot_basic.png"},{"url":"screenshot_info.png"}],
    "storage": [
      {"name":"schoolCalendar.app.js"},
      {"name":"schoolCalendar.img","url":"app-icon.js","evaluate":true}
    ],
    "data": [
      {"name":"app.json"}
    ]
  },
  { "id": "timecal",
    "name": "TimeCal",
    "shortName":"TimeCal",
    "icon": "icon.png",
    "version":"0.01",
    "description": "TimeCal shows the Time along with a 3 week calendar",
    "tags": "clock",
    "type": "clock",
    "supports":["BANGLEJS2"],
    "storage": [
      {"name":"timecal.app.js","url":"timecal.app.js"}
    ]
  },
  {
    "id": "a_clock_timer",
    "name": "A Clock with Timer",
    "version": "0.01",
    "description": "A Clock with Timer, Map and Time Zones",
    "icon": "app.png",
    "screenshots": [{"url":"screenshot.png"}],
    "type": "clock",
    "tags": "clock",
    "supports": ["BANGLEJS2"],
    "allow_emulator": true,
    "readme": "README.md",
    "storage": [
      {"name":"a_clock_timer.app.js","url":"app.js"},
      {"name":"a_clock_timer.img","url":"app-icon.js","evaluate":true}
    ]
  },
  {
    "id":"intervalTimer",
    "name":"Interval Timer",
    "shortName":"Interval Timer",
    "icon": "app.png",
    "version":"0.01",
    "description": "Interval Timer for workouts, HIIT, or whatever else.",
    "tags": "timer, interval, hiit, workout",
    "readme":"README.md",
    "supports":["BANGLEJS2"],
    "storage": [
      {"name":"intervalTimer.app.js","url":"app.js"},
      {"name":"intervalTimer.img","url":"app-icon.js","evaluate":true}
    ]
  },
  { "id": "93dub",
   "name": "93 Dub",
   "shortName":"93 Dub",
   "icon": "93dub.png",
   "screenshots": [{"url":"screenshot.png"}],
   "version":"0.03",
   "description": "Fan recreation of orviwan's 91 Dub app for the Pebble smartwatch. Uses assets from his 91-Dub-v2.0 repo",
   "tags": "clock",
   "type": "clock",
   "supports":["BANGLEJS2"],
   "readme": "README.md",
   "allow_emulator": true,
   "storage": [
     {"name":"93dub.app.js","url":"app.js"},
     {"name":"93dub.img","url":"app-icon.js","evaluate":true}
   ]
  },
  { "id": "poweroff",
  "name": "Poweroff",
  "shortName":"Poweroff",
  "version":"0.01",
  "description": "Simple app to power off your Bangle.js",
  "icon": "app.png",
  "tags": "poweroff, shutdown",
  "supports" : ["BANGLEJS", "BANGLEJS2"],
  "readme": "README.md",
  "storage": [
    {"name":"poweroff.app.js","url":"app.js"},
    {"name":"poweroff.img","url":"app-icon.js","evaluate":true}
  ]
},
{
  "id": "sensible",
  "name": "SensiBLE",
  "shortName": "SensiBLE",
  "version": "0.02",
  "description": "Collect, display and advertise real-time sensor data.",
  "icon": "sensible.png",
  "type": "app",
  "tags": "tool,sensors",
  "supports" : [ "BANGLEJS2" ],
  "allow_emulator": true,
  "readme": "README.md",
  "storage": [
    { "name": "sensible.app.js", "url": "sensible.js" },
    { "name": "sensible.img", "url": "sensible-icon.js", "evaluate": true }
  ]
},
  {
    "id": "widbars",
    "name": "Bars Widget",
    "version": "0.01",
    "description": "Display several measurements as vertical bars.",
    "icon": "icon.png",
    "screenshots": [{"url":"screenshot.png"}],
    "readme": "README.md",
    "type": "widget",
    "tags": "widget",
    "supports": ["BANGLEJS","BANGLEJS2"],
    "storage": [
      {"name":"widbars.wid.js","url":"widget.js"}
  ]
},
{
  "id":"a_speech_timer",
  "name":"Speech Timer",
  "icon": "app.png",
  "version":"1.01",
  "description": "A timer designed to help keeping your speeches and presentations to time.",
  "tags": "tool,timer",
  "readme":"README.md",
  "supports":["BANGLEJS2"],
  "storage": [
    {"name":"a_speech_timer.app.js","url":"app.js"},
    {"name":"a_speech_timer.img","url":"app-icon.js","evaluate":true}
  ]
},
  {
    "id": "sensible",
    "name": "SensiBLE",
    "shortName": "SensiBLE",
    "version": "0.02",
    "description": "Collect, display and advertise real-time sensor data.",
    "icon": "sensible.png",
    "type": "app",
    "tags": "tool,sensors",
    "supports" : [ "BANGLEJS2" ],
    "allow_emulator": true,
    "readme": "README.md",
    "storage": [
      { "name": "sensible.app.js", "url": "sensible.js" },
      { "name": "sensible.img", "url": "sensible-icon.js", "evaluate": true }
    ]
  },
  { "id": "mylocation",
    "name": "My Location",
    "shortName":"My Location",
    "icon": "mylocation.png",
    "type": "app",
    "screenshots": [{"url":"screenshot_1.png"}],
    "version":"0.01",
    "description": "Sets and stores the lat and long of your preferred City or it can be set from the GPS. mylocation.json can be used by other apps that need your main location lat and lon. See README",
    "readme": "README.md",
    "tags": "tool,utility",
    "supports": ["BANGLEJS", "BANGLEJS2"],
    "storage": [
      {"name":"mylocation.app.js","url":"mylocation.app.js"},
      {"name":"mylocation.img","url":"mylocation.icon.js","evaluate": true }
    ],
    "data": [
      {"name":"mylocation.json"}
    ]
  },
  {
    "id": "pebble",
    "name": "Pebble Clock",
    "shortName": "Pebble",
    "version": "0.03",
    "description": "A pebble style clock to keep the rebellion going",
    "readme": "README.md",
    "icon": "pebble.png",
    "screenshots": [{"url":"pebble_screenshot.png"}],
    "type": "clock",
    "tags": "clock",
    "supports": ["BANGLEJS2"],
    "storage": [
      {"name":"pebble.app.js","url":"pebble.app.js"},
      {"name":"pebble.settings.js","url":"pebble.settings.js"},
      {"name":"pebble.img","url":"pebble.icon.js","evaluate":true}
    ]
  },
  { "id": "pooqroman",
    "name": "pooq Roman watch face",
    "shortName":"pooq Roman",
    "version":"0.0.0",
    "description": "A classic watch face with a certain dynamicity. Most amusing in 24h mode. Slide up to show more hands, down for less(!). By design does not support standard widgets, sorry!",
    "icon": "app.png",
    "type": "clock",
    "tags": "clock",
    "supports" : ["BANGLEJS2"],
    "allow_emulator":true,
    "readme": "README.md",
    "storage": [
      {"name":"pooqroman.app.js","url":"app.js"},
      {"name":"pooqroman.img","url":"app-icon.js","evaluate":true}
     ],
     "data": [
       {"name":"pooqroman.json"}
     ]
  },
<<<<<<< HEAD
  {
    "id": "menuwheel",
    "name": "Wheel Menus",
    "version": "0.01",
    "description": "Replace Bangle.js 2's menus with a version that contains variable-size text and a back button",
    "readme": "README.md",
    "icon": "icon.png",
    "screenshots": [
      {"url":"screenshot_b1_dark.png"},{"url":"screenshot_b1_edit.png"},{"url":"screenshot_b1_light.png"},
      {"url":"screenshot_b2_dark.png"},{"url":"screenshot_b2_edit.png"},{"url":"screenshot_b2_light.png"}
    ],
    "type": "boot",
    "tags": "system",
    "supports": ["BANGLEJS","BANGLEJS2"],
    "storage": [
      {"name":"menuwheel.boot.js","url":"boot.js"}
=======
  { "id": "widChargingStatus",
    "name": "Charging Status",
    "shortName":"ChargingStatus",
    "icon": "widget.png",
    "version":"0.1",    
    "type": "widget",
    "description": "A simple widget that shows a yellow lightning icon to indicate whenever the watch is charging. This way one can see the charging status at a glance, no matter which battery widget is being used.",
    "tags": "widget",
        "supports": ["BANGLEJS","BANGLEJS2"],
    "storage": [
      {"name":"widChargingStatus.wid.js","url":"widget.js"}
     ]
  },
  {
    "id": "flow",
    "name": "FLOW",
    "shortName": "FLOW",
    "version": "0.01",
    "description": "A game where you have to help a flow avoid white obstacles thing by tapping! This is a demake of an app which I forgot the name of. Press BTN(1) to restart. See if you can get to 2500 score!",
    "icon": "app.png",
    "tags": "game",
    "supports" : ["BANGLEJS", "BANGLEJS2"],
    "readme": "README.md",
    "storage": [
      {"name": "flow.app.js", "url": "app.js" },
      {"name": "flow.img", "url": "app-icon.js","evaluate": true }
>>>>>>> c1b15a3e
    ]
  }
]<|MERGE_RESOLUTION|>--- conflicted
+++ resolved
@@ -4716,7 +4716,6 @@
        {"name":"pooqroman.json"}
      ]
   },
-<<<<<<< HEAD
   {
     "id": "menuwheel",
     "name": "Wheel Menus",
@@ -4733,7 +4732,8 @@
     "supports": ["BANGLEJS","BANGLEJS2"],
     "storage": [
       {"name":"menuwheel.boot.js","url":"boot.js"}
-=======
+     ]
+  },
   { "id": "widChargingStatus",
     "name": "Charging Status",
     "shortName":"ChargingStatus",
@@ -4760,7 +4760,6 @@
     "storage": [
       {"name": "flow.app.js", "url": "app.js" },
       {"name": "flow.img", "url": "app-icon.js","evaluate": true }
->>>>>>> c1b15a3e
     ]
   }
 ]