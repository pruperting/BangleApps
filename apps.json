--- conflicted
+++ resolved
@@ -1551,7 +1551,6 @@
       {"name":"hidjoystick.img","url":"app-icon.js","evaluate":true}
     ]
   },
-<<<<<<< HEAD
   {
     "id": "largeclock",
     "name": "Large Clock",
@@ -1579,7 +1578,9 @@
       {
         "name": "largeclock.json",
         "url": "largeclock.json",
-=======
+      }
+    ]
+  },
   { "id": "smtswch",
     "name": "Smart Switch",
     "shortName":"Smart Switch",
@@ -1615,7 +1616,6 @@
       {
         "name": "simpletimer.img",
         "url": "app-icon.js",
->>>>>>> 0f8742a8
         "evaluate": true
       }
     ]
