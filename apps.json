[
  {
    "id": "fwupdate",
    "name": "Firmware Update (BETA)",
    "version": "0.01",
    "description": "Uploads new Espruino firmwares to Bangle.js 2",
    "icon": "app.png",
    "type": "RAM",
    "tags": "tools,system",
    "supports": ["BANGLEJS2"],
    "custom": "custom.html",
    "customConnect": true,
    "storage": [],
    "sortorder": -20
  },
  {
    "id": "boot",
    "name": "Bootloader",
    "version": "0.36",
    "description": "This is needed by Bangle.js to automatically load the clock, menu, widgets and settings",
    "icon": "bootloader.png",
    "type": "bootloader",
    "tags": "tool,system",
    "supports": ["BANGLEJS","BANGLEJS2"],
    "storage": [
      {"name":".boot0","url":"boot0.js"},
      {"name":".bootcde","url":"bootloader.js"},
      {"name":"bootupdate.js","url":"bootupdate.js"}
    ],
    "sortorder": -10
  },
  {
    "id": "messages",
    "name": "Messages",
    "version": "0.07",
    "description": "App to display notifications from iOS and Gadgetbridge",
    "icon": "app.png",
    "type": "app",
    "tags": "tool,system",
    "supports": ["BANGLEJS","BANGLEJS2"],
    "readme": "README.md",
    "storage": [
      {"name":"messages.app.js","url":"app.js"},
      {"name":"messages.settings.js","url":"settings.js"},
      {"name":"messages.img","url":"app-icon.js","evaluate":true},
      {"name":"messages.wid.js","url":"widget.js"},
      {"name":"messages","url":"lib.js"}
    ],
    "data": [{"name":"messages.json"},{"name":"messages.settings.json"}],
    "sortorder": -9
  },
  {
    "id": "android",
    "name": "Android Integration",
    "shortName": "Android",
    "version": "0.04",
    "description": "(BETA) App to display notifications from Gadgetbridge on Android. This will eventually replace the Gadgetbridge widget.",
    "icon": "app.png",
    "tags": "tool,system,messages,notifications",
    "dependencies": {"messages":"app"},
    "supports": ["BANGLEJS","BANGLEJS2"],
    "storage": [
      {"name":"android.app.js","url":"app.js"},
      {"name":"android.settings.js","url":"settings.js"},
      {"name":"android.img","url":"app-icon.js","evaluate":true},
      {"name":"android.boot.js","url":"boot.js"}
    ],
    "sortorder": -8
  },
  {
    "id": "ios",
    "name": "iOS Integration",
    "version": "0.03",
    "description": "(BETA) App to display notifications from iOS devices",
    "icon": "app.png",
    "tags": "tool,system,ios,apple,messages,notifications",
    "dependencies": {"messages":"app"},
    "supports": ["BANGLEJS","BANGLEJS2"],
    "storage": [
      {"name":"ios.app.js","url":"app.js"},
      {"name":"ios.img","url":"app-icon.js","evaluate":true},
      {"name":"ios.boot.js","url":"boot.js"}
    ],
    "sortorder": -8
  },
  {
    "id": "health",
    "name": "Health Tracking",
    "version": "0.08",
    "description": "Logs health data and provides an app to view it (BETA - requires firmware 2v11)",
    "icon": "app.png",
    "tags": "tool,system,health",
    "supports": ["BANGLEJS","BANGLEJS2"],
    "readme": "README.md",
    "interface": "interface.html",
    "storage": [
      {"name":"health.app.js","url":"app.js"},
      {"name":"health.img","url":"app-icon.js","evaluate":true},
      {"name":"health.boot.js","url":"boot.js"},
      {"name":"health","url":"lib.js"}
    ]
  },
  {
    "id": "launch",
    "name": "Launcher",
    "shortName": "Launcher",
    "version": "0.08",
    "description": "This is needed to display a menu allowing you to choose your own applications. You can replace this with a customised launcher.",
    "icon": "app.png",
    "type": "launch",
    "tags": "tool,system,launcher",
    "supports": ["BANGLEJS","BANGLEJS2"],
    "storage": [
      {"name":"launch.app.js","url":"app-bangle1.js","supports":["BANGLEJS"]},
      {"name":"launch.app.js","url":"app-bangle2.js","supports":["BANGLEJS2"]}
    ],
    "sortorder": -10
  },
  {
    "id": "setting",
    "name": "Settings",
    "version": "0.33",
    "description": "A menu for setting up Bangle.js",
    "icon": "settings.png",
    "tags": "tool,system",
    "supports": ["BANGLEJS","BANGLEJS2"],
    "readme": "README.md",
    "storage": [
      {"name":"setting.app.js","url":"settings.js"},
      {"name":"setting.img","url":"settings-icon.js","evaluate":true}
    ],
    "data": [{"name":"setting.json","url":"settings.min.json","evaluate":true}],
    "sortorder": -5
  },
  {
    "id": "about",
    "name": "About",
    "version": "0.11",
    "description": "Bangle.js About page - showing software version, stats, and a collaborative mural from the Bangle.js KickStarter backers",
    "icon": "app.png",
    "tags": "tool,system",
    "supports": ["BANGLEJS","BANGLEJS2"],
    "screenshots": [{"url":"bangle1-about-screenshot.png"}],
    "allow_emulator": true,
    "storage": [
      {"name":"about.app.js","url":"app-bangle1.js","supports": ["BANGLEJS"]},
      {"name":"about.app.js","url":"app-bangle2.js","supports": ["BANGLEJS2"]},
      {"name":"about.img","url":"app-icon.js","evaluate":true}
    ],
    "sortorder": -4
  },
  {
    "id": "alarm",
    "name": "Default Alarm & Timer",
    "shortName": "Alarms",
    "version": "0.14",
    "description": "Set and respond to alarms and timers",
    "icon": "app.png",
    "tags": "tool,alarm,widget",
    "supports": ["BANGLEJS","BANGLEJS2"],
    "storage": [
      {"name":"alarm.app.js","url":"app.js"},
      {"name":"alarm.boot.js","url":"boot.js"},
      {"name":"alarm.js","url":"alarm.js"},
      {"name":"alarm.img","url":"app-icon.js","evaluate":true},
      {"name":"alarm.wid.js","url":"widget.js"}
    ],
    "data": [{"name":"alarm.json"}]
  },
  {
    "id": "locale",
    "name": "Languages",
    "version": "0.10",
    "description": "Translations for different countries",
    "icon": "locale.png",
    "type": "locale",
    "tags": "tool,system,locale,translate",
    "supports": ["BANGLEJS","BANGLEJS2"],
    "readme": "README.md",
    "custom": "locale.html",
    "storage": [
      {"name":"locale"}
    ],
    "sortorder": -10
  },
  {
    "id": "notify",
    "name": "Notifications (default)",
    "shortName": "Notifications",
    "version": "0.11",
    "description": "Provides the default `notify` module used by applications to display notifications in a bar at the top of the screen. This module is installed by default by client applications such as the Gadgetbridge app.  Installing `Fullscreen Notifications` replaces this module with a version that displays the notifications using the full screen",
    "icon": "notify.png",
    "type": "notify",
    "tags": "widget",
    "supports": ["BANGLEJS"],
    "readme": "README.md",
    "storage": [
      {"name":"notify","url":"notify.js"}
    ]
  },
  {
    "id": "notifyfs",
    "name": "Fullscreen Notifications",
    "shortName": "Notifications",
    "version": "0.12",
    "description": "Provides a replacement for the `Notifications (default)` `notify` module.   This version is used by applications to display notifications fullscreen. This may not fully restore the screen after on some apps. See `Notifications (default)` for more information about the notify module.",
    "icon": "notify.png",
    "type": "notify",
    "tags": "widget",
    "supports": ["BANGLEJS","BANGLEJS2"],
    "storage": [
      {"name":"notify","url":"notify.js"}
    ]
  },
  {
    "id": "welcome",
    "name": "Welcome",
    "shortName": "Welcome",
    "version": "0.14",
    "description": "Appears at first boot and explains how to use Bangle.js",
    "icon": "app.png",
    "screenshots": [{"url":"screenshot_welcome.png"}],
    "tags": "start,welcome",
    "supports": ["BANGLEJS","BANGLEJS2"],
    "allow_emulator": true,
    "storage": [
      {"name":"welcome.boot.js","url":"boot.js"},
      {"name":"welcome.app.js","url":"app-bangle1.js","supports": ["BANGLEJS"]},
      {"name":"welcome.app.js","url":"app-bangle2.js","supports": ["BANGLEJS2"]},
      {"name":"welcome.settings.js","url":"settings.js"},
      {"name":"welcome.img","url":"app-icon.js","evaluate":true}
    ],
    "data": [{"name":"welcome.json"}]
  },
  {
    "id": "mywelcome",
    "name": "Customised Welcome",
    "shortName": "My Welcome",
    "version": "0.12",
    "description": "Appears at first boot and explains how to use Bangle.js. Like 'Welcome', but can be customised with a greeting",
    "icon": "app.png",
    "tags": "start,welcome",
    "supports": ["BANGLEJS"],
    "custom": "custom.html",
    "screenshots": [{"url":"bangle1-customized-welcome-screenshot.png"}],
    "storage": [
      {"name":"mywelcome.boot.js","url":"boot.js"},
      {"name":"mywelcome.app.js","url":"app.js"},
      {"name":"mywelcome.settings.js","url":"settings.js"},
      {"name":"mywelcome.img","url":"app-icon.js","evaluate":true}
    ],
    "data": [{"name":"mywelcome.json"}]
  },
  {
    "id": "gbridge",
    "name": "Gadgetbridge",
    "version": "0.24",
    "description": "The default notification handler for Gadgetbridge notifications from Android. This will eventually be replaced by the 'Android' app.",
    "icon": "app.png",
    "type": "widget",
    "tags": "tool,system,android,widget",
    "supports": ["BANGLEJS","BANGLEJS2"],
    "dependencies": {"notify":"type"},
    "readme": "README.md",
    "storage": [
      {"name":"gbridge.settings.js","url":"settings.js"},
      {"name":"gbridge.img","url":"app-icon.js","evaluate":true},
      {"name":"gbridge.wid.js","url":"widget.js"}
    ],
    "data": [{"name":"gbridge.json"}]
  },
  {
    "id": "mclock",
    "name": "Morphing Clock",
    "version": "0.07",
    "description": "7 segment clock that morphs between minutes and hours",
    "icon": "clock-morphing.png",
    "type": "clock",
    "tags": "clock",
    "supports": ["BANGLEJS"],
    "allow_emulator": true,
    "screenshots": [{"url":"bangle1-morphing-clock-screenshot.png"}],
    "storage": [
      {"name":"mclock.app.js","url":"clock-morphing.js"},
      {"name":"mclock.img","url":"clock-morphing-icon.js","evaluate":true}
    ],
    "sortorder": -9
  },
  {
    "id": "moonphase",
    "name": "Moonphase",
    "version": "0.02",
    "description": "Shows current moon phase. Now with GPS function.",
    "icon": "app.png",
    "tags": "",
    "supports": ["BANGLEJS"],
    "screenshots": [{"url":"bangle1-moon-phase-screenshot.png"}],
    "allow_emulator": true,
    "storage": [
      {"name":"moonphase.app.js","url":"app.js"},
      {"name":"moonphase.img","url":"app-icon.js","evaluate":true}
    ]
  },
  {
    "id": "daysl",
    "name": "Days left",
    "version": "0.03",
    "description": "Shows you the days left until a certain date. Date can be set with a settings app and is written to a file.",
    "icon": "app.png",
    "tags": "",
    "supports": ["BANGLEJS"],
    "allow_emulator": false,
    "storage": [
      {"name":"daysl.app.js","url":"app.js"},
      {"name":"daysl.img","url":"app-icon.js","evaluate":true},
      {"name":"daysl.wid.js","url":"widget.js"}
    ]
  },
  {
    "id": "wclock",
    "name": "Word Clock",
    "version": "0.03",
    "description": "Display Time as Text",
    "icon": "clock-word.png",
    "screenshots": [{"url":"screenshot_word.png"}],
    "type": "clock",
    "tags": "clock",
    "supports": ["BANGLEJS","BANGLEJS2"],
    "allow_emulator": true,
    "storage": [
      {"name":"wclock.app.js","url":"clock-word.js"},
      {"name":"wclock.img","url":"clock-word-icon.js","evaluate":true}
    ]
  },
  {
    "id": "fontclock",
    "name": "Font Clock",
    "version": "0.01",
    "description": "Choose the font and design of clock face from a library of available designs",
    "icon": "fontclock.png",
    "type": "clock",
    "tags": "clock",
    "supports": ["BANGLEJS"],
    "readme": "README.md",
    "custom": "custom.html",
    "allow_emulator": false,
    "storage": [
      {"name":"fontclock.app.js","url":"fontclock.js"},
      {"name":"fontclock.img","url":"fontclock-icon.js","evaluate":true},
      {"name":"fontclock.hand.js","url":"fontclock.hand.js"},
      {"name":"fontclock.thinhand.js","url":"fontclock.thinhand.js"},
      {"name":"fontclock.thickhand.js","url":"fontclock.thickhand.js"},
      {"name":"fontclock.hourscriber.js","url":"fontclock.hourscriber.js"},
      {"name":"fontclock.font.js","url":"fontclock.font.js"},
      {"name":"fontclock.font.abril_ff50.js","url":"fontclock.font.abril_ff50.js"},
      {"name":"fontclock.font.cpstc58.js","url":"fontclock.font.cpstc58.js"},
      {"name":"fontclock.font.mntn25.js","url":"fontclock.font.mntn25.js"},
      {"name":"fontclock.font.mntn50.js","url":"fontclock.font.mntn50.js"},
      {"name":"fontclock.font.vector25.js","url":"fontclock.font.vector25.js"},
      {"name":"fontclock.font.vector50.js","url":"fontclock.font.vector50.js"}
    ]
  },
  {
    "id": "slidingtext",
    "name": "Sliding Clock",
    "version": "0.07",
    "description": "Inspired by the Pebble sliding clock, old times are scrolled off the screen and new times on. You are also able to change language on the fly so you can see the time written in other languages using button 1. Currently English, French, Japanese, Spanish and German are supported",
    "icon": "slidingtext.png",
    "type": "clock",
    "tags": "clock",
    "supports": ["BANGLEJS","BANGLEJS2"],
    "readme": "README.md",
    "custom": "custom.html",
    "allow_emulator": false,
    "storage": [
      {"name":"slidingtext.app.js","url":"slidingtext.js"},
      {"name":"slidingtext.img","url":"slidingtext-icon.js","evaluate":true},
      {"name":"slidingtext.locale.en.js","url":"slidingtext.locale.en.js"},
      {"name":"slidingtext.locale.en2.js","url":"slidingtext.locale.en2.js"},
      {"name":"slidingtext.utils.en.js","url":"slidingtext.utils.en.js"},
      {"name":"slidingtext.locale.es.js","url":"slidingtext.locale.es.js"},
      {"name":"slidingtext.locale.fr.js","url":"slidingtext.locale.fr.js"},
      {"name":"slidingtext.locale.jp.js","url":"slidingtext.locale.jp.js"},
      {"name":"slidingtext.locale.de.js","url":"slidingtext.locale.de.js"},
      {"name":"slidingtext.dtfmt.js","url":"slidingtext.dtfmt.js"}
    ]
  },
  {
    "id": "solarclock",
    "name": "Solar Clock",
    "version": "0.02",
    "description": "Using your current or chosen location the solar watch face shows the Sun's sky position, time and date. Also allows you to wind backwards and forwards in time to see the sun's position",
    "icon": "solar_clock.png",
    "type": "clock",
    "tags": "clock",
    "supports": ["BANGLEJS"],
    "readme": "README.md",
    "custom": "custom.html",
    "allow_emulator": false,
    "storage": [
      {"name":"solarclock.app.js","url":"solar_clock.js"},
      {"name":"solarclock.img","url":"solar_clock-icon.js","evaluate":true},
      {"name":"solar_colors.js","url":"solar_colors.js"},
      {"name":"solar_controller.js","url":"solar_controller.js"},
      {"name":"solar_date_utils.js","url":"solar_date_utils.js"},
      {"name":"solar_graphic_utils.js","url":"solar_graphic_utils.js"},
      {"name":"solar_location.js","url":"solar_location.js"},
      {"name":"solar_math_utils.js","url":"solar_math_utils.js"},
      {"name":"solar_loc.Reykjavik.json","url":"solar_loc.Reykjavik.json"},
      {"name":"solar_loc.Hong_Kong.json","url":"solar_loc.Hong_Kong.json"},
      {"name":"solar_loc.Honolulu.json","url":"solar_loc.Honolulu.json"},
      {"name":"solar_loc.Rio.json","url":"solar_loc.Rio.json"},
      {"name":"solar_loc.Tokyo.json","url":"solar_loc.Tokyo.json"},
      {"name":"solar_loc.Seoul.json","url":"solar_loc.Seoul.json"}
    ]
  },
  {
    "id": "sweepclock",
    "name": "Sweep Clock",
    "version": "0.04",
    "description": "Smooth sweep secondhand with single hour numeral. Use button 1 to toggle the numeral font, button 3 to change the colour theme and button 4 to change the date placement",
    "icon": "sweepclock.png",
    "type": "clock",
    "tags": "clock",
    "supports": ["BANGLEJS"],
    "readme": "README.md",
    "allow_emulator": true,
    "screenshots": [{"url":"bangle1-sweep-clock-screenshot.png"}],
    "storage": [
      {"name":"sweepclock.app.js","url":"sweepclock.js"},
      {"name":"sweepclock.img","url":"sweepclock-icon.js","evaluate":true}
    ]
  },
  {
    "id": "matrixclock",
    "name": "Matrix Clock",
    "version": "0.02",
    "description": "inspired by The Matrix, a clock of the same style",
    "icon": "matrixclock.png",
    "screenshots": [{"url":"screenshot_matrix.png"}],
    "type": "clock",
    "tags": "clock",
    "supports": ["BANGLEJS","BANGLEJS2"],
    "readme": "README.md",
    "allow_emulator": true,
    "storage": [
      {"name":"matrixclock.app.js","url":"matrixclock.js"},
      {"name":"matrixclock.img","url":"matrixclock-icon.js","evaluate":true}
    ]
  },
  {
    "id": "mandlebrotclock",
    "name": "Mandlebrot Clock",
    "version": "0.01",
    "description": "A mandlebrot set themed clock cool",
    "icon": "mandlebrotclock.png",
    "screenshots": [{ "url": "screenshot_mandlebrotclock.png" }],
    "type": "clock",
    "tags": "clock",
    "supports": ["BANGLEJS2"],
    "readme": "README.md",
    "allow_emulator": true,
    "storage": [
      { "name": "mandlebrotclock.app.js", "url": "mandlebrotclock.js" },
      {
        "name": "mandlebrotclock.img",
        "url": "mandlebrotclock-icon.js",
        "evaluate": true
      }
    ]
  },
  {
    "id": "imgclock",
    "name": "Image background clock",
    "shortName": "Image Clock",
    "version": "0.08",
    "description": "A clock with an image as a background",
    "icon": "app.png",
    "type": "clock",
    "tags": "clock",
    "supports": ["BANGLEJS"],
    "custom": "custom.html",
    "storage": [
      {"name":"imgclock.app.js","url":"app.js"},
      {"name":"imgclock.img","url":"app-icon.js","evaluate":true},
      {"name":"imgclock.face.img"},
      {"name":"imgclock.face.json"},
      {"name":"imgclock.face.bg","content":""}
    ]
  },
  {
    "id": "impwclock",
    "name": "Imprecise Word Clock",
    "version": "0.03",
    "description": "Imprecise word clock for vacations, weekends, and those who never need accurate time.",
    "icon": "clock-impword.png",
    "type": "clock",
    "tags": "clock",
    "supports": ["BANGLEJS"],
    "screenshots": [{"url":"bangle1-impercise-word-clock-screenshot.png"}],
    "allow_emulator": true,
    "storage": [
      {"name":"impwclock.app.js","url":"clock-impword.js"},
      {"name":"impwclock.img","url":"clock-impword-icon.js","evaluate":true}
    ]
  },
  {
    "id": "aclock",
    "name": "Analog Clock",
    "version": "0.15",
    "description": "An Analog Clock",
    "icon": "clock-analog.png",
    "screenshots": [{"url":"screenshot_analog.png"}],
    "type": "clock",
    "tags": "clock",
    "supports": ["BANGLEJS","BANGLEJS2"],
    "allow_emulator": true,
    "storage": [
      {"name":"aclock.app.js","url":"clock-analog.js"},
      {"name":"aclock.img","url":"clock-analog-icon.js","evaluate":true}
    ]
  },
  {
    "id": "clock2x3",
    "name": "2x3 Pixel Clock",
    "version": "0.05",
    "description": "This is a simple clock using minimalist 2x3 pixel numerical digits",
    "icon": "clock2x3.png",
    "screenshots": [{"url":"screenshot_pixel.png"}],
    "type": "clock",
    "tags": "clock",
    "supports": ["BANGLEJS","BANGLEJS2"],
    "readme": "README.md",
    "allow_emulator": true,
    "storage": [
      {"name":"clock2x3.app.js","url":"clock2x3-app.js"},
      {"name":"clock2x3.img","url":"clock2x3-icon.js","evaluate":true}
    ]
  },
  {
    "id": "geissclk",
    "name": "Geiss Clock",
    "version": "0.03",
    "description": "7 segment clock with animated background in the style of Ryan Geiss' music visualisation. NOTE: The first run will take ~1 minute to do some precalculation",
    "icon": "clock.png",
    "type": "clock",
    "tags": "clock",
    "supports": ["BANGLEJS"],
    "storage": [
      {"name":"geissclk.app.js","url":"clock.js"},
      {"name":"geissclk.precompute.js","url":"precompute.js"},
      {"name":"geissclk.img","url":"clock-icon.js","evaluate":true}
    ],
    "data": [{"name":"geissclk.0.map"},{"name":"geissclk.1.map"},{"name":"geissclk.2.map"},{"name":"geissclk.3.map"},{"name":"geissclk.4.map"},{"name":"geissclk.5.map"},{"name":"geissclk.0.pal"},{"name":"geissclk.1.pal"},{"name":"geissclk.2.pal"}]
  },
  {
    "id": "trex",
    "name": "T-Rex",
    "version": "0.04",
    "description": "T-Rex game in the style of Chrome's offline game",
    "icon": "trex.png",
    "screenshots": [{"url":"screenshot_trex.png"}],
    "tags": "game",
    "supports": ["BANGLEJS","BANGLEJS2"],
    "readme": "README.md",
    "allow_emulator": true,
    "storage": [
      {"name":"trex.app.js","url":"trex.js"},
      {"name":"trex.img","url":"trex-icon.js","evaluate":true},
      {"name":"trex.settings.js","url":"settings.js"}
    ],
    "data": [{"name":"trex.score","storageFile":true}]
  },
  {
    "id": "cubescramble",
    "name": "Cube Scramble",
    "version":"0.04",
    "description": "A random scramble generator for the 3x3 Rubik's cube with a basic timer",
    "icon": "cube-scramble.png",
    "tags": "",
    "supports" : ["BANGLEJS","BANGLEJS2"],
    "readme": "README.md",
    "allow_emulator": true,
    "screenshots": [{"url":"bangle2-cube-scramble-screenshot.png"},{"url":"bangle1-cube-scramble-screenshot.png"}],
    "storage": [
      {"name":"cubescramble.app.js","url":"cube-scramble.js"},
      {"name":"cubescramble.img","url":"cube-scramble-icon.js","evaluate":true}
    ]
  },
  {
    "id": "astroid",
    "name": "Asteroids!",
    "version": "0.03",
    "description": "Retro asteroids game",
    "icon": "asteroids.png",
    "screenshots": [{"url":"screenshot_asteroids.png"}],
    "tags": "game",
    "supports": ["BANGLEJS","BANGLEJS2"],
    "allow_emulator": true,
    "storage": [
      {"name":"astroid.app.js","url":"asteroids.js"},
      {"name":"astroid.img","url":"asteroids-icon.js","evaluate":true}
    ]
  },
  {
    "id": "clickms",
    "name": "Click Master",
    "version": "0.01",
    "description": "Get several friends to start the game, then compete to see who can press BTN1 the most!",
    "icon": "click-master.png",
    "tags": "game",
    "supports": ["BANGLEJS"],
    "storage": [
      {"name":"clickms.app.js","url":"click-master.js"},
      {"name":"clickms.img","url":"click-master-icon.js","evaluate":true}
    ]
  },
  {
    "id": "horsey",
    "name": "Horse Race!",
    "version": "0.01",
    "description": "Get several friends to start the game, then compete to see who can press BTN1 the most!",
    "icon": "horse-race.png",
    "tags": "game",
    "supports": ["BANGLEJS"],
    "storage": [
      {"name":"horsey.app.js","url":"horse-race.js"},
      {"name":"horsey.img","url":"horse-race-icon.js","evaluate":true}
    ]
  },
  {
    "id": "compass",
    "name": "Compass",
    "version": "0.05",
    "description": "Simple compass that points North",
    "icon": "compass.png",
    "screenshots": [{"url":"screenshot_compass.png"}],
    "tags": "tool,outdoors",
    "supports": ["BANGLEJS","BANGLEJS2"],
    "storage": [
      {"name":"compass.app.js","url":"compass.js"},
      {"name":"compass.img","url":"compass-icon.js","evaluate":true}
    ]
  },
  {
    "id": "gpstime",
    "name": "GPS Time",
    "version": "0.05",
    "description": "Update the Bangle.js's clock based on the time from the GPS receiver",
    "icon": "gpstime.png",
    "tags": "tool,gps",
    "supports": ["BANGLEJS","BANGLEJS2"],
    "storage": [
      {"name":"gpstime.app.js","url":"gpstime.js"},
      {"name":"gpstime.img","url":"gpstime-icon.js","evaluate":true}
    ]
  },
  {
    "id": "openloc",
    "name": "Open Location / Plus Codes",
    "shortName": "Open Location",
    "version": "0.01",
    "description": "Convert your current GPS location to a series of characters",
    "icon": "app.png",
    "tags": "tool,outdoors,gps",
    "supports": ["BANGLEJS"],
    "storage": [
      {"name":"openloc.app.js","url":"app.js"},
      {"name":"openloc.img","url":"app-icon.js","evaluate":true}
    ]
  },
  {
    "id": "speedo",
    "name": "Speedo",
    "version": "0.05",
    "description": "Show the current speed according to the GPS",
    "icon": "speedo.png",
    "tags": "tool,outdoors,gps",
    "supports": ["BANGLEJS","BANGLEJS2"],
    "storage": [
      {"name":"speedo.app.js","url":"speedo.js"},
      {"name":"speedo.img","url":"speedo-icon.js","evaluate":true}
    ]
  },
  {
    "id": "gpsrec",
    "name": "GPS Recorder",
    "version": "0.26",
    "description": "Application that allows you to record a GPS track. Can run in background",
    "icon": "app.png",
    "tags": "tool,outdoors,gps,widget",
    "supports": ["BANGLEJS","BANGLEJS2"],
    "readme": "README.md",
    "interface": "interface.html",
    "storage": [
      {"name":"gpsrec.app.js","url":"app.js"},
      {"name":"gpsrec.img","url":"app-icon.js","evaluate":true},
      {"name":"gpsrec.wid.js","url":"widget.js"},
      {"name":"gpsrec.settings.js","url":"settings.js"}
    ],
    "data": [{"name":"gpsrec.json"},{"wildcard":".gpsrc?","storageFile":true}]
  },
  {
    "id": "recorder",
    "name": "Recorder (BETA)",
    "shortName": "Recorder",
    "version": "0.04",
    "description": "Record GPS position, heart rate and more in the background, then download to your PC.",
    "icon": "app.png",
    "tags": "tool,outdoors,gps,widget",
    "supports": ["BANGLEJS","BANGLEJS2"],
    "readme": "README.md",
    "interface": "interface.html",
    "storage": [
      {"name":"recorder.app.js","url":"app.js"},
      {"name":"recorder.img","url":"app-icon.js","evaluate":true},
      {"name":"recorder.wid.js","url":"widget.js"},
      {"name":"recorder.settings.js","url":"settings.js"}
    ],
    "data": [{"name":"recorder.json"},{"wildcard":"recorder.log?.csv","storageFile":true}]
  },
  {
    "id": "gpsnav",
    "name": "GPS Navigation",
    "version": "0.05",
    "description": "Displays GPS Course and Speed, + Directions to waypoint and waypoint recording, now with waypoint editor",
    "icon": "icon.png",
    "tags": "tool,outdoors,gps",
    "supports": ["BANGLEJS"],
    "readme": "README.md",
    "interface": "waypoints.html",
    "storage": [
      {"name":"gpsnav.app.js","url":"app.min.js"},
      {"name":"gpsnav.img","url":"app-icon.js","evaluate":true}
    ],
    "data": [{"name":"waypoints.json","url":"waypoints.json"}]
  },
  {
    "id": "heart",
    "name": "Heart Rate Recorder",
    "shortName": "HRM Record",
    "version": "0.07",
    "description": "Application that allows you to record your heart rate. Can run in background",
    "icon": "app.png",
    "tags": "tool,health,widget",
    "supports": ["BANGLEJS","BANGLEJS2"],
    "interface": "interface.html",
    "storage": [
      {"name":"heart.app.js","url":"app.js"},
      {"name":"heart.img","url":"app-icon.js","evaluate":true},
      {"name":"heart.wid.js","url":"widget.js"}
    ],
    "data": [{"name":"heart.json"},{"wildcard":".heart?","storageFile":true}]
  },
  {
    "id": "slevel",
    "name": "Spirit Level",
    "version": "0.02",
    "description": "Show the current angle of the watch, so you can use it to make sure something is absolutely flat",
    "icon": "spiritlevel.png",
    "tags": "tool",
    "supports": ["BANGLEJS","BANGLEJS2"],
    "storage": [
      {"name":"slevel.app.js","url":"spiritlevel.js"},
      {"name":"slevel.img","url":"spiritlevel-icon.js","evaluate":true}
    ]
  },
  {
    "id": "files",
    "name": "App Manager",
    "version": "0.07",
    "description": "Show currently installed apps, free space, and allow their deletion from the watch",
    "icon": "files.png",
    "tags": "tool,system,files",
    "supports": ["BANGLEJS","BANGLEJS2"],
    "storage": [
      {"name":"files.app.js","url":"files.js"},
      {"name":"files.img","url":"files-icon.js","evaluate":true}
    ]
  },
  {
    "id": "weather",
    "name": "Weather",
    "version": "0.11",
    "description": "Show Gadgetbridge weather report",
    "icon": "icon.png",
    "screenshots": [{"url":"screenshot.png"}],
    "tags": "widget,outdoors",
    "supports": ["BANGLEJS","BANGLEJS2"],
    "readme": "readme.md",
    "storage": [
      {"name":"weather.app.js","url":"app.js"},
      {"name":"weather.wid.js","url":"widget.js"},
      {"name":"weather","url":"lib.js"},
      {"name":"weather.img","url":"icon.js","evaluate":true},
      {"name":"weather.settings.js","url":"settings.js"}
    ],
    "data": [{"name":"weather.json"}]
  },
  {
    "id": "chargeanim",
    "name": "Charge Animation",
    "version": "0.02",
    "description": "When charging, show a sideways charging animation and keep the screen on. When removed from the charger load the clock again.",
    "icon": "icon.png",
    "tags": "battery",
    "supports": ["BANGLEJS", "BANGLEJS2"],
    "allow_emulator": true,
    "screenshots": [{"url":"bangle2-charge-animation-screenshot.png"},{"url":"bangle-charge-animation-screenshot.png"}],
    "storage": [
      {"name":"chargeanim.app.js","url":"app.js"},
      {"name":"chargeanim.boot.js","url":"boot.js"},
      {"name":"chargeanim.img","url":"app-icon.js","evaluate":true}
    ]
  },
  {
    "id": "bluetoothdock",
    "name": "Bluetooth Dock",
    "shortName": "Dock",
    "version": "0.01",
    "description": "When charging shows the time, scans Bluetooth for known devices (eg temperature) and shows them on the screen",
    "icon": "app.png",
    "tags": "bluetooth",
    "supports": ["BANGLEJS"],
    "readme": "README.md",
    "storage": [
      {"name":"bluetoothdock.app.js","url":"app.js"},
      {"name":"bluetoothdock.boot.js","url":"boot.js"},
      {"name":"bluetoothdock.img","url":"app-icon.js","evaluate":true}
    ]
  },
  {
    "id": "widbat",
    "name": "Battery Level Widget",
    "version": "0.09",
    "description": "Show the current battery level and charging status in the top right of the clock",
    "icon": "widget.png",
    "type": "widget",
    "tags": "widget,battery",
    "supports": ["BANGLEJS","BANGLEJS2"],
    "storage": [
      {"name":"widbat.wid.js","url":"widget.js"}
    ]
  },
  {
    "id": "widbatv",
    "name": "Battery Level Widget (Vertical)",
    "version": "0.01",
    "description": "Slim, vertical battery widget that only takes up 14px",
    "icon": "widget.png",
    "type": "widget",
    "tags": "widget,battery",
    "supports": ["BANGLEJS","BANGLEJS2"],
    "storage": [
      {"name":"widbatv.wid.js","url":"widget.js"}
    ]
  },
  {
    "id": "widlock",
    "name": "Lock Widget",
    "version": "0.03",
    "description": "On devices with always-on display (Bangle.js 2) this displays lock icon whenever the display is locked",
    "icon": "widget.png",
    "type": "widget",
    "tags": "widget,lock",
    "supports": ["BANGLEJS","BANGLEJS2"],
    "storage": [
      {"name":"widlock.wid.js","url":"widget.js"}
    ]
  },
  {
    "id": "widbatpc",
    "name": "Battery Level Widget (with percentage)",
    "shortName": "Battery Widget",
    "version": "0.14",
    "description": "Show the current battery level and charging status in the top right of the clock, with charge percentage",
    "icon": "widget.png",
    "type": "widget",
    "tags": "widget,battery",
    "supports": ["BANGLEJS","BANGLEJS2"],
    "readme": "README.md",
    "storage": [
      {"name":"widbatpc.wid.js","url":"widget.js"},
      {"name":"widbatpc.settings.js","url":"settings.js"}
    ],
    "data": [{"name":"widbatpc.json"}]
  },
  {
    "id": "widbatwarn",
    "name": "Battery Warning",
    "shortName": "Battery Warning",
    "version": "0.02",
    "description": "Show a warning when the battery runs low.",
    "icon": "widget.png",
    "screenshots": [{"url":"screenshot.png"}],
    "type": "widget",
    "tags": "tool,battery",
    "supports": ["BANGLEJS"],
    "dependencies": {"notify":"type"},
    "readme": "README.md",
    "storage": [
      {"name":"widbatwarn.wid.js","url":"widget.js"},
      {"name":"widbatwarn.settings.js","url":"settings.js"}
    ],
    "data": [{"name":"widbatwarn.json"}]
  },
  {
    "id": "widbt",
    "name": "Bluetooth Widget",
    "version": "0.07",
    "description": "Show the current Bluetooth connection status in the top right of the clock",
    "icon": "widget.png",
    "type": "widget",
    "tags": "widget,bluetooth",
    "supports": ["BANGLEJS","BANGLEJS2"],
    "storage": [
      {"name":"widbt.wid.js","url":"widget.js"}
    ]
  },
  {
    "id": "widchime",
    "name": "Hour Chime",
    "version": "0.02",
    "description": "Buzz or beep on every whole hour.",
    "icon": "widget.png",
    "type": "widget",
    "tags": "widget",
    "supports": ["BANGLEJS","BANGLEJS2"],
    "storage": [
      {"name":"widchime.wid.js","url":"widget.js"},
      {"name":"widchime.settings.js","url":"settings.js"}
    ],
    "data": [{"name":"widchime.json"}]
  },
  {
    "id": "widram",
    "name": "RAM Widget",
    "shortName": "RAM Widget",
    "version": "0.01",
    "description": "Display your Bangle's available RAM percentage in a widget",
    "icon": "widget.png",
    "type": "widget",
    "tags": "widget",
    "supports": ["BANGLEJS","BANGLEJS2"],
    "storage": [
      {"name":"widram.wid.js","url":"widget.js"}
    ]
  },
  {
    "id": "hrm",
    "name": "Heart Rate Monitor",
    "version": "0.06",
    "description": "Measure your heart rate and see live sensor data",
    "icon": "heartrate.png",
    "tags": "health",
    "supports": ["BANGLEJS","BANGLEJS2"],
    "storage": [
      {"name":"hrm.app.js","url":"heartrate.js"},
      {"name":"hrm.img","url":"heartrate-icon.js","evaluate":true}
    ]
  },
  {
    "id": "widhrm",
    "name": "Simple Heart Rate widget",
    "version": "0.05",
    "description": "When the screen is on, the widget turns on the heart rate monitor and displays the current heart rate (or last known in grey). For this to work well you'll need at least a 15 second LCD Timeout.",
    "icon": "widget.png",
    "type": "widget",
    "tags": "health,widget",
    "supports": ["BANGLEJS","BANGLEJS2"],
    "storage": [
      {"name":"widhrm.wid.js","url":"widget.js"}
    ]
  },
  {
    "id": "bthrm",
    "name": "Bluetooth Heart Rate Monitor",
    "shortName": "BT HRM",
    "version": "0.01",
    "description": "Overrides Bangle.js's build in heart rate monitor with an external Bluetooth one.",
    "icon": "app.png",
    "type": "boot",
    "tags": "health,bluetooth",
    "supports": ["BANGLEJS","BANGLEJS2"],
    "readme": "README.md",
    "storage": [
      {"name":"bthrm.boot.js","url":"boot.js"},
      {"name":"bthrm.img","url":"app-icon.js","evaluate":true}
    ]
  },
  {
    "id": "stetho",
    "name": "Stethoscope",
    "version": "0.01",
    "description": "Hear your heart rate",
    "icon": "stetho.png",
    "tags": "health",
    "supports": ["BANGLEJS"],
    "storage": [
      {"name":"stetho.app.js","url":"stetho.js"},
      {"name":"stetho.img","url":"stetho-icon.js","evaluate":true}
    ]
  },
  {
    "id": "swatch",
    "name": "Stopwatch",
    "version": "0.07",
    "description": "Simple stopwatch with Lap Time logging to a JSON file",
    "icon": "stopwatch.png",
    "tags": "health",
    "supports": ["BANGLEJS"],
    "readme": "README.md",
    "interface": "interface.html",
    "allow_emulator": true,
    "screenshots": [{"url":"bangle1-stopwatch-screenshot.png"}],
    "storage": [
      {"name":"swatch.app.js","url":"stopwatch.js"},
      {"name":"swatch.img","url":"stopwatch-icon.js","evaluate":true}
    ]
  },
  {
    "id": "hidmsic",
    "name": "Bluetooth Music Controls",
    "shortName": "Music Control",
    "version": "0.02",
    "description": "Enable HID in settings, pair with your phone, then use this app to control music from your watch!",
    "icon": "hid-music.png",
    "tags": "bluetooth",
    "supports": ["BANGLEJS"],
    "storage": [
      {"name":"hidmsic.app.js","url":"hid-music.js"},
      {"name":"hidmsic.img","url":"hid-music-icon.js","evaluate":true}
    ]
  },
  {
    "id": "hidkbd",
    "name": "Bluetooth Keyboard",
    "shortName": "Bluetooth Kbd",
    "version": "0.02",
    "description": "Enable HID in settings, pair with your phone/PC, then use this app to control other apps",
    "icon": "hid-keyboard.png",
    "tags": "bluetooth",
    "supports": ["BANGLEJS"],
    "storage": [
      {"name":"hidkbd.app.js","url":"hid-keyboard.js"},
      {"name":"hidkbd.img","url":"hid-keyboard-icon.js","evaluate":true}
    ]
  },
  {
    "id": "hidbkbd",
    "name": "Binary Bluetooth Keyboard",
    "shortName": "Binary BT Kbd",
    "version": "0.02",
    "description": "Enable HID in settings, pair with your phone/PC, then type messages using the onscreen keyboard by tapping repeatedly on the key you want",
    "icon": "hid-binary-keyboard.png",
    "tags": "bluetooth",
    "supports": ["BANGLEJS"],
    "storage": [
      {"name":"hidbkbd.app.js","url":"hid-binary-keyboard.js"},
      {"name":"hidbkbd.img","url":"hid-binary-keyboard-icon.js","evaluate":true}
    ]
  },
  {
    "id": "animals",
    "name": "Animals Game",
    "version": "0.01",
    "description": "Simple toddler's game - displays a different number of animals each time the screen is pressed",
    "icon": "animals.png",
    "tags": "game",
    "supports": ["BANGLEJS"],
    "storage": [
      {"name":"animals.app.js","url":"animals.js"},
      {"name":"animals.img","url":"animals-icon.js","evaluate":true},
      {"name":"animals-snake.img","url":"animals-snake.js","evaluate":true},
      {"name":"animals-duck.img","url":"animals-duck.js","evaluate":true},
      {"name":"animals-swan.img","url":"animals-swan.js","evaluate":true},
      {"name":"animals-fox.img","url":"animals-fox.js","evaluate":true},
      {"name":"animals-camel.img","url":"animals-camel.js","evaluate":true},
      {"name":"animals-pig.img","url":"animals-pig.js","evaluate":true},
      {"name":"animals-sheep.img","url":"animals-sheep.js","evaluate":true},
      {"name":"animals-mouse.img","url":"animals-mouse.js","evaluate":true}
    ]
  },
  {
    "id": "qrcode",
    "name": "Custom QR Code",
    "version": "0.02",
    "description": "Use this to upload a customised QR code to Bangle.js",
    "icon": "app.png",
    "tags": "qrcode",
    "supports": ["BANGLEJS","BANGLEJS2"],
    "custom": "custom.html",
    "customConnect": true,
    "storage": [
      {"name":"qrcode.app.js"},
      {"name":"qrcode.img","url":"app-icon.js","evaluate":true}
    ]
  },
  {
    "id": "beer",
    "name": "Beer Compass",
    "version": "0.01",
    "description": "Uploads all the pubs in an area onto your watch, so it can always point you at the nearest one",
    "icon": "app.png",
    "tags": "",
    "supports": ["BANGLEJS"],
    "custom": "custom.html",
    "storage": [
      {"name":"beer.app.js"},
      {"name":"beer.img","url":"app-icon.js","evaluate":true}
    ]
  },
  {
    "id": "route",
    "name": "Route Viewer",
    "version": "0.02",
    "description": "Upload a KML file of a route, and have your watch display a map with how far around it you are",
    "icon": "app.png",
    "tags": "",
    "supports": ["BANGLEJS"],
    "custom": "custom.html",
    "storage": [
      {"name":"route.app.js"},
      {"name":"route.img","url":"app-icon.js","evaluate":true}
    ]
  },
  {
    "id": "ncstart",
    "name": "NCEU Startup",
    "version": "0.06",
    "description": "NodeConfEU 2019 'First Start' Sequence",
    "icon": "start.png",
    "tags": "start,welcome",
    "supports": ["BANGLEJS"],
    "storage": [
      {"name":"ncstart.app.js","url":"start.js"},
      {"name":"ncstart.boot.js","url":"boot.js"},
      {"name":"ncstart.settings.js","url":"settings.js"},
      {"name":"ncstart.img","url":"start-icon.js","evaluate":true},
      {"name":"nc-bangle.img","url":"start-bangle.js","evaluate":true},
      {"name":"nc-nceu.img","url":"start-nceu.js","evaluate":true},
      {"name":"nc-nfr.img","url":"start-nfr.js","evaluate":true},
      {"name":"nc-nodew.img","url":"start-nodew.js","evaluate":true},
      {"name":"nc-tf.img","url":"start-tf.js","evaluate":true}
    ],
    "data": [{"name":"ncstart.json"}]
  },
  {
    "id": "ncfrun",
    "name": "NCEU 5K Fun Run",
    "version": "0.01",
    "description": "Display a map of the NodeConf EU 2019 5K Fun Run route and your location on it",
    "icon": "nceu-funrun.png",
    "tags": "health",
    "supports": ["BANGLEJS"],
    "storage": [
      {"name":"ncfrun.app.js","url":"nceu-funrun.js"},
      {"name":"ncfrun.img","url":"nceu-funrun-icon.js","evaluate":true}
    ]
  },
  {
    "id": "widnceu",
    "name": "NCEU Logo Widget",
    "version": "0.02",
    "description": "Show the NodeConf EU logo in the top left",
    "icon": "widget.png",
    "type": "widget",
    "tags": "widget",
    "supports": ["BANGLEJS"],
    "storage": [
      {"name":"widnceu.wid.js","url":"widget.js"}
    ]
  },
  {
    "id": "sclock",
    "name": "Simple Clock",
    "version": "0.07",
    "description": "A Simple Digital Clock",
    "icon": "clock-simple.png",
    "screenshots": [{"url":"screenshot_simplec.png"}],
    "type": "clock",
    "tags": "clock",
    "supports": ["BANGLEJS","BANGLEJS2"],
    "allow_emulator": true,
    "storage": [
      {"name":"sclock.app.js","url":"clock-simple.js"},
      {"name":"sclock.img","url":"clock-simple-icon.js","evaluate":true}
    ]
  },
  {
    "id": "s7clk",
    "name": "Simple 7 segment Clock",
    "version": "0.03",
    "description": "A simple 7 segment Clock with date",
    "icon": "icon.png",
    "screenshots": [{"url":"screenshot_s7segment.png"}],
    "type": "clock",
    "tags": "clock",
    "supports": ["BANGLEJS","BANGLEJS2"],
    "readme": "README.md",
    "allow_emulator": true,
    "storage": [
      {"name":"s7clk.app.js","url":"app.js"},
      {"name":"s7clk.img","url":"icon.js","evaluate":true}
    ]
  },
  {
    "id": "vibrclock",
    "name": "Vibrate Clock",
    "version": "0.03",
    "description": "When BTN1 is pressed, vibrate out the time as a series of buzzes, one digit at a time. Hours, then Minutes. Zero is signified by one long buzz. Otherwise a simple digital clock.",
    "icon": "app.png",
    "type": "clock",
    "tags": "clock",
    "supports": ["BANGLEJS"],
    "allow_emulator": true,
    "screenshots": [{"url":"bangle1-vibrate-clock-screenshot.png"}],
    "storage": [
      {"name":"vibrclock.app.js","url":"app.js"},
      {"name":"vibrclock.img","url":"app-icon.js","evaluate":true}
    ]
  },
  {
    "id": "svclock",
    "name": "Simple V-Clock",
    "version": "0.04",
    "description": "Modification of Simple Clock 0.04 to use Vectorfont",
    "icon": "vclock-simple.png",
    "type": "clock",
    "tags": "clock",
    "supports": ["BANGLEJS","BANGLEJS2"],
    "allow_emulator": true,
    "screenshots": [{"url":"bangle2-simple-v-clock-screenshot.png"}],
    "storage": [
      {"name":"svclock.app.js","url":"vclock-simple.js"},
      {"name":"svclock.img","url":"vclock-simple-icon.js","evaluate":true}
    ]
  },
  {
    "id": "dclock",
    "name": "Dev Clock",
    "version": "0.10",
    "description": "A Digital Clock including timestamp (tst), beats(@), days in current month (dm) and days since new moon (l)",
    "icon": "clock-dev.png",
    "type": "clock",
    "tags": "clock",
    "supports": ["BANGLEJS","BANGLEJS2"],
    "allow_emulator": true,
    "screenshots": [{"url":"bangle2-dev-clock-screenshot.png"},{"url":"bangle1-dev-clock-screenshot.png"}],
    "storage": [
      {"name":"dclock.app.js","url":"clock-dev.js"},
      {"name":"dclock.img","url":"clock-dev-icon.js","evaluate":true}
    ]
  },
  {
    "id": "gesture",
    "name": "Gesture Test",
    "version": "0.01",
    "description": "BETA! Uploads a basic Tensorflow Gesture model, and then outputs each gesture as a message",
    "icon": "gesture.png",
    "type": "app",
    "tags": "gesture,ai",
    "supports": ["BANGLEJS"],
    "storage": [
      {"name":"gesture.app.js","url":"gesture.js"},
      {"name":".tfnames","url":"gesture-tfnames.js","evaluate":true},
      {"name":".tfmodel","url":"gesture-tfmodel.js","evaluate":true},
      {"name":"gesture.img","url":"gesture-icon.js","evaluate":true}
    ]
  },
  {
    "id": "pparrot",
    "name": "Party Parrot",
    "version": "0.01",
    "description": "Party with a parrot on your wrist",
    "icon": "party-parrot.png",
    "type": "app",
    "tags": "party,parrot,lol",
    "supports": ["BANGLEJS"],
    "allow_emulator": true,
    "screenshots": [{"url":"bangle1-party-parrot-screenshot.png"}],
    "storage": [
      {"name":"pparrot.app.js","url":"party-parrot.js"},
      {"name":"pparrot.img","url":"party-parrot-icon.js","evaluate":true}
    ]
  },
  {
    "id": "hrings",
    "name": "Hypno Rings",
    "version": "0.01",
    "description": "Experiment with trippy rings, press buttons for change",
    "icon": "hypno-rings.png",
    "type": "app",
    "tags": "rings,hypnosis,psychadelic",
    "supports": ["BANGLEJS"],
    "allow_emulator": true,
    "screenshots": [{"url":"bangle1-hypno-rings-screenshot.png"}],
    "storage": [
      {"name":"hrings.app.js","url":"hypno-rings.js"},
      {"name":"hrings.img","url":"hypno-rings-icon.js","evaluate":true}
    ]
  },
  {
    "id": "morse",
    "name": "Morse Code",
    "version": "0.01",
    "description": "Learn morse code by hearing/seeing/feeling the code. Tap to toggle buzz!",
    "icon": "morse-code.png",
    "type": "app",
    "tags": "morse,sound,visual,input",
    "supports": ["BANGLEJS"],
    "storage": [
      {"name":"morse.app.js","url":"morse-code.js"},
      {"name":"morse.img","url":"morse-code-icon.js","evaluate":true}
    ]
  },
  {
    "id": "blescan",
    "name": "BLE Scanner",
    "version": "0.01",
    "description": "Scan for advertising BLE devices",
    "icon": "blescan.png",
    "tags": "bluetooth",
    "supports": ["BANGLEJS"],
    "storage": [
      {"name":"blescan.app.js","url":"blescan.js"},
      {"name":"blescan.img","url":"blescan-icon.js","evaluate":true}
    ]
  },
  {
    "id": "mmonday",
    "name": "Manic Monday Tone",
    "version": "0.02",
    "description": "The Bangles make a comeback",
    "icon": "manic-monday-icon.png",
    "tags": "sound",
    "supports": ["BANGLEJS"],
    "storage": [
      {"name":"mmonday.app.js","url":"manic-monday.js"},
      {"name":"mmonday.img","url":"manic-monday-icon.js","evaluate":true}
    ]
  },
  {
    "id": "jbells",
    "name": "Jingle Bells",
    "version": "0.01",
    "description": "Play Jingle Bells",
    "icon": "jbells.png",
    "type": "app",
    "tags": "sound",
    "supports": ["BANGLEJS"],
    "storage": [
      {"name":"jbells.app.js","url":"jbells.js"},
      {"name":"jbells.img","url":"jbells-icon.js","evaluate":true}
    ]
  },
  {
    "id": "scolor",
    "name": "Show Color",
    "version": "0.01",
    "description": "Display all available Colors and Names",
    "icon": "show-color.png",
    "type": "app",
    "tags": "tool",
    "screenshots": [{"url":"bangle1-view-color-screenshot.png"}],
    "supports": ["BANGLEJS"],
    "allow_emulator": true,
    "storage": [
      {"name":"scolor.app.js","url":"show-color.js"},
      {"name":"scolor.img","url":"show-color-icon.js","evaluate":true}
    ]
  },
  {
    "id": "miclock",
    "name": "Mixed Clock",
    "version": "0.05",
    "description": "A mix of analog and digital Clock",
    "icon": "clock-mixed.png",
    "type": "clock",
    "tags": "clock",
    "screenshots": [{"url":"bangle1-mixed-clock-screenshot.png"}],
    "supports": ["BANGLEJS"],
    "allow_emulator": true,
    "storage": [
      {"name":"miclock.app.js","url":"clock-mixed.js"},
      {"name":"miclock.img","url":"clock-mixed-icon.js","evaluate":true}
    ]
  },
  {
    "id": "bclock",
    "name": "Binary Clock",
    "version": "0.03",
    "description": "A simple binary clock watch face",
    "icon": "clock-binary.png",
    "type": "clock",
    "tags": "clock",
    "supports": ["BANGLEJS"],
    "allow_emulator": true,
    "screenshots": [{"url":"bangle1-binary-clock-screenshot.png"}],
    "storage": [
      {"name":"bclock.app.js","url":"clock-binary.js"},
      {"name":"bclock.img","url":"clock-binary-icon.js","evaluate":true}
    ]
  },
  {
    "id": "clotris",
    "name": "Clock-Tris",
    "version": "0.01",
    "description": "A fully functional clone of a classic game of falling blocks",
    "icon": "clock-tris.png",
    "tags": "game",
    "supports": ["BANGLEJS"],
    "screenshots": [{"url":"bangle1-clock-tris-screenshot.png"}],
    "allow_emulator": true,
    "storage": [
      {"name":"clotris.app.js","url":"clock-tris.js"},
      {"name":"clotris.img","url":"clock-tris-icon.js","evaluate":true},
      {"name":".trishig","url":"clock-tris-high"}
    ]
  },
  {
    "id": "flappy",
    "name": "Flappy Bird",
    "version": "0.05",
    "description": "A Flappy Bird game clone",
    "icon": "app.png",
    "screenshots": [{"url":"screenshot1_flappy.png"},{"url":"screenshot2_flappy.png"}],
    "tags": "game",
    "supports": ["BANGLEJS","BANGLEJS2"],
    "readme": "README.md",
    "allow_emulator": true,
    "storage": [
      {"name":"flappy.app.js","url":"app.js"},
      {"name":"flappy.img","url":"app-icon.js","evaluate":true}
    ]
  },
  {
    "id": "gpsinfo",
    "name": "GPS Info",
    "version": "0.05",
    "description": "An application that displays information about altitude, lat/lon, satellites and time",
    "icon": "gps-info.png",
    "type": "app",
    "tags": "gps",
    "supports": ["BANGLEJS","BANGLEJS2"],
    "storage": [
      {"name":"gpsinfo.app.js","url":"gps-info.js"},
      {"name":"gpsinfo.img","url":"gps-info-icon.js","evaluate":true}
    ]
  },
  {
    "id": "assistedgps",
    "name": "Assisted GPS Update (AGPS)",
    "version": "0.01",
    "description": "Downloads assisted GPS (AGPS) data to Bangle.js 1 for faster GPS startup and more accurate fixes. **No app will be installed**, this just uploads new data to the GPS chip.",
    "icon": "app.png",
    "type": "RAM",
    "tags": "tool,outdoors,agps",
    "supports": ["BANGLEJS"],
    "custom": "custom.html",
    "storage": []
  },
  {
    "id": "pomodo",
    "name": "Pomodoro",
    "version": "0.02",
    "description": "A simple pomodoro timer.",
    "icon": "pomodoro.png",
    "type": "app",
    "tags": "pomodoro,cooking,tools",
    "supports": ["BANGLEJS", "BANGLEJS2"],
    "allow_emulator": true,
    "screenshots": [{"url":"bangle2-pomodoro-screenshot.png"}],
    "storage": [
      {"name":"pomodo.app.js","url":"pomodoro.js"},
      {"name":"pomodo.img","url":"pomodoro-icon.js","evaluate":true}
    ]
  },
  {
    "id": "blobclk",
    "name": "Large Digit Blob Clock",
    "shortName": "Blob Clock",
    "version": "0.06",
    "description": "A clock with big digits",
    "icon": "clock-blob.png",
    "type": "clock",
    "tags": "clock",
    "supports": ["BANGLEJS","BANGLEJS2"],
    "allow_emulator": true,
    "screenshots": [{"url":"bangle2-large-digit-blob-clock-screenshot.png"},{"url":"bangle1-large-digit-blob-clock-screenshot.png"}],
    "storage": [
      {"name":"blobclk.app.js","url":"clock-blob.js"},
      {"name":"blobclk.img","url":"clock-blob-icon.js","evaluate":true}
    ]
  },
  {
    "id": "boldclk",
    "name": "Bold Clock",
    "version": "0.05",
    "description": "Simple, readable and practical clock",
    "icon": "bold_clock.png",
    "screenshots": [{"url":"screenshot_bold.png"}],
    "type": "clock",
    "tags": "clock",
    "supports": ["BANGLEJS","BANGLEJS2"],
    "readme": "README.md",
    "allow_emulator": true,
    "storage": [
      {"name":"boldclk.app.js","url":"bold_clock.js"},
      {"name":"boldclk.img","url":"bold_clock-icon.js","evaluate":true}
    ]
  },
  {
    "id": "widclk",
    "name": "Digital clock widget",
    "version": "0.06",
    "description": "A simple digital clock widget",
    "icon": "widget.png",
    "type": "widget",
    "tags": "widget,clock",
    "supports": ["BANGLEJS","BANGLEJS2"],
    "storage": [
      {"name":"widclk.wid.js","url":"widget.js"}
    ]
  },
  {
    "id": "widpedom",
    "name": "Pedometer widget",
    "version": "0.19",
    "description": "Daily pedometer widget",
    "icon": "widget.png",
    "type": "widget",
    "tags": "widget",
    "supports": ["BANGLEJS","BANGLEJS2"],
    "storage": [
      {"name":"widpedom.wid.js","url":"widget.js"},
      {"name":"widpedom.settings.js","url":"settings.js"}
    ]
  },
  {
    "id": "berlinc",
    "name": "Berlin Clock",
    "version": "0.05",
    "description": "Berlin Clock (see https://en.wikipedia.org/wiki/Mengenlehreuhr)",
    "icon": "berlin-clock.png",
    "type": "clock",
    "tags": "clock",
    "supports": ["BANGLEJS","BANGLEJS2"],
    "allow_emulator": true,
    "screenshots": [{"url":"berlin-clock-screenshot.png"}],
    "storage": [
      {"name":"berlinc.app.js","url":"berlin-clock.js"},
      {"name":"berlinc.img","url":"berlin-clock-icon.js","evaluate":true}
    ]
  },
  {
    "id": "ctrclk",
    "name": "Centerclock",
    "version": "0.03",
    "description": "Watch-centered digital 24h clock with date in dd.mm.yyyy format.",
    "icon": "app.png",
    "type": "clock",
    "tags": "clock",
    "supports": ["BANGLEJS"],
    "screenshots": [{"url":"bangle1-center-clock-screenshot.png"}],
    "allow_emulator": true,
    "storage": [
      {"name":"ctrclk.app.js","url":"app.js"},
      {"name":"ctrclk.img","url":"app-icon.js","evaluate":true}
    ]
  },
  {
    "id": "demoapp",
    "name": "Demo Loop",
    "version": "0.02",
    "description": "Simple demo app - displays Bangle.js, JS logo, graphics, and Bangle.js information",
    "icon": "app.png",
    "type": "app",
    "tags": "",
    "screenshots": [{"url":"bangle1-demo-loop-screenshot1.png"},{"url":"bangle1-demo-loop-screenshot2.png"},{"url":"bangle1-demo-loop-screenshot3.png"},{"url":"bangle1-demo-loop-screenshot4.png"}],
    "supports": ["BANGLEJS"],
    "allow_emulator": true,
    "storage": [
      {"name":"demoapp.app.js","url":"app.js"},
      {"name":"demoapp.img","url":"app-icon.js","evaluate":true}
    ],
    "sortorder": -9
  },
  {
    "id": "flagrse",
    "name": "Espruino Flag Raiser",
    "version": "0.01",
    "description": "App to send a command to another Espruino to cause it to raise a flag",
    "icon": "app.png",
    "tags": "",
    "supports": ["BANGLEJS"],
    "readme": "README.md",
    "storage": [
      {"name":"flagrse.app.js","url":"app.js"},
      {"name":"flagrse.img","url":"app-icon.js","evaluate":true}
    ]
  },
  {
    "id": "pipboy",
    "name": "Pipboy",
    "version": "0.04",
    "description": "Pipboy themed clock",
    "icon": "app.png",
    "type": "clock",
    "tags": "clock",
    "supports": ["BANGLEJS"],
    "allow_emulator": true,
    "screenshots": [{"url":"bangle1-pipboy-themed-clock-screenshot.png"}],
    "storage": [
      {"name":"pipboy.app.js","url":"app.js"},
      {"name":"pipboy.img","url":"app-icon.js","evaluate":true}
    ]
  },
  {
    "id": "torch",
    "name": "Torch",
    "shortName": "Torch",
    "version": "0.02",
    "description": "Turns screen white to help you see in the dark. Select from the launcher or press BTN1,BTN3,BTN1,BTN3 quickly to start when in any app that shows widgets",
    "icon": "app.png",
    "tags": "tool,torch",
    "supports": ["BANGLEJS"],
    "storage": [
      {"name":"torch.app.js","url":"app.js"},
      {"name":"torch.wid.js","url":"widget.js"},
      {"name":"torch.img","url":"app-icon.js","evaluate":true}
    ]
  },
  {
    "id": "rtorch",
    "name": "Red Torch",
    "shortName": "RedTorch",
    "version": "0.01",
    "description": "Turns screen RED to help you see in the dark without breaking your night vision. Select from the launcher or press BTN3,BTN1,BTN3,BTN1 quickly to start when in any app that shows widgets",
    "icon": "app.png",
    "tags": "tool,torch",
    "supports": ["BANGLEJS"],
    "storage": [
      {"name":"rtorch.app.js","url":"app.js"},
      {"name":"rtorch.wid.js","url":"widget.js"},
      {"name":"rtorch.img","url":"app-icon.js","evaluate":true}
    ]
  },
  {
    "id": "wohrm",
    "name": "Workout HRM",
    "version": "0.08",
    "description": "Workout heart rate monitor notifies you with a buzz if your heart rate goes above or below the set limits.",
    "icon": "app.png",
    "type": "app",
    "tags": "hrm,workout",
    "supports": ["BANGLEJS"],
    "readme": "README.md",
    "allow_emulator": true,
    "screenshots": [{"url":"bangle1-workout-HRM-screenshot.png"}],
    "storage": [
      {"name":"wohrm.app.js","url":"app.js"},
      {"name":"wohrm.img","url":"app-icon.js","evaluate":true}
    ]
  },
  {
    "id": "widid",
    "name": "Bluetooth ID Widget",
    "version": "0.03",
    "description": "Display the last two tuple of your Bangle.js MAC address in the widget section. This is useful for figuring out which Bangle.js to connect to if you have more than one Bangle.js!",
    "icon": "widget.png",
    "type": "widget",
    "tags": "widget,address,mac",
    "supports": ["BANGLEJS","BANGLEJS2"],
    "storage": [
      {"name":"widid.wid.js","url":"widget.js"}
    ]
  },
  {
    "id": "grocery",
    "name": "Grocery",
    "version": "0.02",
    "description": "Simple grocery (shopping) list - Display a list of product and track if you already put them in your cart.",
    "icon": "grocery.png",
    "type": "app",
    "tags": "tool,outdoors,shopping,list",
    "supports": ["BANGLEJS"],
    "custom": "grocery.html",
    "storage": [
      {"name":"grocery.app.js","url":"app.js"},
      {"name":"grocery.img","url":"grocery-icon.js","evaluate":true}
    ]
  },
  {
    "id": "marioclock",
    "name": "Mario Clock",
    "version": "0.15",
    "description": "Animated retro Mario clock, with Gameboy style 8-bit grey-scale graphics.",
    "icon": "marioclock.png",
    "type": "clock",
    "tags": "clock,mario,retro",
    "supports": ["BANGLEJS"],
    "readme": "README.md",
    "allow_emulator": false,
    "screenshots": [{"url":"bangle1-mario-clock-screenshot.png"}],
    "storage": [
      {"name":"marioclock.app.js","url":"marioclock-app.js"},
      {"name":"marioclock.img","url":"marioclock-icon.js","evaluate":true}
    ]
  },
  {
    "id": "cliock",
    "name": "Commandline-Clock",
    "shortName": "CLI-Clock",
    "version": "0.14",
    "description": "Simple CLI-Styled Clock",
    "icon": "app.png",
    "screenshots": [{"url":"screenshot_cli.png"}],
    "type": "clock",
    "tags": "clock,cli,command,bash,shell",
    "supports": ["BANGLEJS","BANGLEJS2"],
    "allow_emulator": true,
    "storage": [
      {"name":"cliock.app.js","url":"app.js"},
      {"name":"cliock.img","url":"app-icon.js","evaluate":true}
    ]
  },
  {
    "id": "widver",
    "name": "Firmware Version Widget",
    "version": "0.03",
    "description": "Display the version of the installed firmware in the top widget section.",
    "icon": "widget.png",
    "type": "widget",
    "tags": "widget,tool,system",
    "supports": ["BANGLEJS","BANGLEJS2"],
    "storage": [
      {"name":"widver.wid.js","url":"widget.js"}
    ]
  },
  {
    "id": "barclock",
    "name": "Bar Clock",
    "version": "0.09",
    "description": "A simple digital clock showing seconds as a bar",
    "icon": "clock-bar.png",
    "screenshots": [{"url":"screenshot.png"},{"url":"screenshot_pm.png"}],
    "type": "clock",
    "tags": "clock",
    "supports": ["BANGLEJS","BANGLEJS2"],
    "readme": "README.md",
    "allow_emulator": true,
    "storage": [
      {"name":"barclock.app.js","url":"clock-bar.js"},
      {"name":"barclock.img","url":"clock-bar-icon.js","evaluate":true}
    ]
  },
  {
    "id": "dotclock",
    "name": "Dot Clock",
    "version": "0.03",
    "description": "A Minimal Dot Analog Clock",
    "icon": "clock-dot.png",
    "type": "clock",
    "tags": "clock",
    "supports": ["BANGLEJS","BANGLEJS2"],
    "allow_emulator": true,
    "screenshots": [{"url":"bangle2-dot-clcok-screenshot.png"},{"url":"bangle1-dot-clock-screenshot.png"}],
    "storage": [
      {"name":"dotclock.app.js","url":"clock-dot.js"},
      {"name":"dotclock.img","url":"clock-dot-icon.js","evaluate":true}
    ]
  },
  {
    "id": "widtbat",
    "name": "Tiny Battery Widget",
    "version": "0.02",
    "description": "Tiny blueish battery widget, vibs and changes level color when charging",
    "icon": "widget.png",
    "type": "widget",
    "tags": "widget,tool,system",
    "supports": ["BANGLEJS","BANGLEJS2"],
    "storage": [
      {"name":"widtbat.wid.js","url":"widget.js"}
    ]
  },
  {
    "id": "chrono",
    "name": "Chrono",
    "shortName": "Chrono",
    "version": "0.01",
    "description": "Single click BTN1 to add 5 minutes. Single click BTN2 to add 30 seconds. Single click BTN3 to add 5 seconds. Tap to pause or play to timer. Double click BTN1 to reset. When timer finishes the watch vibrates.",
    "icon": "chrono.png",
    "tags": "tool",
    "supports": ["BANGLEJS"],
    "storage": [
      {"name":"chrono.app.js","url":"chrono.js"},
      {"name":"chrono.img","url":"chrono-icon.js","evaluate":true}
    ]
  },
  {
    "id": "astrocalc",
    "name": "Astrocalc",
    "version": "0.02",
    "description": "Calculates interesting information on the sun and moon cycles for the current day based on your location.",
    "icon": "astrocalc.png",
    "tags": "app,sun,moon,cycles,tool,outdoors",
    "supports": ["BANGLEJS"],
    "allow_emulator": true,
    "storage": [
      {"name":"astrocalc.app.js","url":"astrocalc-app.js"},
      {"name":"suncalc.js","url":"suncalc.js"},
      {"name":"astrocalc.img","url":"astrocalc-icon.js","evaluate":true},
      {"name":"first-quarter.img","url":"first-quarter-icon.js","evaluate":true},
      {"name":"last-quarter.img","url":"last-quarter-icon.js","evaluate":true},
      {"name":"waning-crescent.img","url":"waning-crescent-icon.js","evaluate":true},
      {"name":"waning-gibbous.img","url":"waning-gibbous-icon.js","evaluate":true},
      {"name":"full.img","url":"full-icon.js","evaluate":true},
      {"name":"new.img","url":"new-icon.js","evaluate":true},
      {"name":"waxing-gibbous.img","url":"waxing-gibbous-icon.js","evaluate":true},
      {"name":"waxing-crescent.img","url":"waxing-crescent-icon.js","evaluate":true}
    ]
  },
  {
    "id": "widhwt",
    "name": "Hand Wash Timer",
    "version": "0.01",
    "description": "Swipe your wrist over the watch face to start your personal Bangle.js hand wash timer for 35 sec. Start washing after the short buzz and stop after the long buzz.",
    "icon": "widget.png",
    "type": "widget",
    "tags": "widget,tool",
    "supports": ["BANGLEJS"],
    "storage": [
      {"name":"widhwt.wid.js","url":"widget.js"}
    ]
  },
  {
    "id": "toucher",
    "name": "Touch Launcher",
    "shortName": "Toucher",
    "version": "0.07",
    "description": "Touch enable left to right launcher.",
    "icon": "app.png",
    "type": "launch",
    "tags": "tool,system,launcher",
    "supports": ["BANGLEJS","BANGLEJS2"],
    "readme": "README.md",
    "storage": [
      {"name":"toucher.app.js","url":"app.js"},
      {"name":"toucher.settings.js","url":"settings.js"}
    ],
    "data": [{"name":"toucher.json"}]
  },
  {
    "id": "balltastic",
    "name": "Balltastic",
    "version": "0.02",
    "description": "Simple but fun ball eats dots game.",
    "icon": "app.png",
    "type": "app",
    "tags": "game,fun",
    "supports": ["BANGLEJS"],
    "storage": [
      {"name":"balltastic.app.js","url":"app.js"},
      {"name":"balltastic.img","url":"app-icon.js","evaluate":true}
    ]
  },
  {
    "id": "rpgdice",
    "name": "RPG dice",
    "version": "0.02",
    "description": "Simple RPG dice rolling app.",
    "icon": "rpgdice.png",
    "type": "app",
    "tags": "game,fun",
    "supports": ["BANGLEJS"],
    "allow_emulator": true,
    "screenshots": [{"url":"bangle1-rpg-dice-screenshot.png"}],
    "storage": [
      {"name":"rpgdice.app.js","url":"app.js"},
      {"name":"rpgdice.img","url":"app-icon.js","evaluate":true}
    ]
  },
  {
    "id": "widmp",
    "name": "Moon Phase Widget",
    "version": "0.02",
    "description": "Display the current moon phase in blueish for the northern hemisphere in eight phases",
    "icon": "widget.png",
    "type": "widget",
    "tags": "widget,tools",
    "supports": ["BANGLEJS","BANGLEJS2"],
    "storage": [
      {"name":"widmp.wid.js","url":"widget.js"}
    ]
  },
  {
    "id": "minionclk",
    "name": "Minion clock",
    "version": "0.05",
    "description": "Minion themed clock.",
    "icon": "minionclk.png",
    "type": "clock",
    "tags": "clock,minion",
    "supports": ["BANGLEJS"],
    "allow_emulator": true,
    "screenshots": [{"url":"bangle1-minion-clock-screenshot.png"}],
    "storage": [
      {"name":"minionclk.app.js","url":"app.js"},
      {"name":"minionclk.img","url":"app-icon.js","evaluate":true}
    ]
  },
  {
    "id": "openstmap",
    "name": "OpenStreetMap",
    "shortName": "OpenStMap",
    "version": "0.09",
    "description": "[BETA] Loads map tiles from OpenStreetMap onto your Bangle.js and displays a map of where you are",
    "icon": "app.png",
    "tags": "outdoors,gps",
    "supports": ["BANGLEJS","BANGLEJS2"],
    "custom": "custom.html",
    "customConnect": true,
    "storage": [
      {"name":"openstmap","url":"openstmap.js"},
      {"name":"openstmap.app.js","url":"app.js"},
      {"name":"openstmap.img","url":"app-icon.js","evaluate":true}
    ]
  },
  {
    "id": "activepedom",
    "name": "Active Pedometer",
    "shortName": "Active Pedometer",
    "version": "0.09",
    "description": "Pedometer that filters out arm movement and displays a step goal progress. Steps are saved to a daily file and can be viewed as graph.",
    "icon": "app.png",
    "tags": "outdoors,widget",
    "supports": ["BANGLEJS"],
    "readme": "README.md",
    "storage": [
      {"name":"activepedom.wid.js","url":"widget.js"},
      {"name":"activepedom.settings.js","url":"settings.js"},
      {"name":"activepedom.img","url":"app-icon.js","evaluate":true},
      {"name":"activepedom.app.js","url":"app.js"}
    ]
  },
  {
    "id": "chronowid",
    "name": "Chrono Widget",
    "shortName": "Chrono Widget",
    "version": "0.03",
    "description": "Chronometer (timer) which runs as widget.",
    "icon": "app.png",
    "tags": "tool,widget",
    "supports": ["BANGLEJS","BANGLEJS2"],
    "readme": "README.md",
    "storage": [
      {"name":"chronowid.wid.js","url":"widget.js"},
      {"name":"chronowid.app.js","url":"app.js"},
      {"name":"chronowid.img","url":"app-icon.js","evaluate":true}
    ]
  },
  {
    "id": "tabata",
    "name": "Tabata",
    "shortName": "Tabata - Control High-Intensity Interval Training",
    "version": "0.01",
    "description": "Control high-intensity interval training (according to tabata: https://en.wikipedia.org/wiki/Tabata_method).",
    "icon": "tabata.png",
    "tags": "workout,health",
    "supports": ["BANGLEJS"],
    "storage": [
      {"name":"tabata.app.js","url":"tabata.js"},
      {"name":"tabata.img","url":"tabata-icon.js","evaluate":true}
    ]
  },
  {
    "id": "custom",
    "name": "Custom Boot Code ",
    "version": "0.01",
    "description": "Add code you want to run at boot time",
    "icon": "custom.png",
    "type": "bootloader",
    "tags": "tool,system",
    "supports": ["BANGLEJS","BANGLEJS2"],
    "custom": "custom.html",
    "storage": [
      {"name":"custom"}
    ]
  },
  {
    "id": "devstopwatch",
    "name": "Dev Stopwatch",
    "shortName": "Dev Stopwatch",
    "version": "0.03",
    "description": "Stopwatch with 5 laps supported (cyclically replaced)",
    "icon": "app.png",
    "tags": "stopwatch,chrono,timer,chronometer",
    "supports": ["BANGLEJS","BANGLEJS2"],
    "screenshots": [{"url":"bangle1-dev-stopwatch-screenshot.png"}],
    "allow_emulator": true,
    "storage": [
      {"name":"devstopwatch.app.js","url":"app.js"},
      {"name":"devstopwatch.img","url":"app-icon.js","evaluate":true}
    ]
  },
  {
    "id": "batchart",
    "name": "Battery Chart",
    "shortName": "Battery Chart",
    "version": "0.10",
    "description": "A widget and an app for recording and visualizing battery percentage over time.",
    "icon": "app.png",
    "tags": "app,widget,battery,time,record,chart,tool",
    "supports": ["BANGLEJS"],
    "readme": "README.md",
    "storage": [
      {"name":"batchart.wid.js","url":"widget.js"},
      {"name":"batchart.app.js","url":"app.js"},
      {"name":"batchart.img","url":"app-icon.js","evaluate":true}
    ]
  },
  {
    "id": "nato",
    "name": "NATO Alphabet",
    "shortName": "NATOAlphabet",
    "version": "0.01",
    "description": "Learn the NATO Phonetic alphabet plus some numbers.",
    "icon": "nato.png",
    "type": "app",
    "tags": "app,learn,visual",
    "supports": ["BANGLEJS"],
    "allow_emulator": true,
    "screenshots": [{"url":"bangle1-NATO-alphabet-screenshot.png"},{"url":"bangle1-NATO-alphabet-screenshot2.png"}],
    "storage": [
      {"name":"nato.app.js","url":"nato.js"},
      {"name":"nato.img","url":"nato-icon.js","evaluate":true}
    ]
  },
  {
    "id": "numerals",
    "name": "Numerals Clock",
    "shortName": "Numerals Clock",
    "version": "0.09",
    "description": "A simple big numerals clock",
    "icon": "numerals.png",
    "type": "clock",
    "tags": "numerals,clock",
    "supports": ["BANGLEJS"],
    "allow_emulator": true,
    "screenshots": [{"url":"bangle1-numerals-screenshot.png"}],
    "storage": [
      {"name":"numerals.app.js","url":"numerals.app.js"},
      {"name":"numerals.img","url":"numerals-icon.js","evaluate":true},
      {"name":"numerals.settings.js","url":"numerals.settings.js"}
    ],
    "data": [{"name":"numerals.json"}]
  },
  {
    "id": "bledetect",
    "name": "BLE Detector",
    "shortName": "BLE Detector",
    "version": "0.03",
    "description": "Detect BLE devices and show some informations.",
    "icon": "bledetect.png",
    "tags": "app,bluetooth,tool",
    "supports": ["BANGLEJS"],
    "readme": "README.md",
    "storage": [
      {"name":"bledetect.app.js","url":"bledetect.js"},
      {"name":"bledetect.img","url":"bledetect-icon.js","evaluate":true}
    ]
  },
  {
    "id": "snake",
    "name": "Snake",
    "shortName": "Snake",
    "version": "0.02",
    "description": "The classic snake game. Eat apples and don't bite your tail.",
    "icon": "snake.png",
    "tags": "game,fun",
    "supports": ["BANGLEJS"],
    "readme": "README.md",
    "storage": [
      {"name":"snake.app.js","url":"snake.js"},
      {"name":"snake.img","url":"snake-icon.js","evaluate":true}
    ]
  },
  {
    "id": "calculator",
    "name": "Calculator",
    "shortName": "Calculator",
    "version": "0.04",
    "description": "Basic calculator reminiscent of MacOs's one. Handy for small calculus.",
    "icon": "calculator.png",
    "screenshots": [{"url":"screenshot_calculator.png"}],
    "tags": "app,tool",
    "supports": ["BANGLEJS","BANGLEJS2"],
    "storage": [
      {"name":"calculator.app.js","url":"app.js"},
      {"name":"calculator.img","url":"calculator-icon.js","evaluate":true}
    ]
  },
  {
    "id": "dane",
    "name": "Digital Assistant, not EDITH",
    "shortName": "DANE",
    "version": "0.16",
    "description": "A Watchface inspired by Tony Stark's EDITH and based on https://arwes.dev/",
    "icon": "app.png",
    "type": "clock",
    "tags": "clock",
    "supports": ["BANGLEJS"],
    "allow_emulator": true,
    "storage": [
      {"name":"dane.app.js","url":"app.js"},
      {"name":"dane.img","url":"app-icon.js","evaluate":true}
    ]
  },
  {
    "id": "dane_tcr",
    "name": "DANE Touch Launcher",
    "shortName": "DANE Toucher",
    "version": "0.07",
    "description": "Touch enable left to right launcher in the style of the DANE Watchface",
    "icon": "app.png",
    "type": "launch",
    "tags": "tool,system,launcher",
    "supports": ["BANGLEJS"],
    "storage": [
      {"name":"dane_tcr.app.js","url":"app.js"},
      {"name":"dane_tcr.settings.js","url":"settings.js"}
    ],
    "data": [{"name":"dane_tcr.json"}]
  },
  {
    "id": "buffgym",
    "name": "BuffGym",
    "version": "0.02",
    "description": "BuffGym is the famous 5x5 workout program for the BangleJS",
    "icon": "buffgym.png",
    "type": "app",
    "tags": "tool,outdoors,gym,exercise",
    "supports": ["BANGLEJS"],
    "readme": "README.md",
    "interface": "buffgym.html",
    "allow_emulator": false,
    "storage": [
      {"name":"buffgym.app.js","url":"buffgym.app.js"},
      {"name":"buffgym-set.js","url":"buffgym-set.js"},
      {"name":"buffgym-exercise.js","url":"buffgym-exercise.js"},
      {"name":"buffgym-workout.js","url":"buffgym-workout.js"},
      {"name":"buffgym-workout-a.json","url":"buffgym-workout-a.json"},
      {"name":"buffgym-workout-b.json","url":"buffgym-workout-b.json"},
      {"name":"buffgym-workout-index.json","url":"buffgym-workout-index.json"},
      {"name":"buffgym.img","url":"buffgym-icon.js","evaluate":true}
    ]
  },
  {
    "id": "banglerun",
    "name": "BangleRun",
    "shortName": "BangleRun",
    "version": "0.10",
    "description": "An app for running sessions. Displays info and logs your run for later viewing.",
    "icon": "banglerun.png",
    "tags": "run,running,fitness,outdoors",
    "supports": ["BANGLEJS"],
    "interface": "interface.html",
    "allow_emulator": false,
    "storage": [
      {"name":"banglerun.app.js","url":"app.js"},
      {"name":"banglerun.img","url":"app-icon.js","evaluate":true}
    ]
  },
  {
    "id": "metronome",
    "name": "Metronome",
    "version": "0.07",
    "readme": "README.md",
    "description": "Makes the watch blinking and vibrating with a given rate",
    "icon": "metronome_icon.png",
    "tags": "tool",
    "supports": ["BANGLEJS","BANGLEJS2"],
    "allow_emulator": true,
    "screenshots": [{"url":"bangle1-metronome-screenshot.png"}],
    "storage": [
      {"name":"metronome.app.js","url":"metronome.js"},
      {"name":"metronome.img","url":"metronome-icon.js","evaluate":true},
      {"name":"metronome.settings.js","url":"settings.js"}
    ]
  },
  {
    "id": "blackjack",
    "name": "Black Jack game",
    "shortName": "Black Jack game",
    "version": "0.02",
    "description": "Simple implementation of card game Black Jack",
    "icon": "blackjack.png",
    "tags": "game",
    "supports": ["BANGLEJS"],
    "screenshots": [{"url":"bangle1-black-jack-game-screenshot.png"}],
    "allow_emulator": true,
    "storage": [
      {"name":"blackjack.app.js","url":"blackjack.app.js"},
      {"name":"blackjack.img","url":"blackjack-icon.js","evaluate":true}
    ]
  },
  {
    "id": "hidcam",
    "name": "Camera shutter",
    "shortName": "Cam shutter",
    "version": "0.03",
    "description": "Enable HID, connect to your phone, start your camera and trigger the shot on your Bangle",
    "icon": "app.png",
    "tags": "bluetooth,tool",
    "supports": ["BANGLEJS"],
    "readme": "README.md",
    "storage": [
      {"name":"hidcam.app.js","url":"app.js"},
      {"name":"hidcam.img","url":"app-icon.js","evaluate":true}
    ]
  },
  {
    "id": "swlclk",
    "name": "SWL Clock / Short Wave Listner Clock",
    "shortName": "SWL Clock",
    "version": "0.02",
    "description": "Display Local, UTC time and some programs on the shorts waves along the day, with the frequencies",
    "icon": "swlclk.png",
    "type": "clock",
    "tags": "tool,clock",
    "supports": ["BANGLEJS"],
    "readme": "README.md",
    "allow_emulator": true,
    "screenshots": [{"url":"bangle1-SWL-clock-screenshot.png"}],
    "storage": [
      {"name":"swlclk.app.js","url":"app.js"},
      {"name":"swlclk.img","url":"app-icon.js","evaluate":true}
    ]
  },
  {
    "id": "rclock",
    "name": "Round clock with seconds,  minutes and date",
    "shortName": "Round Clock",
    "version": "0.06",
    "description": "Designed round clock with ticks for minutes and seconds and heart rate indication",
    "icon": "app.png",
    "type": "clock",
    "tags": "clock",
    "supports": ["BANGLEJS"],
    "storage": [
      {"name":"rclock.app.js","url":"rclock.app.js"},
      {"name":"rclock.img","url":"app-icon.js","evaluate":true}
    ]
  },
  {
    "id": "fclock",
    "name": "fclock",
    "shortName": "F Clock",
    "version": "0.02",
    "description": "Simple design of a digital clock",
    "icon": "app.png",
    "type": "clock",
    "tags": "clock",
    "supports": ["BANGLEJS"],
    "storage": [
      {"name":"fclock.app.js","url":"fclock.app.js"},
      {"name":"fclock.img","url":"app-icon.js","evaluate":true}
    ]
  },
  {
    "id": "hamloc",
    "name": "QTH Locator / Maidenhead Locator System",
    "shortName": "QTH Locator",
    "version": "0.01",
    "description": "Convert your current GPS location to the Maidenhead locator system used by HAM amateur radio operators",
    "icon": "app.png",
    "tags": "tool,outdoors,gps",
    "supports": ["BANGLEJS"],
    "readme": "README.md",
    "storage": [
      {"name":"hamloc.app.js","url":"app.js"},
      {"name":"hamloc.img","url":"app-icon.js","evaluate":true}
    ]
  },
  {
    "id": "osmpoi",
    "name": "POI Compass",
    "version": "0.03",
    "description": "Uploads all the points of interest in an area onto your watch, same as Beer Compass with more p.o.i.",
    "icon": "app.png",
    "tags": "tool,outdoors,gps",
    "supports": ["BANGLEJS"],
    "readme": "README.md",
    "custom": "custom.html",
    "storage": [
      {"name":"osmpoi.app.js"},
      {"name":"osmpoi.img","url":"app-icon.js","evaluate":true}
    ]
  },
  {
    "id": "pong",
    "name": "Pong",
    "shortName": "Pong",
    "version": "0.03",
    "description": "A clone of the Atari game Pong",
    "icon": "pong.png",
    "type": "app",
    "tags": "game",
    "supports": ["BANGLEJS"],
    "readme": "README.md",
    "allow_emulator": true,
    "screenshots": [{"url":"bangle1-pong-screenshot.png"}],
    "storage": [
      {"name":"pong.app.js","url":"app.js"},
      {"name":"pong.img","url":"app-icon.js","evaluate":true}
    ]
  },
  {
    "id": "ballmaze",
    "name": "Ball Maze",
    "version": "0.02",
    "description": "Navigate a ball through a maze by tilting your watch.",
    "icon": "icon.png",
    "type": "app",
    "tags": "game",
    "supports": ["BANGLEJS"],
    "readme": "README.md",
    "storage": [
      {"name":"ballmaze.app.js","url":"app.js"},
      {"name":"ballmaze.img","url":"icon.js","evaluate":true}
    ],
    "data": [{"name":"ballmaze.json"}]
  },
  {
    "id": "calendar",
    "name": "Calendar",
    "version": "0.02",
    "description": "Simple calendar",
    "icon": "calendar.png",
    "screenshots": [{"url":"screenshot_calendar.png"}],
    "tags": "calendar",
    "supports": ["BANGLEJS","BANGLEJS2"],
    "readme": "README.md",
    "allow_emulator": true,
    "storage": [
      {"name":"calendar.app.js","url":"calendar.js"},
      {"name":"calendar.img","url":"calendar-icon.js","evaluate":true}
    ]
  },
  {
    "id": "hidjoystick",
    "name": "Bluetooth Joystick",
    "shortName": "Joystick",
    "version": "0.01",
    "description": "Emulates a 2 axis/5 button Joystick using the accelerometer as stick input and buttons 1-3, touch left as button 4 and touch right as button 5.",
    "icon": "app.png",
    "tags": "bluetooth",
    "supports": ["BANGLEJS"],
    "storage": [
      {"name":"hidjoystick.app.js","url":"app.js"},
      {"name":"hidjoystick.img","url":"app-icon.js","evaluate":true}
    ]
  },
  {
    "id": "largeclock",
    "name": "Large Clock",
    "version": "0.10",
    "description": "A readable and informational digital watch, with date, seconds and moon phase",
    "icon": "largeclock.png",
    "type": "clock",
    "tags": "clock",
    "supports": ["BANGLEJS"],
    "readme": "README.md",
    "allow_emulator": true,
    "screenshots": [{"url":"bangle1-large-clock-screenshot.png"}],
    "storage": [
      {"name":"largeclock.app.js","url":"largeclock.js"},
      {"name":"largeclock.img","url":"largeclock-icon.js","evaluate":true},
      {"name":"largeclock.settings.js","url":"settings.js"}
    ],
    "data": [{"name":"largeclock.json"}]
  },
  {
    "id": "smtswch",
    "name": "Smart Switch",
    "shortName": "Smart Switch",
    "version": "0.01",
    "description": "Using EspruinoHub, control your smart devices on and off via Bluetooth Low Energy!",
    "icon": "app.png",
    "type": "app",
    "tags": "bluetooth,btle,smart,switch",
    "supports": ["BANGLEJS"],
    "readme": "README.md",
    "storage": [
      {"name":"smtswch.app.js","url":"app.js"},
      {"name":"smtswch.img","url":"app-icon.js","evaluate":true},
      {"name":"light-on.img","url":"light-on.js","evaluate":true},
      {"name":"light-off.img","url":"light-off.js","evaluate":true},
      {"name":"switch-on.img","url":"switch-on.js","evaluate":true},
      {"name":"switch-off.img","url":"switch-off.js","evaluate":true}
    ]
  },
  {
    "id": "miplant",
    "name": "Xiaomi Plant Sensor",
    "shortName": "Mi Plant",
    "version": "0.02",
    "description": "Reads and displays data from Xiaomi bluetooth plant moisture sensors",
    "icon": "app.png",
    "tags": "xiaomi,mi,plant,ble,bluetooth",
    "supports": ["BANGLEJS"],
    "storage": [
      {"name":"miplant.app.js","url":"app.js"},
      {"name":"miplant.img","url":"app-icon.js","evaluate":true}
    ]
  },
  {
    "id": "simpletimer",
    "name": "Timer",
    "version": "0.07",
    "description": "Simple timer, useful when playing board games or cooking",
    "icon": "app.png",
    "tags": "timer",
    "supports": ["BANGLEJS"],
    "readme": "README.md",
    "allow_emulator": true,
    "screenshots": [{"url":"bangle1-timer-screenshot.png"}],
    "storage": [
      {"name":"simpletimer.app.js","url":"app.js"},
      {"name":".tfnames","url":"gesture-tfnames.js","evaluate":true},
      {"name":".tfmodel","url":"gesture-tfmodel.js","evaluate":true},
      {"name":"simpletimer.img","url":"app-icon.js","evaluate":true}
    ],
    "data": [{"name":"simpletimer.json"}]
  },
  {
    "id": "beebclock",
    "name": "Beeb Clock",
    "version": "0.05",
    "description": "Clock face that may be coincidentally familiar to BBC viewers",
    "icon": "beebclock.png",
    "type": "clock",
    "tags": "clock",
    "screenshots": [{"url":"bangle1-beeb-clock-screenshot.png"}],
    "supports": ["BANGLEJS"],
    "allow_emulator": true,
    "storage": [
      {"name":"beebclock.app.js","url":"beebclock.js"},
      {"name":"beebclock.img","url":"beebclock-icon.js","evaluate":true}
    ]
  },
  {
    "id": "findphone",
    "name": "Find Phone",
    "shortName": "Find Phone",
    "version": "0.03",
    "description": "Find your phone via Gadgetbridge. Click any button to let your phone ring. 📳  Note: The functionality is available even without this app, just go to Settings, App Settings, Gadgetbridge, Find Phone.",
    "icon": "app.png",
    "tags": "tool,android",
    "supports": ["BANGLEJS"],
    "readme": "README.md",
    "allow_emulator": true,
    "storage": [
      {"name":"findphone.app.js","url":"app.js"},
      {"name":"findphone.img","url":"app-icon.js","evaluate":true}
    ]
  },
  {
    "id": "getup",
    "name": "Get Up",
    "shortName": "Get Up",
    "version": "0.01",
    "description": "Reminds you to getup every x minutes. Sitting to long is dangerous!",
    "icon": "app.png",
    "tags": "tools,health",
    "supports": ["BANGLEJS"],
    "readme": "README.md",
    "screenshots": [{"url":"bangle1-get-up-screenshot.png"}],
    "allow_emulator": true,
    "storage": [
      {"name":"getup.app.js","url":"app.js"},
      {"name":"getup.settings.js","url":"settings.js"},
      {"name":"getup.img","url":"app-icon.js","evaluate":true}
    ]
  },
  {
    "id": "gallifr",
    "name": "Time Traveller's Chronometer",
    "shortName": "Time Travel Clock",
    "version": "0.02",
    "description": "A clock for time travellers. The light pie segment shows the minutes, the black circle, the hour. The dial itself reads 'time' just in case you forget.",
    "icon": "gallifr.png",
    "screenshots": [{"url":"screenshot_time.png"}],
    "type": "clock",
    "tags": "clock",
    "supports": ["BANGLEJS","BANGLEJS2"],
    "readme": "README.md",
    "allow_emulator": true,
    "storage": [
      {"name":"gallifr.app.js","url":"app.js"},
      {"name":"gallifr.img","url":"app-icon.js","evaluate":true},
      {"name":"gallifr.settings.js","url":"settings.js"}
    ],
    "data": [{"name":"gallifr.json"}]
  },
  {
    "id": "rndmclk",
    "name": "Random Clock Loader",
    "version": "0.03",
    "description": "Load a different clock whenever the LCD is switched on.",
    "icon": "rndmclk.png",
    "type": "widget",
    "tags": "widget,clock",
    "supports": ["BANGLEJS"],
    "readme": "README.md",
    "storage": [
      {"name":"rndmclk.wid.js","url":"widget.js"}
    ]
  },
  {
    "id": "dotmatrixclock",
    "name": "Dotmatrix Clock",
    "version": "0.01",
    "description": "A clear white-on-blue dotmatrix simulated clock",
    "icon": "dotmatrixclock.png",
    "type": "clock",
    "tags": "clock,dotmatrix,retro",
    "supports": ["BANGLEJS"],
    "readme": "README.md",
    "allow_emulator": true,
    "storage": [
      {"name":"dotmatrixclock.app.js","url":"app.js"},
      {"name":"dotmatrixclock.img","url":"dotmatrixclock-icon.js","evaluate":true}
    ]
  },
  {
    "id": "jbm8b",
    "name": "Magic 8 Ball",
    "shortName": "Magic 8 Ball",
    "version": "0.03",
    "description": "A simple fortune telling app",
    "icon": "app.png",
    "tags": "game",
    "supports": ["BANGLEJS"],
    "storage": [
      {"name":"jbm8b.app.js","url":"app.js"},
      {"name":"jbm8b.img","url":"app-icon.js","evaluate":true}
    ]
  },
  {
    "id": "jbm8b_IT",
    "name": "Magic 8 Ball Italiano",
    "shortName": "Magic 8 Ball IT",
    "version": "0.01",
    "description": "La palla predice il futuro",
    "icon": "app.png",
    "screenshots": [{"url":"bangle1-magic-8-ball-italiano-screenshot.png"}],
    "tags": "game",
    "supports": ["BANGLEJS"],
    "allow_emulator": true,
    "storage": [
      {"name":"jbm8b_IT.app.js","url":"app.js"},
      {"name":"jbm8b_IT.img","url":"app-icon.js","evaluate":true}
    ]
  },
  {
    "id": "BLEcontroller",
    "name": "BLE Customisable Controller with Joystick",
    "shortName": "BLE Controller",
    "version": "0.01",
    "description": "A configurable controller for BLE devices and robots, with a basic four direction joystick. Designed to be easy to customise so you can add your own menus.",
    "icon": "BLEcontroller.png",
    "tags": "tool,bluetooth",
    "supports": ["BANGLEJS"],
    "readme": "README.md",
    "allow_emulator": false,
    "storage": [
      {"name":"BLEcontroller.app.js","url":"app.js"},
      {"name":"BLEcontroller.img","url":"app-icon.js","evaluate":true}
    ]
  },
  {
    "id": "widviz",
    "name": "Widget Visibility Widget",
    "shortName": "Viz Widget",
    "version": "0.02",
    "description": "Swipe left to hide top bar widgets, swipe right to redisplay.",
    "icon": "eye.png",
    "type": "widget",
    "tags": "widget",
    "supports": ["BANGLEJS"],
    "storage": [
      {"name":"widviz.wid.js","url":"widget.js"}
    ]
  },
  {
    "id": "binclock",
    "name": "Binary Clock",
    "shortName": "Binary Clock",
    "version": "0.03",
    "description": "A binary clock with hours and minutes. BTN1 toggles a digital clock.",
    "icon": "app.png",
    "type": "clock",
    "tags": "clock,binary",
    "supports": ["BANGLEJS"],
    "storage": [
      {"name":"binclock.app.js","url":"app.js"},
      {"name":"binclock.img","url":"app-icon.js","evaluate":true}
    ]
  },
  {
    "id": "pizzatimer",
    "name": "Pizza Timer",
    "shortName": "Pizza Timer",
    "version": "0.01",
    "description": "A timer app for when you cook Pizza. Some say it can also time other things",
    "icon": "pizza.png",
    "tags": "timer,tool,pizza",
    "supports": ["BANGLEJS"],
    "readme": "README.md",
    "storage": [
      {"name":"pizzatimer.app.js","url":"app.js"},
      {"name":"pizzatimer.img","url":"app-icon.js","evaluate":true}
    ]
  },
  {
    "id": "animclk",
    "name": "Animated Clock",
    "shortName": "Anim Clock",
    "version": "0.03",
    "description": "An animated clock face using Mark Ferrari's amazing 8 bit game art and palette cycling: http://www.markferrari.com/art/8bit-game-art",
    "icon": "app.png",
    "type": "clock",
    "tags": "clock,animated",
    "supports": ["BANGLEJS"],
    "storage": [
      {"name":"animclk.app.js","url":"app.js"},
      {"name":"animclk.pixels1","url":"animclk.pixels1"},
      {"name":"animclk.pixels2","url":"animclk.pixels2"},
      {"name":"animclk.pal","url":"animclk.pal"},
      {"name":"animclk.img","url":"app-icon.js","evaluate":true}
    ]
  },
  {
    "id": "analogimgclk",
    "name": "Analog Clock (Image background)",
    "shortName": "Analog Clock",
    "version": "0.03",
    "description": "An analog clock with an image background",
    "icon": "app.png",
    "type": "clock",
    "tags": "clock",
    "supports": ["BANGLEJS"],
    "storage": [
      {"name":"analogimgclk.app.js","url":"app.js"},
      {"name":"analogimgclk.bg.img","url":"bg.img"},
      {"name":"analogimgclk.img","url":"app-icon.js","evaluate":true}
    ]
  },
  {
    "id": "verticalface",
    "name": "Vertical watch face",
    "shortName": "Vertical Face",
    "version": "0.09",
    "description": "A simple vertical watch face with the date. Heart rate monitor is toggled with BTN1",
    "icon": "app.png",
    "type": "clock",
    "tags": "clock",
    "supports": ["BANGLEJS"],
    "allow_emulator": true,
    "screenshots": [{"url":"bangle1-vertical-watch-face-screenshot.png"}],
    "storage": [
      {"name":"verticalface.app.js","url":"app.js"},
      {"name":"verticalface.img","url":"app-icon.js","evaluate":true}
    ]
  },
  {
    "id": "sleepphasealarm",
    "name": "SleepPhaseAlarm",
    "shortName": "SleepPhaseAlarm",
    "version": "0.02",
    "description": "Uses the accelerometer to estimate sleep and wake states with the principle of Estimation of Stationary Sleep-segments (ESS, see https://ubicomp.eti.uni-siegen.de/home/datasets/ichi14/index.html.en). This app will read the next alarm from the alarm application and will wake you up to 30 minutes early at the best guessed time when you are almost already awake.",
    "icon": "app.png",
    "tags": "alarm",
    "supports": ["BANGLEJS"],
    "storage": [
      {"name":"sleepphasealarm.app.js","url":"app.js"},
      {"name":"sleepphasealarm.img","url":"app-icon.js","evaluate":true}
    ]
  },
  {
    "id": "life",
    "name": "Game of Life",
    "version": "0.04",
    "description": "Conway's Game of Life - 16x16 board",
    "icon": "life.png",
    "tags": "game",
    "supports": ["BANGLEJS"],
    "screenshots": [{"url":"bangle1-game-of-life-screenshot.png"}],
    "allow_emulator": true,
    "storage": [
      {"name":"life.app.js","url":"life.min.js"},
      {"name":"life.img","url":"life-icon.js","evaluate":true}
    ]
  },
  {
    "id": "magnav",
    "name": "Navigation Compass",
    "version": "0.05",
    "description": "Compass with linear display as for GPSNAV. Has Tilt compensation and remembers calibration.",
    "screenshots": [{"url":"screenshot-b2.png"},{"url":"screenshot-light-b2.png"}],
    "icon": "magnav.png",
    "tags": "tool,outdoors",
    "supports": ["BANGLEJS","BANGLEJS2"],
    "readme": "README.md",
    "storage": [
      {"name":"magnav.app.js","url":"magnav_b1.js","supports":["BANGLEJS"]},
      {"name":"magnav.app.js","url":"magnav_b2.js","supports":["BANGLEJS2"]},
      {"name":"magnav.img","url":"magnav-icon.js","evaluate":true}
    ],
    "data": [{"name":"magnav.json"}]
  },
  {
    "id": "gpspoilog",
    "name": "GPS POI Logger",
    "shortName": "GPS POI Log",
    "version": "0.01",
    "description": "A simple app to log points of interest with their GPS coordinates and read them back onto your PC. Based on the https://www.espruino.com/Bangle.js+Storage tutorial",
    "icon": "app.png",
    "tags": "outdoors",
    "supports": ["BANGLEJS"],
    "interface": "interface.html",
    "storage": [
      {"name":"gpspoilog.app.js","url":"app.js"},
      {"name":"gpspoilog.img","url":"app-icon.js","evaluate":true}
    ]
  },
  {
    "id": "miclock2",
    "name": "Mixed Clock 2",
    "version": "0.01",
    "description": "White color variant of the Mixed Clock with thicker clock hands for better readability in the bright sunlight, extra space under the clock for widgets and seconds in the digital clock.",
    "icon": "clock-mixed.png",
    "type": "clock",
    "tags": "clock",
    "supports": ["BANGLEJS"],
    "screenshots": [{"url":"bangle1-mixed-clock-2-screenshot.png"}],
    "allow_emulator": true,
    "storage": [
      {"name":"miclock2.app.js","url":"clock-mixed.js"},
      {"name":"miclock2.img","url":"clock-mixed-icon.js","evaluate":true}
    ]
  },
  {
    "id": "1button",
    "name": "One-Button-Tracker",
    "version": "0.01",
    "description": "A widget that turns BTN1 into a tracker, records time of button press/release.",
    "icon": "widget.png",
    "type": "widget",
    "tags": "tool,quantifiedself,widget",
    "supports": ["BANGLEJS"],
    "readme": "README.md",
    "interface": "interface.html",
    "storage": [
      {"name":"1button.wid.js","url":"widget.js"}
    ],
    "data": [{"name":"one_button_presses.csv","storageFile":true}]
  },
  {
    "id": "gpsautotime",
    "name": "GPS auto time",
    "shortName": "GPS auto time",
    "version": "0.01",
    "description": "A widget that automatically updates the Bangle.js time to the GPS time whenever there is a valid GPS fix.",
    "icon": "widget.png",
    "type": "widget",
    "tags": "widget,gps",
    "supports": ["BANGLEJS"],
    "storage": [
      {"name":"gpsautotime.wid.js","url":"widget.js"}
    ]
  },
  {
    "id": "espruinoctrl",
    "name": "Espruino Control",
    "shortName": "Espruino Ctrl",
    "version": "0.01",
    "description": "Send commands to other Espruino devices via the Bluetooth UART interface. Customisable commands!",
    "icon": "app.png",
    "tags": "",
    "supports": ["BANGLEJS"],
    "readme": "README.md",
    "custom": "custom.html",
    "storage": [
      {"name":"espruinoctrl.app.js"},
      {"name":"espruinoctrl.img","url":"app-icon.js","evaluate":true}
    ]
  },
  {
    "id": "multiclock",
    "name": "Multi Clock",
    "version": "0.09",
    "description": "Clock with multiple faces.  Switch between faces with BTN1 & BTN3 (Bangle 2 touch top-right, bottom right). For best display set theme Background 2 to cyan or some other bright colour in settings.",
    "screenshots": [{"url":"screen-ana.png"},{"url":"screen-big.png"},{"url":"screen-td.png"},{"url":"screen-nifty.png"},{"url":"screen-word.png"},{"url":"screen-sec.png"}],
    "icon": "multiclock.png",
    "type": "clock",
    "tags": "clock",
    "supports": ["BANGLEJS","BANGLEJS2"],
    "readme": "README.md",
    "allow_emulator": true,
    "storage": [
      {"name":"multiclock.app.js","url":"multiclock.app.js"},
      {"name":"big.face.js","url":"big.face.js"},
      {"name":"ana.face.js","url":"ana.face.js"},
      {"name":"digi.face.js","url":"digi.face.js"},
      {"name":"txt.face.js","url":"txt.face.js"},
      {"name":"dk.face.js","url":"dk.face.js"},
      {"name":"nifty.face.js","url":"nifty.face.js"},
      {"name":"multiclock.img","url":"multiclock-icon.js","evaluate":true}
    ]
  },
  {
    "id": "widancs",
    "name": "Apple Notification Widget",
    "shortName": "ANCS Widget",
    "version": "0.07",
    "description": "Displays call, message etc notifications from a paired iPhone. Read README before installation as it only works with compatible apps",
    "icon": "widget.png",
    "type": "widget",
    "tags": "widget",
    "supports": ["BANGLEJS"],
    "readme": "README.md",
    "storage": [
      {"name":"widancs.wid.js","url":"ancs.min.js"},
      {"name":"widancs.settings.js","url":"settings.js"}
    ]
  },
  {
    "id": "accelrec",
    "name": "Acceleration Recorder",
    "shortName": "Accel Rec",
    "version": "0.02",
    "description": "This app puts the Bangle's accelerometer into 100Hz mode and reads 2 seconds worth of data after movement starts. The data can then be exported back to the PC.",
    "icon": "app.png",
    "tags": "",
    "supports": ["BANGLEJS"],
    "readme": "README.md",
    "interface": "interface.html",
    "storage": [
      {"name":"accelrec.app.js","url":"app.js"},
      {"name":"accelrec.img","url":"app-icon.js","evaluate":true}
    ],
    "data": [{"wildcard":"accelrec.?.csv"}]
  },
  {
    "id": "accellog",
    "name": "Acceleration Logger",
    "shortName": "Accel Log",
    "version": "0.03",
    "description": "Logs XYZ acceleration data to a CSV file that can be downloaded to your PC",
    "icon": "app.png",
    "tags": "outdoor",
    "supports": ["BANGLEJS","BANGLEJS2"],
    "readme": "README.md",
    "interface": "interface.html",
    "storage": [
      {"name":"accellog.app.js","url":"app.js"},
      {"name":"accellog.img","url":"app-icon.js","evaluate":true}
    ],
    "data": [{"wildcard":"accellog.?.csv"}]
  },
  {
    "id": "cprassist",
    "name": "CPR Assist",
    "version": "0.01",
    "description": "Provides assistance while performing a CPR",
    "icon": "cprassist-icon.png",
    "tags": "tool,firstaid",
    "supports": ["BANGLEJS"],
    "readme": "README.md",
    "allow_emulator": true,
    "screenshots": [{"url":"bangle1-CPR-assist-screenshot.png"}],
    "storage": [
      {"name":"cprassist.app.js","url":"cprassist.js"},
      {"name":"cprassist.img","url":"cprassist-icon.js","evaluate":true},
      {"name":"cprassist.settings.js","url":"settings.js"}
    ]
  },
  {
    "id": "osgridref",
    "name": "Ordnance Survey Grid Reference",
    "shortName": "OS Grid ref",
    "version": "0.01",
    "description": "Displays the UK Ordnance Survey grid reference of your current GPS location. Useful when in the United Kingdom with an Ordnance Survey map",
    "icon": "app.png",
    "tags": "outdoors,gps",
    "supports": ["BANGLEJS"],
    "storage": [
      {"name":"osgridref.app.js","url":"app.js"},
      {"name":"osgridref.img","url":"app-icon.js","evaluate":true}
    ]
  },
  {
    "id": "openseizure",
    "name": "OpenSeizureDetector Widget",
    "shortName": "Short Name",
    "version": "0.01",
    "description": "[BETA!] A widget to work alongside [OpenSeizureDetector](https://www.openseizuredetector.org.uk/)",
    "icon": "widget.png",
    "type": "widget",
    "tags": "widget",
    "supports": ["BANGLEJS"],
    "readme": "README.md",
    "storage": [
      {"name":"openseizure.wid.js","url":"widget.js"}
    ]
  },
  {
    "id": "counter",
    "name": "Counter",
    "version": "0.03",
    "description": "Simple counter",
    "icon": "counter_icon.png",
    "tags": "tool",
    "supports": ["BANGLEJS"],
    "screenshots": [{"url":"bangle1-counter-screenshot.png"}],
    "allow_emulator": true,
    "storage": [
      {"name":"counter.app.js","url":"counter.js"},
      {"name":"counter.img","url":"counter-icon.js","evaluate":true}
    ]
  },
  {
    "id": "bootgattbat",
    "name": "BLE GATT Battery Service",
    "shortName": "BLE Battery Service",
    "version": "0.01",
    "description": "Adds the GATT Battery Service to advertise the percentage of battery currently remaining over Bluetooth.\n",
    "icon": "bluetooth.png",
    "type": "bootloader",
    "tags": "battery,ble,bluetooth,gatt",
    "supports": ["BANGLEJS","BANGLEJS2"],
    "readme": "README.md",
    "storage": [
      {"name":"gattbat.boot.js","url":"boot.js"}
    ]
  },
  {
    "id": "viewstl",
    "name": "STL file viewer",
    "shortName": "ViewSTL",
    "version": "0.02",
    "description": "This app allows you to view STL 3D models on your watch",
    "icon": "icons8-octahedron-48.png",
    "tags": "tool",
    "supports": ["BANGLEJS"],
    "readme": "README.md",
    "storage": [
      {"name":"viewstl.app.js","url":"viewstl.min.js"},
      {"name":"viewstl.img","url":"viewstl-icon.js","evaluate":true},
      {"name":"tetra.stl","url":"tetra.stl"},
      {"name":"cube.stl","url":"cube.stl"},
      {"name":"icosa.stl","url":"icosa.stl"}
    ]
  },
  {
    "id": "cscsensor",
    "name": "Cycling speed sensor",
    "shortName": "CSCSensor",
    "version": "0.06",
    "description": "Read BLE enabled cycling speed and cadence sensor and display readings on watch",
    "icon": "icons8-cycling-48.png",
    "tags": "outdoors,exercise,ble,bluetooth",
    "supports": ["BANGLEJS"],
    "readme": "README.md",
    "storage": [
      {"name":"cscsensor.app.js","url":"cscsensor.app.js"},
      {"name":"cscsensor.settings.js","url":"settings.js"},
      {"name":"cscsensor.img","url":"cscsensor-icon.js","evaluate":true}
    ]
  },
  {
    "id": "fileman",
    "name": "File manager",
    "shortName": "FileManager",
    "version": "0.03",
    "description": "Simple file manager, allows user to examine watch storage and display, load or delete individual files",
    "icon": "icons8-filing-cabinet-48.png",
    "tags": "tools",
    "supports": ["BANGLEJS"],
    "readme": "README.md",
    "storage": [
      {"name":"fileman.app.js","url":"fileman.app.js"},
      {"name":"fileman.img","url":"fileman-icon.js","evaluate":true}
    ]
  },
  {
    "id": "worldclock",
    "name": "World Clock - 4 time zones",
    "shortName": "World Clock",
    "version": "0.05",
    "description": "Current time zone plus up to four others",
    "icon": "app.png",
    "screenshots": [{"url":"screenshot_world.png"}],
    "type": "clock",
    "tags": "clock",
    "supports": ["BANGLEJS","BANGLEJS2"],
    "readme": "README.md",
    "custom": "custom.html",
    "storage": [
      {"name":"worldclock.app.js","url":"app.js"},
      {"name":"worldclock.img","url":"worldclock-icon.js","evaluate":true}
    ],
    "data": [{"name":"worldclock.settings.json"}]
  },
  {
    "id": "digiclock",
    "name": "Digital Clock Face",
    "shortName": "Digi Clock",
    "version": "0.02",
    "description": "A simple digital clock with the time, day, month, and year",
    "icon": "digiclock.png",
    "type": "clock",
    "tags": "clock",
    "supports": ["BANGLEJS"],
    "storage": [
      {"name":"digiclock.app.js","url":"digiclock.js"},
      {"name":"digiclock.img","url":"digiclock-icon.js","evaluate":true}
    ]
  },
  {
    "id": "dsdrelay",
    "name": "DSD BLE Relay controller",
    "shortName": "DSDRelay",
    "version": "0.01",
    "description": "Control BLE relay board from the watch",
    "icon": "icons8-relay-48.png",
    "tags": "ble,bluetooth",
    "supports": ["BANGLEJS"],
    "readme": "README.md",
    "storage": [
      {"name":"dsdrelay.app.js","url":"dsdrelay.app.js"},
      {"name":"dsdrelay.img","url":"dsdrelay-icon.js","evaluate":true}
    ]
  },
  {
    "id": "mandel",
    "name": "Mandelbrot",
    "shortName": "Mandel",
    "version": "0.01",
    "description": "Draw a zoomable Mandelbrot set",
    "icon": "mandel.png",
    "tags": "game",
    "supports": ["BANGLEJS"],
    "readme": "README.md",
    "storage": [
      {"name":"mandel.app.js","url":"mandel.min.js"},
      {"name":"mandel.img","url":"mandel-icon.js","evaluate":true}
    ]
  },
  {
    "id": "petrock",
    "name": "Pet rock",
    "version": "0.02",
    "description": "A virtual pet rock with wobbly eyes",
    "icon": "petrock.png",
    "type": "app",
    "tags": "game",
    "supports": ["BANGLEJS"],
    "storage": [
      {"name":"petrock.app.js","url":"app.js"},
      {"name":"petrock.img","url":"app-icon.js","evaluate":true}
    ]
  },
  {
    "id": "smartibot",
    "name": "Smartibot controller",
    "shortName": "Smartibot",
    "version": "0.01",
    "description": "Control a [Smartibot Robot](https://thecraftyrobot.net/) straight from your Bangle.js",
    "icon": "app.png",
    "tags": "",
    "supports": ["BANGLEJS"],
    "storage": [
      {"name":"smartibot.app.js","url":"app.js"},
      {"name":"smartibot.img","url":"app-icon.js","evaluate":true}
    ]
  },
  {
    "id": "widncr",
    "name": "NCR Logo Widget",
    "version": "0.01",
    "description": "Show the NodeConf Remote logo in the top left",
    "icon": "widget.png",
    "type": "widget",
    "tags": "widget",
    "supports": ["BANGLEJS"],
    "storage": [
      {"name":"widncr.wid.js","url":"widget.js"}
    ]
  },
  {
    "id": "ncrclk",
    "name": "NCR Clock",
    "shortName": "NCR Clock",
    "version": "0.02",
    "description": "NodeConf Remote clock",
    "icon": "app.png",
    "type": "clock",
    "tags": "clock",
    "supports": ["BANGLEJS"],
    "storage": [
      {"name":"ncrclk.app.js","url":"app.js"},
      {"name":"ncrclk.img","url":"app-icon.js","evaluate":true}
    ]
  },
  {
    "id": "isoclock",
    "name": "ISO Compliant Clock Face",
    "shortName": "ISO Clock",
    "version": "0.02",
    "description": "Tweaked fork of digiclock for ISO date and time",
    "icon": "isoclock.png",
    "type": "clock",
    "tags": "clock",
    "supports": ["BANGLEJS"],
    "storage": [
      {"name":"isoclock.app.js","url":"isoclock.js"},
      {"name":"isoclock.img","url":"isoclock-icon.js","evaluate":true}
    ]
  },
  {
    "id": "gpstimeserver",
    "name": "GPS Time Server",
    "version": "0.01",
    "description": "A widget which automatically starts the GPS and turns Bangle.js into a Bluetooth time server.",
    "icon": "widget.png",
    "type": "widget",
    "tags": "widget",
    "supports": ["BANGLEJS"],
    "readme": "README.md",
    "storage": [
      {"name":"gpstimeserver.wid.js","url":"widget.js"}
    ]
  },
  {
    "id": "tilthydro",
    "name": "Tilt Hydrometer Display",
    "shortName": "Tilt Hydro",
    "version": "0.01",
    "description": "A display for the [Tilt Hydrometer](https://tilthydrometer.com/) - [more info here](http://www.espruino.com/Tilt+Hydrometer+Display)",
    "icon": "app.png",
    "tags": "tools,bluetooth",
    "supports": ["BANGLEJS"],
    "storage": [
      {"name":"tilthydro.app.js","url":"app.js"},
      {"name":"tilthydro.img","url":"app-icon.js","evaluate":true}
    ]
  },
  {
    "id": "supmariodark",
    "name": "Super mario clock night mode",
    "shortName": "supmariodark",
    "version": "0.01",
    "description": "Super mario clock in night mode",
    "icon": "supmariodark.png",
    "type": "clock",
    "tags": "clock",
    "supports": ["BANGLEJS"],
    "storage": [
      {"name":"supmariodark.app.js","url":"supmariodark.js"},
      {"name":"supmariodark.img","url":"supmariodark-icon.js","evaluate":true},
      {"name":"supmario30x24.bin","url":"supmario30x24.bin.js"},
      {"name":"supmario30x24.wdt","url":"supmario30x24.wdt.js"},
      {"name":"banner-up.img","url":"banner-up.js","evaluate":true},
      {"name":"banner-down.img","url":"banner-down.js","evaluate":true},
      {"name":"brick2.img","url":"brick2.js","evaluate":true},
      {"name":"enemy.img","url":"enemy.js","evaluate":true},
      {"name":"flower.img","url":"flower.js","evaluate":true},
      {"name":"flower_b.img","url":"flower_b.js","evaluate":true},
      {"name":"mario_wh.img","url":"mario_wh.js","evaluate":true},
      {"name":"pipe.img","url":"pipe.js","evaluate":true}
    ]
  },
  {
    "id": "gmeter",
    "name": "G-Meter",
    "shortName": "G-Meter",
    "version": "0.01",
    "description": "Simple G-Meter",
    "icon": "app.png",
    "tags": "",
    "supports": ["BANGLEJS"],
    "storage": [
      {"name":"gmeter.app.js","url":"app.js"},
      {"name":"gmeter.img","url":"app-icon.js","evaluate":true}
    ]
  },
  {
    "id": "dtlaunch",
    "name": "Desktop Launcher",
    "version": "0.05",
    "description": "Desktop style App Launcher with six (four for Bangle 2) apps per page - fast access if you have lots of apps installed.",
    "screenshots": [{"url":"shot1.png"},{"url":"shot2.png"},{"url":"shot3.png"}],
    "icon": "icon.png",
    "type": "launch",
    "tags": "tool,system,launcher",
    "supports": ["BANGLEJS","BANGLEJS2"],
    "readme": "README.md",
    "storage": [
      {"name":"dtlaunch.app.js","url":"app-b1.js", "supports": ["BANGLEJS"]},
      {"name":"dtlaunch.app.js","url":"app-b2.js", "supports": ["BANGLEJS2"]},
      {"name":"dtlaunch.img","url":"app-icon.js","evaluate":true}
    ]
  },
  {
    "id": "HRV",
    "name": "Heart Rate Variability monitor",
    "shortName": "HRV monitor",
    "version": "0.04",
    "description": "Heart Rate Variability monitor, see Readme for more info",
    "icon": "hrv.png",
    "tags": "",
    "supports": ["BANGLEJS"],
    "readme": "README.md",
    "storage": [
      {"name":"HRV.app.js","url":"app.js"},
      {"name":"HRV.img","url":"app-icon.js","evaluate":true}
    ]
  },
  {
    "id": "hardalarm",
    "name": "Hard Alarm",
    "shortName": "HardAlarm",
    "version": "0.02",
    "description": "Make sure you wake up! Count to the right number to turn off the alarm",
    "icon": "app.png",
    "tags": "tool,alarm,widget",
    "supports": ["BANGLEJS"],
    "storage": [
      {"name":"hardalarm.app.js","url":"app.js"},
      {"name":"hardalarm.boot.js","url":"boot.js"},
      {"name":"hardalarm.js","url":"hardalarm.js"},
      {"name":"hardalarm.img","url":"app-icon.js","evaluate":true},
      {"name":"hardalarm.wid.js","url":"widget.js"}
    ],
    "data": [{"name":"hardalarm.json"}]
  },
  {
    "id": "edisonsball",
    "name": "Edison's Ball",
    "shortName": "Edison's Ball",
    "version": "0.01",
    "description": "Hypnagogia/Micro-Sleep alarm for experimental use in exploring sleep transition and combating drowsiness",
    "icon": "app-icon.png",
    "tags": "",
    "supports": ["BANGLEJS"],
    "readme": "README.md",
    "storage": [
      {"name":"edisonsball.app.js","url":"app.js"},
      {"name":"edisonsball.img","url":"app-icon.js","evaluate":true}
    ]
  },
  {
    "id": "hrrawexp",
    "name": "HRM Data Exporter",
    "shortName": "HRM Data Exporter",
    "version": "0.01",
    "description": "export raw hrm signal data to a csv file",
    "icon": "app-icon.png",
    "tags": "",
    "supports": ["BANGLEJS"],
    "readme": "README.md",
    "interface": "interface.html",
    "storage": [
      {"name":"hrrawexp.app.js","url":"app.js"},
      {"name":"hrrawexp.img","url":"app-icon.js","evaluate":true}
    ]
  },
  {
    "id": "breath",
    "name": "Breathing App",
    "shortName": "Breathing App",
    "version": "0.01",
    "description": "app to aid relaxation and train breath syncronicity using haptics and visualisation, also displays HR",
    "icon": "app-icon.png",
    "tags": "tools,health",
    "supports": ["BANGLEJS"],
    "readme": "README.md",
    "storage": [
      {"name":"breath.app.js","url":"app.js"},
      {"name":"breath.img","url":"app-icon.js","evaluate":true}
    ],
    "data": [{"name":"breath.settings.json","url":"settings.json"}]
  },
  {
    "id": "lazyclock",
    "name": "Lazy Clock",
    "version": "0.03",
    "description": "Tells the time, roughly",
    "icon": "lazyclock.png",
    "type": "clock",
    "tags": "clock",
    "supports": ["BANGLEJS"],
    "readme": "README.md",
    "screenshots": [{"url":"bangle1-lazy-clock-screenshot.png"}],
    "allow_emulator": true,
    "storage": [
      {"name":"lazyclock.app.js","url":"lazyclock-app.js"},
      {"name":"lazyclock.img","url":"lazyclock-icon.js","evaluate":true}
    ]
  },
  {
    "id": "astral",
    "name": "Astral Clock",
    "version": "0.03",
    "description": "Clock that calculates and displays Alt Az positions of all planets, Sun as well as several other astronomy targets (customizable) and current Moon phase. Coordinates are calculated by GPS & time and onscreen compass assists orienting. See Readme before using.",
    "icon": "app-icon.png",
    "type": "clock",
    "tags": "clock",
    "supports": ["BANGLEJS"],
    "readme": "README.md",
    "storage": [
      {"name":"astral.app.js","url":"app.js"},
      {"name":"astral.img","url":"app-icon.js","evaluate":true}
    ]
  },
  {
    "id": "alpinenav",
    "name": "Alpine Nav",
    "version": "0.01",
    "description": "App that performs GPS monitoring to track and display position relative to a given origin in realtime",
    "icon": "app-icon.png",
    "tags": "outdoors,gps",
    "supports": ["BANGLEJS"],
    "readme": "README.md",
    "storage": [
      {"name":"alpinenav.app.js","url":"app.js"},
      {"name":"alpinenav.img","url":"app-icon.js","evaluate":true}
    ]
  },
  {
    "id": "lifeclk",
    "name": "Game of Life Clock",
    "shortName": "Conway's Clock",
    "version": "0.06",
    "description": "Modification and clockification of Conway's Game of Life",
    "icon": "app.png",
    "type": "clock",
    "tags": "clock",
    "supports": ["BANGLEJS"],
    "readme": "README.md",
    "storage": [
      {"name":"lifeclk.app.js","url":"app.min.js"},
      {"name":"lifeclk.img","url":"app-icon.js","evaluate":true}
    ]
  },
  {
    "id": "speedalt",
    "name": "GPS Adventure Sports",
    "shortName": "GPS Adv Sport",
    "version": "1.02",
    "description": "GPS speed, altitude and distance to waypoint display. Designed for easy viewing and use during outdoor activities such as para-gliding, hang-gliding, sailing, cycling etc.",
    "icon": "app.png",
    "type": "app",
    "tags": "tool,outdoors",
    "supports": ["BANGLEJS"],
    "readme": "README.md",
    "allow_emulator": true,
    "storage": [
      {"name":"speedalt.app.js","url":"app.js"},
      {"name":"speedalt.img","url":"app-icon.js","evaluate":true},
      {"name":"speedalt.settings.js","url":"settings.js"}
    ],
    "data": [{"name":"speedalt.json"}]
  },
  {
    "id": "speedalt2",
    "name": "GPS Adventure Sports II",
    "shortName": "GPS Adv Sport II",
    "version": "0.07",
    "description": "GPS speed, altitude and distance to waypoint display. Designed for easy viewing and use during outdoor activities such as para-gliding, hang-gliding, sailing, cycling etc.",
    "icon": "app.png",
    "type": "app",
    "tags": "tool,outdoors",
    "supports": ["BANGLEJS"],
    "readme": "README.md",
    "allow_emulator": true,
    "storage": [
      {"name":"speedalt2.app.js","url":"app.js"},
      {"name":"speedalt2.img","url":"app-icon.js","evaluate":true},
      {"name":"speedalt2.settings.js","url":"settings.js"}
    ],
    "data": [{"name":"speedalt2.json"}]
  },
  {
    "id": "slomoclock",
    "name": "SloMo Clock",
    "shortName": "SloMo Clock",
    "version": "0.10",
    "description": "Simple 24h clock face with large digits, hour above minute. Uses Layout library.",
    "icon": "watch.png",
    "type": "clock",
    "tags": "clock",
    "supports": ["BANGLEJS"],
    "readme": "README.md",
    "allow_emulator": true,
    "screenshots": [{"url":"bangle1-slow-mo-clock-screenshot.png"}],
    "storage": [
      {"name":"slomoclock.app.js","url":"app.js"},
      {"name":"slomoclock.img","url":"app-icon.js","evaluate":true},
      {"name":"slomoclock.settings.js","url":"settings.js"}
    ],
    "data": [{"name":"slomoclock.json"}]
  },
  {
    "id": "de-stress",
    "name": "De-Stress",
    "shortName": "De-Stress",
    "version": "0.02",
    "description": "Simple haptic heartbeat",
    "icon": "app.png",
    "tags": "",
    "supports": ["BANGLEJS"],
    "storage": [
      {"name":"de-stress.app.js","url":"app.js"},
      {"name":"de-stress.img","url":"app-icon.js","evaluate":true}
    ]
  },
  {
    "id": "mclockplus",
    "name": "Morph Clock+",
    "shortName": "Morph Clock+",
    "version": "0.02",
    "description": "Morphing Clock with more readable seconds and date and additional stopwatch",
    "icon": "mclockplus.png",
    "type": "clock",
    "tags": "clock",
    "supports": ["BANGLEJS"],
    "readme": "README.md",
    "storage": [
      {"name":"mclockplus.app.js","url":"mclockplus.app.js"},
      {"name":"mclockplus.img","url":"mclockplus-icon.js","evaluate":true}
    ]
  },
  {
    "id": "intervals",
    "name": "Intervals App",
    "shortName": "Intervals",
    "version": "0.01",
    "description": "Intervals for training. It is possible to configure work time and rest time and number of sets.",
    "icon": "intervals.png",
    "tags": "",
    "supports": ["BANGLEJS"],
    "storage": [
      {"name":"intervals.app.js","url":"intervals.app.js"},
      {"name":"intervals.img","url":"intervals-icon.js","evaluate":true}
    ]
  },
  {
    "id": "planetarium",
    "name": "Planetarium",
    "shortName": "Planetarium",
    "version": "0.03",
    "description": "Planetarium showing up to 500 stars using the watch location and time",
    "icon": "planetarium.png",
    "tags": "",
    "supports": ["BANGLEJS"],
    "readme": "README.md",
    "storage": [
      {"name":"planetarium.app.js","url":"planetarium.app.js"},
      {"name":"planetarium.data.csv","url":"planetarium.data.csv"},
      {"name":"planetarium.const.csv","url":"planetarium.const.csv"},
      {"name":"planetarium.extra.csv","url":"planetarium.extra.csv"},
      {"name":"planetarium.settings.js","url":"settings.js"},
      {"name":"planetarium.img","url":"planetarium-icon.js","evaluate":true}
    ],
    "data": [{"name":"planetarium.json"}]
  },
  {
    "id": "tapelauncher",
    "name": "Tape Launcher",
    "version": "0.02",
    "description": "An App launcher, icons displayed in a horizontal tape, swipe or use buttons",
    "icon": "icon.png",
    "type": "launch",
    "tags": "tool,system,launcher",
    "supports": ["BANGLEJS"],
    "readme": "README.md",
    "storage": [
      {"name":"tapelauncher.app.js","url":"app.js"},
      {"name":"tapelauncher.img","url":"icon.js","evaluate":true}
    ]
  },
  {
    "id": "oblique",
    "name": "Oblique Strategies",
    "version": "0.01",
    "description": "Oblique Strategies for creativity. Copied from Brian Eno.",
    "icon": "eno.png",
    "tags": "tool",
    "supports": ["BANGLEJS"],
    "storage": [
      {"name":"oblique.app.js","url":"app.js"},
      {"name":"oblique.img","url":"app-icon.js","evaluate":true}
    ]
  },
  {
    "id": "testuserinput",
    "name": "Test User Input",
    "shortName": "Test User Input",
    "version": "0.06",
    "description": "App to test the bangle.js input interface. It displays the user action in text, circle buttons or on/off switch UI elements.",
    "icon": "app.png",
    "tags": "input,interface,buttons,touch,UI",
    "supports": ["BANGLEJS"],
    "readme": "README.md",
    "storage": [
      {"name":"testuserinput.app.js","url":"app.js"},
      {"name":"testuserinput.img","url":"app-icon.js","evaluate":true}
    ]
  },
  {
    "id": "gpssetup",
    "name": "GPS Setup",
    "shortName": "GPS Setup",
    "version": "0.02",
    "description": "Configure the GPS power options and store them in the GPS nvram",
    "icon": "gpssetup.png",
    "tags": "gps,tools,outdoors",
    "supports": ["BANGLEJS"],
    "readme": "README.md",
    "storage": [
      {"name":"gpssetup","url":"gpssetup.js"},
      {"name":"gpssetup.settings.js","url":"settings.js"},
      {"name":"gpssetup.app.js","url":"app.js"},
      {"name":"gpssetup.img","url":"icon.js","evaluate":true}
    ],
    "data": [{"name":"gpssetup.settings.json","url":"settings.json"}]
  },
  {
    "id": "walkersclock",
    "name": "Walkers Clock",
    "shortName": "Walkers Clock",
    "version": "0.04",
    "description": "A large font watch, displays steps, can switch GPS on/off, displays grid reference",
    "icon": "walkersclock48.png",
    "type": "clock",
    "tags": "clock,gps,tools,outdoors",
    "supports": ["BANGLEJS"],
    "readme": "README.md",
    "storage": [
      {"name":"walkersclock.app.js","url":"app.js"},
      {"name":"walkersclock.img","url":"icon.js","evaluate":true}
    ]
  },
  {
    "id": "widgps",
    "name": "GPS Widget",
    "version": "0.03",
    "description": "Tiny widget to show the power on/off status of the GPS",
    "icon": "widget.png",
    "type": "widget",
    "tags": "widget,gps",
    "supports": ["BANGLEJS","BANGLEJS2"],
    "readme": "README.md",
    "storage": [
      {"name":"widgps.wid.js","url":"widget.js"}
    ]
  },
  {
    "id": "widhrt",
    "name": "HRM Widget",
    "version": "0.03",
    "description": "Tiny widget to show the power on/off status of the Heart Rate Monitor",
    "icon": "widget.png",
    "type": "widget",
    "tags": "widget,hrm",
    "supports": ["BANGLEJS","BANGLEJS2"],
    "readme": "README.md",
    "storage": [
      {"name":"widhrt.wid.js","url":"widget.js"}
    ]
  },
  {
    "id": "countdowntimer",
    "name": "Countdown Timer",
    "version": "0.01",
    "description": "A simple countdown timer with a focus on usability",
    "icon": "countdowntimer.png",
    "tags": "timer,tool",
    "supports": ["BANGLEJS"],
    "readme": "README.md",
    "storage": [
      {"name":"countdowntimer.app.js","url":"countdowntimer.js"},
      {"name":"countdowntimer.img","url":"countdowntimer-icon.js","evaluate":true}
    ]
  },
  {
    "id": "helloworld",
    "name": "hello, world!",
    "shortName": "hello world",
    "version": "0.02",
    "description": "A cross cultural hello world!/hola mundo! app with colors and languages",
    "icon": "app.png",
    "tags": "input,interface,buttons,touch",
    "supports": ["BANGLEJS"],
    "readme": "README.md",
    "storage": [
      {"name":"helloworld.app.js","url":"app.js"},
      {"name":"helloworld.img","url":"app-icon.js","evaluate":true}
    ]
  },
  {
    "id": "widcom",
    "name": "Compass Widget",
    "version": "0.02",
    "description": "Tiny widget to show the power on/off status of the Compass",
    "icon": "widget.png",
    "type": "widget",
    "tags": "widget,compass",
    "supports": ["BANGLEJS","BANGLEJS2"],
    "readme": "README.md",
    "storage": [
      {"name":"widcom.wid.js","url":"widget.js"}
    ]
  },
  {
    "id": "arrow",
    "name": "Arrow Compass",
    "version": "0.05",
    "description": "Moving arrow compass that points North, shows heading, with tilt correction. Based on jeffmer's Navigation Compass",
    "icon": "arrow.png",
    "type": "app",
    "tags": "tool,outdoors",
    "supports": ["BANGLEJS"],
    "readme": "README.md",
    "storage": [
      {"name":"arrow.app.js","url":"app.js"},
      {"name":"arrow.img","url":"icon.js","evaluate":true}
    ]
  },
  {
    "id": "waypointer",
    "name": "Way Pointer",
    "version": "0.01",
    "description": "Navigate to a waypoint using the GPS for bearing and compass to point way, uses the same waypoint interface as GPS Navigation",
    "icon": "waypointer.png",
    "tags": "tool,outdoors,gps",
    "supports": ["BANGLEJS"],
    "readme": "README.md",
    "interface": "waypoints.html",
    "storage": [
      {"name":"waypointer.app.js","url":"app.js"},
      {"name":"waypointer.img","url":"icon.js","evaluate":true}
    ],
    "data": [{"name":"waypoints.json","url":"waypoints.json"}]
  },
  {
    "id": "color_catalog",
    "name": "Colors Catalog",
    "shortName": "Colors Catalog",
    "version": "0.01",
    "description": "Displays RGB565 and RGB888 colors, its name and code in screen.",
    "icon": "app.png",
    "tags": "Color,input,buttons,touch,UI",
    "supports": ["BANGLEJS"],
    "readme": "README.md",
    "storage": [
      {"name":"color_catalog.app.js","url":"app.js"},
      {"name":"color_catalog.img","url":"app-icon.js","evaluate":true}
    ]
  },
  {
    "id": "UI4swatch",
    "name": "UI 4 swatch",
    "shortName": "UI 4 swatch",
    "version": "0.01",
    "description": "A UI/UX for espruino smartwatches, displays dinamically calc. x,y coordinates.",
    "icon": "app.png",
    "tags": "Color,input,buttons,touch,UI",
    "supports": ["BANGLEJS"],
    "readme": "README.md",
    "storage": [
      {"name":"UI4swatch.app.js","url":"app.js"},
      {"name":"UI4swatch.img","url":"app-icon.js","evaluate":true}
    ]
  },
  {
    "id": "simplest",
    "name": "Simplest Clock",
    "version": "0.03",
    "description": "The simplest working clock, acts as a tutorial piece",
    "icon": "simplest.png",
    "screenshots": [{"url":"screenshot_simplest.png"}],
    "type": "clock",
    "tags": "clock",
    "supports": ["BANGLEJS","BANGLEJS2"],
    "storage": [
      {"name":"simplest.app.js","url":"app.js"},
      {"name":"simplest.img","url":"icon.js","evaluate":true}
    ]
  },
  {
    "id": "stepo",
    "name": "Stepometer Clock",
    "version": "0.03",
    "description": "A large font watch, displays step count in a doughnut guage and warns of low battery, requires one of the steps widgets to be installed",
    "icon": "stepo.png",
    "type": "clock",
    "tags": "clock",
    "supports": ["BANGLEJS"],
    "readme": "README.md",
    "storage": [
      {"name":"stepo.app.js","url":"app.js"},
      {"name":"stepo.img","url":"icon.js","evaluate":true}
    ]
  },
  {
    "id": "gbmusic",
    "name": "Gadgetbridge Music Controls",
    "shortName": "Music Controls",
    "version": "0.07",
    "description": "Control the music on your Gadgetbridge-connected phone",
    "icon": "icon.png",
    "screenshots": [{"url":"screenshot_v1.png"},{"url":"screenshot_v2.png"}],
    "type": "app",
    "tags": "tools,bluetooth,gadgetbridge,music",
    "supports": ["BANGLEJS","BANGLEJS2"],
    "readme": "README.md",
    "allow_emulator": true,
    "storage": [
      {"name":"gbmusic.app.js","url":"app.js"},
      {"name":"gbmusic.settings.js","url":"settings.js"},
      {"name":"gbmusic.wid.js","url":"widget.js"},
      {"name":"gbmusic.img","url":"icon.js","evaluate":true}
    ],
    "data": [{"name":"gbmusic.json"},{"name":"gbmusic.load.json"}]
  },
  {
    "id": "battleship",
    "name": "Battleship",
    "version": "0.01",
    "description": "The classic game of battleship",
    "icon": "battleship-icon.png",
    "tags": "game",
    "supports": ["BANGLEJS"],
    "screenshots": [{"url":"bangle1-battle-ship-screenshot.png"}],
    "readme": "README.md",
    "allow_emulator": true,
    "storage": [
      {"name":"battleship.app.js","url":"battleship.js"},
      {"name":"battleship.img","url":"battleship-icon.js","evaluate":true}
    ]
  },
  {
    "id": "kitchen",
    "name": "Kitchen Combo",
    "version": "0.13",
    "description": "Combination of the Stepo, Walkersclock, Arrow and Waypointer apps into a multiclock format. 'Everything but the kitchen sink'",
    "icon": "kitchen.png",
    "type": "clock",
    "tags": "tool,outdoors,gps",
    "supports": ["BANGLEJS"],
    "readme": "README.md",
    "interface": "waypoints.html",
    "storage": [
      {"name":"kitchen.app.js","url":"kitchen.app.js"},
      {"name":"stepo2.kit.js","url":"stepo2.kit.js"},
      {"name":"swatch.kit.js","url":"swatch.kit.js"},
      {"name":"gps.kit.js","url":"gps.kit.js"},
      {"name":"compass.kit.js","url":"compass.kit.js"},
      {"name":"kitchen.img","url":"kitchen.icon.js","evaluate":true}
    ],
    "data": [{"name":"waypoints.json","url":"waypoints.json"}]
  },
  {
    "id": "banglebridge",
    "name": "BangleBridge",
    "shortName": "BangleBridge",
    "version": "0.01",
    "description": "Widget that allows Bangle Js to record pair and end data using Bluetooth Low Energy in combination with the BangleBridge Android App",
    "icon": "widget.png",
    "type": "widget",
    "tags": "widget",
    "supports": ["BANGLEJS"],
    "readme": "README.md",
    "storage": [
      {"name":"banglebridge.wid.js","url":"widget.js"},
      {"name":"banglebridge.watch.img","url":"watch.img"},
      {"name":"banglebridge.heart.img","url":"heart.img"}
    ]
  },
  {
    "id": "qmsched",
    "name": "Quiet Mode Schedule and Widget",
    "shortName": "Quiet Mode",
    "version": "0.03",
    "description": "Automatically turn Quiet Mode on or off at set times",
    "icon": "app.png",
    "screenshots": [{"url":"screenshot_edit.png"},{"url":"screenshot_main.png"},{"url":"screenshot_widget_alarms.png"},{"url":"screenshot_widget_silent.png"}],
    "tags": "tool,widget",
    "supports": ["BANGLEJS","BANGLEJS2"],
    "readme": "README.md",
    "storage": [
      {"name":"qmsched","url":"lib.js"},
      {"name":"qmsched.app.js","url":"app.js"},
      {"name":"qmsched.boot.js","url":"boot.js"},
      {"name":"qmsched.img","url":"icon.js","evaluate":true},
      {"name":"qmsched.wid.js","url":"widget.js"}
    ],
    "data": [{"name":"qmsched.json"}]
  },
  {
    "id": "hourstrike",
    "name": "Hour Strike",
    "shortName": "Hour Strike",
    "version": "0.08",
    "description": "Strike the clock on the hour. A great tool to remind you an hour has passed!",
    "icon": "app-icon.png",
    "tags": "tool,alarm",
    "supports": ["BANGLEJS"],
    "readme": "README.md",
    "storage": [
      {"name":"hourstrike.app.js","url":"app.js"},
      {"name":"hourstrike.boot.js","url":"boot.js"},
      {"name":"hourstrike.img","url":"app-icon.js","evaluate":true},
      {"name":"hourstrike.json","url":"hourstrike.json"}
    ]
  },
  {
    "id": "whereworld",
    "name": "Where in the World?",
    "shortName": "Where World",
    "version": "0.01",
    "description": "Shows your current location on the world map",
    "icon": "app.png",
    "tags": "gps",
    "supports": ["BANGLEJS"],
    "storage": [
      {"name":"whereworld.app.js","url":"app.js"},
      {"name":"whereworld.img","url":"app-icon.js","evaluate":true},
      {"name":"whereworld.worldmap","url":"worldmap"}
    ]
  },
  {
    "id": "omnitrix",
    "name": "Omnitrix",
    "version": "0.01",
    "description": "An Omnitrix Showpiece",
    "icon": "omnitrix.png",
    "screenshots": [{"url":"screenshot.png"}],
    "tags": "game",
    "supports": ["BANGLEJS"],
    "readme": "README.md",
    "storage": [
      {"name":"omnitrix.app.js","url":"omnitrix.app.js"},
      {"name":"omnitrix.img","url":"omnitrix.icon.js","evaluate":true}
    ]
  },
  {
    "id": "batclock",
    "name": "Bat Clock",
    "shortName": "Bat Clock",
    "version": "0.02",
    "description": "Morphing Clock, with an awesome \"The Dark Knight\" themed logo.",
    "icon": "bat-clock.png",
    "screenshots": [{"url":"screenshot.png"}],
    "type": "clock",
    "tags": "clock",
    "supports": ["BANGLEJS"],
    "readme": "README.md",
    "storage": [
      {"name":"batclock.app.js","url":"bat-clock.app.js"},
      {"name":"batclock.img","url":"bat-clock.icon.js","evaluate":true}
    ]
  },
  {
    "id": "doztime",
    "name": "Dozenal Time",
    "shortName": "Dozenal Time",
    "version": "0.04",
    "description": "A dozenal Holocene calendar and dozenal diurnal clock",
    "icon": "app.png",
    "type": "clock",
    "tags": "clock",
    "supports": ["BANGLEJS"],
    "readme": "README.md",
    "allow_emulator": true,
    "storage": [
      {"name":"doztime.app.js","url":"app.js"},
      {"name":"doztime.img","url":"app-icon.js","evaluate":true}
    ]
  },
  {
    "id": "gbtwist",
    "name": "Gadgetbridge Twist Control",
    "shortName": "Twist Control",
    "version": "0.01",
    "description": "Shake your wrist to control your music app via Gadgetbridge",
    "icon": "app.png",
    "type": "app",
    "tags": "tools,bluetooth,gadgetbridge,music",
    "supports": ["BANGLEJS"],
    "readme": "README.md",
    "allow_emulator": false,
    "storage": [
      {"name":"gbtwist.app.js","url":"app.js"},
      {"name":"gbtwist.img","url":"app-icon.js","evaluate":true}
    ]
  },
  {
    "id": "thermom",
    "name": "Thermometer",
    "version": "0.03",
    "description": "Displays the current temperature in degree Celsius, updated every 20 seconds",
    "icon": "app.png",
    "tags": "tool",
    "supports": ["BANGLEJS"],
    "allow_emulator": true,
    "storage": [
      {"name":"thermom.app.js","url":"app.js"},
      {"name":"thermom.img","url":"app-icon.js","evaluate":true}
    ]
  },
  {
    "id": "mysticdock",
    "name": "Mystic Dock",
    "version": "1.00",
    "description": "A retro-inspired dockface that displays the current time and battery charge while plugged in, and which features an interactive mode that shows the time, date, and a rotating data display line.",
    "icon": "mystic-dock.png",
    "type": "dock",
    "tags": "dock",
    "supports": ["BANGLEJS"],
    "readme": "README.md",
    "storage": [
      {"name":"mysticdock.app.js","url":"mystic-dock-app.js"},
      {"name":"mysticdock.boot.js","url":"mystic-dock-boot.js"},
      {"name":"mysticdock.settings.js","url":"mystic-dock-settings.js"},
      {"name":"mysticdock.img","url":"mystic-dock-icon.js","evaluate":true}
    ]
  },
  {
    "id": "mysticclock",
    "name": "Mystic Clock",
    "version": "1.01",
    "description": "A retro-inspired watchface featuring time, date, and an interactive data display line.",
    "icon": "mystic-clock.png",
    "type": "clock",
    "tags": "clock",
    "supports": ["BANGLEJS"],
    "screenshots": [{"url":"bangle1-mystic-clock-screenshot.png"}],
    "readme": "README.md",
    "allow_emulator": true,
    "storage": [
      {"name":"mysticclock.app.js","url":"mystic-clock-app.js"},
      {"name":"mysticclock.settings.js","url":"mystic-clock-settings.js"},
      {"name":"mysticclock.img","url":"mystic-clock-icon.js","evaluate":true}
    ]
  },
  {
    "id": "hcclock",
    "name": "Hi-Contrast Clock",
    "version": "0.02",
    "description": "Hi-Contrast Clock : A simple yet very bold clock that aims to be readable in high luninosity environments. Uses big 10x5 pixel digits. Use BTN 1 to switch background and foreground colors.",
    "icon": "hcclock-icon.png",
    "type": "clock",
    "tags": "clock",
    "screenshots": [{"url":"bangle1-high-contrast-clock-screenshot.png"}],
    "supports": ["BANGLEJS"],
    "allow_emulator": true,
    "storage": [
      {"name":"hcclock.app.js","url":"hcclock.app.js"},
      {"name":"hcclock.img","url":"hcclock-icon.js","evaluate":true}
    ]
  },
  {
    "id": "thermomF",
    "name": "Fahrenheit Temp",
    "version": "0.01",
    "description": "A modification of the Thermometer App to display temprature in Fahrenheit",
    "icon": "thermf.png",
    "tags": "tool",
    "supports": ["BANGLEJS"],
    "storage": [
      {"name":"thermomF.app.js","url":"app.js"},
      {"name":"thermomF.img","url":"app-icon.js","evaluate":true}
    ]
  },
  {
    "id": "nixie",
    "name": "Nixie Clock",
    "shortName": "Nixie",
    "version": "0.01",
    "description": "A nixie tube clock for both Bangle 1 and 2.",
    "icon": "nixie.png",
    "type": "clock",
    "tags": "clock",
    "supports": ["BANGLEJS"],
    "readme": "README.md",
    "storage": [
      {"name":"nixie.app.js","url":"app.js"},
      {"name":"nixie.img","url":"app-icon.js","evaluate":true},
      {"name":"m_vatch.js","url":"m_vatch.js"}
    ]
  },
  {
    "id": "carcrazy",
    "name": "Car Crazy",
    "shortName": "Car Crazy",
    "version": "0.03",
    "description": "A simple car game where you try to avoid the other cars by tilting your wrist left and right. Hold down button 2 to start.",
    "icon": "carcrash.png",
    "tags": "game",
    "supports": ["BANGLEJS"],
    "readme": "README.md",
    "storage": [
      {"name":"carcrazy.app.js","url":"app.js"},
      {"name":"carcrazy.img","url":"app-icon.js","evaluate":true},
      {"name":"carcrazy.settings.js","url":"settings.js"}
    ],
    "data": [{"name":"app.json"}]
  },
  {
    "id": "shortcuts",
    "name": "Shortcuts",
    "shortName": "Shortcuts",
    "version": "0.01",
    "description": "Quickly load your favourite apps from (almost) any watch face.",
    "icon": "app.png",
    "type": "bootloader",
    "tags": "tool",
    "supports": ["BANGLEJS"],
    "readme": "README.md",
    "storage": [
      {"name":"shortcuts.boot.js","url":"boot.js"},
      {"name":"shortcuts.settings.js","url":"settings.js"}
    ],
    "data": [{"name":"shortcuts.json"}]
  },
  {
    "id": "vectorclock",
    "name": "Vector Clock",
    "version": "0.02",
    "description": "A digital clock that uses the built-in vector font.",
    "icon": "app.png",
    "type": "clock",
    "tags": "clock",
    "supports": ["BANGLEJS"],
    "allow_emulator": true,
    "screenshots": [{"url":"bangle1-vector-clock-screenshot.png"}],
    "storage": [
      {"name":"vectorclock.app.js","url":"app.js"},
      {"name":"vectorclock.img","url":"app-icon.js","evaluate":true}
    ]
  },
  {
    "id": "fd6fdetect",
    "name": "fd6fdetect",
    "shortName": "fd6fdetect",
    "version": "0.2",
    "description": "Allows you to see 0xFD6F beacons near you.",
    "icon": "app.png",
    "tags": "tool",
    "readme": "README.md",
    "supports": ["BANGLEJS"],
    "storage": [
      {"name":"fd6fdetect.app.js","url":"app.js"},
      {"name":"fd6fdetect.img","url":"app-icon.js","evaluate":true}
    ]
  },
  {
    "id": "choozi",
    "name": "Choozi",
    "version": "0.01",
    "description": "Choose people or things at random using Bangle.js.",
    "icon": "app.png",
    "tags": "tool",
    "supports": ["BANGLEJS"],
    "readme": "README.md",
    "allow_emulator": true,
    "screenshots": [{"url":"bangle1-choozi-screenshot1.png"},{"url":"bangle1-choozi-screenshot2.png"}],
    "storage": [
      {"name":"choozi.app.js","url":"app.js"},
      {"name":"choozi.img","url":"app-icon.js","evaluate":true}
    ]
  },
  {
    "id": "widclkbttm",
    "name": "Digital clock (Bottom) widget",
    "shortName": "Digital clock Bottom Widget",
    "version": "0.03",
    "description": "Displays time in the bottom area.",
    "icon": "widclkbttm.png",
    "type": "widget",
    "tags": "widget",
    "supports": ["BANGLEJS","BANGLEJS2"],
    "readme": "README.md",
    "storage": [
      {"name":"widclkbttm.wid.js","url":"widclkbttm.wid.js"}
    ]
  },
  {
    "id": "pastel",
    "name": "Pastel Clock",
    "shortName": "Pastel",
    "version": "0.08",
    "description": "A Configurable clock with custom fonts and background. Has a cyclic information line that includes, day, date, battery, sunrise and sunset times",
    "icon": "pastel.png",
    "dependencies": {"mylocation":"app"},
    "screenshots": [{"url":"screenshot_pastel.png"}],
    "type": "clock",
    "tags": "clock",
    "supports": ["BANGLEJS","BANGLEJS2"],
    "readme": "README.md",
    "storage": [
      {"name":"f_architect","url":"f_architect.js"},
      {"name":"f_gochihand","url":"f_gochihand.js"},
      {"name":"f_cabin","url":"f_cabin.js"},
      {"name":"f_orbitron","url":"f_orbitron.js"},
      {"name":"f_monoton","url":"f_monoton.js"},
      {"name":"f_elite","url":"f_elite.js"},
      {"name":"f_lato","url":"f_lato.js"},
      {"name":"f_latosmall","url":"f_latosmall.js"},
      {"name":"pastel.app.js","url":"pastel.app.js"},
      {"name":"pastel.img","url":"pastel.icon.js","evaluate":true},
      {"name":"pastel.settings.js","url":"pastel.settings.js"}
    ],
    "data": [{"name":"pastel.json"}]
  },
  {
    "id": "antonclk",
    "name": "Anton Clock",
    "version": "0.03",
    "description": "A simple clock using the bold Anton font.",
    "icon": "app.png",
    "screenshots": [{"url":"screenshot.png"}],
    "type": "clock",
    "tags": "clock",
    "supports": ["BANGLEJS","BANGLEJS2"],
    "allow_emulator": true,
    "storage": [
      {"name":"antonclk.app.js","url":"app.js"},
      {"name":"antonclk.img","url":"app-icon.js","evaluate":true}
    ]
  },
  {
    "id": "waveclk",
    "name": "Wave Clock",
    "version": "0.02",
    "description": "A clock using a wave image by [Lillith May](https://www.instagram.com/_lilustrations_/). **Note: This requires firmware 2v11 or later Bangle.js 1**",
    "icon": "app.png",
    "screenshots": [{"url":"screenshot.png"}],
    "type": "clock",
    "tags": "clock",
    "supports": ["BANGLEJS","BANGLEJS2"],
    "allow_emulator": true,
    "storage": [
      {"name":"waveclk.app.js","url":"app.js"},
      {"name":"waveclk.img","url":"app-icon.js","evaluate":true}
    ]
  },
  {
    "id": "floralclk",
    "name": "Floral Clock",
    "version": "0.01",
    "description": "A clock with a flower background by [Lillith May](https://www.instagram.com/_lilustrations_/). **Note: This requires firmware 2v11 or later Bangle.js 1**",
    "icon": "app.png",
    "screenshots": [{"url":"screenshot_floral.png"}],
    "type": "clock",
    "tags": "clock",
    "supports": ["BANGLEJS","BANGLEJS2"],
    "allow_emulator": true,
    "storage": [
      {"name":"floralclk.app.js","url":"app.js"},
      {"name":"floralclk.img","url":"app-icon.js","evaluate":true}
    ]
  },
  {
    "id": "score",
    "name": "Score Tracker",
    "version": "0.01",
    "description": "Score Tracker for sports that use plain numbers (e.g. Badminton, Volleyball, Soccer, Table Tennis, ...). Also supports tennis scoring.",
    "icon": "score.app.png",
    "screenshots": [{"url":"screenshot_score.png"}],
    "type": "app",
    "tags": "",
    "supports": ["BANGLEJS","BANGLEJS2"],
    "storage": [
      {"name":"score.app.js","url":"score.app.js"},
      {"name":"score.settings.js","url":"score.settings.js"},
      {"name":"score.presets.json","url":"score.presets.json"},
      {"name":"score.img","url":"score.app-icon.js","evaluate":true}
    ],
    "data": [{"name":"score.json"}]
  },
  {
    "id": "menusmall",
    "name": "Small Menus",
    "version": "0.02",
    "description": "Replace Bangle.js 2's menus with a version that contains smaller text",
    "icon": "app.png",
    "type": "boot",
    "tags": "system",
    "supports": ["BANGLEJS2"],
    "storage": [
      {"name":"menusmall.boot.js","url":"boot.js"}
    ]
  },
  {
    "id": "ffcniftya",
    "name": "Nifty-A Clock",
    "version": "0.01",
    "description": "A nifty clock with time and date",
    "icon": "app.png",
    "screenshots": [{"url":"screenshot_nifty.png"}],
    "type": "clock",
    "tags": "clock",
    "supports": ["BANGLEJS","BANGLEJS2"],
    "readme": "README.md",
    "allow_emulator": true,
    "storage": [
      {"name":"ffcniftya.app.js","url":"app.js"},
      {"name":"ffcniftya.img","url":"app-icon.js","evaluate":true}
    ]
  },
  {
    "id": "ffcniftyb",
    "name": "Nifty-B Clock",
    "version": "0.02",
    "description": "A nifty clock (series B) with time, date and color configuration",
    "icon": "app.png",
    "screenshots": [{"url":"screenshot.png"}],
    "type": "clock",
    "tags": "clock",
    "supports": ["BANGLEJS","BANGLEJS2"],
    "allow_emulator": true,
    "storage": [
      {"name":"ffcniftyb.app.js","url":"app.js"},
      {"name":"ffcniftyb.img","url":"app-icon.js","evaluate":true},
      {"name":"ffcniftyb.settings.js","url":"settings.js"}
    ],
    "data": [{"name":"ffcniftyb.json"}]
  },
  {
    "id": "stopwatch",
    "name": "Stopwatch Touch",
    "version": "0.01",
    "description": "A touch based stop watch for Bangle JS 2",
    "icon": "stopwatch.png",
    "screenshots": [{"url":"screenshot1.png"},{"url":"screenshot2.png"},{"url":"screenshot3.png"}],
    "tags": "tools,app",
    "supports": ["BANGLEJS2"],
    "readme": "README.md",
    "storage": [
      {"name":"stopwatch.app.js","url":"stopwatch.app.js"},
      {"name":"stopwatch.img","url":"stopwatch.icon.js","evaluate":true}
    ]
  },
  {
    "id": "vernierrespirate",
    "name": "Vernier Go Direct Respiration Belt",
    "shortName": "Respiration Belt",
    "version": "0.01",
    "description": "Connects to a Go Direct Respiration Belt and shows respiration rate",
    "icon": "app.png",
    "tags": "health,bluetooth",
    "supports": ["BANGLEJS","BANGLEJS2"],
    "readme": "README.md",
    "storage": [
      {"name":"vernierrespirate.app.js","url":"app.js"},
      {"name":"vernierrespirate.img","url":"app-icon.js","evaluate":true}
    ],
    "data": [{"name":"vernierrespirate.json"}]
  },
  {
    "id": "gpstouch",
    "name": "GPS Touch",
    "version": "0.01",
    "description": "A touch based GPS watch, shows OS map reference",
    "icon": "gpstouch.png",
    "screenshots": [{"url":"screenshot1.png"},{"url":"screenshot2.png"},{"url":"screenshot3.png"},{"url":"screenshot4.png"}],
    "tags": "tools,app",
    "supports": ["BANGLEJS2"],
    "readme": "README.md",
    "storage": [
      {"name":"geotools","url":"geotools.js"},
      {"name":"gpstouch.app.js","url":"gpstouch.app.js"},
      {"name":"gpstouch.img","url":"gpstouch.icon.js","evaluate":true}
    ]
  },
  {
    "id": "swiperclocklaunch",
    "name": "Swiper Clock Launch",
    "version": "0.02",
    "description": "Navigate between clock and launcher with Swipe action",
    "icon": "swiperclocklaunch.png",
    "type": "bootloader",
    "tags": "tools, system",
    "supports": ["BANGLEJS", "BANGLEJS2"],
    "storage": [
      {"name":"swiperclocklaunch.boot.js","url":"boot.js"},
      {"name":"swiperclocklaunch.img","url":"icon.js","evaluate":true}
    ]
  },
  {
    "id": "qalarm",
    "name": "Q Alarm and Timer",
    "shortName": "Q Alarm",
    "icon": "app.png",
    "version": "0.02",
    "description": "Alarm and timer app with days of week and 'hard' option.",
    "tags": "tool,alarm,widget",
    "supports": ["BANGLEJS", "BANGLEJS2"],
    "storage": [
      { "name": "qalarm.app.js", "url": "app.js" },
      { "name": "qalarm.boot.js", "url": "boot.js" },
      { "name": "qalarm.js", "url": "qalarm.js" },
      { "name": "qalarmcheck.js", "url": "qalarmcheck.js" },
      { "name": "qalarm.img", "url": "app-icon.js", "evaluate": true },
      { "name": "qalarm.wid.js", "url": "widget.js" }
    ],
    "data": [{ "name": "qalarm.json" }]
  },
  {
    "id": "emojuino",
    "name": "Emojuino",
    "shortName": "Emojuino",
    "version": "0.02",
    "description": "Emojis & Espruino: broadcast Unicode emojis via Bluetooth Low Energy.",
    "icon": "emojuino.png",
    "screenshots": [
      { "url": "screenshot-tx.png" },
      { "url": "screenshot-swipe.png" },
      { "url": "screenshot-welcome.png" }
    ],
    "type": "app",
    "tags": "emoji",
    "supports" : [ "BANGLEJS2" ],
    "allow_emulator": true,
    "readme": "README.md",
    "storage": [
      { "name": "emojuino.app.js", "url": "emojuino.js" },
      { "name": "emojuino.img", "url": "emojuino-icon.js", "evaluate": true }
    ]
  },
  {
    "id": "cliclockJS2Enhanced",
    "name": "Commandline-Clock JS2 Enhanced",
    "shortName": "CLI-Clock JS2",
    "version": "0.02",
    "description": "Simple CLI-Styled Clock with enhancements. Modes that are hard to use and unneded are removed (BPM, battery info, memory ect) credit to hughbarney for the original code and design. Also added HID media controlls, just swipe on the clock face to controll the media! Gadgetbride support coming soon(hopefully) Thanks to t0m1o1 for media controls!",
    "icon": "app.png",
    "screenshots": [{"url":"screengrab.png"}],
    "type": "clock",
    "tags": "clock,cli,command,bash,shell",
    "supports": ["BANGLEJS","BANGLEJS2"],
    "allow_emulator": true,
    "storage": [
      {"name":"cliclockJS2Enhanced.app.js","url":"app.js"},
      {"name":"cliclockJS2Enhanced.img","url":"app.icon.js","evaluate":true}
    ]
  },
  {
    "id": "wid_a_battery_widget",
    "name": "A Battery Widget (with percentage)",
    "shortName":"A Battery Widget",
    "icon": "widget.png",
    "version":"1.01",
    "type": "widget",
    "supports": ["BANGLEJS2"],
    "readme": "README.md",
    "description": "Simple and slim battery widget with charge status and percentage",
    "tags": "widget,battery",
    "storage": [
      {"name":"wid_a_battery_widget.wid.js","url":"widget.js"}
    ]
  },
  {
    "id": "lcars",
    "name": "LCARS Clock",
    "shortName":"LCARS",
    "icon": "lcars.png",
    "version":"0.06",
    "readme": "README.md",
    "supports": ["BANGLEJS2"],
    "description": "Library Computer Access Retrieval System (LCARS) clock.",
    "type": "clock",
    "tags": "clock",
    "screenshots": [{"url":"screenshot.png"}],
    "storage": [
      {"name":"lcars.app.js","url":"lcars.app.js"},
      {"name":"lcars.img","url":"lcars.icon.js","evaluate":true}
    ]
  },
  { "id": "binwatch",
    "name": "Binary Watch",
    "shortName":"BinWatch",
    "icon": "app.png",
    "screenshots": [{"url":"screenshot.png"}],
    "version":"0.04",
    "supports": ["BANGLEJS2"],
    "readme": "README.md",
    "allow_emulator":true,
    "description": "Famous binary watch",
    "tags": "clock",
    "type": "clock",
    "storage": [
      {"name":"binwatch.app.js","url":"app.js"},
      {"name":"binwatch.bg176.img","url":"Background176_center.img"},
      {"name":"binwatch.bg240.img","url":"Background240_center.img"},
      {"name":"binwatch.img","url":"app-icon.js","evaluate":true}
    ]
  },
  {
    "id": "hidmsicswipe",
    "name": "Bluetooth Music Swipe Controls",
    "shortName": "Swipe Control",
    "version": "0.01",
    "description": "Based on the original Bluetooth Music Controls. Swipe up/down for volume, left/right for previous and next, tap for play/pause and btn1 to lock and unlock the controls. Enable HID in settings, pair with your phone, then use this app to control music from your watch!",
    "icon": "hidmsicswipe.png",
    "tags": "bluetooth",
    "supports": ["BANGLEJS2"],
    "storage": [
      {"name":"hidmsicswipe.app.js","url":"hidmsicswipe.js"},
      {"name":"hidmsicswipe.img","url":"hidmsicswipe-icon.js","evaluate":true}
    ]
  },
  {
    "id": "authentiwatch",
    "name": "2FA Authenticator",
    "shortName": "AuthWatch",
    "icon": "app.png",
    "screenshots": [{"url":"screenshot.png"}],
    "version": "0.02",
    "description": "Google Authenticator compatible tool.",
    "tags": "tool",
    "interface": "interface.html",
    "supports": ["BANGLEJS", "BANGLEJS2"],
    "readme": "README.md",
    "allow_emulator": true,
    "storage": [
      {"name":"authentiwatch.app.js","url":"app.js"},
      {"name":"authentiwatch.img","url":"app-icon.js","evaluate":true}
    ],
    "data": [{"name":"authentiwatch.json"}]
  },
  { "id": "schoolCalendar",
    "name": "School Calendar",
    "shortName":"SCalendar",
    "icon": "CalenderLogo.png",
    "version": "0.01",
    "description": "A simple calendar that you can see your upcoming events that you create in the customizer. Keep in note that your events reapeat weekly.(Beta)",
    "tags": "tool",
    "readme":"README.md",
    "custom":"custom.html",
    "supports": ["BANGLEJS"],
    "screenshots": [{"url":"screenshot_basic.png"},{"url":"screenshot_info.png"}],
    "storage": [
      {"name":"schoolCalendar.app.js"},
      {"name":"schoolCalendar.img","url":"app-icon.js","evaluate":true}
    ],
    "data": [
      {"name":"app.json"}
    ]
  },
  { "id": "timecal",
    "name": "TimeCal",
    "shortName":"TimeCal",
    "icon": "icon.png",
    "version":"0.01",
    "description": "TimeCal shows the Time along with a 3 week calendar",
    "tags": "clock",
    "type": "clock",
    "supports":["BANGLEJS2"],
    "storage": [
      {"name":"timecal.app.js","url":"timecal.app.js"}
    ]
  },
  {
    "id": "a_clock_timer",
    "name": "A Clock with Timer",
    "version": "0.01",
    "description": "A Clock with Timer, Map and Time Zones",
    "icon": "app.png",
    "screenshots": [{"url":"screenshot.png"}],
    "type": "clock",
    "tags": "clock",
    "supports": ["BANGLEJS2"],
    "allow_emulator": true,
    "readme": "README.md",
    "storage": [
      {"name":"a_clock_timer.app.js","url":"app.js"},
      {"name":"a_clock_timer.img","url":"app-icon.js","evaluate":true}
    ]
  },
  {
    "id":"intervalTimer",
    "name":"Interval Timer",
    "shortName":"Interval Timer",
    "icon": "app.png",
    "version":"0.01",
    "description": "Interval Timer for workouts, HIIT, or whatever else.",
    "tags": "timer, interval, hiit, workout",
    "readme":"README.md",
    "supports":["BANGLEJS2"],
    "storage": [
      {"name":"intervalTimer.app.js","url":"app.js"},
      {"name":"intervalTimer.img","url":"app-icon.js","evaluate":true}
    ]
  },
  { "id": "93dub",
   "name": "93 Dub",
   "shortName":"93 Dub",
   "icon": "93dub.png",
   "screenshots": [{"url":"screenshot.png"}],
   "version":"0.03",
   "description": "Fan recreation of orviwan's 91 Dub app for the Pebble smartwatch. Uses assets from his 91-Dub-v2.0 repo",
   "tags": "clock",
   "type": "clock",
   "supports":["BANGLEJS2"],
   "readme": "README.md",
   "allow_emulator": true,
   "storage": [
     {"name":"93dub.app.js","url":"app.js"},
     {"name":"93dub.img","url":"app-icon.js","evaluate":true}
   ]
  },
  { "id": "poweroff",
  "name": "Poweroff",
  "shortName":"Poweroff",
  "version":"0.01",
  "description": "Simple app to power off your Bangle.js",
  "icon": "app.png",
  "tags": "poweroff, shutdown",
  "supports" : ["BANGLEJS", "BANGLEJS2"],  
  "readme": "README.md",
  "storage": [
    {"name":"poweroff.app.js","url":"app.js"},
    {"name":"poweroff.img","url":"app-icon.js","evaluate":true}
  ]
},
{
  "id": "sensible",
  "name": "SensiBLE",
  "shortName": "SensiBLE",
  "version": "0.02",
  "description": "Collect, display and advertise real-time sensor data.",
  "icon": "sensible.png",
  "type": "app",
  "tags": "tool,sensors",
  "supports" : [ "BANGLEJS2" ],
  "allow_emulator": true,
  "readme": "README.md",
  "storage": [
    { "name": "sensible.app.js", "url": "sensible.js" },
    { "name": "sensible.img", "url": "sensible-icon.js", "evaluate": true }
  ]
},
<<<<<<< HEAD
  {
    "id": "widbars",
    "name": "Bars Widget",
    "version": "0.01",
    "description": "Display several measurements as vertical bars.",
    "icon": "icon.png",
    "screenshots": [{"url":"screenshot.png"}],
    "readme": "README.md",
    "type": "widget",
    "tags": "widget",
    "supports": ["BANGLEJS","BANGLEJS2"],
    "storage": [
      {"name":"widbars.wid.js","url":"widget.js"}
=======
{
  "id":"a_speech_timer",
  "name":"A Speech Timer",
  "icon": "app.png",
  "version":"1.00",
  "description": "A timer designed to help keeping your speeches and presentations to time.",
  "tags": "tool,timer",
  "readme":"README.md",
  "supports":["BANGLEJS2"],
  "storage": [
    {"name":"a_speech_timer.app.js","url":"app.js"},
    {"name":"a_speech_timer.img","url":"app-icon.js","evaluate":true}
  ]
},
  {
    "id": "sensible",
    "name": "SensiBLE",
    "shortName": "SensiBLE",
    "version": "0.02",
    "description": "Collect, display and advertise real-time sensor data.",
    "icon": "sensible.png",
    "type": "app",
    "tags": "tool,sensors",
    "supports" : [ "BANGLEJS2" ],
    "allow_emulator": true,
    "readme": "README.md",
    "storage": [
      { "name": "sensible.app.js", "url": "sensible.js" },
      { "name": "sensible.img", "url": "sensible-icon.js", "evaluate": true }
    ]
  },
  { "id": "mylocation",
    "name": "My Location",
    "shortName":"My Location",
    "icon": "mylocation.png",
    "type": "app",
    "screenshots": [{"url":"screenshot_1.png"}],
    "version":"0.01",
    "description": "Sets and stores the lat and long of your preferred City or it can be set from the GPS. mylocation.json can be used by other apps that need your main location lat and lon. See README",
    "readme": "README.md",
    "tags": "tool,utility",
    "supports": ["BANGLEJS", "BANGLEJS2"],
    "storage": [
      {"name":"mylocation.app.js","url":"mylocation.app.js"},
      {"name":"mylocation.img","url":"mylocation.icon.js","evaluate": true }
    ],
    "data": [
      {"name":"mylocation.json"}
    ]
  },
  {
    "id": "pebble",
    "name": "Pebble Clock",
    "shortName": "Pebble",
    "version": "0.01",
    "description": "A pebble style clock to keep the rebellion going",
    "readme": "README.md",
    "icon": "pebble.png",
    "screenshots": [{"url":"pebble_screenshot.png"}],
    "type": "clock",
    "tags": "clock",
    "supports": ["BANGLEJS2"],
    "storage": [
      {"name":"pebble.app.js","url":"pebble.app.js"},
      {"name":"pebble.img","url":"pebble.icon.js","evaluate":true}
>>>>>>> 527bbf8e
    ]
  }
]<|MERGE_RESOLUTION|>--- conflicted
+++ resolved
@@ -4559,7 +4559,6 @@
     { "name": "sensible.img", "url": "sensible-icon.js", "evaluate": true }
   ]
 },
-<<<<<<< HEAD
   {
     "id": "widbars",
     "name": "Bars Widget",
@@ -4573,7 +4572,8 @@
     "supports": ["BANGLEJS","BANGLEJS2"],
     "storage": [
       {"name":"widbars.wid.js","url":"widget.js"}
-=======
+  ]
+},
 {
   "id":"a_speech_timer",
   "name":"A Speech Timer",
@@ -4639,7 +4639,6 @@
     "storage": [
       {"name":"pebble.app.js","url":"pebble.app.js"},
       {"name":"pebble.img","url":"pebble.icon.js","evaluate":true}
->>>>>>> 527bbf8e
     ]
   }
 ]