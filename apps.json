[
  {
    "id": "fwupdate",
    "name": "Firmware Update",
    "version": "0.02",
    "description": "[BETA] Uploads new Espruino firmwares to Bangle.js 2. For now, please use the instructions under https://www.espruino.com/Bangle.js2#firmware-updates",
    "icon": "app.png",
    "type": "RAM",
    "tags": "tools,system",
    "supports": ["BANGLEJS2"],
    "custom": "custom.html",
    "customConnect": true,
    "storage": [],
    "sortorder": 20
  },
  {
    "id": "boot",
    "name": "Bootloader",
    "version": "0.39",
    "description": "This is needed by Bangle.js to automatically load the clock, menu, widgets and settings",
    "icon": "bootloader.png",
    "type": "bootloader",
    "tags": "tool,system",
    "supports": ["BANGLEJS","BANGLEJS2"],
    "storage": [
      {"name":".boot0","url":"boot0.js"},
      {"name":".bootcde","url":"bootloader.js"},
      {"name":"bootupdate.js","url":"bootupdate.js"}
    ],
    "sortorder": -10
  },
  {
    "id": "hebrew_calendar",
    "name": "Hebrew Calendar",
    "shortName": "HebCal",
    "version": "0.04",
    "description": "lists the date according to the hebrew calendar",
    "icon": "app.png",
    "allow_emulator": false,
    "tags": "tool,locale",
    "supports": [
      "BANGLEJS",
      "BANGLEJS2"
    ],
    "readme": "README.md",
    "storage": [
      {
        "name": "hebrew_calendar.app.js",
        "url": "app.js"
      },
      {
        "name": "hebrewDate",
        "url": "hebrewDate.js"
      },
      {
        "name": "hebrew_calendar.img",
        "url": "app-icon.js",
        "evaluate": true
      }
    ]
  },
  { "id": "golfscore",
    "name": "Golf Score",
    "shortName":"golfscore",
    "version":"0.02",
    "description": "keeps track of strokes during a golf game",
    "icon": "app.png",
    "tags": "outdoors",
    "allow_emulator": true,
    "supports" : ["BANGLEJS","BANGLEJS2"],
    "readme": "README.md",
    "storage": [
      {"name":"golfscore.app.js","url":"app.js"},
      {"name":"golfscore.img","url":"app-icon.js","evaluate":true}
    ]
  },
  {
    "id": "messages",
    "name": "Messages",
    "version": "0.15",
    "description": "App to display notifications from iOS and Gadgetbridge",
    "icon": "app.png",
    "type": "app",
    "tags": "tool,system",
    "supports": ["BANGLEJS","BANGLEJS2"],
    "readme": "README.md",
    "storage": [
      {"name":"messages.app.js","url":"app.js"},
      {"name":"messages.settings.js","url":"settings.js"},
      {"name":"messages.img","url":"app-icon.js","evaluate":true},
      {"name":"messages.wid.js","url":"widget.js"},
      {"name":"messages","url":"lib.js"}
    ],
    "data": [{"name":"messages.json"},{"name":"messages.settings.json"}],
    "screenshots": [{"url":"screenshot.png"},{"url":"screenshot-notify.gif"}],
    "sortorder": -9
  },
  {
    "id": "android",
    "name": "Android Integration",
    "shortName": "Android",
    "version": "0.05",
    "description": "Display notifications/music/etc sent from the Gadgetbridge app on Android. This replaces the old 'Gadgetbridge' Bangle.js widget.",
    "icon": "app.png",
    "tags": "tool,system,messages,notifications",
    "dependencies": {"messages":"app"},
    "supports": ["BANGLEJS","BANGLEJS2"],
    "storage": [
      {"name":"android.app.js","url":"app.js"},
      {"name":"android.settings.js","url":"settings.js"},
      {"name":"android.img","url":"app-icon.js","evaluate":true},
      {"name":"android.boot.js","url":"boot.js"}
    ],
    "sortorder": -8
  },
  {
    "id": "ios",
    "name": "iOS Integration",
    "version": "0.07",
    "description": "Display notifications/music/etc from iOS devices",
    "icon": "app.png",
    "tags": "tool,system,ios,apple,messages,notifications",
    "dependencies": {"messages":"app"},
    "supports": ["BANGLEJS","BANGLEJS2"],
    "storage": [
      {"name":"ios.app.js","url":"app.js"},
      {"name":"ios.img","url":"app-icon.js","evaluate":true},
      {"name":"ios.boot.js","url":"boot.js"}
    ],
    "sortorder": -8
  },
  {
    "id": "health",
    "name": "Health Tracking",
    "version": "0.09",
    "description": "Logs health data and provides an app to view it (requires firmware 2v10.100 or later)",
    "icon": "app.png",
    "tags": "tool,system,health",
    "supports": ["BANGLEJS","BANGLEJS2"],
    "readme": "README.md",
    "interface": "interface.html",
    "storage": [
      {"name":"health.app.js","url":"app.js"},
      {"name":"health.img","url":"app-icon.js","evaluate":true},
      {"name":"health.boot.js","url":"boot.js"},
      {"name":"health","url":"lib.js"}
    ]
  },
  {
    "id": "launch",
    "name": "Launcher",
    "shortName": "Launcher",
    "version": "0.10",
    "description": "This is needed to display a menu allowing you to choose your own applications. You can replace this with a customised launcher.",
    "icon": "app.png",
    "type": "launch",
    "tags": "tool,system,launcher",
    "supports": ["BANGLEJS","BANGLEJS2"],
    "storage": [
      {"name":"launch.app.js","url":"app-bangle1.js","supports":["BANGLEJS"]},
      {"name":"launch.app.js","url":"app-bangle2.js","supports":["BANGLEJS2"]},
      {"name":"launch.settings.js","url":"settings.js","supports":["BANGLEJS2"]}
    ],
    "data": [{"name":"launch.json"}],
    "sortorder": -10
  },
  {
    "id": "setting",
    "name": "Settings",
    "version": "0.39",
    "description": "A menu for setting up Bangle.js",
    "icon": "settings.png",
    "tags": "tool,system",
    "supports": ["BANGLEJS","BANGLEJS2"],
    "readme": "README.md",
    "storage": [
      {"name":"setting.app.js","url":"settings.js"},
      {"name":"setting.img","url":"settings-icon.js","evaluate":true}
    ],
    "data": [{"name":"setting.json","url":"settings.min.json","evaluate":true}],
    "sortorder": -5
  },
  {
    "id": "about",
    "name": "About",
    "version": "0.12",
    "description": "Bangle.js About page - showing software version, stats, and a collaborative mural from the Bangle.js KickStarter backers",
    "icon": "app.png",
    "tags": "tool,system",
    "supports": ["BANGLEJS","BANGLEJS2"],
    "screenshots": [{"url":"bangle1-about-screenshot.png"}],
    "allow_emulator": true,
    "storage": [
      {"name":"about.app.js","url":"app-bangle1.js","supports": ["BANGLEJS"]},
      {"name":"about.app.js","url":"app-bangle2.js","supports": ["BANGLEJS2"]},
      {"name":"about.img","url":"app-icon.js","evaluate":true}
    ],
    "sortorder": -4
  },
  {
    "id": "alarm",
    "name": "Default Alarm & Timer",
    "shortName": "Alarms",
    "version": "0.14",
    "description": "Set and respond to alarms and timers",
    "icon": "app.png",
    "tags": "tool,alarm,widget",
    "supports": ["BANGLEJS","BANGLEJS2"],
    "storage": [
      {"name":"alarm.app.js","url":"app.js"},
      {"name":"alarm.boot.js","url":"boot.js"},
      {"name":"alarm.js","url":"alarm.js"},
      {"name":"alarm.img","url":"app-icon.js","evaluate":true},
      {"name":"alarm.wid.js","url":"widget.js"}
    ],
    "data": [{"name":"alarm.json"}]
  },
  {
    "id": "locale",
    "name": "Languages",
    "version": "0.14",
    "description": "Translations for different countries",
    "icon": "locale.png",
    "type": "locale",
    "tags": "tool,system,locale,translate",
    "supports": ["BANGLEJS","BANGLEJS2"],
    "readme": "README.md",
    "custom": "locale.html",
    "storage": [
      {"name":"locale"}
    ],
    "sortorder": -10
  },
  {
    "id": "notify",
    "name": "Notifications (default)",
    "shortName": "Notifications",
    "version": "0.11",
    "description": "Provides the default `notify` module used by applications to display notifications in a bar at the top of the screen. This module is installed by default by client applications such as the Gadgetbridge app.  Installing `Fullscreen Notifications` replaces this module with a version that displays the notifications using the full screen",
    "icon": "notify.png",
    "type": "notify",
    "tags": "widget",
    "supports": ["BANGLEJS"],
    "readme": "README.md",
    "storage": [
      {"name":"notify","url":"notify.js"}
    ]
  },
  {
    "id": "notifyfs",
    "name": "Fullscreen Notifications",
    "shortName": "Notifications",
    "version": "0.12",
    "description": "Provides a replacement for the `Notifications (default)` `notify` module.   This version is used by applications to display notifications fullscreen. This may not fully restore the screen after on some apps. See `Notifications (default)` for more information about the notify module.",
    "icon": "notify.png",
    "type": "notify",
    "tags": "widget",
    "supports": ["BANGLEJS","BANGLEJS2"],
    "storage": [
      {"name":"notify","url":"notify.js"}
    ]
  },
  {
    "id": "welcome",
    "name": "Welcome",
    "shortName": "Welcome",
    "version": "0.14",
    "description": "Appears at first boot and explains how to use Bangle.js",
    "icon": "app.png",
    "screenshots": [{"url":"screenshot_welcome.png"}],
    "tags": "start,welcome",
    "supports": ["BANGLEJS","BANGLEJS2"],
    "allow_emulator": true,
    "storage": [
      {"name":"welcome.boot.js","url":"boot.js"},
      {"name":"welcome.app.js","url":"app-bangle1.js","supports": ["BANGLEJS"]},
      {"name":"welcome.app.js","url":"app-bangle2.js","supports": ["BANGLEJS2"]},
      {"name":"welcome.settings.js","url":"settings.js"},
      {"name":"welcome.img","url":"app-icon.js","evaluate":true}
    ],
    "data": [{"name":"welcome.json"}]
  },
  {
    "id": "mywelcome",
    "name": "Customised Welcome",
    "shortName": "My Welcome",
    "version": "0.13",
    "description": "Appears at first boot and explains how to use Bangle.js. Like 'Welcome', but can be customised with a greeting",
    "icon": "app.png",
    "tags": "start,welcome",
    "supports": ["BANGLEJS","BANGLEJS2"],
    "custom": "custom.html",
    "screenshots": [{"url":"bangle1-customized-welcome-screenshot.png"}],
    "storage": [
      {"name":"mywelcome.boot.js","url":"boot.js"},
      {"name":"mywelcome.app.js","url":"app-bangle1.js","supports": ["BANGLEJS"]},
      {"name":"mywelcome.app.js","url":"app-bangle2.js","supports": ["BANGLEJS2"]},
      {"name":"mywelcome.settings.js","url":"settings.js"},
      {"name":"mywelcome.img","url":"app-icon.js","evaluate":true}
    ],
    "data": [{"name":"mywelcome.json"}]
  },
  {
    "id": "gbridge",
    "name": "Gadgetbridge",
    "version": "0.25",
    "description": "(NOT RECOMMENDED) Displays Gadgetbridge notifications from Android. Please use the 'Android' Bangle.js app instead.",
    "icon": "app.png",
    "type": "widget",
    "tags": "tool,system,android,widget",
    "supports": ["BANGLEJS","BANGLEJS2"],
    "dependencies": {"notify":"type"},
    "readme": "README.md",
    "storage": [
      {"name":"gbridge.settings.js","url":"settings.js"},
      {"name":"gbridge.img","url":"app-icon.js","evaluate":true},
      {"name":"gbridge.wid.js","url":"widget.js"}
    ],
    "data": [{"name":"gbridge.json"}]
  },
  { "id": "gbdebug",
    "name": "Gadgetbridge Debug",
    "shortName":"GB Debug",
    "version":"0.01",
    "description": "Debug info for Gadgetbridge. Run this app and when Gadgetbridge messages arrive they are displayed on-screen.",
    "icon": "app.png",
    "tags": "",
    "supports" : ["BANGLEJS2"],
    "readme": "README.md",
    "storage": [
      {"name":"gbdebug.app.js","url":"app.js"},
      {"name":"gbdebug.img","url":"app-icon.js","evaluate":true}
    ]
  },
  {
    "id": "mclock",
    "name": "Morphing Clock",
    "version": "0.07",
    "description": "7 segment clock that morphs between minutes and hours",
    "icon": "clock-morphing.png",
    "type": "clock",
    "tags": "clock",
    "supports": ["BANGLEJS"],
    "allow_emulator": true,
    "screenshots": [{"url":"bangle1-morphing-clock-screenshot.png"}],
    "storage": [
      {"name":"mclock.app.js","url":"clock-morphing.js"},
      {"name":"mclock.img","url":"clock-morphing-icon.js","evaluate":true}
    ],
    "sortorder": -9
  },
  {
    "id": "moonphase",
    "name": "Moonphase",
    "version": "0.02",
    "description": "Shows current moon phase. Now with GPS function.",
    "icon": "app.png",
    "tags": "",
    "supports": ["BANGLEJS"],
    "screenshots": [{"url":"bangle1-moon-phase-screenshot.png"}],
    "allow_emulator": true,
    "storage": [
      {"name":"moonphase.app.js","url":"app.js"},
      {"name":"moonphase.img","url":"app-icon.js","evaluate":true}
    ]
  },
  {
    "id": "daysl",
    "name": "Days left",
    "version": "0.03",
    "description": "Shows you the days left until a certain date. Date can be set with a settings app and is written to a file.",
    "icon": "app.png",
    "tags": "",
    "supports": ["BANGLEJS"],
    "allow_emulator": false,
    "storage": [
      {"name":"daysl.app.js","url":"app.js"},
      {"name":"daysl.img","url":"app-icon.js","evaluate":true},
      {"name":"daysl.wid.js","url":"widget.js"}
    ]
  },
  {
    "id": "wclock",
    "name": "Word Clock",
    "version": "0.03",
    "description": "Display Time as Text",
    "icon": "clock-word.png",
    "screenshots": [{"url":"screenshot_word.png"}],
    "type": "clock",
    "tags": "clock",
    "supports": ["BANGLEJS","BANGLEJS2"],
    "allow_emulator": true,
    "storage": [
      {"name":"wclock.app.js","url":"clock-word.js"},
      {"name":"wclock.img","url":"clock-word-icon.js","evaluate":true}
    ]
  },
  {
    "id": "fontclock",
    "name": "Font Clock",
    "version": "0.01",
    "description": "Choose the font and design of clock face from a library of available designs",
    "icon": "fontclock.png",
    "type": "clock",
    "tags": "clock",
    "supports": ["BANGLEJS"],
    "readme": "README.md",
    "custom": "custom.html",
    "allow_emulator": false,
    "storage": [
      {"name":"fontclock.app.js","url":"fontclock.js"},
      {"name":"fontclock.img","url":"fontclock-icon.js","evaluate":true},
      {"name":"fontclock.hand.js","url":"fontclock.hand.js"},
      {"name":"fontclock.thinhand.js","url":"fontclock.thinhand.js"},
      {"name":"fontclock.thickhand.js","url":"fontclock.thickhand.js"},
      {"name":"fontclock.hourscriber.js","url":"fontclock.hourscriber.js"},
      {"name":"fontclock.font.js","url":"fontclock.font.js"},
      {"name":"fontclock.font.abril_ff50.js","url":"fontclock.font.abril_ff50.js"},
      {"name":"fontclock.font.cpstc58.js","url":"fontclock.font.cpstc58.js"},
      {"name":"fontclock.font.mntn25.js","url":"fontclock.font.mntn25.js"},
      {"name":"fontclock.font.mntn50.js","url":"fontclock.font.mntn50.js"},
      {"name":"fontclock.font.vector25.js","url":"fontclock.font.vector25.js"},
      {"name":"fontclock.font.vector50.js","url":"fontclock.font.vector50.js"}
    ]
  },
  {
    "id": "slidingtext",
    "name": "Sliding Clock",
    "version": "0.07",
    "description": "Inspired by the Pebble sliding clock, old times are scrolled off the screen and new times on. You are also able to change language on the fly so you can see the time written in other languages using button 1. Currently English, French, Japanese, Spanish and German are supported",
    "icon": "slidingtext.png",
    "type": "clock",
    "tags": "clock",
    "supports": ["BANGLEJS","BANGLEJS2"],
    "readme": "README.md",
    "custom": "custom.html",
    "allow_emulator": false,
    "storage": [
      {"name":"slidingtext.app.js","url":"slidingtext.js"},
      {"name":"slidingtext.img","url":"slidingtext-icon.js","evaluate":true},
      {"name":"slidingtext.locale.en.js","url":"slidingtext.locale.en.js"},
      {"name":"slidingtext.locale.en2.js","url":"slidingtext.locale.en2.js"},
      {"name":"slidingtext.utils.en.js","url":"slidingtext.utils.en.js"},
      {"name":"slidingtext.locale.es.js","url":"slidingtext.locale.es.js"},
      {"name":"slidingtext.locale.fr.js","url":"slidingtext.locale.fr.js"},
      {"name":"slidingtext.locale.jp.js","url":"slidingtext.locale.jp.js"},
      {"name":"slidingtext.locale.de.js","url":"slidingtext.locale.de.js"},
      {"name":"slidingtext.dtfmt.js","url":"slidingtext.dtfmt.js"}
    ]
  },
  {
    "id": "solarclock",
    "name": "Solar Clock",
    "version": "0.02",
    "description": "Using your current or chosen location the solar watch face shows the Sun's sky position, time and date. Also allows you to wind backwards and forwards in time to see the sun's position",
    "icon": "solar_clock.png",
    "type": "clock",
    "tags": "clock",
    "supports": ["BANGLEJS"],
    "readme": "README.md",
    "custom": "custom.html",
    "allow_emulator": false,
    "storage": [
      {"name":"solarclock.app.js","url":"solar_clock.js"},
      {"name":"solarclock.img","url":"solar_clock-icon.js","evaluate":true},
      {"name":"solar_colors.js","url":"solar_colors.js"},
      {"name":"solar_controller.js","url":"solar_controller.js"},
      {"name":"solar_date_utils.js","url":"solar_date_utils.js"},
      {"name":"solar_graphic_utils.js","url":"solar_graphic_utils.js"},
      {"name":"solar_location.js","url":"solar_location.js"},
      {"name":"solar_math_utils.js","url":"solar_math_utils.js"},
      {"name":"solar_loc.Reykjavik.json","url":"solar_loc.Reykjavik.json"},
      {"name":"solar_loc.Hong_Kong.json","url":"solar_loc.Hong_Kong.json"},
      {"name":"solar_loc.Honolulu.json","url":"solar_loc.Honolulu.json"},
      {"name":"solar_loc.Rio.json","url":"solar_loc.Rio.json"},
      {"name":"solar_loc.Tokyo.json","url":"solar_loc.Tokyo.json"},
      {"name":"solar_loc.Seoul.json","url":"solar_loc.Seoul.json"}
    ]
  },
  {
    "id": "sweepclock",
    "name": "Sweep Clock",
    "version": "0.04",
    "description": "Smooth sweep secondhand with single hour numeral. Use button 1 to toggle the numeral font, button 3 to change the colour theme and button 4 to change the date placement",
    "icon": "sweepclock.png",
    "type": "clock",
    "tags": "clock",
    "supports": ["BANGLEJS"],
    "readme": "README.md",
    "allow_emulator": true,
    "screenshots": [{"url":"bangle1-sweep-clock-screenshot.png"}],
    "storage": [
      {"name":"sweepclock.app.js","url":"sweepclock.js"},
      {"name":"sweepclock.img","url":"sweepclock-icon.js","evaluate":true}
    ]
  },
  {
    "id": "matrixclock",
    "name": "Matrix Clock",
    "version": "0.02",
    "description": "inspired by The Matrix, a clock of the same style",
    "icon": "matrixclock.png",
    "screenshots": [{"url":"screenshot_matrix.png"}],
    "type": "clock",
    "tags": "clock",
    "supports": ["BANGLEJS","BANGLEJS2"],
    "readme": "README.md",
    "allow_emulator": true,
    "storage": [
      {"name":"matrixclock.app.js","url":"matrixclock.js"},
      {"name":"matrixclock.img","url":"matrixclock-icon.js","evaluate":true}
    ]
  },
  {
    "id": "mandelbrotclock",
    "name": "Mandelbrot Clock",
    "version": "0.01",
    "description": "A mandelbrot set themed clock cool",
    "icon": "mandelbrotclock.png",
    "screenshots": [{ "url": "screenshot_mandelbrotclock.png" }],
    "type": "clock",
    "tags": "clock",
    "supports": ["BANGLEJS2"],
    "readme": "README.md",
    "allow_emulator": true,
    "storage": [
      { "name": "mandelbrotclock.app.js", "url": "mandelbrotclock.js" },
      {
        "name": "mandelbrotclock.img",
        "url": "mandelbrotclock-icon.js",
        "evaluate": true
      }
    ]
  },
  {
    "id": "imgclock",
    "name": "Image background clock",
    "shortName": "Image Clock",
    "version": "0.08",
    "description": "A clock with an image as a background",
    "icon": "app.png",
    "type": "clock",
    "tags": "clock",
    "supports": ["BANGLEJS"],
    "custom": "custom.html",
    "storage": [
      {"name":"imgclock.app.js","url":"app.js"},
      {"name":"imgclock.img","url":"app-icon.js","evaluate":true},
      {"name":"imgclock.face.img"},
      {"name":"imgclock.face.json"},
      {"name":"imgclock.face.bg","content":""}
    ]
  },
  {
    "id": "impwclock",
    "name": "Imprecise Word Clock",
    "version": "0.04",
    "description": "Imprecise word clock for vacations, weekends, and those who never need accurate time.",
    "icon": "clock-impword.png",
    "type": "clock",
    "tags": "clock",
    "supports": ["BANGLEJS","BANGLEJS2"],
    "screenshots": [{"url":"bangle1-impercise-word-clock-screenshot.png"}],
    "allow_emulator": true,
    "storage": [
      {"name":"impwclock.app.js","url":"clock-impword.js"},
      {"name":"impwclock.img","url":"clock-impword-icon.js","evaluate":true}
    ]
  },
  {
    "id": "aclock",
    "name": "Analog Clock",
    "version": "0.15",
    "description": "An Analog Clock",
    "icon": "clock-analog.png",
    "screenshots": [{"url":"screenshot_analog.png"}],
    "type": "clock",
    "tags": "clock",
    "supports": ["BANGLEJS","BANGLEJS2"],
    "allow_emulator": true,
    "storage": [
      {"name":"aclock.app.js","url":"clock-analog.js"},
      {"name":"aclock.img","url":"clock-analog-icon.js","evaluate":true}
    ]
  },
  {
    "id": "clock2x3",
    "name": "2x3 Pixel Clock",
    "version": "0.05",
    "description": "This is a simple clock using minimalist 2x3 pixel numerical digits",
    "icon": "clock2x3.png",
    "screenshots": [{"url":"screenshot_pixel.png"}],
    "type": "clock",
    "tags": "clock",
    "supports": ["BANGLEJS","BANGLEJS2"],
    "readme": "README.md",
    "allow_emulator": true,
    "storage": [
      {"name":"clock2x3.app.js","url":"clock2x3-app.js"},
      {"name":"clock2x3.img","url":"clock2x3-icon.js","evaluate":true}
    ]
  },
  {
    "id": "geissclk",
    "name": "Geiss Clock",
    "version": "0.03",
    "description": "7 segment clock with animated background in the style of Ryan Geiss' music visualisation. NOTE: The first run will take ~1 minute to do some precalculation",
    "icon": "clock.png",
    "type": "clock",
    "tags": "clock",
    "supports": ["BANGLEJS"],
    "storage": [
      {"name":"geissclk.app.js","url":"clock.js"},
      {"name":"geissclk.precompute.js","url":"precompute.js"},
      {"name":"geissclk.img","url":"clock-icon.js","evaluate":true}
    ],
    "data": [{"name":"geissclk.0.map"},{"name":"geissclk.1.map"},{"name":"geissclk.2.map"},{"name":"geissclk.3.map"},{"name":"geissclk.4.map"},{"name":"geissclk.5.map"},{"name":"geissclk.0.pal"},{"name":"geissclk.1.pal"},{"name":"geissclk.2.pal"}]
  },
  {
    "id": "trex",
    "name": "T-Rex",
    "version": "0.04",
    "description": "T-Rex game in the style of Chrome's offline game",
    "icon": "trex.png",
    "screenshots": [{"url":"screenshot_trex.png"}],
    "tags": "game",
    "supports": ["BANGLEJS","BANGLEJS2"],
    "readme": "README.md",
    "allow_emulator": true,
    "storage": [
      {"name":"trex.app.js","url":"trex.js"},
      {"name":"trex.img","url":"trex-icon.js","evaluate":true},
      {"name":"trex.settings.js","url":"settings.js"}
    ],
    "data": [{"name":"trex.score","storageFile":true}]
  },
  {
    "id": "cubescramble",
    "name": "Cube Scramble",
    "version":"0.04",
    "description": "A random scramble generator for the 3x3 Rubik's cube with a basic timer",
    "icon": "cube-scramble.png",
    "tags": "",
    "supports" : ["BANGLEJS","BANGLEJS2"],
    "readme": "README.md",
    "allow_emulator": true,
    "screenshots": [{"url":"bangle2-cube-scramble-screenshot.png"},{"url":"bangle1-cube-scramble-screenshot.png"}],
    "storage": [
      {"name":"cubescramble.app.js","url":"cube-scramble.js"},
      {"name":"cubescramble.img","url":"cube-scramble-icon.js","evaluate":true}
    ]
  },
  {
    "id": "astroid",
    "name": "Asteroids!",
    "version": "0.03",
    "description": "Retro asteroids game",
    "icon": "asteroids.png",
    "screenshots": [{"url":"screenshot_asteroids.png"}],
    "tags": "game",
    "supports": ["BANGLEJS","BANGLEJS2"],
    "allow_emulator": true,
    "storage": [
      {"name":"astroid.app.js","url":"asteroids.js"},
      {"name":"astroid.img","url":"asteroids-icon.js","evaluate":true}
    ]
  },
  {
    "id": "clickms",
    "name": "Click Master",
    "version": "0.01",
    "description": "Get several friends to start the game, then compete to see who can press BTN1 the most!",
    "icon": "click-master.png",
    "tags": "game",
    "supports": ["BANGLEJS"],
    "storage": [
      {"name":"clickms.app.js","url":"click-master.js"},
      {"name":"clickms.img","url":"click-master-icon.js","evaluate":true}
    ]
  },
  {
    "id": "horsey",
    "name": "Horse Race!",
    "version": "0.01",
    "description": "Get several friends to start the game, then compete to see who can press BTN1 the most!",
    "icon": "horse-race.png",
    "tags": "game",
    "supports": ["BANGLEJS"],
    "storage": [
      {"name":"horsey.app.js","url":"horse-race.js"},
      {"name":"horsey.img","url":"horse-race-icon.js","evaluate":true}
    ]
  },
  {
    "id": "compass",
    "name": "Compass",
    "version": "0.05",
    "description": "Simple compass that points North",
    "icon": "compass.png",
    "screenshots": [{"url":"screenshot_compass.png"}],
    "tags": "tool,outdoors",
    "supports": ["BANGLEJS","BANGLEJS2"],
    "storage": [
      {"name":"compass.app.js","url":"compass.js"},
      {"name":"compass.img","url":"compass-icon.js","evaluate":true}
    ]
  },
  {
    "id": "gpstime",
    "name": "GPS Time",
    "version": "0.05",
    "description": "Update the Bangle.js's clock based on the time from the GPS receiver",
    "icon": "gpstime.png",
    "tags": "tool,gps",
    "supports": ["BANGLEJS","BANGLEJS2"],
    "storage": [
      {"name":"gpstime.app.js","url":"gpstime.js"},
      {"name":"gpstime.img","url":"gpstime-icon.js","evaluate":true}
    ]
  },
  {
    "id": "openloc",
    "name": "Open Location / Plus Codes",
    "shortName": "Open Location",
    "version": "0.01",
    "description": "Convert your current GPS location to a series of characters",
    "icon": "app.png",
    "tags": "tool,outdoors,gps",
    "supports": ["BANGLEJS"],
    "storage": [
      {"name":"openloc.app.js","url":"app.js"},
      {"name":"openloc.img","url":"app-icon.js","evaluate":true}
    ]
  },
  {
    "id": "speedo",
    "name": "Speedo",
    "version": "0.05",
    "description": "Show the current speed according to the GPS",
    "icon": "speedo.png",
    "tags": "tool,outdoors,gps",
    "supports": ["BANGLEJS","BANGLEJS2"],
    "storage": [
      {"name":"speedo.app.js","url":"speedo.js"},
      {"name":"speedo.img","url":"speedo-icon.js","evaluate":true}
    ]
  },
  {
    "id": "gpsrec",
    "name": "GPS Recorder",
    "version": "0.27",
    "description": "Application that allows you to record a GPS track. Can run in background",
    "icon": "app.png",
    "tags": "tool,outdoors,gps,widget",
    "screenshots": [{"url":"screenshot.png"}],
    "supports": ["BANGLEJS","BANGLEJS2"],
    "readme": "README.md",
    "interface": "interface.html",
    "storage": [
      {"name":"gpsrec.app.js","url":"app.js"},
      {"name":"gpsrec.img","url":"app-icon.js","evaluate":true},
      {"name":"gpsrec.wid.js","url":"widget.js"},
      {"name":"gpsrec.settings.js","url":"settings.js"}
    ],
    "data": [{"name":"gpsrec.json"},{"wildcard":".gpsrc?","storageFile":true}]
  },
  {
    "id": "recorder",
    "name": "Recorder (BETA)",
    "shortName": "Recorder",
    "version": "0.05",
    "description": "Record GPS position, heart rate and more in the background, then download to your PC.",
    "icon": "app.png",
    "tags": "tool,outdoors,gps,widget",
    "supports": ["BANGLEJS","BANGLEJS2"],
    "readme": "README.md",
    "interface": "interface.html",
    "storage": [
      {"name":"recorder.app.js","url":"app.js"},
      {"name":"recorder.img","url":"app-icon.js","evaluate":true},
      {"name":"recorder.wid.js","url":"widget.js"},
      {"name":"recorder.settings.js","url":"settings.js"}
    ],
    "data": [{"name":"recorder.json"},{"wildcard":"recorder.log?.csv","storageFile":true}]
  },
  {
    "id": "gpsnav",
    "name": "GPS Navigation",
    "version": "0.05",
    "description": "Displays GPS Course and Speed, + Directions to waypoint and waypoint recording, now with waypoint editor",
    "icon": "icon.png",
    "tags": "tool,outdoors,gps",
    "supports": ["BANGLEJS"],
    "readme": "README.md",
    "interface": "waypoints.html",
    "storage": [
      {"name":"gpsnav.app.js","url":"app.min.js"},
      {"name":"gpsnav.img","url":"app-icon.js","evaluate":true}
    ],
    "data": [{"name":"waypoints.json","url":"waypoints.json"}]
  },
  {
    "id": "heart",
    "name": "Heart Rate Recorder",
    "shortName": "HRM Record",
    "version": "0.07",
    "description": "Application that allows you to record your heart rate. Can run in background",
    "icon": "app.png",
    "tags": "tool,health,widget",
    "supports": ["BANGLEJS","BANGLEJS2"],
    "interface": "interface.html",
    "storage": [
      {"name":"heart.app.js","url":"app.js"},
      {"name":"heart.img","url":"app-icon.js","evaluate":true},
      {"name":"heart.wid.js","url":"widget.js"}
    ],
    "data": [{"name":"heart.json"},{"wildcard":".heart?","storageFile":true}]
  },
  {
    "id": "slevel",
    "name": "Spirit Level",
    "version": "0.02",
    "description": "Show the current angle of the watch, so you can use it to make sure something is absolutely flat",
    "icon": "spiritlevel.png",
    "tags": "tool",
    "supports": ["BANGLEJS","BANGLEJS2"],
    "storage": [
      {"name":"slevel.app.js","url":"spiritlevel.js"},
      {"name":"slevel.img","url":"spiritlevel-icon.js","evaluate":true}
    ]
  },
  {
    "id": "files",
    "name": "App Manager",
    "version": "0.07",
    "description": "Show currently installed apps, free space, and allow their deletion from the watch",
    "icon": "files.png",
    "tags": "tool,system,files",
    "supports": ["BANGLEJS","BANGLEJS2"],
    "storage": [
      {"name":"files.app.js","url":"files.js"},
      {"name":"files.img","url":"files-icon.js","evaluate":true}
    ]
  },
  {
    "id": "weather",
    "name": "Weather",
    "version": "0.13",
    "description": "Show Gadgetbridge weather report",
    "icon": "icon.png",
    "screenshots": [{"url":"screenshot.png"}],
    "tags": "widget,outdoors",
    "supports": ["BANGLEJS","BANGLEJS2"],
    "readme": "readme.md",
    "storage": [
      {"name":"weather.app.js","url":"app.js"},
      {"name":"weather.wid.js","url":"widget.js"},
      {"name":"weather","url":"lib.js"},
      {"name":"weather.img","url":"icon.js","evaluate":true},
      {"name":"weather.settings.js","url":"settings.js"}
    ],
    "data": [{"name":"weather.json"}]
  },
  {
    "id": "chargeanim",
    "name": "Charge Animation",
    "version": "0.02",
    "description": "When charging, show a sideways charging animation and keep the screen on. When removed from the charger load the clock again.",
    "icon": "icon.png",
    "tags": "battery",
    "supports": ["BANGLEJS", "BANGLEJS2"],
    "allow_emulator": true,
    "screenshots": [{"url":"bangle2-charge-animation-screenshot.png"},{"url":"bangle-charge-animation-screenshot.png"}],
    "storage": [
      {"name":"chargeanim.app.js","url":"app.js"},
      {"name":"chargeanim.boot.js","url":"boot.js"},
      {"name":"chargeanim.img","url":"app-icon.js","evaluate":true}
    ]
  },
  {
    "id": "bluetoothdock",
    "name": "Bluetooth Dock",
    "shortName": "Dock",
    "version": "0.01",
    "description": "When charging shows the time, scans Bluetooth for known devices (eg temperature) and shows them on the screen",
    "icon": "app.png",
    "tags": "bluetooth",
    "supports": ["BANGLEJS"],
    "readme": "README.md",
    "storage": [
      {"name":"bluetoothdock.app.js","url":"app.js"},
      {"name":"bluetoothdock.boot.js","url":"boot.js"},
      {"name":"bluetoothdock.img","url":"app-icon.js","evaluate":true}
    ]
  },
  {
    "id": "widbat",
    "name": "Battery Level Widget",
    "version": "0.09",
    "description": "Show the current battery level and charging status in the top right of the clock",
    "icon": "widget.png",
    "type": "widget",
    "tags": "widget,battery",
    "supports": ["BANGLEJS","BANGLEJS2"],
    "storage": [
      {"name":"widbat.wid.js","url":"widget.js"}
    ]
  },
  {
    "id": "widbatv",
    "name": "Battery Level Widget (Vertical)",
    "version": "0.01",
    "description": "Slim, vertical battery widget that only takes up 14px",
    "icon": "widget.png",
    "type": "widget",
    "tags": "widget,battery",
    "supports": ["BANGLEJS","BANGLEJS2"],
    "storage": [
      {"name":"widbatv.wid.js","url":"widget.js"}
    ]
  },
  {
    "id": "widlock",
    "name": "Lock Widget",
    "version": "0.03",
    "description": "On devices with always-on display (Bangle.js 2) this displays lock icon whenever the display is locked",
    "icon": "widget.png",
    "type": "widget",
    "tags": "widget,lock",
    "supports": ["BANGLEJS","BANGLEJS2"],
    "storage": [
      {"name":"widlock.wid.js","url":"widget.js"}
    ]
  },
  {
    "id": "widbatpc",
    "name": "Battery Level Widget (with percentage)",
    "shortName": "Battery Widget",
    "version": "0.14",
    "description": "Show the current battery level and charging status in the top right of the clock, with charge percentage",
    "icon": "widget.png",
    "type": "widget",
    "tags": "widget,battery",
    "supports": ["BANGLEJS","BANGLEJS2"],
    "readme": "README.md",
    "storage": [
      {"name":"widbatpc.wid.js","url":"widget.js"},
      {"name":"widbatpc.settings.js","url":"settings.js"}
    ],
    "data": [{"name":"widbatpc.json"}]
  },
  {
    "id": "widbatwarn",
    "name": "Battery Warning",
    "shortName": "Battery Warning",
    "version": "0.02",
    "description": "Show a warning when the battery runs low.",
    "icon": "widget.png",
    "screenshots": [{"url":"screenshot.png"}],
    "type": "widget",
    "tags": "tool,battery",
    "supports": ["BANGLEJS"],
    "dependencies": {"notify":"type"},
    "readme": "README.md",
    "storage": [
      {"name":"widbatwarn.wid.js","url":"widget.js"},
      {"name":"widbatwarn.settings.js","url":"settings.js"}
    ],
    "data": [{"name":"widbatwarn.json"}]
  },
  {
    "id": "widbt",
    "name": "Bluetooth Widget",
    "version": "0.08",
    "description": "Show the current Bluetooth connection status in the top right of the clock",
    "icon": "widget.png",
    "type": "widget",
    "tags": "widget,bluetooth",
    "supports": ["BANGLEJS","BANGLEJS2"],
    "storage": [
      {"name":"widbt.wid.js","url":"widget.js"}
    ]
  },
  {
    "id": "widchime",
    "name": "Hour Chime",
    "version": "0.02",
    "description": "Buzz or beep on every whole hour.",
    "icon": "widget.png",
    "type": "widget",
    "tags": "widget",
    "supports": ["BANGLEJS","BANGLEJS2"],
    "storage": [
      {"name":"widchime.wid.js","url":"widget.js"},
      {"name":"widchime.settings.js","url":"settings.js"}
    ],
    "data": [{"name":"widchime.json"}]
  },
  {
    "id": "widram",
    "name": "RAM Widget",
    "shortName": "RAM Widget",
    "version": "0.01",
    "description": "Display your Bangle's available RAM percentage in a widget",
    "icon": "widget.png",
    "type": "widget",
    "tags": "widget",
    "supports": ["BANGLEJS","BANGLEJS2"],
    "storage": [
      {"name":"widram.wid.js","url":"widget.js"}
    ]
  },
  {
    "id": "hrm",
    "name": "Heart Rate Monitor",
    "version": "0.06",
    "description": "Measure your heart rate and see live sensor data",
    "icon": "heartrate.png",
    "tags": "health",
    "supports": ["BANGLEJS","BANGLEJS2"],
    "storage": [
      {"name":"hrm.app.js","url":"heartrate.js"},
      {"name":"hrm.img","url":"heartrate-icon.js","evaluate":true}
    ]
  },
  {
    "id": "widhrm",
    "name": "Simple Heart Rate widget",
    "version": "0.05",
    "description": "When the screen is on, the widget turns on the heart rate monitor and displays the current heart rate (or last known in grey). For this to work well you'll need at least a 15 second LCD Timeout.",
    "icon": "widget.png",
    "type": "widget",
    "tags": "health,widget",
    "supports": ["BANGLEJS","BANGLEJS2"],
    "storage": [
      {"name":"widhrm.wid.js","url":"widget.js"}
    ]
  },
  {
    "id": "bthrm",
    "name": "Bluetooth Heart Rate Monitor",
    "shortName": "BT HRM",
    "version": "0.01",
    "description": "Overrides Bangle.js's build in heart rate monitor with an external Bluetooth one.",
    "icon": "app.png",
    "type": "boot",
    "tags": "health,bluetooth",
    "supports": ["BANGLEJS","BANGLEJS2"],
    "readme": "README.md",
    "storage": [
      {"name":"bthrm.boot.js","url":"boot.js"},
      {"name":"bthrm.img","url":"app-icon.js","evaluate":true}
    ]
  },
  {
    "id": "stetho",
    "name": "Stethoscope",
    "version": "0.01",
    "description": "Hear your heart rate",
    "icon": "stetho.png",
    "tags": "health",
    "supports": ["BANGLEJS"],
    "storage": [
      {"name":"stetho.app.js","url":"stetho.js"},
      {"name":"stetho.img","url":"stetho-icon.js","evaluate":true}
    ]
  },
  {
    "id": "swatch",
    "name": "Stopwatch",
    "version": "0.07",
    "description": "Simple stopwatch with Lap Time logging to a JSON file",
    "icon": "stopwatch.png",
    "tags": "health",
    "supports": ["BANGLEJS"],
    "readme": "README.md",
    "interface": "interface.html",
    "allow_emulator": true,
    "screenshots": [{"url":"bangle1-stopwatch-screenshot.png"}],
    "storage": [
      {"name":"swatch.app.js","url":"stopwatch.js"},
      {"name":"swatch.img","url":"stopwatch-icon.js","evaluate":true}
    ]
  },
  {
    "id": "hidmsic",
    "name": "Bluetooth Music Controls",
    "shortName": "Music Control",
    "version": "0.02",
    "description": "Enable HID in settings, pair with your phone, then use this app to control music from your watch!",
    "icon": "hid-music.png",
    "tags": "bluetooth",
    "supports": ["BANGLEJS"],
    "storage": [
      {"name":"hidmsic.app.js","url":"hid-music.js"},
      {"name":"hidmsic.img","url":"hid-music-icon.js","evaluate":true}
    ]
  },
  {
    "id": "hidkbd",
    "name": "Bluetooth Keyboard",
    "shortName": "Bluetooth Kbd",
    "version": "0.02",
    "description": "Enable HID in settings, pair with your phone/PC, then use this app to control other apps",
    "icon": "hid-keyboard.png",
    "tags": "bluetooth",
    "supports": ["BANGLEJS"],
    "storage": [
      {"name":"hidkbd.app.js","url":"hid-keyboard.js"},
      {"name":"hidkbd.img","url":"hid-keyboard-icon.js","evaluate":true}
    ]
  },
  {
    "id": "hidbkbd",
    "name": "Binary Bluetooth Keyboard",
    "shortName": "Binary BT Kbd",
    "version": "0.02",
    "description": "Enable HID in settings, pair with your phone/PC, then type messages using the onscreen keyboard by tapping repeatedly on the key you want",
    "icon": "hid-binary-keyboard.png",
    "tags": "bluetooth",
    "supports": ["BANGLEJS"],
    "storage": [
      {"name":"hidbkbd.app.js","url":"hid-binary-keyboard.js"},
      {"name":"hidbkbd.img","url":"hid-binary-keyboard-icon.js","evaluate":true}
    ]
  },
  {
    "id": "animals",
    "name": "Animals Game",
    "version": "0.01",
    "description": "Simple toddler's game - displays a different number of animals each time the screen is pressed",
    "icon": "animals.png",
    "tags": "game",
    "supports": ["BANGLEJS"],
    "storage": [
      {"name":"animals.app.js","url":"animals.js"},
      {"name":"animals.img","url":"animals-icon.js","evaluate":true},
      {"name":"animals-snake.img","url":"animals-snake.js","evaluate":true},
      {"name":"animals-duck.img","url":"animals-duck.js","evaluate":true},
      {"name":"animals-swan.img","url":"animals-swan.js","evaluate":true},
      {"name":"animals-fox.img","url":"animals-fox.js","evaluate":true},
      {"name":"animals-camel.img","url":"animals-camel.js","evaluate":true},
      {"name":"animals-pig.img","url":"animals-pig.js","evaluate":true},
      {"name":"animals-sheep.img","url":"animals-sheep.js","evaluate":true},
      {"name":"animals-mouse.img","url":"animals-mouse.js","evaluate":true}
    ]
  },
  {
    "id": "qrcode",
    "name": "Custom QR Code",
    "version": "0.05",
    "description": "Use this to upload a customised QR code to Bangle.js",
    "icon": "app.png",
    "tags": "qrcode",
    "supports": ["BANGLEJS","BANGLEJS2"],
    "custom": "custom.html",
    "customConnect": true,
    "storage": [
      {"name":"qrcode.app.js"},
      {"name":"qrcode.img","url":"app-icon.js","evaluate":true}
    ]
  },
  {
    "id": "beer",
    "name": "Beer Compass",
    "version": "0.01",
    "description": "Uploads all the pubs in an area onto your watch, so it can always point you at the nearest one",
    "icon": "app.png",
    "tags": "",
    "supports": ["BANGLEJS"],
    "custom": "custom.html",
    "storage": [
      {"name":"beer.app.js"},
      {"name":"beer.img","url":"app-icon.js","evaluate":true}
    ]
  },
  {
    "id": "route",
    "name": "Route Viewer",
    "version": "0.02",
    "description": "Upload a KML file of a route, and have your watch display a map with how far around it you are",
    "icon": "app.png",
    "tags": "",
    "supports": ["BANGLEJS"],
    "custom": "custom.html",
    "storage": [
      {"name":"route.app.js"},
      {"name":"route.img","url":"app-icon.js","evaluate":true}
    ]
  },
  {
    "id": "ncstart",
    "name": "NCEU Startup",
    "version": "0.06",
    "description": "NodeConfEU 2019 'First Start' Sequence",
    "icon": "start.png",
    "tags": "start,welcome",
    "supports": ["BANGLEJS"],
    "storage": [
      {"name":"ncstart.app.js","url":"start.js"},
      {"name":"ncstart.boot.js","url":"boot.js"},
      {"name":"ncstart.settings.js","url":"settings.js"},
      {"name":"ncstart.img","url":"start-icon.js","evaluate":true},
      {"name":"nc-bangle.img","url":"start-bangle.js","evaluate":true},
      {"name":"nc-nceu.img","url":"start-nceu.js","evaluate":true},
      {"name":"nc-nfr.img","url":"start-nfr.js","evaluate":true},
      {"name":"nc-nodew.img","url":"start-nodew.js","evaluate":true},
      {"name":"nc-tf.img","url":"start-tf.js","evaluate":true}
    ],
    "data": [{"name":"ncstart.json"}]
  },
  {
    "id": "ncfrun",
    "name": "NCEU 5K Fun Run",
    "version": "0.01",
    "description": "Display a map of the NodeConf EU 2019 5K Fun Run route and your location on it",
    "icon": "nceu-funrun.png",
    "tags": "health",
    "supports": ["BANGLEJS"],
    "storage": [
      {"name":"ncfrun.app.js","url":"nceu-funrun.js"},
      {"name":"ncfrun.img","url":"nceu-funrun-icon.js","evaluate":true}
    ]
  },
  {
    "id": "widnceu",
    "name": "NCEU Logo Widget",
    "version": "0.02",
    "description": "Show the NodeConf EU logo in the top left",
    "icon": "widget.png",
    "type": "widget",
    "tags": "widget",
    "supports": ["BANGLEJS"],
    "storage": [
      {"name":"widnceu.wid.js","url":"widget.js"}
    ]
  },
  {
    "id": "sclock",
    "name": "Simple Clock",
    "version": "0.07",
    "description": "A Simple Digital Clock",
    "icon": "clock-simple.png",
    "screenshots": [{"url":"screenshot_simplec.png"}],
    "type": "clock",
    "tags": "clock",
    "supports": ["BANGLEJS","BANGLEJS2"],
    "allow_emulator": true,
    "storage": [
      {"name":"sclock.app.js","url":"clock-simple.js"},
      {"name":"sclock.img","url":"clock-simple-icon.js","evaluate":true}
    ]
  },
  {
    "id": "s7clk",
    "name": "Simple 7 segment Clock",
    "version": "0.03",
    "description": "A simple 7 segment Clock with date",
    "icon": "icon.png",
    "screenshots": [{"url":"screenshot_s7segment.png"}],
    "type": "clock",
    "tags": "clock",
    "supports": ["BANGLEJS","BANGLEJS2"],
    "readme": "README.md",
    "allow_emulator": true,
    "storage": [
      {"name":"s7clk.app.js","url":"app.js"},
      {"name":"s7clk.img","url":"icon.js","evaluate":true}
    ]
  },
  {
    "id": "vibrclock",
    "name": "Vibrate Clock",
    "version": "0.03",
    "description": "When BTN1 is pressed, vibrate out the time as a series of buzzes, one digit at a time. Hours, then Minutes. Zero is signified by one long buzz. Otherwise a simple digital clock.",
    "icon": "app.png",
    "type": "clock",
    "tags": "clock",
    "supports": ["BANGLEJS"],
    "allow_emulator": true,
    "screenshots": [{"url":"bangle1-vibrate-clock-screenshot.png"}],
    "storage": [
      {"name":"vibrclock.app.js","url":"app.js"},
      {"name":"vibrclock.img","url":"app-icon.js","evaluate":true}
    ]
  },
  {
    "id": "svclock",
    "name": "Simple V-Clock",
    "version": "0.04",
    "description": "Modification of Simple Clock 0.04 to use Vectorfont",
    "icon": "vclock-simple.png",
    "type": "clock",
    "tags": "clock",
    "supports": ["BANGLEJS","BANGLEJS2"],
    "allow_emulator": true,
    "screenshots": [{"url":"bangle2-simple-v-clock-screenshot.png"}],
    "storage": [
      {"name":"svclock.app.js","url":"vclock-simple.js"},
      {"name":"svclock.img","url":"vclock-simple-icon.js","evaluate":true}
    ]
  },
  {
    "id": "dclock",
    "name": "Dev Clock",
    "version": "0.10",
    "description": "A Digital Clock including timestamp (tst), beats(@), days in current month (dm) and days since new moon (l)",
    "icon": "clock-dev.png",
    "type": "clock",
    "tags": "clock",
    "supports": ["BANGLEJS","BANGLEJS2"],
    "allow_emulator": true,
    "screenshots": [{"url":"bangle2-dev-clock-screenshot.png"},{"url":"bangle1-dev-clock-screenshot.png"}],
    "storage": [
      {"name":"dclock.app.js","url":"clock-dev.js"},
      {"name":"dclock.img","url":"clock-dev-icon.js","evaluate":true}
    ]
  },
  {
    "id": "gesture",
    "name": "Gesture Test",
    "version": "0.01",
    "description": "BETA! Uploads a basic Tensorflow Gesture model, and then outputs each gesture as a message",
    "icon": "gesture.png",
    "type": "app",
    "tags": "gesture,ai",
    "supports": ["BANGLEJS"],
    "storage": [
      {"name":"gesture.app.js","url":"gesture.js"},
      {"name":".tfnames","url":"gesture-tfnames.js","evaluate":true},
      {"name":".tfmodel","url":"gesture-tfmodel.js","evaluate":true},
      {"name":"gesture.img","url":"gesture-icon.js","evaluate":true}
    ]
  },
  {
    "id": "pparrot",
    "name": "Party Parrot",
    "version": "0.01",
    "description": "Party with a parrot on your wrist",
    "icon": "party-parrot.png",
    "type": "app",
    "tags": "party,parrot,lol",
    "supports": ["BANGLEJS"],
    "allow_emulator": true,
    "screenshots": [{"url":"bangle1-party-parrot-screenshot.png"}],
    "storage": [
      {"name":"pparrot.app.js","url":"party-parrot.js"},
      {"name":"pparrot.img","url":"party-parrot-icon.js","evaluate":true}
    ]
  },
  {
    "id": "hrings",
    "name": "Hypno Rings",
    "version": "0.01",
    "description": "Experiment with trippy rings, press buttons for change",
    "icon": "hypno-rings.png",
    "type": "app",
    "tags": "rings,hypnosis,psychadelic",
    "supports": ["BANGLEJS"],
    "allow_emulator": true,
    "screenshots": [{"url":"bangle1-hypno-rings-screenshot.png"}],
    "storage": [
      {"name":"hrings.app.js","url":"hypno-rings.js"},
      {"name":"hrings.img","url":"hypno-rings-icon.js","evaluate":true}
    ]
  },
  {
    "id": "morse",
    "name": "Morse Code",
    "version": "0.01",
    "description": "Learn morse code by hearing/seeing/feeling the code. Tap to toggle buzz!",
    "icon": "morse-code.png",
    "type": "app",
    "tags": "morse,sound,visual,input",
    "supports": ["BANGLEJS"],
    "storage": [
      {"name":"morse.app.js","url":"morse-code.js"},
      {"name":"morse.img","url":"morse-code-icon.js","evaluate":true}
    ]
  },
  {
    "id": "blescan",
    "name": "BLE Scanner",
    "version": "0.01",
    "description": "Scan for advertising BLE devices",
    "icon": "blescan.png",
    "tags": "bluetooth",
    "supports": ["BANGLEJS"],
    "storage": [
      {"name":"blescan.app.js","url":"blescan.js"},
      {"name":"blescan.img","url":"blescan-icon.js","evaluate":true}
    ]
  },
  {
    "id": "mmonday",
    "name": "Manic Monday Tone",
    "version": "0.02",
    "description": "The Bangles make a comeback",
    "icon": "manic-monday-icon.png",
    "tags": "sound",
    "supports": ["BANGLEJS"],
    "storage": [
      {"name":"mmonday.app.js","url":"manic-monday.js"},
      {"name":"mmonday.img","url":"manic-monday-icon.js","evaluate":true}
    ]
  },
  {
    "id": "jbells",
    "name": "Jingle Bells",
    "version": "0.01",
    "description": "Play Jingle Bells",
    "icon": "jbells.png",
    "type": "app",
    "tags": "sound",
    "supports": ["BANGLEJS"],
    "storage": [
      {"name":"jbells.app.js","url":"jbells.js"},
      {"name":"jbells.img","url":"jbells-icon.js","evaluate":true}
    ]
  },
  {
    "id": "scolor",
    "name": "Show Color",
    "version": "0.01",
    "description": "Display all available Colors and Names",
    "icon": "show-color.png",
    "type": "app",
    "tags": "tool",
    "screenshots": [{"url":"bangle1-view-color-screenshot.png"}],
    "supports": ["BANGLEJS"],
    "allow_emulator": true,
    "storage": [
      {"name":"scolor.app.js","url":"show-color.js"},
      {"name":"scolor.img","url":"show-color-icon.js","evaluate":true}
    ]
  },
  {
    "id": "miclock",
    "name": "Mixed Clock",
    "version": "0.05",
    "description": "A mix of analog and digital Clock",
    "icon": "clock-mixed.png",
    "type": "clock",
    "tags": "clock",
    "screenshots": [{"url":"bangle1-mixed-clock-screenshot.png"}],
    "supports": ["BANGLEJS"],
    "allow_emulator": true,
    "storage": [
      {"name":"miclock.app.js","url":"clock-mixed.js"},
      {"name":"miclock.img","url":"clock-mixed-icon.js","evaluate":true}
    ]
  },
  {
    "id": "bclock",
    "name": "Binary Clock",
    "version": "0.03",
    "description": "A simple binary clock watch face",
    "icon": "clock-binary.png",
    "type": "clock",
    "tags": "clock",
    "supports": ["BANGLEJS"],
    "allow_emulator": true,
    "screenshots": [{"url":"bangle1-binary-clock-screenshot.png"}],
    "storage": [
      {"name":"bclock.app.js","url":"clock-binary.js"},
      {"name":"bclock.img","url":"clock-binary-icon.js","evaluate":true}
    ]
  },
  {
    "id": "clotris",
    "name": "Clock-Tris",
    "version": "0.01",
    "description": "A fully functional clone of a classic game of falling blocks",
    "icon": "clock-tris.png",
    "tags": "game",
    "supports": ["BANGLEJS"],
    "screenshots": [{"url":"bangle1-clock-tris-screenshot.png"}],
    "allow_emulator": true,
    "storage": [
      {"name":"clotris.app.js","url":"clock-tris.js"},
      {"name":"clotris.img","url":"clock-tris-icon.js","evaluate":true},
      {"name":".trishig","url":"clock-tris-high"}
    ]
  },
  {
    "id": "flappy",
    "name": "Flappy Bird",
    "version": "0.05",
    "description": "A Flappy Bird game clone",
    "icon": "app.png",
    "screenshots": [{"url":"screenshot1_flappy.png"},{"url":"screenshot2_flappy.png"}],
    "tags": "game",
    "supports": ["BANGLEJS","BANGLEJS2"],
    "readme": "README.md",
    "allow_emulator": true,
    "storage": [
      {"name":"flappy.app.js","url":"app.js"},
      {"name":"flappy.img","url":"app-icon.js","evaluate":true}
    ]
  },
  {
    "id": "gpsinfo",
    "name": "GPS Info",
    "version": "0.06",
    "description": "An application that displays information about altitude, lat/lon, satellites and time",
    "icon": "gps-info.png",
    "type": "app",
    "tags": "gps",
    "supports": ["BANGLEJS","BANGLEJS2"],
    "storage": [
      {"name":"gpsinfo.app.js","url":"gps-info.js"},
      {"name":"gpsinfo.img","url":"gps-info-icon.js","evaluate":true}
    ]
  },
  {
    "id": "assistedgps",
    "name": "Assisted GPS Update (AGPS)",
    "version": "0.01",
    "description": "Downloads assisted GPS (AGPS) data to Bangle.js 1 for faster GPS startup and more accurate fixes. **No app will be installed**, this just uploads new data to the GPS chip.",
    "icon": "app.png",
    "type": "RAM",
    "tags": "tool,outdoors,agps",
    "supports": ["BANGLEJS"],
    "custom": "custom.html",
    "storage": []
  },
  {
    "id": "pomodo",
    "name": "Pomodoro",
    "version": "0.02",
    "description": "A simple pomodoro timer.",
    "icon": "pomodoro.png",
    "type": "app",
    "tags": "pomodoro,cooking,tools",
    "supports": ["BANGLEJS", "BANGLEJS2"],
    "allow_emulator": true,
    "screenshots": [{"url":"bangle2-pomodoro-screenshot.png"}],
    "storage": [
      {"name":"pomodo.app.js","url":"pomodoro.js"},
      {"name":"pomodo.img","url":"pomodoro-icon.js","evaluate":true}
    ]
  },
  {
    "id": "blobclk",
    "name": "Large Digit Blob Clock",
    "shortName": "Blob Clock",
    "version": "0.06",
    "description": "A clock with big digits",
    "icon": "clock-blob.png",
    "type": "clock",
    "tags": "clock",
    "supports": ["BANGLEJS","BANGLEJS2"],
    "allow_emulator": true,
    "screenshots": [{"url":"bangle2-large-digit-blob-clock-screenshot.png"},{"url":"bangle1-large-digit-blob-clock-screenshot.png"}],
    "storage": [
      {"name":"blobclk.app.js","url":"clock-blob.js"},
      {"name":"blobclk.img","url":"clock-blob-icon.js","evaluate":true}
    ]
  },
  {
    "id": "boldclk",
    "name": "Bold Clock",
    "version": "0.05",
    "description": "Simple, readable and practical clock",
    "icon": "bold_clock.png",
    "screenshots": [{"url":"screenshot_bold.png"}],
    "type": "clock",
    "tags": "clock",
    "supports": ["BANGLEJS","BANGLEJS2"],
    "readme": "README.md",
    "allow_emulator": true,
    "storage": [
      {"name":"boldclk.app.js","url":"bold_clock.js"},
      {"name":"boldclk.img","url":"bold_clock-icon.js","evaluate":true}
    ]
  },
  {
    "id": "widclk",
    "name": "Digital clock widget",
    "version": "0.06",
    "description": "A simple digital clock widget",
    "icon": "widget.png",
    "type": "widget",
    "tags": "widget,clock",
    "supports": ["BANGLEJS","BANGLEJS2"],
    "storage": [
      {"name":"widclk.wid.js","url":"widget.js"}
    ]
  },
  {
    "id": "widpedom",
    "name": "Pedometer widget",
    "version": "0.20",
    "description": "Daily pedometer widget",
    "icon": "widget.png",
    "type": "widget",
    "tags": "widget",
    "supports": ["BANGLEJS","BANGLEJS2"],
    "storage": [
      {"name":"widpedom.wid.js","url":"widget.js"},
      {"name":"widpedom.settings.js","url":"settings.js"}
    ]
  },
  {
    "id": "berlinc",
    "name": "Berlin Clock",
    "version": "0.05",
    "description": "Berlin Clock (see https://en.wikipedia.org/wiki/Mengenlehreuhr)",
    "icon": "berlin-clock.png",
    "type": "clock",
    "tags": "clock",
    "supports": ["BANGLEJS","BANGLEJS2"],
    "allow_emulator": true,
    "screenshots": [{"url":"berlin-clock-screenshot.png"}],
    "storage": [
      {"name":"berlinc.app.js","url":"berlin-clock.js"},
      {"name":"berlinc.img","url":"berlin-clock-icon.js","evaluate":true}
    ]
  },
  {
    "id": "ctrclk",
    "name": "Centerclock",
    "version": "0.03",
    "description": "Watch-centered digital 24h clock with date in dd.mm.yyyy format.",
    "icon": "app.png",
    "type": "clock",
    "tags": "clock",
    "supports": ["BANGLEJS"],
    "screenshots": [{"url":"bangle1-center-clock-screenshot.png"}],
    "allow_emulator": true,
    "storage": [
      {"name":"ctrclk.app.js","url":"app.js"},
      {"name":"ctrclk.img","url":"app-icon.js","evaluate":true}
    ]
  },
  {
    "id": "demoapp",
    "name": "Demo Loop",
    "version": "0.02",
    "description": "Simple demo app - displays Bangle.js, JS logo, graphics, and Bangle.js information",
    "icon": "app.png",
    "type": "app",
    "tags": "",
    "screenshots": [{"url":"bangle1-demo-loop-screenshot1.png"},{"url":"bangle1-demo-loop-screenshot2.png"},{"url":"bangle1-demo-loop-screenshot3.png"},{"url":"bangle1-demo-loop-screenshot4.png"}],
    "supports": ["BANGLEJS"],
    "allow_emulator": true,
    "storage": [
      {"name":"demoapp.app.js","url":"app.js"},
      {"name":"demoapp.img","url":"app-icon.js","evaluate":true}
    ],
    "sortorder": -9
  },
  {
    "id": "flagrse",
    "name": "Espruino Flag Raiser",
    "version": "0.01",
    "description": "App to send a command to another Espruino to cause it to raise a flag",
    "icon": "app.png",
    "tags": "",
    "supports": ["BANGLEJS"],
    "readme": "README.md",
    "storage": [
      {"name":"flagrse.app.js","url":"app.js"},
      {"name":"flagrse.img","url":"app-icon.js","evaluate":true}
    ]
  },
  {
    "id": "pipboy",
    "name": "Pipboy",
    "version": "0.04",
    "description": "Pipboy themed clock",
    "icon": "app.png",
    "type": "clock",
    "tags": "clock",
    "supports": ["BANGLEJS"],
    "allow_emulator": true,
    "screenshots": [{"url":"bangle1-pipboy-themed-clock-screenshot.png"}],
    "storage": [
      {"name":"pipboy.app.js","url":"app.js"},
      {"name":"pipboy.img","url":"app-icon.js","evaluate":true}
    ]
  },
  {
    "id": "torch",
    "name": "Torch",
    "shortName": "Torch",
    "version": "0.02",
    "description": "Turns screen white to help you see in the dark. Select from the launcher or press BTN1,BTN3,BTN1,BTN3 quickly to start when in any app that shows widgets",
    "icon": "app.png",
    "tags": "tool,torch",
    "supports": ["BANGLEJS"],
    "storage": [
      {"name":"torch.app.js","url":"app.js"},
      {"name":"torch.wid.js","url":"widget.js"},
      {"name":"torch.img","url":"app-icon.js","evaluate":true}
    ]
  },
  {
    "id": "rtorch",
    "name": "Red Torch",
    "shortName": "RedTorch",
    "version": "0.02",
    "description": "Turns screen RED to help you see in the dark without breaking your night vision. Select from the launcher or on Bangle 1 press BTN3,BTN1,BTN3,BTN1 quickly to start when in any app that shows widgets",
    "icon": "app.png",
    "tags": "tool,torch",
    "supports": ["BANGLEJS","BANGLEJS2"],
    "allow_emulator": true,
    "storage": [
      {"name":"rtorch.app.js","url":"app.js"},
      {"name":"rtorch.wid.js","url":"widget.js", "supports": ["BANGLEJS"]},
      {"name":"rtorch.img","url":"app-icon.js","evaluate":true}
    ]
  },
  {
    "id": "wohrm",
    "name": "Workout HRM",
    "version": "0.08",
    "description": "Workout heart rate monitor notifies you with a buzz if your heart rate goes above or below the set limits.",
    "icon": "app.png",
    "type": "app",
    "tags": "hrm,workout",
    "supports": ["BANGLEJS"],
    "readme": "README.md",
    "allow_emulator": true,
    "screenshots": [{"url":"bangle1-workout-HRM-screenshot.png"}],
    "storage": [
      {"name":"wohrm.app.js","url":"app.js"},
      {"name":"wohrm.img","url":"app-icon.js","evaluate":true}
    ]
  },
  {
    "id": "widid",
    "name": "Bluetooth ID Widget",
    "version": "0.03",
    "description": "Display the last two tuple of your Bangle.js MAC address in the widget section. This is useful for figuring out which Bangle.js to connect to if you have more than one Bangle.js!",
    "icon": "widget.png",
    "type": "widget",
    "tags": "widget,address,mac",
    "supports": ["BANGLEJS","BANGLEJS2"],
    "storage": [
      {"name":"widid.wid.js","url":"widget.js"}
    ]
  },
  {
    "id": "grocery",
    "name": "Grocery",
    "version": "0.02",
    "description": "Simple grocery (shopping) list - Display a list of product and track if you already put them in your cart.",
    "icon": "grocery.png",
    "type": "app",
    "tags": "tool,outdoors,shopping,list",
    "supports": ["BANGLEJS"],
    "custom": "grocery.html",
    "storage": [
      {"name":"grocery.app.js","url":"app.js"},
      {"name":"grocery.img","url":"grocery-icon.js","evaluate":true}
    ]
  },
  {
    "id": "marioclock",
    "name": "Mario Clock",
    "version": "0.15",
    "description": "Animated retro Mario clock, with Gameboy style 8-bit grey-scale graphics.",
    "icon": "marioclock.png",
    "type": "clock",
    "tags": "clock,mario,retro",
    "supports": ["BANGLEJS"],
    "readme": "README.md",
    "allow_emulator": false,
    "screenshots": [{"url":"bangle1-mario-clock-screenshot.png"}],
    "storage": [
      {"name":"marioclock.app.js","url":"marioclock-app.js"},
      {"name":"marioclock.img","url":"marioclock-icon.js","evaluate":true}
    ]
  },
  {
    "id": "cliock",
    "name": "Commandline-Clock",
    "shortName": "CLI-Clock",
    "version": "0.15",
    "description": "Simple CLI-Styled Clock",
    "icon": "app.png",
    "screenshots": [{"url":"screenshot_cli.png"}],
    "type": "clock",
    "tags": "clock,cli,command,bash,shell",
    "supports": ["BANGLEJS","BANGLEJS2"],
    "allow_emulator": true,
    "storage": [
      {"name":"cliock.app.js","url":"app.js"},
      {"name":"cliock.img","url":"app-icon.js","evaluate":true}
    ]
  },
  {
    "id": "widver",
    "name": "Firmware Version Widget",
    "version": "0.03",
    "description": "Display the version of the installed firmware in the top widget section.",
    "icon": "widget.png",
    "type": "widget",
    "tags": "widget,tool,system",
    "supports": ["BANGLEJS","BANGLEJS2"],
    "storage": [
      {"name":"widver.wid.js","url":"widget.js"}
    ]
  },
  {
    "id": "barclock",
    "name": "Bar Clock",
    "version": "0.09",
    "description": "A simple digital clock showing seconds as a bar",
    "icon": "clock-bar.png",
    "screenshots": [{"url":"screenshot.png"},{"url":"screenshot_pm.png"}],
    "type": "clock",
    "tags": "clock",
    "supports": ["BANGLEJS","BANGLEJS2"],
    "readme": "README.md",
    "allow_emulator": true,
    "storage": [
      {"name":"barclock.app.js","url":"clock-bar.js"},
      {"name":"barclock.img","url":"clock-bar-icon.js","evaluate":true}
    ]
  },
  {
    "id": "dotclock",
    "name": "Dot Clock",
    "version": "0.03",
    "description": "A Minimal Dot Analog Clock",
    "icon": "clock-dot.png",
    "type": "clock",
    "tags": "clock",
    "supports": ["BANGLEJS","BANGLEJS2"],
    "allow_emulator": true,
    "screenshots": [{"url":"bangle2-dot-clcok-screenshot.png"},{"url":"bangle1-dot-clock-screenshot.png"}],
    "storage": [
      {"name":"dotclock.app.js","url":"clock-dot.js"},
      {"name":"dotclock.img","url":"clock-dot-icon.js","evaluate":true}
    ]
  },
  {
    "id": "widtbat",
    "name": "Tiny Battery Widget",
    "version": "0.02",
    "description": "Tiny blueish battery widget, vibs and changes level color when charging",
    "icon": "widget.png",
    "type": "widget",
    "tags": "widget,tool,system",
    "supports": ["BANGLEJS","BANGLEJS2"],
    "storage": [
      {"name":"widtbat.wid.js","url":"widget.js"}
    ]
  },
  {
    "id": "chrono",
    "name": "Chrono",
    "shortName": "Chrono",
    "version": "0.01",
    "description": "Single click BTN1 to add 5 minutes. Single click BTN2 to add 30 seconds. Single click BTN3 to add 5 seconds. Tap to pause or play to timer. Double click BTN1 to reset. When timer finishes the watch vibrates.",
    "icon": "chrono.png",
    "tags": "tool",
    "supports": ["BANGLEJS"],
    "storage": [
      {"name":"chrono.app.js","url":"chrono.js"},
      {"name":"chrono.img","url":"chrono-icon.js","evaluate":true}
    ]
  },
  {
    "id": "astrocalc",
    "name": "Astrocalc",
    "version": "0.02",
    "description": "Calculates interesting information on the sun and moon cycles for the current day based on your location.",
    "icon": "astrocalc.png",
    "tags": "app,sun,moon,cycles,tool,outdoors",
    "supports": ["BANGLEJS"],
    "allow_emulator": true,
    "storage": [
      {"name":"astrocalc.app.js","url":"astrocalc-app.js"},
      {"name":"suncalc.js","url":"suncalc.js"},
      {"name":"astrocalc.img","url":"astrocalc-icon.js","evaluate":true},
      {"name":"first-quarter.img","url":"first-quarter-icon.js","evaluate":true},
      {"name":"last-quarter.img","url":"last-quarter-icon.js","evaluate":true},
      {"name":"waning-crescent.img","url":"waning-crescent-icon.js","evaluate":true},
      {"name":"waning-gibbous.img","url":"waning-gibbous-icon.js","evaluate":true},
      {"name":"full.img","url":"full-icon.js","evaluate":true},
      {"name":"new.img","url":"new-icon.js","evaluate":true},
      {"name":"waxing-gibbous.img","url":"waxing-gibbous-icon.js","evaluate":true},
      {"name":"waxing-crescent.img","url":"waxing-crescent-icon.js","evaluate":true}
    ]
  },
  {
    "id": "widhwt",
    "name": "Hand Wash Timer",
    "version": "0.01",
    "description": "Swipe your wrist over the watch face to start your personal Bangle.js hand wash timer for 35 sec. Start washing after the short buzz and stop after the long buzz.",
    "icon": "widget.png",
    "type": "widget",
    "tags": "widget,tool",
    "supports": ["BANGLEJS"],
    "storage": [
      {"name":"widhwt.wid.js","url":"widget.js"}
    ]
  },
  {
    "id": "toucher",
    "name": "Touch Launcher",
    "shortName": "Toucher",
    "version": "0.07",
    "description": "Touch enable left to right launcher.",
    "icon": "app.png",
    "type": "launch",
    "tags": "tool,system,launcher",
    "supports": ["BANGLEJS","BANGLEJS2"],
    "readme": "README.md",
    "storage": [
      {"name":"toucher.app.js","url":"app.js"},
      {"name":"toucher.settings.js","url":"settings.js"}
    ],
    "data": [{"name":"toucher.json"}]
  },
  {
    "id": "balltastic",
    "name": "Balltastic",
    "version": "0.02",
    "description": "Simple but fun ball eats dots game.",
    "icon": "app.png",
    "type": "app",
    "tags": "game,fun",
    "supports": ["BANGLEJS"],
    "storage": [
      {"name":"balltastic.app.js","url":"app.js"},
      {"name":"balltastic.img","url":"app-icon.js","evaluate":true}
    ]
  },
  {
    "id": "rpgdice",
    "name": "RPG dice",
    "version": "0.02",
    "description": "Simple RPG dice rolling app.",
    "icon": "rpgdice.png",
    "type": "app",
    "tags": "game,fun",
    "supports": ["BANGLEJS"],
    "allow_emulator": true,
    "screenshots": [{"url":"bangle1-rpg-dice-screenshot.png"}],
    "storage": [
      {"name":"rpgdice.app.js","url":"app.js"},
      {"name":"rpgdice.img","url":"app-icon.js","evaluate":true}
    ]
  },
  {
    "id": "widmp",
    "name": "Moon Phase Widget",
    "version": "0.02",
    "description": "Display the current moon phase in blueish for the northern hemisphere in eight phases",
    "icon": "widget.png",
    "type": "widget",
    "tags": "widget,tools",
    "supports": ["BANGLEJS","BANGLEJS2"],
    "storage": [
      {"name":"widmp.wid.js","url":"widget.js"}
    ]
  },
  {
    "id": "widmpsh",
    "name": "Moon Phase Widget Southern Hemisphere",
    "version": "0.01",
    "description": "Display the current moon phase in blueish for the southern hemisphere in eight phases",
    "icon": "widget.png",
    "type": "widget",
    "tags": "widget,tools",
    "supports": ["BANGLEJS","BANGLEJS2"],
    "storage": [
      {"name":"widmpsh.wid.js","url":"widget.js"}
    ]
  },
  {
    "id": "minionclk",
    "name": "Minion clock",
    "version": "0.05",
    "description": "Minion themed clock.",
    "icon": "minionclk.png",
    "type": "clock",
    "tags": "clock,minion",
    "supports": ["BANGLEJS"],
    "allow_emulator": true,
    "screenshots": [{"url":"bangle1-minion-clock-screenshot.png"}],
    "storage": [
      {"name":"minionclk.app.js","url":"app.js"},
      {"name":"minionclk.img","url":"app-icon.js","evaluate":true}
    ]
  },
  {
    "id": "openstmap",
    "name": "OpenStreetMap",
    "shortName": "OpenStMap",
    "version": "0.11",
    "description": "Loads map tiles from OpenStreetMap onto your Bangle.js and displays a map of where you are. Once installed this also adds map functionality to `GPS Recorder` and `Recorder` apps",
    "icon": "app.png",
    "tags": "outdoors,gps,osm",
    "supports": ["BANGLEJS","BANGLEJS2"],
    "screenshots": [{"url":"screenshot.png"}],
    "custom": "custom.html",
    "customConnect": true,
    "storage": [
      {"name":"openstmap","url":"openstmap.js"},
      {"name":"openstmap.app.js","url":"app.js"},
      {"name":"openstmap.img","url":"app-icon.js","evaluate":true}
    ]
  },
  {
    "id": "activepedom",
    "name": "Active Pedometer",
    "shortName": "Active Pedometer",
    "version": "0.09",
    "description": "Pedometer that filters out arm movement and displays a step goal progress. Steps are saved to a daily file and can be viewed as graph.",
    "icon": "app.png",
    "tags": "outdoors,widget",
    "supports": ["BANGLEJS"],
    "readme": "README.md",
    "storage": [
      {"name":"activepedom.wid.js","url":"widget.js"},
      {"name":"activepedom.settings.js","url":"settings.js"},
      {"name":"activepedom.img","url":"app-icon.js","evaluate":true},
      {"name":"activepedom.app.js","url":"app.js"}
    ]
  },
  {
    "id": "chronowid",
    "name": "Chrono Widget",
    "shortName": "Chrono Widget",
    "version": "0.04",
    "description": "Chronometer (timer) which runs as widget.",
    "icon": "app.png",
    "tags": "tool,widget",
    "supports": ["BANGLEJS","BANGLEJS2"],
    "screenshots": [{"url":"screenshot.png"}],
    "readme": "README.md",
    "storage": [
      {"name":"chronowid.wid.js","url":"widget.js"},
      {"name":"chronowid.app.js","url":"app.js"},
      {"name":"chronowid.img","url":"app-icon.js","evaluate":true}
    ]
  },
  {
    "id": "tabata",
    "name": "Tabata",
    "shortName": "Tabata - Control High-Intensity Interval Training",
    "version": "0.01",
    "description": "Control high-intensity interval training (according to tabata: https://en.wikipedia.org/wiki/Tabata_method).",
    "icon": "tabata.png",
    "tags": "workout,health",
    "supports": ["BANGLEJS"],
    "storage": [
      {"name":"tabata.app.js","url":"tabata.js"},
      {"name":"tabata.img","url":"tabata-icon.js","evaluate":true}
    ]
  },
  {
    "id": "custom",
    "name": "Custom Boot Code ",
    "version": "0.01",
    "description": "Add code you want to run at boot time",
    "icon": "custom.png",
    "type": "bootloader",
    "tags": "tool,system",
    "supports": ["BANGLEJS","BANGLEJS2"],
    "custom": "custom.html",
    "storage": [
      {"name":"custom"}
    ]
  },
  {
    "id": "devstopwatch",
    "name": "Dev Stopwatch",
    "shortName": "Dev Stopwatch",
    "version": "0.03",
    "description": "Stopwatch with 5 laps supported (cyclically replaced)",
    "icon": "app.png",
    "tags": "stopwatch,chrono,timer,chronometer",
    "supports": ["BANGLEJS","BANGLEJS2"],
    "screenshots": [{"url":"bangle1-dev-stopwatch-screenshot.png"}],
    "allow_emulator": true,
    "storage": [
      {"name":"devstopwatch.app.js","url":"app.js"},
      {"name":"devstopwatch.img","url":"app-icon.js","evaluate":true}
    ]
  },
  {
    "id": "batchart",
    "name": "Battery Chart",
    "shortName": "Battery Chart",
    "version": "0.10",
    "description": "A widget and an app for recording and visualizing battery percentage over time.",
    "icon": "app.png",
    "tags": "app,widget,battery,time,record,chart,tool",
    "supports": ["BANGLEJS"],
    "readme": "README.md",
    "storage": [
      {"name":"batchart.wid.js","url":"widget.js"},
      {"name":"batchart.app.js","url":"app.js"},
      {"name":"batchart.img","url":"app-icon.js","evaluate":true}
    ]
  },
  {
    "id": "nato",
    "name": "NATO Alphabet",
    "shortName": "NATOAlphabet",
    "version": "0.01",
    "description": "Learn the NATO Phonetic alphabet plus some numbers.",
    "icon": "nato.png",
    "type": "app",
    "tags": "app,learn,visual",
    "supports": ["BANGLEJS"],
    "allow_emulator": true,
    "screenshots": [{"url":"bangle1-NATO-alphabet-screenshot.png"},{"url":"bangle1-NATO-alphabet-screenshot2.png"}],
    "storage": [
      {"name":"nato.app.js","url":"nato.js"},
      {"name":"nato.img","url":"nato-icon.js","evaluate":true}
    ]
  },
  {
    "id": "numerals",
    "name": "Numerals Clock",
    "shortName": "Numerals Clock",
    "version": "0.10",
    "description": "A simple big numerals clock",
    "icon": "numerals.png",
    "type": "clock",
    "tags": "numerals,clock",
    "supports": ["BANGLEJS","BANGLEJS2"],
    "allow_emulator": true,
    "screenshots": [{"url":"bangle1-numerals-screenshot.png"}],
    "storage": [
      {"name":"numerals.app.js","url":"numerals.app.js"},
      {"name":"numerals.img","url":"numerals-icon.js","evaluate":true},
      {"name":"numerals.settings.js","url":"numerals.settings.js"}
    ],
    "data": [{"name":"numerals.json"}]
  },
  {
    "id": "bledetect",
    "name": "BLE Detector",
    "shortName": "BLE Detector",
    "version": "0.03",
    "description": "Detect BLE devices and show some informations.",
    "icon": "bledetect.png",
    "tags": "app,bluetooth,tool",
    "supports": ["BANGLEJS"],
    "readme": "README.md",
    "storage": [
      {"name":"bledetect.app.js","url":"bledetect.js"},
      {"name":"bledetect.img","url":"bledetect-icon.js","evaluate":true}
    ]
  },
  {
    "id": "snake",
    "name": "Snake",
    "shortName": "Snake",
    "version": "0.02",
    "description": "The classic snake game. Eat apples and don't bite your tail.",
    "icon": "snake.png",
    "tags": "game,fun",
    "supports": ["BANGLEJS"],
    "readme": "README.md",
    "storage": [
      {"name":"snake.app.js","url":"snake.js"},
      {"name":"snake.img","url":"snake-icon.js","evaluate":true}
    ]
  },
  { "id": "snek",
    "name": "The snek game",
    "shortName":"Snek",
    "version": "0.02",
    "description": "A snek game where you control a snek to eat all the apples!",
    "screenshots": [{"url":"screenshot_snek.png"}],
    "icon": "snek.png",
    "supports": ["BANGLEJS2"],
    "tags": "game,fun",
    "storage": [
      {"name":"snek.app.js","url":"snek.js"},
      {"name":"snek.img","url":"snek.icon.js","evaluate":true}
    ]
  },
  {
    "id": "calculator",
    "name": "Calculator",
    "shortName": "Calculator",
    "version": "0.05",
    "description": "Basic calculator reminiscent of MacOs's one. Handy for small calculus.",
    "icon": "calculator.png",
    "screenshots": [{"url":"screenshot_calculator.png"}],
    "tags": "app,tool",
    "supports": ["BANGLEJS","BANGLEJS2"],
    "storage": [
      {"name":"calculator.app.js","url":"app.js"},
      {"name":"calculator.img","url":"calculator-icon.js","evaluate":true}
    ]
  },
  {
    "id": "dane",
    "name": "Digital Assistant, not EDITH",
    "shortName": "DANE",
    "version": "0.16",
    "description": "A Watchface inspired by Tony Stark's EDITH and based on https://arwes.dev/",
    "icon": "app.png",
    "type": "clock",
    "tags": "clock",
    "supports": ["BANGLEJS"],
    "allow_emulator": true,
    "storage": [
      {"name":"dane.app.js","url":"app.js"},
      {"name":"dane.img","url":"app-icon.js","evaluate":true}
    ]
  },
  {
    "id": "dane_tcr",
    "name": "DANE Touch Launcher",
    "shortName": "DANE Toucher",
    "version": "0.07",
    "description": "Touch enable left to right launcher in the style of the DANE Watchface",
    "icon": "app.png",
    "type": "launch",
    "tags": "tool,system,launcher",
    "supports": ["BANGLEJS"],
    "storage": [
      {"name":"dane_tcr.app.js","url":"app.js"},
      {"name":"dane_tcr.settings.js","url":"settings.js"}
    ],
    "data": [{"name":"dane_tcr.json"}]
  },
  {
    "id": "buffgym",
    "name": "BuffGym",
    "version": "0.02",
    "description": "BuffGym is the famous 5x5 workout program for the BangleJS",
    "icon": "buffgym.png",
    "type": "app",
    "tags": "tool,outdoors,gym,exercise",
    "supports": ["BANGLEJS"],
    "readme": "README.md",
    "interface": "buffgym.html",
    "allow_emulator": false,
    "storage": [
      {"name":"buffgym.app.js","url":"buffgym.app.js"},
      {"name":"buffgym-set.js","url":"buffgym-set.js"},
      {"name":"buffgym-exercise.js","url":"buffgym-exercise.js"},
      {"name":"buffgym-workout.js","url":"buffgym-workout.js"},
      {"name":"buffgym-workout-a.json","url":"buffgym-workout-a.json"},
      {"name":"buffgym-workout-b.json","url":"buffgym-workout-b.json"},
      {"name":"buffgym-workout-index.json","url":"buffgym-workout-index.json"},
      {"name":"buffgym.img","url":"buffgym-icon.js","evaluate":true}
    ]
  },
  {
    "id": "banglerun",
    "name": "BangleRun",
    "shortName": "BangleRun",
    "version": "0.10",
    "description": "An app for running sessions. Displays info and logs your run for later viewing.",
    "icon": "banglerun.png",
    "tags": "run,running,fitness,outdoors",
    "supports": ["BANGLEJS"],
    "interface": "interface.html",
    "allow_emulator": false,
    "storage": [
      {"name":"banglerun.app.js","url":"app.js"},
      {"name":"banglerun.img","url":"app-icon.js","evaluate":true}
    ]
  },
  {
    "id": "metronome",
    "name": "Metronome",
    "version": "0.07",
    "readme": "README.md",
    "description": "Makes the watch blinking and vibrating with a given rate",
    "icon": "metronome_icon.png",
    "tags": "tool",
    "supports": ["BANGLEJS","BANGLEJS2"],
    "allow_emulator": true,
    "screenshots": [{"url":"bangle1-metronome-screenshot.png"}],
    "storage": [
      {"name":"metronome.app.js","url":"metronome.js"},
      {"name":"metronome.img","url":"metronome-icon.js","evaluate":true},
      {"name":"metronome.settings.js","url":"settings.js"}
    ]
  },
  {
    "id": "blackjack",
    "name": "Black Jack game",
    "shortName": "Black Jack game",
    "version": "0.02",
    "description": "Simple implementation of card game Black Jack",
    "icon": "blackjack.png",
    "tags": "game",
    "supports": ["BANGLEJS"],
    "screenshots": [{"url":"bangle1-black-jack-game-screenshot.png"}],
    "allow_emulator": true,
    "storage": [
      {"name":"blackjack.app.js","url":"blackjack.app.js"},
      {"name":"blackjack.img","url":"blackjack-icon.js","evaluate":true}
    ]
  },
  {
    "id": "hidcam",
    "name": "Camera shutter",
    "shortName": "Cam shutter",
    "version": "0.03",
    "description": "Enable HID, connect to your phone, start your camera and trigger the shot on your Bangle",
    "icon": "app.png",
    "tags": "bluetooth,tool",
    "supports": ["BANGLEJS"],
    "readme": "README.md",
    "storage": [
      {"name":"hidcam.app.js","url":"app.js"},
      {"name":"hidcam.img","url":"app-icon.js","evaluate":true}
    ]
  },
  {
    "id": "swlclk",
    "name": "SWL Clock / Short Wave Listner Clock",
    "shortName": "SWL Clock",
    "version": "0.02",
    "description": "Display Local, UTC time and some programs on the shorts waves along the day, with the frequencies",
    "icon": "swlclk.png",
    "type": "clock",
    "tags": "tool,clock",
    "supports": ["BANGLEJS"],
    "readme": "README.md",
    "allow_emulator": true,
    "screenshots": [{"url":"bangle1-SWL-clock-screenshot.png"}],
    "storage": [
      {"name":"swlclk.app.js","url":"app.js"},
      {"name":"swlclk.img","url":"app-icon.js","evaluate":true}
    ]
  },
  {
    "id": "rclock",
    "name": "Round clock with seconds,  minutes and date",
    "shortName": "Round Clock",
    "version": "0.06",
    "description": "Designed round clock with ticks for minutes and seconds and heart rate indication",
    "icon": "app.png",
    "type": "clock",
    "tags": "clock",
    "supports": ["BANGLEJS"],
    "storage": [
      {"name":"rclock.app.js","url":"rclock.app.js"},
      {"name":"rclock.img","url":"app-icon.js","evaluate":true}
    ]
  },
  {
    "id": "fclock",
    "name": "fclock",
    "shortName": "F Clock",
    "version": "0.02",
    "description": "Simple design of a digital clock",
    "icon": "app.png",
    "type": "clock",
    "tags": "clock",
    "supports": ["BANGLEJS"],
    "storage": [
      {"name":"fclock.app.js","url":"fclock.app.js"},
      {"name":"fclock.img","url":"app-icon.js","evaluate":true}
    ]
  },
  {
    "id": "hamloc",
    "name": "QTH Locator / Maidenhead Locator System",
    "shortName": "QTH Locator",
    "version": "0.01",
    "description": "Convert your current GPS location to the Maidenhead locator system used by HAM amateur radio operators",
    "icon": "app.png",
    "tags": "tool,outdoors,gps",
    "supports": ["BANGLEJS"],
    "readme": "README.md",
    "storage": [
      {"name":"hamloc.app.js","url":"app.js"},
      {"name":"hamloc.img","url":"app-icon.js","evaluate":true}
    ]
  },
  {
    "id": "osmpoi",
    "name": "POI Compass",
    "version": "0.03",
    "description": "Uploads all the points of interest in an area onto your watch, same as Beer Compass with more p.o.i.",
    "icon": "app.png",
    "tags": "tool,outdoors,gps",
    "supports": ["BANGLEJS"],
    "readme": "README.md",
    "custom": "custom.html",
    "storage": [
      {"name":"osmpoi.app.js"},
      {"name":"osmpoi.img","url":"app-icon.js","evaluate":true}
    ]
  },
  {
    "id": "pong",
    "name": "Pong",
    "shortName": "Pong",
    "version": "0.03",
    "description": "A clone of the Atari game Pong",
    "icon": "pong.png",
    "type": "app",
    "tags": "game",
    "supports": ["BANGLEJS"],
    "readme": "README.md",
    "allow_emulator": true,
    "screenshots": [{"url":"bangle1-pong-screenshot.png"}],
    "storage": [
      {"name":"pong.app.js","url":"app.js"},
      {"name":"pong.img","url":"app-icon.js","evaluate":true}
    ]
  },
  {
    "id": "ballmaze",
    "name": "Ball Maze",
    "version": "0.02",
    "description": "Navigate a ball through a maze by tilting your watch.",
    "icon": "icon.png",
    "type": "app",
    "tags": "game",
    "supports": ["BANGLEJS"],
    "readme": "README.md",
    "storage": [
      {"name":"ballmaze.app.js","url":"app.js"},
      {"name":"ballmaze.img","url":"icon.js","evaluate":true}
    ],
    "data": [{"name":"ballmaze.json"}]
  },
  {
    "id": "calendar",
    "name": "Calendar",
    "version": "0.04",
    "description": "Simple calendar",
    "icon": "calendar.png",
    "screenshots": [{"url":"screenshot_calendar.png"}],
    "tags": "calendar",
    "supports": ["BANGLEJS","BANGLEJS2"],
    "readme": "README.md",
    "allow_emulator": true,
    "storage": [
      {"name":"calendar.app.js","url":"calendar.js"},
      {"name":"calendar.settings.js","url":"settings.js"},
      {"name":"calendar.img","url":"calendar-icon.js","evaluate":true}
    ],
    "data": [{"name":"calendar.json"}]
  },
  {
    "id": "hidjoystick",
    "name": "Bluetooth Joystick",
    "shortName": "Joystick",
    "version": "0.01",
    "description": "Emulates a 2 axis/5 button Joystick using the accelerometer as stick input and buttons 1-3, touch left as button 4 and touch right as button 5.",
    "icon": "app.png",
    "tags": "bluetooth",
    "supports": ["BANGLEJS"],
    "storage": [
      {"name":"hidjoystick.app.js","url":"app.js"},
      {"name":"hidjoystick.img","url":"app-icon.js","evaluate":true}
    ]
  },
  {
    "id": "largeclock",
    "name": "Large Clock",
    "version": "0.10",
    "description": "A readable and informational digital watch, with date, seconds and moon phase",
    "icon": "largeclock.png",
    "type": "clock",
    "tags": "clock",
    "supports": ["BANGLEJS"],
    "readme": "README.md",
    "allow_emulator": true,
    "screenshots": [{"url":"bangle1-large-clock-screenshot.png"}],
    "storage": [
      {"name":"largeclock.app.js","url":"largeclock.js"},
      {"name":"largeclock.img","url":"largeclock-icon.js","evaluate":true},
      {"name":"largeclock.settings.js","url":"settings.js"}
    ],
    "data": [{"name":"largeclock.json"}]
  },
  {
    "id": "smtswch",
    "name": "Smart Switch",
    "shortName": "Smart Switch",
    "version": "0.01",
    "description": "Using EspruinoHub, control your smart devices on and off via Bluetooth Low Energy!",
    "icon": "app.png",
    "type": "app",
    "tags": "bluetooth,btle,smart,switch",
    "supports": ["BANGLEJS"],
    "readme": "README.md",
    "storage": [
      {"name":"smtswch.app.js","url":"app.js"},
      {"name":"smtswch.img","url":"app-icon.js","evaluate":true},
      {"name":"light-on.img","url":"light-on.js","evaluate":true},
      {"name":"light-off.img","url":"light-off.js","evaluate":true},
      {"name":"switch-on.img","url":"switch-on.js","evaluate":true},
      {"name":"switch-off.img","url":"switch-off.js","evaluate":true}
    ]
  },
  {
    "id": "miplant",
    "name": "Xiaomi Plant Sensor",
    "shortName": "Mi Plant",
    "version": "0.02",
    "description": "Reads and displays data from Xiaomi bluetooth plant moisture sensors",
    "icon": "app.png",
    "tags": "xiaomi,mi,plant,ble,bluetooth",
    "supports": ["BANGLEJS"],
    "storage": [
      {"name":"miplant.app.js","url":"app.js"},
      {"name":"miplant.img","url":"app-icon.js","evaluate":true}
    ]
  },
  {
    "id": "simpletimer",
    "name": "Timer",
    "version": "0.07",
    "description": "Simple timer, useful when playing board games or cooking",
    "icon": "app.png",
    "tags": "timer",
    "supports": ["BANGLEJS"],
    "readme": "README.md",
    "allow_emulator": true,
    "screenshots": [{"url":"bangle1-timer-screenshot.png"}],
    "storage": [
      {"name":"simpletimer.app.js","url":"app.js"},
      {"name":".tfnames","url":"gesture-tfnames.js","evaluate":true},
      {"name":".tfmodel","url":"gesture-tfmodel.js","evaluate":true},
      {"name":"simpletimer.img","url":"app-icon.js","evaluate":true}
    ],
    "data": [{"name":"simpletimer.json"}]
  },
  {
    "id": "beebclock",
    "name": "Beeb Clock",
    "version": "0.05",
    "description": "Clock face that may be coincidentally familiar to BBC viewers",
    "icon": "beebclock.png",
    "type": "clock",
    "tags": "clock",
    "screenshots": [{"url":"bangle1-beeb-clock-screenshot.png"}],
    "supports": ["BANGLEJS"],
    "allow_emulator": true,
    "storage": [
      {"name":"beebclock.app.js","url":"beebclock.js"},
      {"name":"beebclock.img","url":"beebclock-icon.js","evaluate":true}
    ]
  },
  {
    "id": "findphone",
    "name": "Find Phone",
    "shortName": "Find Phone",
    "version": "0.03",
    "description": "Find your phone via Gadgetbridge. Click any button to let your phone ring. 📳  Note: The functionality is available even without this app, just go to Settings, App Settings, Gadgetbridge, Find Phone.",
    "icon": "app.png",
    "tags": "tool,android",
    "supports": ["BANGLEJS"],
    "readme": "README.md",
    "allow_emulator": true,
    "storage": [
      {"name":"findphone.app.js","url":"app.js"},
      {"name":"findphone.img","url":"app-icon.js","evaluate":true}
    ]
  },
  {
    "id": "getup",
    "name": "Get Up",
    "shortName": "Get Up",
    "version": "0.01",
    "description": "Reminds you to getup every x minutes. Sitting to long is dangerous!",
    "icon": "app.png",
    "tags": "tools,health",
    "supports": ["BANGLEJS"],
    "readme": "README.md",
    "screenshots": [{"url":"bangle1-get-up-screenshot.png"}],
    "allow_emulator": true,
    "storage": [
      {"name":"getup.app.js","url":"app.js"},
      {"name":"getup.settings.js","url":"settings.js"},
      {"name":"getup.img","url":"app-icon.js","evaluate":true}
    ]
  },
  {
    "id": "gallifr",
    "name": "Time Traveller's Chronometer",
    "shortName": "Time Travel Clock",
    "version": "0.02",
    "description": "A clock for time travellers. The light pie segment shows the minutes, the black circle, the hour. The dial itself reads 'time' just in case you forget.",
    "icon": "gallifr.png",
    "screenshots": [{"url":"screenshot_time.png"}],
    "type": "clock",
    "tags": "clock",
    "supports": ["BANGLEJS","BANGLEJS2"],
    "readme": "README.md",
    "allow_emulator": true,
    "storage": [
      {"name":"gallifr.app.js","url":"app.js"},
      {"name":"gallifr.img","url":"app-icon.js","evaluate":true},
      {"name":"gallifr.settings.js","url":"settings.js"}
    ],
    "data": [{"name":"gallifr.json"}]
  },
  {
    "id": "rndmclk",
    "name": "Random Clock Loader",
    "version": "0.03",
    "description": "Load a different clock whenever the LCD is switched on.",
    "icon": "rndmclk.png",
    "type": "widget",
    "tags": "widget,clock",
    "supports": ["BANGLEJS"],
    "readme": "README.md",
    "storage": [
      {"name":"rndmclk.wid.js","url":"widget.js"}
    ]
  },
  {
    "id": "dotmatrixclock",
    "name": "Dotmatrix Clock",
    "version": "0.01",
    "description": "A clear white-on-blue dotmatrix simulated clock",
    "icon": "dotmatrixclock.png",
    "type": "clock",
    "tags": "clock,dotmatrix,retro",
    "supports": ["BANGLEJS"],
    "readme": "README.md",
    "allow_emulator": true,
    "storage": [
      {"name":"dotmatrixclock.app.js","url":"app.js"},
      {"name":"dotmatrixclock.img","url":"dotmatrixclock-icon.js","evaluate":true}
    ]
  },
  {
    "id": "jbm8b",
    "name": "Magic 8 Ball",
    "shortName": "Magic 8 Ball",
    "version": "0.03",
    "description": "A simple fortune telling app",
    "icon": "app.png",
    "tags": "game",
    "supports": ["BANGLEJS"],
    "storage": [
      {"name":"jbm8b.app.js","url":"app.js"},
      {"name":"jbm8b.img","url":"app-icon.js","evaluate":true}
    ]
  },
  {
    "id": "jbm8b_IT",
    "name": "Magic 8 Ball Italiano",
    "shortName": "Magic 8 Ball IT",
    "version": "0.01",
    "description": "La palla predice il futuro",
    "icon": "app.png",
    "screenshots": [{"url":"bangle1-magic-8-ball-italiano-screenshot.png"}],
    "tags": "game",
    "supports": ["BANGLEJS"],
    "allow_emulator": true,
    "storage": [
      {"name":"jbm8b_IT.app.js","url":"app.js"},
      {"name":"jbm8b_IT.img","url":"app-icon.js","evaluate":true}
    ]
  },
  {
    "id": "BLEcontroller",
    "name": "BLE Customisable Controller with Joystick",
    "shortName": "BLE Controller",
    "version": "0.01",
    "description": "A configurable controller for BLE devices and robots, with a basic four direction joystick. Designed to be easy to customise so you can add your own menus.",
    "icon": "BLEcontroller.png",
    "tags": "tool,bluetooth",
    "supports": ["BANGLEJS"],
    "readme": "README.md",
    "allow_emulator": false,
    "storage": [
      {"name":"BLEcontroller.app.js","url":"app.js"},
      {"name":"BLEcontroller.img","url":"app-icon.js","evaluate":true}
    ]
  },
  {
    "id": "widviz",
    "name": "Widget Visibility Widget",
    "shortName": "Viz Widget",
    "version": "0.03",
    "description": "Swipe left to hide top bar widgets, swipe right to redisplay.",
    "icon": "eye.png",
    "type": "widget",
    "tags": "widget",
    "supports": ["BANGLEJS","BANGLEJS2"],
    "storage": [
      {"name":"widviz.wid.js","url":"widget.js"}
    ]
  },
  {
    "id": "binclock",
    "name": "Binary Clock",
    "shortName": "Binary Clock",
    "version": "0.03",
    "description": "A binary clock with hours and minutes. BTN1 toggles a digital clock.",
    "icon": "app.png",
    "type": "clock",
    "tags": "clock,binary",
    "supports": ["BANGLEJS"],
    "storage": [
      {"name":"binclock.app.js","url":"app.js"},
      {"name":"binclock.img","url":"app-icon.js","evaluate":true}
    ]
  },
  {
    "id": "pizzatimer",
    "name": "Pizza Timer",
    "shortName": "Pizza Timer",
    "version": "0.01",
    "description": "A timer app for when you cook Pizza. Some say it can also time other things",
    "icon": "pizza.png",
    "tags": "timer,tool,pizza",
    "supports": ["BANGLEJS"],
    "readme": "README.md",
    "storage": [
      {"name":"pizzatimer.app.js","url":"app.js"},
      {"name":"pizzatimer.img","url":"app-icon.js","evaluate":true}
    ]
  },
  {
    "id": "animclk",
    "name": "Animated Clock",
    "shortName": "Anim Clock",
    "version": "0.03",
    "description": "An animated clock face using Mark Ferrari's amazing 8 bit game art and palette cycling: http://www.markferrari.com/art/8bit-game-art",
    "icon": "app.png",
    "type": "clock",
    "tags": "clock,animated",
    "supports": ["BANGLEJS"],
    "storage": [
      {"name":"animclk.app.js","url":"app.js"},
      {"name":"animclk.pixels1","url":"animclk.pixels1"},
      {"name":"animclk.pixels2","url":"animclk.pixels2"},
      {"name":"animclk.pal","url":"animclk.pal"},
      {"name":"animclk.img","url":"app-icon.js","evaluate":true}
    ]
  },
  {
    "id": "analogimgclk",
    "name": "Analog Clock (Image background)",
    "shortName": "Analog Clock",
    "version": "0.03",
    "description": "An analog clock with an image background",
    "icon": "app.png",
    "type": "clock",
    "tags": "clock",
    "supports": ["BANGLEJS"],
    "storage": [
      {"name":"analogimgclk.app.js","url":"app.js"},
      {"name":"analogimgclk.bg.img","url":"bg.img"},
      {"name":"analogimgclk.img","url":"app-icon.js","evaluate":true}
    ]
  },
  {
    "id": "verticalface",
    "name": "Vertical watch face",
    "shortName": "Vertical Face",
    "version": "0.09",
    "description": "A simple vertical watch face with the date. Heart rate monitor is toggled with BTN1",
    "icon": "app.png",
    "type": "clock",
    "tags": "clock",
    "supports": ["BANGLEJS"],
    "allow_emulator": true,
    "screenshots": [{"url":"bangle1-vertical-watch-face-screenshot.png"}],
    "storage": [
      {"name":"verticalface.app.js","url":"app.js"},
      {"name":"verticalface.img","url":"app-icon.js","evaluate":true}
    ]
  },
  {
    "id": "sleepphasealarm",
    "name": "SleepPhaseAlarm",
    "shortName": "SleepPhaseAlarm",
    "version": "0.02",
    "description": "Uses the accelerometer to estimate sleep and wake states with the principle of Estimation of Stationary Sleep-segments (ESS, see https://ubicomp.eti.uni-siegen.de/home/datasets/ichi14/index.html.en). This app will read the next alarm from the alarm application and will wake you up to 30 minutes early at the best guessed time when you are almost already awake.",
    "icon": "app.png",
    "tags": "alarm",
    "supports": ["BANGLEJS"],
    "storage": [
      {"name":"sleepphasealarm.app.js","url":"app.js"},
      {"name":"sleepphasealarm.img","url":"app-icon.js","evaluate":true}
    ]
  },
  {
    "id": "life",
    "name": "Game of Life",
    "version": "0.04",
    "description": "Conway's Game of Life - 16x16 board",
    "icon": "life.png",
    "tags": "game",
    "supports": ["BANGLEJS"],
    "screenshots": [{"url":"bangle1-game-of-life-screenshot.png"}],
    "allow_emulator": true,
    "storage": [
      {"name":"life.app.js","url":"life.min.js"},
      {"name":"life.img","url":"life-icon.js","evaluate":true}
    ]
  },
  {
    "id": "magnav",
    "name": "Navigation Compass",
    "version": "0.05",
    "description": "Compass with linear display as for GPSNAV. Has Tilt compensation and remembers calibration.",
    "screenshots": [{"url":"screenshot-b2.png"},{"url":"screenshot-light-b2.png"}],
    "icon": "magnav.png",
    "tags": "tool,outdoors",
    "supports": ["BANGLEJS","BANGLEJS2"],
    "readme": "README.md",
    "storage": [
      {"name":"magnav.app.js","url":"magnav_b1.js","supports":["BANGLEJS"]},
      {"name":"magnav.app.js","url":"magnav_b2.js","supports":["BANGLEJS2"]},
      {"name":"magnav.img","url":"magnav-icon.js","evaluate":true}
    ],
    "data": [{"name":"magnav.json"}]
  },
  {
    "id": "gpspoilog",
    "name": "GPS POI Logger",
    "shortName": "GPS POI Log",
    "version": "0.01",
    "description": "A simple app to log points of interest with their GPS coordinates and read them back onto your PC. Based on the https://www.espruino.com/Bangle.js+Storage tutorial",
    "icon": "app.png",
    "tags": "outdoors",
    "supports": ["BANGLEJS"],
    "interface": "interface.html",
    "storage": [
      {"name":"gpspoilog.app.js","url":"app.js"},
      {"name":"gpspoilog.img","url":"app-icon.js","evaluate":true}
    ]
  },
  {
    "id": "miclock2",
    "name": "Mixed Clock 2",
    "version": "0.01",
    "description": "White color variant of the Mixed Clock with thicker clock hands for better readability in the bright sunlight, extra space under the clock for widgets and seconds in the digital clock.",
    "icon": "clock-mixed.png",
    "type": "clock",
    "tags": "clock",
    "supports": ["BANGLEJS"],
    "screenshots": [{"url":"bangle1-mixed-clock-2-screenshot.png"}],
    "allow_emulator": true,
    "storage": [
      {"name":"miclock2.app.js","url":"clock-mixed.js"},
      {"name":"miclock2.img","url":"clock-mixed-icon.js","evaluate":true}
    ]
  },
  {
    "id": "1button",
    "name": "One-Button-Tracker",
    "version": "0.01",
    "description": "A widget that turns BTN1 into a tracker, records time of button press/release.",
    "icon": "widget.png",
    "type": "widget",
    "tags": "tool,quantifiedself,widget",
    "supports": ["BANGLEJS"],
    "readme": "README.md",
    "interface": "interface.html",
    "storage": [
      {"name":"1button.wid.js","url":"widget.js"}
    ],
    "data": [{"name":"one_button_presses.csv","storageFile":true}]
  },
  {
    "id": "gpsautotime",
    "name": "GPS auto time",
    "shortName": "GPS auto time",
    "version": "0.01",
    "description": "A widget that automatically updates the Bangle.js time to the GPS time whenever there is a valid GPS fix.",
    "icon": "widget.png",
    "type": "widget",
    "tags": "widget,gps",
    "supports": ["BANGLEJS"],
    "storage": [
      {"name":"gpsautotime.wid.js","url":"widget.js"}
    ]
  },
  {
    "id": "espruinoctrl",
    "name": "Espruino Control",
    "shortName": "Espruino Ctrl",
    "version": "0.01",
    "description": "Send commands to other Espruino devices via the Bluetooth UART interface. Customisable commands!",
    "icon": "app.png",
    "tags": "",
    "supports": ["BANGLEJS"],
    "readme": "README.md",
    "custom": "custom.html",
    "storage": [
      {"name":"espruinoctrl.app.js"},
      {"name":"espruinoctrl.img","url":"app-icon.js","evaluate":true}
    ]
  },
  {
    "id": "multiclock",
    "name": "Multi Clock",
    "version": "0.09",
    "description": "Clock with multiple faces.  Switch between faces with BTN1 & BTN3 (Bangle 2 touch top-right, bottom right). For best display set theme Background 2 to cyan or some other bright colour in settings.",
    "screenshots": [{"url":"screen-ana.png"},{"url":"screen-big.png"},{"url":"screen-td.png"},{"url":"screen-nifty.png"},{"url":"screen-word.png"},{"url":"screen-sec.png"}],
    "icon": "multiclock.png",
    "type": "clock",
    "tags": "clock",
    "supports": ["BANGLEJS","BANGLEJS2"],
    "readme": "README.md",
    "allow_emulator": true,
    "storage": [
      {"name":"multiclock.app.js","url":"multiclock.app.js"},
      {"name":"big.face.js","url":"big.face.js"},
      {"name":"ana.face.js","url":"ana.face.js"},
      {"name":"digi.face.js","url":"digi.face.js"},
      {"name":"txt.face.js","url":"txt.face.js"},
      {"name":"dk.face.js","url":"dk.face.js"},
      {"name":"nifty.face.js","url":"nifty.face.js"},
      {"name":"multiclock.img","url":"multiclock-icon.js","evaluate":true}
    ]
  },
  {
    "id": "widancs",
    "name": "Apple Notification Widget",
    "shortName": "ANCS Widget",
    "version": "0.07",
    "description": "Displays call, message etc notifications from a paired iPhone. Read README before installation as it only works with compatible apps",
    "icon": "widget.png",
    "type": "widget",
    "tags": "widget",
    "supports": ["BANGLEJS"],
    "readme": "README.md",
    "storage": [
      {"name":"widancs.wid.js","url":"ancs.min.js"},
      {"name":"widancs.settings.js","url":"settings.js"}
    ]
  },
  {
    "id": "accelrec",
    "name": "Acceleration Recorder",
    "shortName": "Accel Rec",
    "version": "0.02",
    "description": "This app puts the Bangle's accelerometer into 100Hz mode and reads 2 seconds worth of data after movement starts. The data can then be exported back to the PC.",
    "icon": "app.png",
    "tags": "",
    "supports": ["BANGLEJS"],
    "readme": "README.md",
    "interface": "interface.html",
    "storage": [
      {"name":"accelrec.app.js","url":"app.js"},
      {"name":"accelrec.img","url":"app-icon.js","evaluate":true}
    ],
    "data": [{"wildcard":"accelrec.?.csv"}]
  },
  {
    "id": "accellog",
    "name": "Acceleration Logger",
    "shortName": "Accel Log",
    "version": "0.03",
    "description": "Logs XYZ acceleration data to a CSV file that can be downloaded to your PC",
    "icon": "app.png",
    "tags": "outdoor",
    "supports": ["BANGLEJS","BANGLEJS2"],
    "readme": "README.md",
    "interface": "interface.html",
    "storage": [
      {"name":"accellog.app.js","url":"app.js"},
      {"name":"accellog.img","url":"app-icon.js","evaluate":true}
    ],
    "data": [{"wildcard":"accellog.?.csv"}]
  },
  {
    "id": "cprassist",
    "name": "CPR Assist",
    "version": "0.01",
    "description": "Provides assistance while performing a CPR",
    "icon": "cprassist-icon.png",
    "tags": "tool,firstaid",
    "supports": ["BANGLEJS"],
    "readme": "README.md",
    "allow_emulator": true,
    "screenshots": [{"url":"bangle1-CPR-assist-screenshot.png"}],
    "storage": [
      {"name":"cprassist.app.js","url":"cprassist.js"},
      {"name":"cprassist.img","url":"cprassist-icon.js","evaluate":true},
      {"name":"cprassist.settings.js","url":"settings.js"}
    ]
  },
  {
    "id": "osgridref",
    "name": "Ordnance Survey Grid Reference",
    "shortName": "OS Grid ref",
    "version": "0.01",
    "description": "Displays the UK Ordnance Survey grid reference of your current GPS location. Useful when in the United Kingdom with an Ordnance Survey map",
    "icon": "app.png",
    "tags": "outdoors,gps",
    "supports": ["BANGLEJS"],
    "storage": [
      {"name":"osgridref.app.js","url":"app.js"},
      {"name":"osgridref.img","url":"app-icon.js","evaluate":true}
    ]
  },
  {
    "id": "openseizure",
    "name": "OpenSeizureDetector Widget",
    "shortName": "Short Name",
    "version": "0.01",
    "description": "[BETA!] A widget to work alongside [OpenSeizureDetector](https://www.openseizuredetector.org.uk/)",
    "icon": "widget.png",
    "type": "widget",
    "tags": "widget",
    "supports": ["BANGLEJS"],
    "readme": "README.md",
    "storage": [
      {"name":"openseizure.wid.js","url":"widget.js"}
    ]
  },
  {
    "id": "counter",
    "name": "Counter",
    "version": "0.03",
    "description": "Simple counter",
    "icon": "counter_icon.png",
    "tags": "tool",
    "supports": ["BANGLEJS"],
    "screenshots": [{"url":"bangle1-counter-screenshot.png"}],
    "allow_emulator": true,
    "storage": [
      {"name":"counter.app.js","url":"counter.js"},
      {"name":"counter.img","url":"counter-icon.js","evaluate":true}
    ]
  },
  {
    "id": "bootgattbat",
    "name": "BLE GATT Battery Service",
    "shortName": "BLE Battery Service",
    "version": "0.01",
    "description": "Adds the GATT Battery Service to advertise the percentage of battery currently remaining over Bluetooth.\n",
    "icon": "bluetooth.png",
    "type": "bootloader",
    "tags": "battery,ble,bluetooth,gatt",
    "supports": ["BANGLEJS","BANGLEJS2"],
    "readme": "README.md",
    "storage": [
      {"name":"gattbat.boot.js","url":"boot.js"}
    ]
  },
  {
    "id": "viewstl",
    "name": "STL file viewer",
    "shortName": "ViewSTL",
    "version": "0.02",
    "description": "This app allows you to view STL 3D models on your watch",
    "icon": "icons8-octahedron-48.png",
    "tags": "tool",
    "supports": ["BANGLEJS"],
    "readme": "README.md",
    "storage": [
      {"name":"viewstl.app.js","url":"viewstl.min.js"},
      {"name":"viewstl.img","url":"viewstl-icon.js","evaluate":true},
      {"name":"tetra.stl","url":"tetra.stl"},
      {"name":"cube.stl","url":"cube.stl"},
      {"name":"icosa.stl","url":"icosa.stl"}
    ]
  },
  {
    "id": "cscsensor",
    "name": "Cycling speed sensor",
    "shortName": "CSCSensor",
    "version": "0.06",
    "description": "Read BLE enabled cycling speed and cadence sensor and display readings on watch",
    "icon": "icons8-cycling-48.png",
    "tags": "outdoors,exercise,ble,bluetooth",
    "supports": ["BANGLEJS"],
    "readme": "README.md",
    "storage": [
      {"name":"cscsensor.app.js","url":"cscsensor.app.js"},
      {"name":"cscsensor.settings.js","url":"settings.js"},
      {"name":"cscsensor.img","url":"cscsensor-icon.js","evaluate":true}
    ]
  },
  {
    "id": "fileman",
    "name": "File manager",
    "shortName": "FileManager",
    "version": "0.03",
    "description": "Simple file manager, allows user to examine watch storage and display, load or delete individual files",
    "icon": "icons8-filing-cabinet-48.png",
    "tags": "tools",
    "supports": ["BANGLEJS"],
    "readme": "README.md",
    "storage": [
      {"name":"fileman.app.js","url":"fileman.app.js"},
      {"name":"fileman.img","url":"fileman-icon.js","evaluate":true}
    ]
  },
  {
    "id": "worldclock",
    "name": "World Clock - 4 time zones",
    "shortName": "World Clock",
    "version": "0.05",
    "description": "Current time zone plus up to four others",
    "icon": "app.png",
    "screenshots": [{"url":"screenshot_world.png"}],
    "type": "clock",
    "tags": "clock",
    "supports": ["BANGLEJS","BANGLEJS2"],
    "readme": "README.md",
    "custom": "custom.html",
    "storage": [
      {"name":"worldclock.app.js","url":"app.js"},
      {"name":"worldclock.img","url":"worldclock-icon.js","evaluate":true}
    ],
    "data": [{"name":"worldclock.settings.json"}]
  },
  {
    "id": "digiclock",
    "name": "Digital Clock Face",
    "shortName": "Digi Clock",
    "version": "0.02",
    "description": "A simple digital clock with the time, day, month, and year",
    "icon": "digiclock.png",
    "type": "clock",
    "tags": "clock",
    "supports": ["BANGLEJS"],
    "storage": [
      {"name":"digiclock.app.js","url":"digiclock.js"},
      {"name":"digiclock.img","url":"digiclock-icon.js","evaluate":true}
    ]
  },
  {
    "id": "dsdrelay",
    "name": "DSD BLE Relay controller",
    "shortName": "DSDRelay",
    "version": "0.01",
    "description": "Control BLE relay board from the watch",
    "icon": "icons8-relay-48.png",
    "tags": "ble,bluetooth",
    "supports": ["BANGLEJS"],
    "readme": "README.md",
    "storage": [
      {"name":"dsdrelay.app.js","url":"dsdrelay.app.js"},
      {"name":"dsdrelay.img","url":"dsdrelay-icon.js","evaluate":true}
    ]
  },
  {
    "id": "mandel",
    "name": "Mandelbrot",
    "shortName": "Mandel",
    "version": "0.01",
    "description": "Draw a zoomable Mandelbrot set",
    "icon": "mandel.png",
    "tags": "game",
    "supports": ["BANGLEJS"],
    "readme": "README.md",
    "storage": [
      {"name":"mandel.app.js","url":"mandel.min.js"},
      {"name":"mandel.img","url":"mandel-icon.js","evaluate":true}
    ]
  },
  {
    "id": "petrock",
    "name": "Pet rock",
    "version": "0.02",
    "description": "A virtual pet rock with wobbly eyes",
    "icon": "petrock.png",
    "type": "app",
    "tags": "game",
    "supports": ["BANGLEJS"],
    "storage": [
      {"name":"petrock.app.js","url":"app.js"},
      {"name":"petrock.img","url":"app-icon.js","evaluate":true}
    ]
  },
  {
    "id": "smartibot",
    "name": "Smartibot controller",
    "shortName": "Smartibot",
    "version": "0.01",
    "description": "Control a [Smartibot Robot](https://thecraftyrobot.net/) straight from your Bangle.js",
    "icon": "app.png",
    "tags": "",
    "supports": ["BANGLEJS"],
    "storage": [
      {"name":"smartibot.app.js","url":"app.js"},
      {"name":"smartibot.img","url":"app-icon.js","evaluate":true}
    ]
  },
  {
    "id": "widncr",
    "name": "NCR Logo Widget",
    "version": "0.01",
    "description": "Show the NodeConf Remote logo in the top left",
    "icon": "widget.png",
    "type": "widget",
    "tags": "widget",
    "supports": ["BANGLEJS"],
    "storage": [
      {"name":"widncr.wid.js","url":"widget.js"}
    ]
  },
  {
    "id": "ncrclk",
    "name": "NCR Clock",
    "shortName": "NCR Clock",
    "version": "0.02",
    "description": "NodeConf Remote clock",
    "icon": "app.png",
    "type": "clock",
    "tags": "clock",
    "supports": ["BANGLEJS"],
    "storage": [
      {"name":"ncrclk.app.js","url":"app.js"},
      {"name":"ncrclk.img","url":"app-icon.js","evaluate":true}
    ]
  },
  {
    "id": "isoclock",
    "name": "ISO Compliant Clock Face",
    "shortName": "ISO Clock",
    "version": "0.02",
    "description": "Tweaked fork of digiclock for ISO date and time",
    "icon": "isoclock.png",
    "type": "clock",
    "tags": "clock",
    "supports": ["BANGLEJS"],
    "storage": [
      {"name":"isoclock.app.js","url":"isoclock.js"},
      {"name":"isoclock.img","url":"isoclock-icon.js","evaluate":true}
    ]
  },
  {
    "id": "gpstimeserver",
    "name": "GPS Time Server",
    "version": "0.01",
    "description": "A widget which automatically starts the GPS and turns Bangle.js into a Bluetooth time server.",
    "icon": "widget.png",
    "type": "widget",
    "tags": "widget",
    "supports": ["BANGLEJS"],
    "readme": "README.md",
    "storage": [
      {"name":"gpstimeserver.wid.js","url":"widget.js"}
    ]
  },
  {
    "id": "tilthydro",
    "name": "Tilt Hydrometer Display",
    "shortName": "Tilt Hydro",
    "version": "0.01",
    "description": "A display for the [Tilt Hydrometer](https://tilthydrometer.com/) - [more info here](http://www.espruino.com/Tilt+Hydrometer+Display)",
    "icon": "app.png",
    "tags": "tools,bluetooth",
    "supports": ["BANGLEJS"],
    "storage": [
      {"name":"tilthydro.app.js","url":"app.js"},
      {"name":"tilthydro.img","url":"app-icon.js","evaluate":true}
    ]
  },
  {
    "id": "supmariodark",
    "name": "Super mario clock night mode",
    "shortName": "supmariodark",
    "version": "0.01",
    "description": "Super mario clock in night mode",
    "icon": "supmariodark.png",
    "type": "clock",
    "tags": "clock",
    "supports": ["BANGLEJS"],
    "storage": [
      {"name":"supmariodark.app.js","url":"supmariodark.js"},
      {"name":"supmariodark.img","url":"supmariodark-icon.js","evaluate":true},
      {"name":"supmario30x24.bin","url":"supmario30x24.bin.js"},
      {"name":"supmario30x24.wdt","url":"supmario30x24.wdt.js"},
      {"name":"banner-up.img","url":"banner-up.js","evaluate":true},
      {"name":"banner-down.img","url":"banner-down.js","evaluate":true},
      {"name":"brick2.img","url":"brick2.js","evaluate":true},
      {"name":"enemy.img","url":"enemy.js","evaluate":true},
      {"name":"flower.img","url":"flower.js","evaluate":true},
      {"name":"flower_b.img","url":"flower_b.js","evaluate":true},
      {"name":"mario_wh.img","url":"mario_wh.js","evaluate":true},
      {"name":"pipe.img","url":"pipe.js","evaluate":true}
    ]
  },
  {
    "id": "gmeter",
    "name": "G-Meter",
    "shortName": "G-Meter",
    "version": "0.01",
    "description": "Simple G-Meter",
    "icon": "app.png",
    "tags": "",
    "supports": ["BANGLEJS"],
    "storage": [
      {"name":"gmeter.app.js","url":"app.js"},
      {"name":"gmeter.img","url":"app-icon.js","evaluate":true}
    ]
  },
  {
    "id": "dtlaunch",
    "name": "Desktop Launcher",
    "version": "0.07",
    "description": "Desktop style App Launcher with six (four for Bangle 2) apps per page - fast access if you have lots of apps installed.",
    "screenshots": [{"url":"shot1.png"},{"url":"shot2.png"},{"url":"shot3.png"}],
    "icon": "icon.png",
    "type": "launch",
    "tags": "tool,system,launcher",
    "supports": ["BANGLEJS","BANGLEJS2"],
    "readme": "README.md",
    "storage": [
      {"name":"dtlaunch.app.js","url":"app-b1.js", "supports": ["BANGLEJS"]},
      {"name":"dtlaunch.app.js","url":"app-b2.js", "supports": ["BANGLEJS2"]},
      {"name":"dtlaunch.settings.js","url":"settings-b1.js", "supports": ["BANGLEJS"]},
      {"name":"dtlaunch.settings.js","url":"settings-b2.js", "supports": ["BANGLEJS2"]},
      {"name":"dtlaunch.img","url":"app-icon.js","evaluate":true}
    ],
    "data": [{"name":"dtlaunch.json"}]
  },
  {
    "id": "HRV",
    "name": "Heart Rate Variability monitor",
    "shortName": "HRV monitor",
    "version": "0.04",
    "description": "Heart Rate Variability monitor, see Readme for more info",
    "icon": "hrv.png",
    "tags": "",
    "supports": ["BANGLEJS"],
    "readme": "README.md",
    "storage": [
      {"name":"HRV.app.js","url":"app.js"},
      {"name":"HRV.img","url":"app-icon.js","evaluate":true}
    ]
  },
  {
    "id": "hardalarm",
    "name": "Hard Alarm",
    "shortName": "HardAlarm",
    "version": "0.02",
    "description": "Make sure you wake up! Count to the right number to turn off the alarm",
    "icon": "app.png",
    "tags": "tool,alarm,widget",
    "supports": ["BANGLEJS"],
    "storage": [
      {"name":"hardalarm.app.js","url":"app.js"},
      {"name":"hardalarm.boot.js","url":"boot.js"},
      {"name":"hardalarm.js","url":"hardalarm.js"},
      {"name":"hardalarm.img","url":"app-icon.js","evaluate":true},
      {"name":"hardalarm.wid.js","url":"widget.js"}
    ],
    "data": [{"name":"hardalarm.json"}]
  },
  {
    "id": "edisonsball",
    "name": "Edison's Ball",
    "shortName": "Edison's Ball",
    "version": "0.01",
    "description": "Hypnagogia/Micro-Sleep alarm for experimental use in exploring sleep transition and combating drowsiness",
    "icon": "app-icon.png",
    "tags": "",
    "supports": ["BANGLEJS"],
    "readme": "README.md",
    "storage": [
      {"name":"edisonsball.app.js","url":"app.js"},
      {"name":"edisonsball.img","url":"app-icon.js","evaluate":true}
    ]
  },
  {
    "id": "hrrawexp",
    "name": "HRM Data Exporter",
    "shortName": "HRM Data Exporter",
    "version": "0.01",
    "description": "export raw hrm signal data to a csv file",
    "icon": "app-icon.png",
    "tags": "",
    "supports": ["BANGLEJS"],
    "readme": "README.md",
    "interface": "interface.html",
    "storage": [
      {"name":"hrrawexp.app.js","url":"app.js"},
      {"name":"hrrawexp.img","url":"app-icon.js","evaluate":true}
    ]
  },
  {
    "id": "breath",
    "name": "Breathing App",
    "shortName": "Breathing App",
    "version": "0.01",
    "description": "app to aid relaxation and train breath syncronicity using haptics and visualisation, also displays HR",
    "icon": "app-icon.png",
    "tags": "tools,health",
    "supports": ["BANGLEJS"],
    "readme": "README.md",
    "storage": [
      {"name":"breath.app.js","url":"app.js"},
      {"name":"breath.img","url":"app-icon.js","evaluate":true}
    ],
    "data": [{"name":"breath.settings.json","url":"settings.json"}]
  },
  {
    "id": "lazyclock",
    "name": "Lazy Clock",
    "version": "0.03",
    "description": "Tells the time, roughly",
    "icon": "lazyclock.png",
    "type": "clock",
    "tags": "clock",
    "supports": ["BANGLEJS"],
    "readme": "README.md",
    "screenshots": [{"url":"bangle1-lazy-clock-screenshot.png"}],
    "allow_emulator": true,
    "storage": [
      {"name":"lazyclock.app.js","url":"lazyclock-app.js"},
      {"name":"lazyclock.img","url":"lazyclock-icon.js","evaluate":true}
    ]
  },
  {
    "id": "astral",
    "name": "Astral Clock",
    "version": "0.03",
    "description": "Clock that calculates and displays Alt Az positions of all planets, Sun as well as several other astronomy targets (customizable) and current Moon phase. Coordinates are calculated by GPS & time and onscreen compass assists orienting. See Readme before using.",
    "icon": "app-icon.png",
    "type": "clock",
    "tags": "clock",
    "supports": ["BANGLEJS"],
    "readme": "README.md",
    "storage": [
      {"name":"astral.app.js","url":"app.js"},
      {"name":"astral.img","url":"app-icon.js","evaluate":true}
    ]
  },
  {
    "id": "alpinenav",
    "name": "Alpine Nav",
    "version": "0.01",
    "description": "App that performs GPS monitoring to track and display position relative to a given origin in realtime",
    "icon": "app-icon.png",
    "tags": "outdoors,gps",
    "supports": ["BANGLEJS"],
    "readme": "README.md",
    "storage": [
      {"name":"alpinenav.app.js","url":"app.js"},
      {"name":"alpinenav.img","url":"app-icon.js","evaluate":true}
    ]
  },
  {
    "id": "lifeclk",
    "name": "Game of Life Clock",
    "shortName": "Conway's Clock",
    "version": "0.06",
    "description": "Modification and clockification of Conway's Game of Life",
    "icon": "app.png",
    "type": "clock",
    "tags": "clock",
    "supports": ["BANGLEJS"],
    "readme": "README.md",
    "storage": [
      {"name":"lifeclk.app.js","url":"app.min.js"},
      {"name":"lifeclk.img","url":"app-icon.js","evaluate":true}
    ]
  },
  {
    "id": "speedalt",
    "name": "GPS Adventure Sports",
    "shortName": "GPS Adv Sport",
    "version": "1.02",
    "description": "GPS speed, altitude and distance to waypoint display. Designed for easy viewing and use during outdoor activities such as para-gliding, hang-gliding, sailing, cycling etc.",
    "icon": "app.png",
    "type": "app",
    "tags": "tool,outdoors",
    "supports": ["BANGLEJS"],
    "readme": "README.md",
    "allow_emulator": true,
    "storage": [
      {"name":"speedalt.app.js","url":"app.js"},
      {"name":"speedalt.img","url":"app-icon.js","evaluate":true},
      {"name":"speedalt.settings.js","url":"settings.js"}
    ],
    "data": [{"name":"speedalt.json"}]
  },
  {
    "id": "speedalt2",
    "name": "GPS Adventure Sports II",
    "shortName":"GPS Adv Sport II",
    "version":"1.10",
    "description": "GPS speed, altitude and distance to waypoint display. Designed for easy viewing and use during outdoor activities such as para-gliding, hang-gliding, sailing, cycling etc.",
    "icon": "app.png",
    "type": "app",
    "tags": "tool,outdoors",
    "supports": ["BANGLEJS"],
    "readme": "README.md",
    "allow_emulator": true,
    "storage": [
      {"name":"speedalt2.app.js","url":"app.js"},
      {"name":"speedalt2.img","url":"app-icon.js","evaluate":true},
      {"name":"speedalt2.settings.js","url":"settings.js"}
    ],
    "data": [{"name":"speedalt2.json"}]
  },
  {
    "id": "slomoclock",
    "name": "SloMo Clock",
    "shortName": "SloMo Clock",
    "version": "0.10",
    "description": "Simple 24h clock face with large digits, hour above minute. Uses Layout library.",
    "icon": "watch.png",
    "type": "clock",
    "tags": "clock",
    "supports": ["BANGLEJS"],
    "readme": "README.md",
    "allow_emulator": true,
    "screenshots": [{"url":"bangle1-slow-mo-clock-screenshot.png"}],
    "storage": [
      {"name":"slomoclock.app.js","url":"app.js"},
      {"name":"slomoclock.img","url":"app-icon.js","evaluate":true},
      {"name":"slomoclock.settings.js","url":"settings.js"}
    ],
    "data": [{"name":"slomoclock.json"}]
  },
  {
    "id": "de-stress",
    "name": "De-Stress",
    "shortName": "De-Stress",
    "version": "0.02",
    "description": "Simple haptic heartbeat",
    "icon": "app.png",
    "tags": "",
    "supports": ["BANGLEJS"],
    "storage": [
      {"name":"de-stress.app.js","url":"app.js"},
      {"name":"de-stress.img","url":"app-icon.js","evaluate":true}
    ]
  },
  {
    "id": "mclockplus",
    "name": "Morph Clock+",
    "shortName": "Morph Clock+",
    "version": "0.02",
    "description": "Morphing Clock with more readable seconds and date and additional stopwatch",
    "icon": "mclockplus.png",
    "type": "clock",
    "tags": "clock",
    "supports": ["BANGLEJS"],
    "readme": "README.md",
    "storage": [
      {"name":"mclockplus.app.js","url":"mclockplus.app.js"},
      {"name":"mclockplus.img","url":"mclockplus-icon.js","evaluate":true}
    ]
  },
  {
    "id": "intervals",
    "name": "Intervals App",
    "shortName": "Intervals",
    "version": "0.01",
    "description": "Intervals for training. It is possible to configure work time and rest time and number of sets.",
    "icon": "intervals.png",
    "tags": "",
    "supports": ["BANGLEJS"],
    "storage": [
      {"name":"intervals.app.js","url":"intervals.app.js"},
      {"name":"intervals.img","url":"intervals-icon.js","evaluate":true}
    ]
  },
  {
    "id": "planetarium",
    "name": "Planetarium",
    "shortName": "Planetarium",
    "version": "0.03",
    "description": "Planetarium showing up to 500 stars using the watch location and time",
    "icon": "planetarium.png",
    "tags": "",
    "supports": ["BANGLEJS"],
    "readme": "README.md",
    "storage": [
      {"name":"planetarium.app.js","url":"planetarium.app.js"},
      {"name":"planetarium.data.csv","url":"planetarium.data.csv"},
      {"name":"planetarium.const.csv","url":"planetarium.const.csv"},
      {"name":"planetarium.extra.csv","url":"planetarium.extra.csv"},
      {"name":"planetarium.settings.js","url":"settings.js"},
      {"name":"planetarium.img","url":"planetarium-icon.js","evaluate":true}
    ],
    "data": [{"name":"planetarium.json"}]
  },
  {
    "id": "tapelauncher",
    "name": "Tape Launcher",
    "version": "0.02",
    "description": "An App launcher, icons displayed in a horizontal tape, swipe or use buttons",
    "icon": "icon.png",
    "type": "launch",
    "tags": "tool,system,launcher",
    "supports": ["BANGLEJS"],
    "readme": "README.md",
    "storage": [
      {"name":"tapelauncher.app.js","url":"app.js"},
      {"name":"tapelauncher.img","url":"icon.js","evaluate":true}
    ]
  },
  {
    "id": "oblique",
    "name": "Oblique Strategies",
    "version": "0.01",
    "description": "Oblique Strategies for creativity. Copied from Brian Eno.",
    "icon": "eno.png",
    "tags": "tool",
    "supports": ["BANGLEJS"],
    "storage": [
      {"name":"oblique.app.js","url":"app.js"},
      {"name":"oblique.img","url":"app-icon.js","evaluate":true}
    ]
  },
  {
    "id": "testuserinput",
    "name": "Test User Input",
    "shortName": "Test User Input",
    "version": "0.06",
    "description": "App to test the bangle.js input interface. It displays the user action in text, circle buttons or on/off switch UI elements.",
    "icon": "app.png",
    "tags": "input,interface,buttons,touch,UI",
    "supports": ["BANGLEJS"],
    "readme": "README.md",
    "storage": [
      {"name":"testuserinput.app.js","url":"app.js"},
      {"name":"testuserinput.img","url":"app-icon.js","evaluate":true}
    ]
  },
  {
    "id": "gpssetup",
    "name": "GPS Setup",
    "shortName": "GPS Setup",
    "version": "0.02",
    "description": "Configure the GPS power options and store them in the GPS nvram",
    "icon": "gpssetup.png",
    "tags": "gps,tools,outdoors",
    "supports": ["BANGLEJS"],
    "readme": "README.md",
    "storage": [
      {"name":"gpssetup","url":"gpssetup.js"},
      {"name":"gpssetup.settings.js","url":"settings.js"},
      {"name":"gpssetup.app.js","url":"app.js"},
      {"name":"gpssetup.img","url":"icon.js","evaluate":true}
    ],
    "data": [{"name":"gpssetup.settings.json","url":"settings.json"}]
  },
  {
    "id": "walkersclock",
    "name": "Walkers Clock",
    "shortName": "Walkers Clock",
    "version": "0.04",
    "description": "A large font watch, displays steps, can switch GPS on/off, displays grid reference",
    "icon": "walkersclock48.png",
    "type": "clock",
    "tags": "clock,gps,tools,outdoors",
    "supports": ["BANGLEJS"],
    "readme": "README.md",
    "storage": [
      {"name":"walkersclock.app.js","url":"app.js"},
      {"name":"walkersclock.img","url":"icon.js","evaluate":true}
    ]
  },
  {
    "id": "widgps",
    "name": "GPS Widget",
    "version": "0.03",
    "description": "Tiny widget to show the power on/off status of the GPS",
    "icon": "widget.png",
    "type": "widget",
    "tags": "widget,gps",
    "supports": ["BANGLEJS","BANGLEJS2"],
    "readme": "README.md",
    "storage": [
      {"name":"widgps.wid.js","url":"widget.js"}
    ]
  },
  {
    "id": "widhrt",
    "name": "HRM Widget",
    "version": "0.03",
    "description": "Tiny widget to show the power on/off status of the Heart Rate Monitor",
    "icon": "widget.png",
    "type": "widget",
    "tags": "widget,hrm",
    "supports": ["BANGLEJS","BANGLEJS2"],
    "readme": "README.md",
    "storage": [
      {"name":"widhrt.wid.js","url":"widget.js"}
    ]
  },
  {
    "id": "countdowntimer",
    "name": "Countdown Timer",
    "version": "0.01",
    "description": "A simple countdown timer with a focus on usability",
    "icon": "countdowntimer.png",
    "tags": "timer,tool",
    "supports": ["BANGLEJS"],
    "readme": "README.md",
    "storage": [
      {"name":"countdowntimer.app.js","url":"countdowntimer.js"},
      {"name":"countdowntimer.img","url":"countdowntimer-icon.js","evaluate":true}
    ]
  },
  {
    "id": "helloworld",
    "name": "hello, world!",
    "shortName": "hello world",
    "version": "0.02",
    "description": "A cross cultural hello world!/hola mundo! app with colors and languages",
    "icon": "app.png",
    "tags": "input,interface,buttons,touch",
    "supports": ["BANGLEJS"],
    "readme": "README.md",
    "storage": [
      {"name":"helloworld.app.js","url":"app.js"},
      {"name":"helloworld.img","url":"app-icon.js","evaluate":true}
    ]
  },
  {
    "id": "widcom",
    "name": "Compass Widget",
    "version": "0.02",
    "description": "Tiny widget to show the power on/off status of the Compass",
    "icon": "widget.png",
    "type": "widget",
    "tags": "widget,compass",
    "supports": ["BANGLEJS","BANGLEJS2"],
    "readme": "README.md",
    "storage": [
      {"name":"widcom.wid.js","url":"widget.js"}
    ]
  },
  {
    "id": "arrow",
    "name": "Arrow Compass",
    "version": "0.05",
    "description": "Moving arrow compass that points North, shows heading, with tilt correction. Based on jeffmer's Navigation Compass",
    "icon": "arrow.png",
    "type": "app",
    "tags": "tool,outdoors",
    "supports": ["BANGLEJS"],
    "readme": "README.md",
    "storage": [
      {"name":"arrow.app.js","url":"app.js"},
      {"name":"arrow.img","url":"icon.js","evaluate":true}
    ]
  },
  {
    "id": "waypointer",
    "name": "Way Pointer",
    "version": "0.01",
    "description": "Navigate to a waypoint using the GPS for bearing and compass to point way, uses the same waypoint interface as GPS Navigation",
    "icon": "waypointer.png",
    "tags": "tool,outdoors,gps",
    "supports": ["BANGLEJS"],
    "readme": "README.md",
    "interface": "waypoints.html",
    "storage": [
      {"name":"waypointer.app.js","url":"app.js"},
      {"name":"waypointer.img","url":"icon.js","evaluate":true}
    ],
    "data": [{"name":"waypoints.json","url":"waypoints.json"}]
  },
  {
    "id": "color_catalog",
    "name": "Colors Catalog",
    "shortName": "Colors Catalog",
    "version": "0.01",
    "description": "Displays RGB565 and RGB888 colors, its name and code in screen.",
    "icon": "app.png",
    "tags": "Color,input,buttons,touch,UI",
    "supports": ["BANGLEJS"],
    "readme": "README.md",
    "storage": [
      {"name":"color_catalog.app.js","url":"app.js"},
      {"name":"color_catalog.img","url":"app-icon.js","evaluate":true}
    ]
  },
  {
    "id": "UI4swatch",
    "name": "UI 4 swatch",
    "shortName": "UI 4 swatch",
    "version": "0.01",
    "description": "A UI/UX for espruino smartwatches, displays dinamically calc. x,y coordinates.",
    "icon": "app.png",
    "tags": "Color,input,buttons,touch,UI",
    "supports": ["BANGLEJS"],
    "readme": "README.md",
    "storage": [
      {"name":"UI4swatch.app.js","url":"app.js"},
      {"name":"UI4swatch.img","url":"app-icon.js","evaluate":true}
    ]
  },
  {
    "id": "simplest",
    "name": "Simplest Clock",
    "version": "0.03",
    "description": "The simplest working clock, acts as a tutorial piece",
    "icon": "simplest.png",
    "screenshots": [{"url":"screenshot_simplest.png"}],
    "type": "clock",
    "tags": "clock",
    "supports": ["BANGLEJS","BANGLEJS2"],
    "storage": [
      {"name":"simplest.app.js","url":"app.js"},
      {"name":"simplest.img","url":"icon.js","evaluate":true}
    ]
  },
  {
    "id": "stepo",
    "name": "Stepometer Clock",
    "version": "0.03",
    "description": "A large font watch, displays step count in a doughnut guage and warns of low battery, requires one of the steps widgets to be installed",
    "icon": "stepo.png",
    "type": "clock",
    "tags": "clock",
    "supports": ["BANGLEJS"],
    "readme": "README.md",
    "storage": [
      {"name":"stepo.app.js","url":"app.js"},
      {"name":"stepo.img","url":"icon.js","evaluate":true}
    ]
  },
  {
    "id": "gbmusic",
    "name": "Gadgetbridge Music Controls",
    "shortName": "Music Controls",
    "version": "0.08",
    "description": "Control the music on your Gadgetbridge-connected phone",
    "icon": "icon.png",
    "screenshots": [{"url":"screenshot_v1.png"},{"url":"screenshot_v2.png"}],
    "type": "app",
    "tags": "tools,bluetooth,gadgetbridge,music",
    "supports": ["BANGLEJS","BANGLEJS2"],
    "readme": "README.md",
    "allow_emulator": true,
    "storage": [
      {"name":"gbmusic.app.js","url":"app.js"},
      {"name":"gbmusic.settings.js","url":"settings.js"},
      {"name":"gbmusic.wid.js","url":"widget.js"},
      {"name":"gbmusic.img","url":"icon.js","evaluate":true}
    ],
    "data": [{"name":"gbmusic.json"},{"name":"gbmusic.load.json"}]
  },
  {
    "id": "battleship",
    "name": "Battleship",
    "version": "0.01",
    "description": "The classic game of battleship",
    "icon": "battleship-icon.png",
    "tags": "game",
    "supports": ["BANGLEJS"],
    "screenshots": [{"url":"bangle1-battle-ship-screenshot.png"}],
    "readme": "README.md",
    "allow_emulator": true,
    "storage": [
      {"name":"battleship.app.js","url":"battleship.js"},
      {"name":"battleship.img","url":"battleship-icon.js","evaluate":true}
    ]
  },
  {
    "id": "kitchen",
    "name": "Kitchen Combo",
    "version": "0.13",
    "description": "Combination of the Stepo, Walkersclock, Arrow and Waypointer apps into a multiclock format. 'Everything but the kitchen sink'",
    "icon": "kitchen.png",
    "type": "clock",
    "tags": "tool,outdoors,gps",
    "supports": ["BANGLEJS"],
    "readme": "README.md",
    "interface": "waypoints.html",
    "storage": [
      {"name":"kitchen.app.js","url":"kitchen.app.js"},
      {"name":"stepo2.kit.js","url":"stepo2.kit.js"},
      {"name":"swatch.kit.js","url":"swatch.kit.js"},
      {"name":"gps.kit.js","url":"gps.kit.js"},
      {"name":"compass.kit.js","url":"compass.kit.js"},
      {"name":"kitchen.img","url":"kitchen.icon.js","evaluate":true}
    ],
    "data": [{"name":"waypoints.json","url":"waypoints.json"}]
  },
  {
    "id": "banglebridge",
    "name": "BangleBridge",
    "shortName": "BangleBridge",
    "version": "0.01",
    "description": "Widget that allows Bangle Js to record pair and end data using Bluetooth Low Energy in combination with the BangleBridge Android App",
    "icon": "widget.png",
    "type": "widget",
    "tags": "widget",
    "supports": ["BANGLEJS"],
    "readme": "README.md",
    "storage": [
      {"name":"banglebridge.wid.js","url":"widget.js"},
      {"name":"banglebridge.watch.img","url":"watch.img"},
      {"name":"banglebridge.heart.img","url":"heart.img"}
    ]
  },
  {
    "id": "qmsched",
    "name": "Quiet Mode Schedule and Widget",
    "shortName": "Quiet Mode",
    "version": "0.06",
    "description": "Automatically turn Quiet Mode on or off at set times, and change LCD options while Quiet Mode is active.",
    "icon": "app.png",
    "screenshots": [{"url":"screenshot_b1_main.png"},{"url":"screenshot_b1_edit.png"},{"url":"screenshot_b1_lcd.png"},
                    {"url":"screenshot_b2_main.png"},{"url":"screenshot_b2_edit.png"},{"url":"screenshot_b2_lcd.png"}],
    "tags": "tool,widget",
    "supports": ["BANGLEJS","BANGLEJS2"],
    "readme": "README.md",
    "storage": [
      {"name":"qmsched","url":"lib.js"},
      {"name":"qmsched.app.js","url":"app.js"},
      {"name":"qmsched.boot.js","url":"boot.js"},
      {"name":"qmsched.img","url":"icon.js","evaluate":true},
      {"name":"qmsched.wid.js","url":"widget.js"}
    ],
    "data": [{"name":"qmsched.json"}]
  },
  {
    "id": "hourstrike",
    "name": "Hour Strike",
    "shortName": "Hour Strike",
    "version": "0.08",
    "description": "Strike the clock on the hour. A great tool to remind you an hour has passed!",
    "icon": "app-icon.png",
    "tags": "tool,alarm",
    "supports": ["BANGLEJS"],
    "readme": "README.md",
    "storage": [
      {"name":"hourstrike.app.js","url":"app.js"},
      {"name":"hourstrike.boot.js","url":"boot.js"},
      {"name":"hourstrike.img","url":"app-icon.js","evaluate":true},
      {"name":"hourstrike.json","url":"hourstrike.json"}
    ]
  },
  {
    "id": "whereworld",
    "name": "Where in the World?",
    "shortName": "Where World",
    "version": "0.01",
    "description": "Shows your current location on the world map",
    "icon": "app.png",
    "tags": "gps",
    "supports": ["BANGLEJS"],
    "storage": [
      {"name":"whereworld.app.js","url":"app.js"},
      {"name":"whereworld.img","url":"app-icon.js","evaluate":true},
      {"name":"whereworld.worldmap","url":"worldmap"}
    ]
  },
  {
    "id": "omnitrix",
    "name": "Omnitrix",
    "version": "0.01",
    "description": "An Omnitrix Showpiece",
    "icon": "omnitrix.png",
    "screenshots": [{"url":"screenshot.png"}],
    "tags": "game",
    "supports": ["BANGLEJS"],
    "readme": "README.md",
    "storage": [
      {"name":"omnitrix.app.js","url":"omnitrix.app.js"},
      {"name":"omnitrix.img","url":"omnitrix.icon.js","evaluate":true}
    ]
  },
  {
    "id": "batclock",
    "name": "Bat Clock",
    "shortName": "Bat Clock",
    "version": "0.02",
    "description": "Morphing Clock, with an awesome \"The Dark Knight\" themed logo.",
    "icon": "bat-clock.png",
    "screenshots": [{"url":"screenshot.png"}],
    "type": "clock",
    "tags": "clock",
    "supports": ["BANGLEJS"],
    "readme": "README.md",
    "storage": [
      {"name":"batclock.app.js","url":"bat-clock.app.js"},
      {"name":"batclock.img","url":"bat-clock.icon.js","evaluate":true}
    ]
  },
  {
    "id": "doztime",
    "name": "Dozenal Time",
    "shortName": "Dozenal Time",
    "version": "0.04",
    "description": "A dozenal Holocene calendar and dozenal diurnal clock",
    "icon": "app.png",
    "type": "clock",
    "tags": "clock",
    "supports": ["BANGLEJS"],
    "readme": "README.md",
    "allow_emulator": true,
    "storage": [
      {"name":"doztime.app.js","url":"app.js"},
      {"name":"doztime.img","url":"app-icon.js","evaluate":true}
    ]
  },
  {
    "id": "gbtwist",
    "name": "Gadgetbridge Twist Control",
    "shortName": "Twist Control",
    "version": "0.01",
    "description": "Shake your wrist to control your music app via Gadgetbridge",
    "icon": "app.png",
    "type": "app",
    "tags": "tools,bluetooth,gadgetbridge,music",
    "supports": ["BANGLEJS"],
    "readme": "README.md",
    "allow_emulator": false,
    "storage": [
      {"name":"gbtwist.app.js","url":"app.js"},
      {"name":"gbtwist.img","url":"app-icon.js","evaluate":true}
    ]
  },
  {
    "id": "thermom",
    "name": "Thermometer",
    "version": "0.05",
    "description": "Displays the current temperature in degree Celsius/Fahrenheit (depending on locale), updates every 10 seconds with average of last 5 readings.",
    "icon": "app.png",
    "tags": "tool",
    "supports": ["BANGLEJS", "BANGLEJS2"],
    "screenshots": [{"url":"screenshot.png"}],
    "allow_emulator": true,
    "storage": [
      {"name":"thermom.app.js","url":"app.js"},
      {"name":"thermom.img","url":"app-icon.js","evaluate":true}
    ]
  },
  {
    "id": "mysticdock",
    "name": "Mystic Dock",
    "version": "1.00",
    "description": "A retro-inspired dockface that displays the current time and battery charge while plugged in, and which features an interactive mode that shows the time, date, and a rotating data display line.",
    "icon": "mystic-dock.png",
    "type": "dock",
    "tags": "dock",
    "supports": ["BANGLEJS"],
    "readme": "README.md",
    "storage": [
      {"name":"mysticdock.app.js","url":"mystic-dock-app.js"},
      {"name":"mysticdock.boot.js","url":"mystic-dock-boot.js"},
      {"name":"mysticdock.settings.js","url":"mystic-dock-settings.js"},
      {"name":"mysticdock.img","url":"mystic-dock-icon.js","evaluate":true}
    ]
  },
  {
    "id": "mysticclock",
    "name": "Mystic Clock",
    "version": "1.01",
    "description": "A retro-inspired watchface featuring time, date, and an interactive data display line.",
    "icon": "mystic-clock.png",
    "type": "clock",
    "tags": "clock",
    "supports": ["BANGLEJS"],
    "screenshots": [{"url":"bangle1-mystic-clock-screenshot.png"}],
    "readme": "README.md",
    "allow_emulator": true,
    "storage": [
      {"name":"mysticclock.app.js","url":"mystic-clock-app.js"},
      {"name":"mysticclock.settings.js","url":"mystic-clock-settings.js"},
      {"name":"mysticclock.img","url":"mystic-clock-icon.js","evaluate":true}
    ]
  },
  {
    "id": "hcclock",
    "name": "Hi-Contrast Clock",
    "version": "0.03",
    "description": "Hi-Contrast Clock : A simple yet very bold clock that aims to be readable in high luninosity environments. Uses big 10x5 pixel digits. Use BTN 1 to switch background and foreground colors.",
    "icon": "hcclock-icon.png",
    "type": "clock",
    "tags": "clock",
    "screenshots": [{"url":"bangle1-high-contrast-clock-screenshot.png"}],
    "supports": ["BANGLEJS"],
    "allow_emulator": true,
    "storage": [
      {"name":"hcclock.app.js","url":"hcclock.app.js"},
      {"name":"hcclock.img","url":"hcclock-icon.js","evaluate":true}
    ]
  },
  {
    "id": "thermomF",
    "name": "Fahrenheit Temp",
    "version": "0.01",
    "description": "[NOT RECOMMENDED] A modification of the Thermometer App to display temprature in Fahrenheit. Please use the 'Thermometer App' and install 'Languages' to get the temperature in the correct format for your locale.",
    "icon": "thermf.png",
    "tags": "tool",
    "supports": ["BANGLEJS"],
    "storage": [
      {"name":"thermomF.app.js","url":"app.js"},
      {"name":"thermomF.img","url":"app-icon.js","evaluate":true}
    ]
  },
  {
    "id": "nixie",
    "name": "Nixie Clock",
    "shortName": "Nixie",
    "version": "0.01",
    "description": "A nixie tube clock for both Bangle 1 and 2.",
    "icon": "nixie.png",
    "type": "clock",
    "tags": "clock",
    "supports": ["BANGLEJS"],
    "readme": "README.md",
    "storage": [
      {"name":"nixie.app.js","url":"app.js"},
      {"name":"nixie.img","url":"app-icon.js","evaluate":true},
      {"name":"m_vatch.js","url":"m_vatch.js"}
    ]
  },
  {
    "id": "carcrazy",
    "name": "Car Crazy",
    "shortName": "Car Crazy",
    "version": "0.03",
    "description": "A simple car game where you try to avoid the other cars by tilting your wrist left and right. Hold down button 2 to start.",
    "icon": "carcrash.png",
    "tags": "game",
    "supports": ["BANGLEJS"],
    "readme": "README.md",
    "storage": [
      {"name":"carcrazy.app.js","url":"app.js"},
      {"name":"carcrazy.img","url":"app-icon.js","evaluate":true},
      {"name":"carcrazy.settings.js","url":"settings.js"}
    ],
    "data": [{"name":"CarCrazy.csv"}]
  },
  {
    "id": "shortcuts",
    "name": "Shortcuts",
    "shortName": "Shortcuts",
    "version": "0.01",
    "description": "Quickly load your favourite apps from (almost) any watch face.",
    "icon": "app.png",
    "type": "bootloader",
    "tags": "tool",
    "supports": ["BANGLEJS"],
    "readme": "README.md",
    "storage": [
      {"name":"shortcuts.boot.js","url":"boot.js"},
      {"name":"shortcuts.settings.js","url":"settings.js"}
    ],
    "data": [{"name":"shortcuts.json"}]
  },
  {
    "id": "vectorclock",
    "name": "Vector Clock",
    "version": "0.03",
    "description": "A digital clock that uses the built-in vector font.",
    "icon": "app.png",
    "type": "clock",
    "tags": "clock",
    "supports": ["BANGLEJS", "BANGLEJS2"],
    "allow_emulator": true,
    "screenshots": [
      {"url":"bangle2-vector-clock-screenshot.png"},
      {"url":"bangle1-vector-clock-screenshot.png"}
    ],
    "storage": [
      {"name":"vectorclock.app.js","url":"app.js"},
      {"name":"vectorclock.img","url":"app-icon.js","evaluate":true}
    ]
  },
  {
    "id": "fd6fdetect",
    "name": "fd6fdetect",
    "shortName": "fd6fdetect",
    "version": "0.2",
    "description": "Allows you to see 0xFD6F beacons near you.",
    "icon": "app.png",
    "tags": "tool",
    "readme": "README.md",
    "supports": ["BANGLEJS"],
    "storage": [
      {"name":"fd6fdetect.app.js","url":"app.js"},
      {"name":"fd6fdetect.img","url":"app-icon.js","evaluate":true}
    ]
  },
  {
    "id": "choozi",
    "name": "Choozi",
    "version": "0.01",
    "description": "Choose people or things at random using Bangle.js.",
    "icon": "app.png",
    "tags": "tool",
    "supports": ["BANGLEJS"],
    "readme": "README.md",
    "allow_emulator": true,
    "screenshots": [{"url":"bangle1-choozi-screenshot1.png"},{"url":"bangle1-choozi-screenshot2.png"}],
    "storage": [
      {"name":"choozi.app.js","url":"app.js"},
      {"name":"choozi.img","url":"app-icon.js","evaluate":true}
    ]
  },
  {
    "id": "widclkbttm",
    "name": "Digital clock (Bottom) widget",
    "shortName": "Digital clock Bottom Widget",
    "version": "0.03",
    "description": "Displays time in the bottom area.",
    "icon": "widclkbttm.png",
    "type": "widget",
    "tags": "widget",
    "supports": ["BANGLEJS","BANGLEJS2"],
    "readme": "README.md",
    "storage": [
      {"name":"widclkbttm.wid.js","url":"widclkbttm.wid.js"}
    ]
  },
  {
    "id": "pastel",
    "name": "Pastel Clock",
    "shortName": "Pastel",
    "version": "0.09",
    "description": "A Configurable clock with custom fonts and background. Has a cyclic information line that includes, day, date, battery, sunrise and sunset times",
    "icon": "pastel.png",
    "dependencies": {"mylocation":"app", "widpedom":"app"},
    "screenshots": [{"url":"screenshot_pastel.png"}],
    "type": "clock",
    "tags": "clock",
    "supports": ["BANGLEJS","BANGLEJS2"],
    "readme": "README.md",
    "storage": [
      {"name":"f_architect","url":"f_architect.js"},
      {"name":"f_gochihand","url":"f_gochihand.js"},
      {"name":"f_cabin","url":"f_cabin.js"},
      {"name":"f_orbitron","url":"f_orbitron.js"},
      {"name":"f_monoton","url":"f_monoton.js"},
      {"name":"f_elite","url":"f_elite.js"},
      {"name":"f_lato","url":"f_lato.js"},
      {"name":"f_latosmall","url":"f_latosmall.js"},
      {"name":"pastel.app.js","url":"pastel.app.js"},
      {"name":"pastel.img","url":"pastel.icon.js","evaluate":true},
      {"name":"pastel.settings.js","url":"pastel.settings.js"}
    ],
    "data": [{"name":"pastel.json"}]
  },
  {
    "id": "antonclk",
    "name": "Anton Clock",
    "version": "0.03",
    "description": "A simple clock using the bold Anton font.",
    "icon": "app.png",
    "screenshots": [{"url":"screenshot.png"}],
    "type": "clock",
    "tags": "clock",
    "supports": ["BANGLEJS","BANGLEJS2"],
    "allow_emulator": true,
    "storage": [
      {"name":"antonclk.app.js","url":"app.js"},
      {"name":"antonclk.img","url":"app-icon.js","evaluate":true}
    ]
  },
  {
    "id": "waveclk",
    "name": "Wave Clock",
    "version": "0.02",
    "description": "A clock using a wave image by [Lillith May](https://www.instagram.com/_lilustrations_/). **Note: Works on any Bangle.js 2, but requires firmware 2v11 or later on Bangle.js 1**",
    "icon": "app.png",
    "screenshots": [{"url":"screenshot.png"}],
    "type": "clock",
    "tags": "clock",
    "supports": ["BANGLEJS","BANGLEJS2"],
    "allow_emulator": true,
    "storage": [
      {"name":"waveclk.app.js","url":"app.js"},
      {"name":"waveclk.img","url":"app-icon.js","evaluate":true}
    ]
  },
  {
    "id": "floralclk",
    "name": "Floral Clock",
    "version": "0.01",
    "description": "A clock with a flower background by [Lillith May](https://www.instagram.com/_lilustrations_/). **Note: Works on any Bangle.js 2 but requires firmware 2v11 or later on Bangle.js 1**",
    "icon": "app.png",
    "screenshots": [{"url":"screenshot_floral.png"}],
    "type": "clock",
    "tags": "clock",
    "supports": ["BANGLEJS","BANGLEJS2"],
    "allow_emulator": true,
    "storage": [
      {"name":"floralclk.app.js","url":"app.js"},
      {"name":"floralclk.img","url":"app-icon.js","evaluate":true}
    ]
  },
  {
    "id": "score",
    "name": "Score Tracker",
    "version": "0.01",
    "description": "Score Tracker for sports that use plain numbers (e.g. Badminton, Volleyball, Soccer, Table Tennis, ...). Also supports tennis scoring.",
    "icon": "score.app.png",
    "screenshots": [{"url":"screenshot_score.png"}],
    "type": "app",
    "tags": "",
    "supports": ["BANGLEJS","BANGLEJS2"],
    "storage": [
      {"name":"score.app.js","url":"score.app.js"},
      {"name":"score.settings.js","url":"score.settings.js"},
      {"name":"score.presets.json","url":"score.presets.json"},
      {"name":"score.img","url":"score.app-icon.js","evaluate":true}
    ],
    "data": [{"name":"score.json"}]
  },
  {
    "id": "menusmall",
    "name": "Small Menus",
    "version": "0.02",
    "description": "Replace Bangle.js 2's menus with a version that contains smaller text",
    "icon": "app.png",
    "type": "boot",
    "tags": "system",
    "supports": ["BANGLEJS2"],
    "storage": [
      {"name":"menusmall.boot.js","url":"boot.js"}
    ]
  },
  {
    "id": "ffcniftya",
    "name": "Nifty-A Clock",
    "version": "0.01",
    "description": "A nifty clock with time and date",
    "icon": "app.png",
    "screenshots": [{"url":"screenshot_nifty.png"}],
    "type": "clock",
    "tags": "clock",
    "supports": ["BANGLEJS","BANGLEJS2"],
    "readme": "README.md",
    "allow_emulator": true,
    "storage": [
      {"name":"ffcniftya.app.js","url":"app.js"},
      {"name":"ffcniftya.img","url":"app-icon.js","evaluate":true}
    ]
  },
  {
    "id": "ffcniftyb",
    "name": "Nifty-B Clock",
    "version": "0.02",
    "description": "A nifty clock (series B) with time, date and color configuration",
    "icon": "app.png",
    "screenshots": [{"url":"screenshot.png"}],
    "type": "clock",
    "tags": "clock",
    "supports": ["BANGLEJS","BANGLEJS2"],
    "allow_emulator": true,
    "storage": [
      {"name":"ffcniftyb.app.js","url":"app.js"},
      {"name":"ffcniftyb.img","url":"app-icon.js","evaluate":true},
      {"name":"ffcniftyb.settings.js","url":"settings.js"}
    ],
    "data": [{"name":"ffcniftyb.json"}]
  },
  {
    "id": "stopwatch",
    "name": "Stopwatch Touch",
    "version": "0.01",
    "description": "A touch based stop watch for Bangle JS 2",
    "icon": "stopwatch.png",
    "screenshots": [{"url":"screenshot1.png"},{"url":"screenshot2.png"},{"url":"screenshot3.png"}],
    "tags": "tools,app",
    "supports": ["BANGLEJS2"],
    "readme": "README.md",
    "storage": [
      {"name":"stopwatch.app.js","url":"stopwatch.app.js"},
      {"name":"stopwatch.img","url":"stopwatch.icon.js","evaluate":true}
    ]
  },
  {
    "id": "vernierrespirate",
    "name": "Vernier Go Direct Respiration Belt",
    "shortName": "Respiration Belt",
    "version": "0.01",
    "description": "Connects to a Go Direct Respiration Belt and shows respiration rate",
    "icon": "app.png",
    "tags": "health,bluetooth",
    "supports": ["BANGLEJS","BANGLEJS2"],
    "readme": "README.md",
    "storage": [
      {"name":"vernierrespirate.app.js","url":"app.js"},
      {"name":"vernierrespirate.img","url":"app-icon.js","evaluate":true}
    ],
    "data": [{"name":"vernierrespirate.json"}]
  },
  {
    "id": "gpstouch",
    "name": "GPS Touch",
    "version": "0.01",
    "description": "A touch based GPS watch, shows OS map reference",
    "icon": "gpstouch.png",
    "screenshots": [{"url":"screenshot4.png"},{"url":"screenshot2.png"},{"url":"screenshot3.png"},{"url":"screenshot1.png"}],
    "tags": "tools,app",
    "supports": ["BANGLEJS2"],
    "readme": "README.md",
    "storage": [
      {"name":"geotools","url":"geotools.js"},
      {"name":"gpstouch.app.js","url":"gpstouch.app.js"},
      {"name":"gpstouch.img","url":"gpstouch.icon.js","evaluate":true}
    ]
  },
  {
    "id": "swiperclocklaunch",
    "name": "Swiper Clock Launch",
    "version": "0.02",
    "description": "Navigate between clock and launcher with Swipe action",
    "icon": "swiperclocklaunch.png",
    "type": "bootloader",
    "tags": "tools, system",
    "supports": ["BANGLEJS", "BANGLEJS2"],
    "storage": [
      {"name":"swiperclocklaunch.boot.js","url":"boot.js"},
      {"name":"swiperclocklaunch.img","url":"icon.js","evaluate":true}
    ]
  },
  {
    "id": "qalarm",
    "name": "Q Alarm and Timer",
    "shortName": "Q Alarm",
    "icon": "app.png",
    "version": "0.03",
    "description": "Alarm and timer app with days of week and 'hard' option.",
    "tags": "tool,alarm,widget",
    "supports": ["BANGLEJS", "BANGLEJS2"],
    "storage": [
      { "name": "qalarm.app.js", "url": "app.js" },
      { "name": "qalarm.boot.js", "url": "boot.js" },
      { "name": "qalarm.js", "url": "qalarm.js" },
      { "name": "qalarmcheck.js", "url": "qalarmcheck.js" },
      { "name": "qalarm.img", "url": "app-icon.js", "evaluate": true },
      { "name": "qalarm.wid.js", "url": "widget.js" }
    ],
    "data": [{ "name": "qalarm.json" }]
  },
  {
    "id": "emojuino",
    "name": "Emojuino",
    "shortName": "Emojuino",
    "version": "0.03",
    "description": "Emojis & Espruino: broadcast Unicode emojis via Bluetooth Low Energy.",
    "icon": "emojuino.png",
    "screenshots": [
      { "url": "screenshot-tx.png" },
      { "url": "screenshot-swipe.png" },
      { "url": "screenshot-welcome.png" }
    ],
    "type": "app",
    "tags": "emoji",
    "supports" : [ "BANGLEJS2" ],
    "allow_emulator": true,
    "readme": "README.md",
    "storage": [
      { "name": "emojuino.app.js", "url": "emojuino.js" },
      { "name": "emojuino.img", "url": "emojuino-icon.js", "evaluate": true }
    ]
  },
  {
    "id": "cliclockJS2Enhanced",
    "name": "Commandline-Clock JS2 Enhanced",
    "shortName": "CLI-Clock JS2",
    "version": "0.03",
    "description": "Simple CLI-Styled Clock with enhancements. Modes that are hard to use and unneded are removed (BPM, battery info, memory ect) credit to hughbarney for the original code and design. Also added HID media controlls, just swipe on the clock face to controll the media! Gadgetbride support coming soon(hopefully) Thanks to t0m1o1 for media controls!",
    "icon": "app.png",
    "screenshots": [{"url":"screengrab.png"}],
    "type": "clock",
    "tags": "clock,cli,command,bash,shell",
    "supports": ["BANGLEJS","BANGLEJS2"],
    "allow_emulator": true,
    "storage": [
      {"name":"cliclockJS2Enhanced.app.js","url":"app.js"},
      {"name":"cliclockJS2Enhanced.img","url":"app.icon.js","evaluate":true}
    ]
  },
  {
    "id": "wid_a_battery_widget",
    "name": "A Battery Widget (with percentage)",
    "shortName":"A Battery Widget",
    "icon": "widget.png",
    "version":"1.02",
    "type": "widget",
    "supports": ["BANGLEJS", "BANGLEJS2"],
    "readme": "README.md",
    "description": "Simple and slim battery widget with charge status and percentage",
    "tags": "widget,battery",
    "storage": [
      {"name":"wid_a_battery_widget.wid.js","url":"widget.js"}
    ]
  },
  {
    "id": "lcars",
    "name": "LCARS Clock",
    "shortName":"LCARS",
    "icon": "lcars.png",
    "version":"0.08",
    "readme": "README.md",
    "supports": ["BANGLEJS2"],
    "description": "Library Computer Access Retrieval System (LCARS) clock.",
    "type": "clock",
    "tags": "clock",
    "screenshots": [{"url":"screenshot.png"}],
    "storage": [
      {"name":"lcars.app.js","url":"lcars.app.js"},
      {"name":"lcars.img","url":"lcars.icon.js","evaluate":true},
      {"name":"lcars.settings.js","url":"lcars.settings.js"}
    ]
  },
  { "id": "binwatch",
    "name": "Binary Watch",
    "shortName":"BinWatch",
    "icon": "app.png",
    "screenshots": [{"url":"screenshot.png"}],
    "version":"0.04",
    "supports": ["BANGLEJS2"],
    "readme": "README.md",
    "allow_emulator":true,
    "description": "Famous binary watch",
    "tags": "clock",
    "type": "clock",
    "storage": [
      {"name":"binwatch.app.js","url":"app.js"},
      {"name":"binwatch.bg176.img","url":"Background176_center.img"},
      {"name":"binwatch.bg240.img","url":"Background240_center.img"},
      {"name":"binwatch.img","url":"app-icon.js","evaluate":true}
    ]
  },
  {
    "id": "hidmsicswipe",
    "name": "Bluetooth Music Swipe Controls",
    "shortName": "Swipe Control",
    "version": "0.01",
    "description": "Based on the original Bluetooth Music Controls. Swipe up/down for volume, left/right for previous and next, tap for play/pause and btn1 to lock and unlock the controls. Enable HID in settings, pair with your phone, then use this app to control music from your watch!",
    "icon": "hidmsicswipe.png",
    "tags": "bluetooth",
    "supports": ["BANGLEJS2"],
    "storage": [
      {"name":"hidmsicswipe.app.js","url":"hidmsicswipe.js"},
      {"name":"hidmsicswipe.img","url":"hidmsicswipe-icon.js","evaluate":true}
    ]
  },
  {
    "id": "authentiwatch",
    "name": "2FA Authenticator",
    "shortName": "AuthWatch",
    "icon": "app.png",
    "screenshots": [{"url":"screenshot.png"}],
    "version": "0.04",
    "description": "Google Authenticator compatible tool.",
    "tags": "tool",
    "interface": "interface.html",
    "supports": ["BANGLEJS", "BANGLEJS2"],
    "readme": "README.md",
    "allow_emulator": true,
    "storage": [
      {"name":"authentiwatch.app.js","url":"app.js"},
      {"name":"authentiwatch.img","url":"app-icon.js","evaluate":true}
    ],
    "data": [{"name":"authentiwatch.json"}]
  },
  { "id": "schoolCalendar",
    "name": "School Calendar",
    "shortName":"SCalendar",
    "icon": "CalenderLogo.png",
    "version": "0.01",
    "description": "A simple calendar that you can see your upcoming events that you create in the customizer. Keep in note that your events reapeat weekly.(Beta)",
    "tags": "tool",
    "readme":"README.md",
    "custom":"custom.html",
    "supports": ["BANGLEJS"],
    "screenshots": [{"url":"screenshot_basic.png"},{"url":"screenshot_info.png"}],
    "storage": [
      {"name":"schoolCalendar.app.js"},
      {"name":"schoolCalendar.img","url":"app-icon.js","evaluate":true}
    ],
    "data": [
      {"name":"calendarItems.csv"}
    ]
  },
  { "id": "timecal",
    "name": "TimeCal",
    "shortName":"TimeCal",
    "icon": "icon.png",
    "version":"0.01",
    "description": "TimeCal shows the Time along with a 3 week calendar",
    "tags": "clock",
    "type": "clock",
    "supports":["BANGLEJS2"],
    "storage": [
      {"name":"timecal.app.js","url":"timecal.app.js"}
    ]
  },
  {
    "id": "a_clock_timer",
    "name": "A Clock with Timer",
    "version": "0.01",
    "description": "A Clock with Timer, Map and Time Zones",
    "icon": "app.png",
    "screenshots": [{"url":"screenshot.png"}],
    "type": "clock",
    "tags": "clock",
    "supports": ["BANGLEJS2"],
    "allow_emulator": true,
    "readme": "README.md",
    "storage": [
      {"name":"a_clock_timer.app.js","url":"app.js"},
      {"name":"a_clock_timer.img","url":"app-icon.js","evaluate":true}
    ]
  },
  {
    "id":"intervalTimer",
    "name":"Interval Timer",
    "shortName":"Interval Timer",
    "icon": "app.png",
    "version":"0.01",
    "description": "Interval Timer for workouts, HIIT, or whatever else.",
    "tags": "timer, interval, hiit, workout",
    "readme":"README.md",
    "supports":["BANGLEJS2"],
    "storage": [
      {"name":"intervalTimer.app.js","url":"app.js"},
      {"name":"intervalTimer.img","url":"app-icon.js","evaluate":true}
    ]
  },
  { "id": "93dub",
   "name": "93 Dub",
   "shortName":"93 Dub",
   "icon": "93dub.png",
   "screenshots": [{"url":"screenshot.png"}],
   "version":"0.05",
   "description": "Fan recreation of orviwan's 91 Dub app for the Pebble smartwatch. Uses assets from his 91-Dub-v2.0 repo",
   "tags": "clock",
   "type": "clock",
   "supports":["BANGLEJS2"],
   "readme": "README.md",
   "allow_emulator": true,
   "storage": [
     {"name":"93dub.app.js","url":"app.js"},
     {"name":"93dub.img","url":"app-icon.js","evaluate":true}
   ]
  },
  { "id": "poweroff",
  "name": "Poweroff",
  "shortName":"Poweroff",
  "version":"0.01",
  "description": "Simple app to power off your Bangle.js",
  "icon": "app.png",
  "tags": "tool, poweroff, shutdown",
  "supports" : ["BANGLEJS", "BANGLEJS2"],
  "readme": "README.md",
  "allow_emulator": true,
  "storage": [
    {"name":"poweroff.app.js","url":"app.js"},
    {"name":"poweroff.img","url":"app-icon.js","evaluate":true}
  ]
},
{
  "id": "sensible",
  "name": "SensiBLE",
  "shortName": "SensiBLE",
  "version": "0.05",
  "description": "Collect, display and advertise real-time sensor data.",
  "icon": "sensible.png",
  "screenshots": [
    { "url": "screenshot-top.png" },
    { "url": "screenshot-acc.png" },
    { "url": "screenshot-bar.png" },
    { "url": "screenshot-gps.png" },
    { "url": "screenshot-hrm.png" },
    { "url": "screenshot-mag.png" }
  ],
  "type": "app",
  "tags": "tool,sensors",
  "supports" : [ "BANGLEJS2" ],
  "allow_emulator": true,
  "readme": "README.md",
  "storage": [
    { "name": "sensible.app.js", "url": "sensible.js" },
    { "name": "sensible.img", "url": "sensible-icon.js", "evaluate": true }
  ]
},
  {
    "id": "widbars",
    "name": "Bars Widget",
    "version": "0.01",
    "description": "Display several measurements as vertical bars.",
    "icon": "icon.png",
    "screenshots": [{"url":"screenshot.png"}],
    "readme": "README.md",
    "type": "widget",
    "tags": "widget",
    "supports": ["BANGLEJS","BANGLEJS2"],
    "storage": [
      {"name":"widbars.wid.js","url":"widget.js"}
  ]
},
{
  "id":"a_speech_timer",
  "name":"Speech Timer",
  "icon": "app.png",
  "version":"1.01",
  "description": "A timer designed to help keeping your speeches and presentations to time.",
  "tags": "tool,timer",
  "readme":"README.md",
  "supports":["BANGLEJS2"],
  "screenshots": [{"url":"screenshot1.png"},{"url":"screenshot2.png"},{"url":"screenshot3.png"}],
  "allow_emulator": true,
  "storage": [
    {"name":"a_speech_timer.app.js","url":"app.js"},
    {"name":"a_speech_timer.img","url":"app-icon.js","evaluate":true}
  ]
},
  { "id": "mylocation",
    "name": "My Location",
    "shortName":"My Location",
    "icon": "mylocation.png",
    "type": "app",
    "screenshots": [{"url":"screenshot_1.png"}],
    "version":"0.01",
    "description": "Sets and stores the lat and long of your preferred City or it can be set from the GPS. mylocation.json can be used by other apps that need your main location lat and lon. See README",
    "readme": "README.md",
    "tags": "tool,utility",
    "supports": ["BANGLEJS", "BANGLEJS2"],
    "storage": [
      {"name":"mylocation.app.js","url":"mylocation.app.js"},
      {"name":"mylocation.img","url":"mylocation.icon.js","evaluate": true }
    ],
    "data": [
      {"name":"mylocation.json"}
    ]
  },
  {
    "id": "pebble",
    "name": "Pebble Clock",
    "shortName": "Pebble",
    "version": "0.06",
    "description": "A pebble style clock to keep the rebellion going",
    "dependencies": {"widpedom":"app"},
    "readme": "README.md",
    "icon": "pebble.png",
    "screenshots": [{"url":"pebble_screenshot.png"}],
    "type": "clock",
    "tags": "clock",
    "supports": ["BANGLEJS2"],
    "storage": [
      {"name":"pebble.app.js","url":"pebble.app.js"},
      {"name":"pebble.settings.js","url":"pebble.settings.js"},
      {"name":"pebble.img","url":"pebble.icon.js","evaluate":true}
    ]
  },
  { "id": "pooqroman",
    "name": "pooq Roman watch face",
    "shortName":"pooq Roman",
    "version":"0.03",
    "description": "A classic watch face with a certain dynamicity. Most amusing in 24h mode. Slide up to show more hands, down for less(!). By design does not support standard widgets, sorry!",
    "icon": "app.png",
    "type": "clock",
    "tags": "clock",
    "supports" : ["BANGLEJS2"],
    "allow_emulator":true,
    "readme": "README.md",
    "storage": [
      {"name":"pooqroman.app.js","url":"app.js"},
      {"name":"pooqroman.img","url":"app-icon.js","evaluate":true}
     ],
     "data": [
       {"name":"pooqroman.json"}
     ]
  },
  {
    "id": "widbata",
    "name": "Battery Level Widget (Themed)",
    "shortName":"Battery Theme",
    "icon": "widbata.png",
    "screenshots": [{"url":"screenshot_widbata_1.png"}],
    "version":"0.01",
    "type": "widget",
    "supports": ["BANGLEJS2"],
    "readme": "README.md",
    "description": "Shows the current battery level status in the top right using the clocks colour theme",
    "tags": "widget,battery",
    "storage": [
      {"name":"widbata.wid.js","url":"widbata.wid.js"}
     ]
  },
  {
    "id": "weatherClock",
    "name": "Weather Clock",
    "version": "0.04",
    "description": "A clock which displays current weather conditions (requires Gadgetbridge and Weather apps).",
    "icon": "app.png",
    "screenshots": [{"url":"screens/screen1.png"}],
    "type": "clock",
    "tags": "clock, weather",
    "supports": ["BANGLEJS","BANGLEJS2"],
    "allow_emulator": true,
    "readme": "README.md",
    "storage": [
      {"name":"weatherClock.app.js","url":"app.js"},
      {"name":"weatherClock.img","url":"app-icon.js","evaluate":true}
     ]
  },
  {
    "id": "menuwheel",
    "name": "Wheel Menus",
    "version": "0.01",
    "description": "Replace Bangle.js 2's menus with a version that contains variable-size text and a back button",
    "readme": "README.md",
    "icon": "icon.png",
    "screenshots": [
      {"url":"screenshot_b1_dark.png"},{"url":"screenshot_b1_edit.png"},{"url":"screenshot_b1_light.png"},
      {"url":"screenshot_b2_dark.png"},{"url":"screenshot_b2_edit.png"},{"url":"screenshot_b2_light.png"}
    ],
    "type": "boot",
    "tags": "system",
    "supports": ["BANGLEJS","BANGLEJS2"],
    "storage": [
      {"name":"menuwheel.boot.js","url":"boot.js"}
     ]
  },
  { "id": "widChargingStatus",
    "name": "Charging Status",
    "shortName":"ChargingStatus",
    "icon": "widget.png",
    "version":"0.1",
    "type": "widget",
    "description": "A simple widget that shows a yellow lightning icon to indicate whenever the watch is charging. This way one can see the charging status at a glance, no matter which battery widget is being used.",
    "tags": "widget",
        "supports": ["BANGLEJS","BANGLEJS2"],
    "storage": [
      {"name":"widChargingStatus.wid.js","url":"widget.js"}
     ]
  },
  {
    "id": "flow",
    "name": "FLOW",
    "shortName": "FLOW",
    "version": "0.01",
    "description": "A game where you have to help a flow avoid white obstacles thing by tapping! This is a demake of an app which I forgot the name of. Press BTN(1) to restart. See if you can get to 2500 score!",
    "icon": "app.png",
    "tags": "game",
    "supports" : ["BANGLEJS", "BANGLEJS2"],
    "readme": "README.md",
    "storage": [
      {"name": "flow.app.js", "url": "app.js" },
      {"name": "flow.img", "url": "app-icon.js","evaluate": true }
    ]
  },
  { "id": "scribble",
    "name": "Scribble",
    "shortName":"Scribble",
    "version":"0.01",
    "type": "app",
    "description": "A keyboard on your wrist! Swipe right for space, left for delete.",
    "icon": "app.png",
    "allow_emulator": true,
    "tags": "tools, keyboard, text, scribble",
    "supports" : ["BANGLEJS2"],
    "readme": "README.md",
    "storage": [
      {"name":"scribble.app.js","url":"app.js"},
      {"name":"scribble.img","url":"app-icon.js","evaluate":true}
    ],
    "screenshots":[
      { "url":"screenshot.png" }
    ]
  },
  {
    "id": "ptlaunch",
    "name": "Pattern Launcher",
    "shortName": "Pattern Launcher",
    "version": "0.13",
    "description": "Directly launch apps from the clock screen with custom patterns.",
    "icon": "app.png",
    "screenshots": [{"url":"manage_patterns_light.png"}],
    "tags": "tools",
    "supports": ["BANGLEJS2"],
    "readme": "README.md",
    "storage": [
      { "name": "ptlaunch.app.js", "url": "app.js" },
      { "name": "ptlaunch.boot.js", "url": "boot.js" },
      { "name": "ptlaunch.img", "url": "app-icon.js", "evaluate": true }
    ],
    "data": [{"name":"ptlaunch.patterns.json"}]
  },
  { "id": "slimehunt",
    "name": "Slime Hunt",
    "shortName":"SlimeHunt",
    "icon": "app.png",
    "version":"0.02",
    "description": "Fight against slimes in turn based combat, try to get the highscore!",
    "tags": "rpg,slime",
    "supports" : ["BANGLEJS"],
    "readme": "README.md",
    "storage": [
      {"name":"slimehunt.app.js","url":"app.js"},
      {"name":"slimehunt.img","url":"app-icon.js","evaluate":true}
  ]
  },
  {
    "id": "rebble",
    "name": "Rebble Clock",
    "shortName": "Rebble",
    "version": "0.03",
    "description": "A Pebble style clock, with configurable background, three sidebars including steps, day, date, sunrise, sunset, long live the rebellion",
    "readme": "README.md",
    "icon": "rebble.png",
    "dependencies": {"mylocation":"app", "widpedom":"app"},
    "screenshots": [{"url":"screenshot_rebble.png"}],
    "type": "clock",
    "tags": "clock",
    "supports": ["BANGLEJS2"],
    "storage": [
      {"name":"rebble.app.js","url":"rebble.app.js"},
      {"name":"rebble.settings.js","url":"rebble.settings.js"},
      {"name":"rebble.img","url":"rebble.icon.js","evaluate":true}
    ]
  },
  { "id": "snaky",
    "name": "Snaky",
    "shortName":"Snaky",
    "version":"0.01",
    "description": "The classic snake game. Eat apples and don't bite your tail. Control the snake with the touch screen.",
    "tags": "game,fun",
    "icon": "snaky.png",
    "supports" : ["BANGLEJS2"],
    "readme": "README.md",
    "storage": [
      {"name":"snaky.app.js","url":"snaky.js"},
      {"name":"snaky.img","url":"snaky-icon.js","evaluate":true}
    ]
  },
  {
    "id": "clicompleteclk",
    "name": "CLI complete clock",
    "shortName":"CLI cmplt clock",
    "version":"0.03",
    "description": "Command line styled clock with lots of information",
    "icon": "app.png",
    "allow_emulator": true,
    "type": "clock",
    "tags": "clock,cli,command,bash,shell,weather,hrt",
    "supports" : ["BANGLEJS", "BANGLEJS2"],
    "readme": "README.md",
    "storage": [
      {"name":"clicompleteclk.app.js","url":"app.js"},
      {"name":"clicompleteclk.img","url":"app-icon.js","evaluate":true},
      {"name":"clicompleteclk.settings.js","url":"settings.js"}
     ],
     "data": [{"name":"clicompleteclk.json"}]
  },
  {
    "id":"awairmonitor",
    "name":"Awair Monitor",
    "icon": "app.png",
    "screenshots": [{"url":"screenshot.png"}],
    "allow_emulator": true,
    "version":"0.03",
    "description": "Displays the level of CO2, VOC, PM 2.5, Humidity and Temperature, from your Awair device.",
    "type": "clock",
    "tags": "clock,tool,health",
    "readme":"README.md",
    "supports":["BANGLEJS2"],
    "storage": [
      {"name":"awairmonitor.app.js","url":"app.js"},
      {"name":"awairmonitor.img","url":"app-icon.js","evaluate":true}
    ]
  },
  { "id": "pooqround",
    "name": "pooq Round watch face",
    "shortName":"pooq Round",
    "version":"0.01",
    "description": "A 24 hour analogue watchface with high legibility and a novel style.",
    "icon": "app.png",
    "type": "clock",
    "tags": "clock",
    "supports" : ["BANGLEJS2"],
    "allow_emulator":true,
    "readme": "README.md",
    "storage": [
      {"name":"pooqround.app.js","url":"app.js"},
      {"name":"pooqround.img","url":"app-icon.js","evaluate":true}
     ],
     "data": [
       {"name":"pooqround.json"}
     ]
  },
  {
    "id": "coretemp",
    "name": "CoreTemp",
    "version": "0.02",
    "description": "Display CoreTemp device sensor data",
    "icon": "coretemp.png",
    "type": "app",
    "tags": "health",
    "readme": "README.md",
    "supports": ["BANGLEJS","BANGLEJS2"],
    "storage": [
      {"name":"coretemp.wid.js","url":"widget.js"},
      {"name":"coretemp.app.js","url":"coretemp.js"},
      {"name":"coretemp.settings.js","url":"settings.js"},
      {"name":"coretemp.img","url":"coretemp-icon.js","evaluate":true},
      {"name":"coretemp.boot.js","url":"boot.js"}
    ],
    "data": [{"name":"coretemp.json","url":"app-settings.json"}],
    "screenshots": [{"url":"screenshot.png"}]
  },
  {
    "id": "showimg",
    "name": "simple image viewer",
    "shortName":"showImage",
    "version":"0.2",
    "description": "Displays the image in \"showimg.user.img\". The file has to be uploaded via the espruino IDE. Returns to watch face after 60s or button push. I use it to display my vaccination certificate.",
    "icon": "app.png",
    "tags": "tool",
    "supports" : ["BANGLEJS2"],
    "storage": [
      {"name":"showimg.app.js","url":"app.js"},
      {"name":"showimg.img","url":"app-icon.js","evaluate":true}
    ]
  },
  {
    "id": "lapcounter",
    "name": "Lap Counter",
    "version": "0.01",
    "description": "Click button to count laps. Shows count and total time snapshot (like a stopwatch, but laid back).",
    "icon": "app.png",
    "screenshots": [{"url":"screenshot.png"}],
    "type": "app",
    "tags": "tool,outdoors",
    "readme":"README.md",
    "supports": ["BANGLEJS", "BANGLEJS2"],
    "allow_emulator": true,
    "storage": [
      {"name":"lapcounter.app.js","url":"app.js"},
      {"name":"lapcounter.img","url":"app-icon.js","evaluate":true}
    ]
  },
  {
    "id": "pebbled",
    "name": "Pebble Clock with distance",
    "shortName": "Pebble + distance",
    "version": "0.1",
    "description": "Fork of Pebble Clock with distance in KM. Both step count and the distance are on the main screen. Default step length = 0.75m (can be changed in settings).",
    "readme": "README.md",
    "icon": "pebbled.png",
    "screenshots": [{"url":"pebble_screenshot.png"}],
    "type": "clock",
    "tags": "clock,distance",
    "supports": ["BANGLEJS2"],
    "storage": [
      {"name":"pebbled.app.js","url":"pebbled.app.js"},
      {"name":"pebbled.settings.js","url":"pebbled.settings.js"},
      {"name":"pebbled.img","url":"pebbled.icon.js","evaluate":true}
    ]
  },
  { "id": "circlesclock",
    "name": "Circles clock",
    "shortName":"Circles clock",
    "version":"0.03",
    "description": "A clock with circles for different data at the bottom in a probably familiar style",
    "icon": "app.png",
    "screenshots": [{"url":"screenshot.png"}],
    "dependencies": {"widpedom":"app"},
    "type": "clock",
    "tags": "clock",
    "supports" : ["BANGLEJS2"],
    "allow_emulator":true,
    "readme": "README.md",
    "storage": [
      {"name":"circlesclock.app.js","url":"app.js"},
      {"name":"circlesclock.img","url":"app-icon.js","evaluate":true},
      {"name":"circlesclock.settings.js","url":"settings.js"}
     ],
     "data": [
       {"name":"circlesclock.json"}
     ]
  },
  { "id": "contourclock",
    "name": "Contour Clock",
    "shortName" : "Contour Clock",
    "version":"0.01",
    "icon": "app.png",
    "description": "A Minimalist clockface with large Digits. Looks best with the dark theme",
    "screenshots" : [{"url":"screenshot.png"}],
    "tags": "clock",
    "allow_emulator":true,
    "supports" : ["BANGLEJS2"],
    "type": "clock",  
    "storage": [
      {"name":"contourclock.app.js","url":"app.js"},
      {"name":"contourclock.img","url":"app-icon.js","evaluate":true}
      ]
  },
  {
    "id": "ltherm",
    "name": "Localized Thermometer",
    "shortName": "Thermometer",
    "version": "0.01",
    "description": "Displays the current temperature in localized units.",
    "icon": "thermf.png",
    "tags": "tool",
    "supports": ["BANGLEJS2"],
    "allow_emulator": true,
    "readme": "README.md",
    "storage": [
      {"name":"ltherm.app.js","url":"app.js"},
      {"name":"ltherm.img","url":"icon.js","evaluate":true}
    ]
  },
  {
<<<<<<< HEAD
    "id": "promenu",
    "name": "Pro Menu",
    "version": "0.01",
    "description": "Replace Bangle.js 1's built in menu function.",
    "icon": "icons8-menu-48 (1).png",
    "type": "boot",
    "tags": "system",
    "supports": ["BANGLEJS"],
    "screenshots": [{"url":"pro-menu-screenshot.png"}],
    "storage": [
      {"name":"promenu.boot.js","url":"boot.js"},
      {"name":"promenu.img","url":"promenuIcon.js","evaluate":true}
=======
    "id": "touchtimer",
    "name": "Touch Timer",
    "shortName": "Touch Timer",
    "version": "0.02",
    "description": "Quickly and easily create a timer with touch-only input. The time can be easily set with a number pad.",
    "icon": "app.png",
    "tags": "tools",
    "supports": ["BANGLEJS2"],
    "readme": "README.md",
    "screenshots": [{"url":"0_light_timer_edit.png"},{"url":"1_light_timer_ready.png"},{"url":"2_light_timer_running.png"},{"url":"3_light_timer_finished.png"}],
    "storage": [
      { "name": "touchtimer.app.js", "url": "app.js" },
      { "name":"touchtimer.settings.js", "url":"settings.js"},
      { "name": "touchtimer.img", "url": "app-icon.js", "evaluate": true }
    ],
    "data": [{"name":"touchtimer.data.json"}]
  },
  {
    "id": "teatimer",
    "name": "Tea Timer",
    "version": "1.00",
    "description": "A simple timer. You can easyly set up the time.",
    "icon": "teatimer.png",
    "type": "app",
    "tags": "tool",
    "supports": ["BANGLEJS2"],
    "readme": "README.md",
    "storage": [
      {"name":"teatimer.app.js","url":"app.js"},
      {"name":"teatimer.img","url":"app-icon.js","evaluate":true}
    ],
    "screenshots": [
      {"url":"TeatimerStart.jpg"},
      {"url":"TeatimerHelp.jpg"},
      {"url":"TeatimerRun.jpg"},
      {"url":"TeatimerUp.jpg"}
    ]
  },
  {
    "id": "swp2clk",
    "name": "Swipe back to the Clock",
    "shortName": "Swipe to Clock",
    "version": "0.01",
    "description": "Let's you swipe from left to right on any app to return back to the clock face. Please configure in the settings app after installing to activate, since its disabled by default.",
    "icon": "app.png",
    "type": "boot",
    "tags": "tools",
    "supports": ["BANGLEJS2"],
    "readme": "README.md",
    "storage": [
      { "name": "swp2clk.boot.js", "url": "boot.js" },
      {"name":"swp2clk.settings.js","url":"settings.js"}
    ],
    "data": [{"name":"swp2clk.data.json"}]
  },
  {
    "id":"colorwheel",
    "name":"Color Wheel",
    "tags":"app,tool",
    "version":"0.01",
    "description":"a tappable wheel of good-looking colors",
    "readme":"README.md",
    "supports":["BANGLEJS2"],
    "allow_emulator":true,
    "icon":"colorwheel.png",
    "storage": [
      {"name":"colorwheel.app.js","url":"app.js"},
      {"name":"colorwheel.img","url":"app-icon.js","evaluate":true}
    ]
  },
  { "id": "minimal_clock",
    "name": "Minimal Analog Clock",
    "shortName":"Minimal Clock",
    "version":"0.03",
    "description": "a minimal analog clock - just with some hands and no clock face",
    "icon": "app-icon.png",
    "type": "clock",
    "tags": "clock",
    "supports" : ["BANGLEJS2"],
    "allow_emulator": true,
    "screenshots": [{"url":"app-screenshot.png"}],
    "readme": "README.md",
    "storage": [
      {"name":"minimal_clock.app.js","url":"app.js"},
      {"name":"minimal_clock.img","url":"app-icon.js","evaluate":true}
    ]
  },
  { "id": "simple_clock",
    "name": "Simple Analog Clock",
    "shortName":"Simple Clock",
    "version":"0.02",
    "description": "a simple, yet stylish, analog clock",
    "icon": "app-icon.png",
    "type": "clock",
    "tags": "clock",
    "supports" : ["BANGLEJS2"],
    "allow_emulator": true,
    "screenshots": [{"url":"app-screenshot.png"}],
    "readme": "README.md",
    "storage": [
      {"name":"simple_clock.app.js","url":"app.js"},
      {"name":"simple_clock.img","url":"app-icon.js","evaluate":true}
    ]
  },
  { "id": "colorful_clock",
    "name": "Colorful Analog Clock",
    "shortName":"Colorful Clock",
    "version":"0.02",
    "description": "a colorful analog clock",
    "icon": "app-icon.png",
    "type": "clock",
    "tags": "clock",
    "supports" : ["BANGLEJS2"],
    "allow_emulator": true,
    "screenshots": [{"url":"app-screenshot.png"}],
    "readme": "README.md",
    "storage": [
      {"name":"colorful_clock.app.js","url":"app.js"},
      {"name":"colorful_clock.img","url":"app-icon.js","evaluate":true}
    ]
  },
  { "id": "themesetter",
    "name": "Theme Setter",
    "shortName":"Theme Setter",
    "version":"0.04",
    "description": "a comfortable way to configure theme colors",
    "icon": "app-icon.png",
    "type": "app",
    "tags": "tool",
    "supports" : ["BANGLEJS2"],
    "allow_emulator": true,
    "screenshots": [{"url":"app-screenshot.png"}],
    "readme": "README.md",
    "storage": [
      {"name":"themesetter.app.js","url":"app.js"},
      {"name":"themesetter.img","url":"app-icon.js","evaluate":true}
    ]
  },
  {
    "id": "widviztime",
    "name": "Widget Autohide Widget",
    "shortName": "Viz Time Widget",
    "version": "0.01",
    "description": "The widgets will be shown for four seconds after the device is unlocked.",
    "icon": "eye.png",
    "type": "widget",
    "tags": "widget",
    "readme":"README.md",
    "supports": ["BANGLEJS","BANGLEJS2"],
    "storage": [
      {"name":"widviztime.wid.js","url":"widget.js"}
    ]
  },
  {
    "id": "supf",
    "name": "Simple Clock with Date",
    "shortName": "supf Clock",
    "version": "0.01",
    "description": "Simple Clock with seconds and date in custom language. Install 'Languages' to get localized names.",
    "icon": "icon.png",
    "screenshots": [{"url":"screenshot_supf.png"}],
    "type": "clock",
    "tags": "clock",
    "supports": ["BANGLEJS2"],
    "allow_emulator": true,
    "readme": "README.md",
    "storage": [
      {"name":"supf.app.js","url":"app.js"},
      {"name":"supf.img","url":"icon.js","evaluate":true}
    ]
  },
  { "id": "andark",
    "name": "Analog Dark",
    "shortName":"AnDark",
    "version":"0.04",
    "description": "analog clock face without disturbing widgets",
    "icon": "andark_icon.png",
    "type": "clock",
    "tags": "clock",
    "supports" : ["BANGLEJS2"],  
    "readme": "README.md",
    "storage": [
      {"name":"andark.app.js","url":"app.js"},
      {"name":"andark.img","url":"app_icon.js","evaluate":true}
    ]
  },
  {
    "id": "diract",
    "name": "DirAct",
    "shortName": "DirAct",
    "version": "0.01",
    "description": "Proximity interaction detection.",
    "icon": "diract.png",
    "type": "app",
    "tags": "tool,sensors",
    "supports" : [ "BANGLEJS2" ],
    "allow_emulator": false,
    "readme": "README.md",
    "storage": [
      { "name": "diract.app.js", "url": "diract.js" },
      { "name": "diract.img", "url": "diract-icon.js", "evaluate": true }
>>>>>>> e869ffe4
    ]
  }
]<|MERGE_RESOLUTION|>--- conflicted
+++ resolved
@@ -5103,7 +5103,6 @@
     ]
   },
   {
-<<<<<<< HEAD
     "id": "promenu",
     "name": "Pro Menu",
     "version": "0.01",
@@ -5116,7 +5115,9 @@
     "storage": [
       {"name":"promenu.boot.js","url":"boot.js"},
       {"name":"promenu.img","url":"promenuIcon.js","evaluate":true}
-=======
+    ]
+  },
+  {
     "id": "touchtimer",
     "name": "Touch Timer",
     "shortName": "Touch Timer",
@@ -5318,7 +5319,6 @@
     "storage": [
       { "name": "diract.app.js", "url": "diract.js" },
       { "name": "diract.img", "url": "diract-icon.js", "evaluate": true }
->>>>>>> e869ffe4
     ]
   }
 ]