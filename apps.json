[
  {
    "id": "fwupdate",
    "name": "Firmware Update",
    "version": "0.02",
    "description": "Uploads new Espruino firmwares to Bangle.js 2",
    "icon": "app.png",
    "type": "RAM",
    "tags": "tools,system",
    "supports": ["BANGLEJS2"],
    "custom": "custom.html",
    "customConnect": true,
    "storage": [],
    "sortorder": -20
  },
  {
    "id": "boot",
    "name": "Bootloader",
    "version": "0.38",
    "description": "This is needed by Bangle.js to automatically load the clock, menu, widgets and settings",
    "icon": "bootloader.png",
    "type": "bootloader",
    "tags": "tool,system",
    "supports": ["BANGLEJS","BANGLEJS2"],
    "storage": [
      {"name":".boot0","url":"boot0.js"},
      {"name":".bootcde","url":"bootloader.js"},
      {"name":"bootupdate.js","url":"bootupdate.js"}
    ],
    "sortorder": -10
  },
  {
    "id": "hebrew_calendar",
    "name": "Hebrew Calendar",
    "shortName": "HebCal",
    "version": "0.03",
    "description": "lists the date according to the hebrew calendar",
    "icon": "app.png",
    "tags": "",
    "supports": [
      "BANGLEJS",
      "BANGLEJS2"
    ],
    "readme": "README.md",
    "storage": [
      {
        "name": "hebrew_calendar.app.js",
        "url": "app.js"
      },
      {
        "name": "hebrew_calendar.img",
        "url": "app-icon.js",
        "evaluate": true
      }
    ]
  },
  {
    "id": "messages",
    "name": "Messages",
    "version": "0.11",
    "description": "App to display notifications from iOS and Gadgetbridge",
    "icon": "app.png",
    "type": "app",
    "tags": "tool,system",
    "supports": ["BANGLEJS","BANGLEJS2"],
    "readme": "README.md",
    "storage": [
      {"name":"messages.app.js","url":"app.js"},
      {"name":"messages.settings.js","url":"settings.js"},
      {"name":"messages.img","url":"app-icon.js","evaluate":true},
      {"name":"messages.wid.js","url":"widget.js"},
      {"name":"messages","url":"lib.js"}
    ],
    "data": [{"name":"messages.json"},{"name":"messages.settings.json"}],
    "sortorder": -9
  },
  {
    "id": "android",
    "name": "Android Integration",
    "shortName": "Android",
    "version": "0.04",
    "description": "Display notifications/music/etc from Gadgetbridge on Android. This replaces the old Gadgetbridge widget.",
    "icon": "app.png",
    "tags": "tool,system,messages,notifications",
    "dependencies": {"messages":"app"},
    "supports": ["BANGLEJS","BANGLEJS2"],
    "storage": [
      {"name":"android.app.js","url":"app.js"},
      {"name":"android.settings.js","url":"settings.js"},
      {"name":"android.img","url":"app-icon.js","evaluate":true},
      {"name":"android.boot.js","url":"boot.js"}
    ],
    "sortorder": -8
  },
  {
    "id": "ios",
    "name": "iOS Integration",
    "version": "0.06",
    "description": "Display notifications/music/etc from iOS devices",
    "icon": "app.png",
    "tags": "tool,system,ios,apple,messages,notifications",
    "dependencies": {"messages":"app"},
    "supports": ["BANGLEJS","BANGLEJS2"],
    "storage": [
      {"name":"ios.app.js","url":"app.js"},
      {"name":"ios.img","url":"app-icon.js","evaluate":true},
      {"name":"ios.boot.js","url":"boot.js"}
    ],
    "sortorder": -8
  },
  {
    "id": "health",
    "name": "Health Tracking",
    "version": "0.08",
    "description": "Logs health data and provides an app to view it (requires firmware 2v10.100 or later)",
    "icon": "app.png",
    "tags": "tool,system,health",
    "supports": ["BANGLEJS","BANGLEJS2"],
    "readme": "README.md",
    "interface": "interface.html",
    "storage": [
      {"name":"health.app.js","url":"app.js"},
      {"name":"health.img","url":"app-icon.js","evaluate":true},
      {"name":"health.boot.js","url":"boot.js"},
      {"name":"health","url":"lib.js"}
    ]
  },
  {
    "id": "launch",
    "name": "Launcher",
    "shortName": "Launcher",
    "version": "0.10",
    "description": "This is needed to display a menu allowing you to choose your own applications. You can replace this with a customised launcher.",
    "icon": "app.png",
    "type": "launch",
    "tags": "tool,system,launcher",
    "supports": ["BANGLEJS","BANGLEJS2"],
    "storage": [
      {"name":"launch.app.js","url":"app-bangle1.js","supports":["BANGLEJS"]},
      {"name":"launch.app.js","url":"app-bangle2.js","supports":["BANGLEJS2"]},
      {"name":"launch.settings.js","url":"settings.js","supports":["BANGLEJS2"]}
    ],
    "data": [{"name":"launch.json"}],
    "sortorder": -10
  },
  {
    "id": "setting",
    "name": "Settings",
    "version": "0.36",
    "description": "A menu for setting up Bangle.js",
    "icon": "settings.png",
    "tags": "tool,system",
    "supports": ["BANGLEJS","BANGLEJS2"],
    "readme": "README.md",
    "storage": [
      {"name":"setting.app.js","url":"settings.js"},
      {"name":"setting.img","url":"settings-icon.js","evaluate":true}
    ],
    "data": [{"name":"setting.json","url":"settings.min.json","evaluate":true}],
    "sortorder": -5
  },
  {
    "id": "about",
    "name": "About",
    "version": "0.12",
    "description": "Bangle.js About page - showing software version, stats, and a collaborative mural from the Bangle.js KickStarter backers",
    "icon": "app.png",
    "tags": "tool,system",
    "supports": ["BANGLEJS","BANGLEJS2"],
    "screenshots": [{"url":"bangle1-about-screenshot.png"}],
    "allow_emulator": true,
    "storage": [
      {"name":"about.app.js","url":"app-bangle1.js","supports": ["BANGLEJS"]},
      {"name":"about.app.js","url":"app-bangle2.js","supports": ["BANGLEJS2"]},
      {"name":"about.img","url":"app-icon.js","evaluate":true}
    ],
    "sortorder": -4
  },
  {
    "id": "alarm",
    "name": "Default Alarm & Timer",
    "shortName": "Alarms",
    "version": "0.14",
    "description": "Set and respond to alarms and timers",
    "icon": "app.png",
    "tags": "tool,alarm,widget",
    "supports": ["BANGLEJS","BANGLEJS2"],
    "storage": [
      {"name":"alarm.app.js","url":"app.js"},
      {"name":"alarm.boot.js","url":"boot.js"},
      {"name":"alarm.js","url":"alarm.js"},
      {"name":"alarm.img","url":"app-icon.js","evaluate":true},
      {"name":"alarm.wid.js","url":"widget.js"}
    ],
    "data": [{"name":"alarm.json"}]
  },
  {
    "id": "locale",
    "name": "Languages",
    "version": "0.13",
    "description": "Translations for different countries",
    "icon": "locale.png",
    "type": "locale",
    "tags": "tool,system,locale,translate",
    "supports": ["BANGLEJS","BANGLEJS2"],
    "readme": "README.md",
    "custom": "locale.html",
    "storage": [
      {"name":"locale"}
    ],
    "sortorder": -10
  },
  {
    "id": "notify",
    "name": "Notifications (default)",
    "shortName": "Notifications",
    "version": "0.11",
    "description": "Provides the default `notify` module used by applications to display notifications in a bar at the top of the screen. This module is installed by default by client applications such as the Gadgetbridge app.  Installing `Fullscreen Notifications` replaces this module with a version that displays the notifications using the full screen",
    "icon": "notify.png",
    "type": "notify",
    "tags": "widget",
    "supports": ["BANGLEJS"],
    "readme": "README.md",
    "storage": [
      {"name":"notify","url":"notify.js"}
    ]
  },
  {
    "id": "notifyfs",
    "name": "Fullscreen Notifications",
    "shortName": "Notifications",
    "version": "0.12",
    "description": "Provides a replacement for the `Notifications (default)` `notify` module.   This version is used by applications to display notifications fullscreen. This may not fully restore the screen after on some apps. See `Notifications (default)` for more information about the notify module.",
    "icon": "notify.png",
    "type": "notify",
    "tags": "widget",
    "supports": ["BANGLEJS","BANGLEJS2"],
    "storage": [
      {"name":"notify","url":"notify.js"}
    ]
  },
  {
    "id": "welcome",
    "name": "Welcome",
    "shortName": "Welcome",
    "version": "0.14",
    "description": "Appears at first boot and explains how to use Bangle.js",
    "icon": "app.png",
    "screenshots": [{"url":"screenshot_welcome.png"}],
    "tags": "start,welcome",
    "supports": ["BANGLEJS","BANGLEJS2"],
    "allow_emulator": true,
    "storage": [
      {"name":"welcome.boot.js","url":"boot.js"},
      {"name":"welcome.app.js","url":"app-bangle1.js","supports": ["BANGLEJS"]},
      {"name":"welcome.app.js","url":"app-bangle2.js","supports": ["BANGLEJS2"]},
      {"name":"welcome.settings.js","url":"settings.js"},
      {"name":"welcome.img","url":"app-icon.js","evaluate":true}
    ],
    "data": [{"name":"welcome.json"}]
  },
  {
    "id": "mywelcome",
    "name": "Customised Welcome",
    "shortName": "My Welcome",
    "version": "0.13",
    "description": "Appears at first boot and explains how to use Bangle.js. Like 'Welcome', but can be customised with a greeting",
    "icon": "app.png",
    "tags": "start,welcome",
    "supports": ["BANGLEJS","BANGLEJS2"],
    "custom": "custom.html",
    "screenshots": [{"url":"bangle1-customized-welcome-screenshot.png"}],
    "storage": [
      {"name":"mywelcome.boot.js","url":"boot.js"},
      {"name":"mywelcome.app.js","url":"app-bangle1.js","supports": ["BANGLEJS"]},
      {"name":"mywelcome.app.js","url":"app-bangle2.js","supports": ["BANGLEJS2"]},
      {"name":"mywelcome.settings.js","url":"settings.js"},
      {"name":"mywelcome.img","url":"app-icon.js","evaluate":true}
    ],
    "data": [{"name":"mywelcome.json"}]
  },
  {
    "id": "gbridge",
    "name": "Gadgetbridge",
<<<<<<< HEAD
    "version": "0.25",
    "description": "The default notification handler for Gadgetbridge notifications from Android. This will eventually be replaced by the 'Android' app.",
=======
    "version": "0.24",
    "description": "(NOT RECOMMENDED) Handles Gadgetbridge notifications from Android. This is now replaced by the 'Android' app.",
>>>>>>> 6b2f8e98
    "icon": "app.png",
    "type": "widget",
    "tags": "tool,system,android,widget",
    "supports": ["BANGLEJS","BANGLEJS2"],
    "dependencies": {"notify":"type"},
    "readme": "README.md",
    "storage": [
      {"name":"gbridge.settings.js","url":"settings.js"},
      {"name":"gbridge.img","url":"app-icon.js","evaluate":true},
      {"name":"gbridge.wid.js","url":"widget.js"}
    ],
    "data": [{"name":"gbridge.json"}]
  },
  { "id": "gbdebug",
    "name": "Gadgetbridge Debug",
    "shortName":"GB Debug",
    "version":"0.01",
    "description": "Debug info for Gadgetbridge. Run this app and when Gadgetbridge messages arrive they are displayed on-screen.",
    "icon": "app.png",
    "tags": "",
    "supports" : ["BANGLEJS2"],
    "readme": "README.md",
    "storage": [
      {"name":"gbdebug.app.js","url":"app.js"},
      {"name":"gbdebug.img","url":"app-icon.js","evaluate":true}
    ]
  },
  {
    "id": "mclock",
    "name": "Morphing Clock",
    "version": "0.07",
    "description": "7 segment clock that morphs between minutes and hours",
    "icon": "clock-morphing.png",
    "type": "clock",
    "tags": "clock",
    "supports": ["BANGLEJS"],
    "allow_emulator": true,
    "screenshots": [{"url":"bangle1-morphing-clock-screenshot.png"}],
    "storage": [
      {"name":"mclock.app.js","url":"clock-morphing.js"},
      {"name":"mclock.img","url":"clock-morphing-icon.js","evaluate":true}
    ],
    "sortorder": -9
  },
  {
    "id": "moonphase",
    "name": "Moonphase",
    "version": "0.02",
    "description": "Shows current moon phase. Now with GPS function.",
    "icon": "app.png",
    "tags": "",
    "supports": ["BANGLEJS"],
    "screenshots": [{"url":"bangle1-moon-phase-screenshot.png"}],
    "allow_emulator": true,
    "storage": [
      {"name":"moonphase.app.js","url":"app.js"},
      {"name":"moonphase.img","url":"app-icon.js","evaluate":true}
    ]
  },
  {
    "id": "daysl",
    "name": "Days left",
    "version": "0.03",
    "description": "Shows you the days left until a certain date. Date can be set with a settings app and is written to a file.",
    "icon": "app.png",
    "tags": "",
    "supports": ["BANGLEJS"],
    "allow_emulator": false,
    "storage": [
      {"name":"daysl.app.js","url":"app.js"},
      {"name":"daysl.img","url":"app-icon.js","evaluate":true},
      {"name":"daysl.wid.js","url":"widget.js"}
    ]
  },
  {
    "id": "wclock",
    "name": "Word Clock",
    "version": "0.03",
    "description": "Display Time as Text",
    "icon": "clock-word.png",
    "screenshots": [{"url":"screenshot_word.png"}],
    "type": "clock",
    "tags": "clock",
    "supports": ["BANGLEJS","BANGLEJS2"],
    "allow_emulator": true,
    "storage": [
      {"name":"wclock.app.js","url":"clock-word.js"},
      {"name":"wclock.img","url":"clock-word-icon.js","evaluate":true}
    ]
  },
  {
    "id": "fontclock",
    "name": "Font Clock",
    "version": "0.01",
    "description": "Choose the font and design of clock face from a library of available designs",
    "icon": "fontclock.png",
    "type": "clock",
    "tags": "clock",
    "supports": ["BANGLEJS"],
    "readme": "README.md",
    "custom": "custom.html",
    "allow_emulator": false,
    "storage": [
      {"name":"fontclock.app.js","url":"fontclock.js"},
      {"name":"fontclock.img","url":"fontclock-icon.js","evaluate":true},
      {"name":"fontclock.hand.js","url":"fontclock.hand.js"},
      {"name":"fontclock.thinhand.js","url":"fontclock.thinhand.js"},
      {"name":"fontclock.thickhand.js","url":"fontclock.thickhand.js"},
      {"name":"fontclock.hourscriber.js","url":"fontclock.hourscriber.js"},
      {"name":"fontclock.font.js","url":"fontclock.font.js"},
      {"name":"fontclock.font.abril_ff50.js","url":"fontclock.font.abril_ff50.js"},
      {"name":"fontclock.font.cpstc58.js","url":"fontclock.font.cpstc58.js"},
      {"name":"fontclock.font.mntn25.js","url":"fontclock.font.mntn25.js"},
      {"name":"fontclock.font.mntn50.js","url":"fontclock.font.mntn50.js"},
      {"name":"fontclock.font.vector25.js","url":"fontclock.font.vector25.js"},
      {"name":"fontclock.font.vector50.js","url":"fontclock.font.vector50.js"}
    ]
  },
  {
    "id": "slidingtext",
    "name": "Sliding Clock",
    "version": "0.07",
    "description": "Inspired by the Pebble sliding clock, old times are scrolled off the screen and new times on. You are also able to change language on the fly so you can see the time written in other languages using button 1. Currently English, French, Japanese, Spanish and German are supported",
    "icon": "slidingtext.png",
    "type": "clock",
    "tags": "clock",
    "supports": ["BANGLEJS","BANGLEJS2"],
    "readme": "README.md",
    "custom": "custom.html",
    "allow_emulator": false,
    "storage": [
      {"name":"slidingtext.app.js","url":"slidingtext.js"},
      {"name":"slidingtext.img","url":"slidingtext-icon.js","evaluate":true},
      {"name":"slidingtext.locale.en.js","url":"slidingtext.locale.en.js"},
      {"name":"slidingtext.locale.en2.js","url":"slidingtext.locale.en2.js"},
      {"name":"slidingtext.utils.en.js","url":"slidingtext.utils.en.js"},
      {"name":"slidingtext.locale.es.js","url":"slidingtext.locale.es.js"},
      {"name":"slidingtext.locale.fr.js","url":"slidingtext.locale.fr.js"},
      {"name":"slidingtext.locale.jp.js","url":"slidingtext.locale.jp.js"},
      {"name":"slidingtext.locale.de.js","url":"slidingtext.locale.de.js"},
      {"name":"slidingtext.dtfmt.js","url":"slidingtext.dtfmt.js"}
    ]
  },
  {
    "id": "solarclock",
    "name": "Solar Clock",
    "version": "0.02",
    "description": "Using your current or chosen location the solar watch face shows the Sun's sky position, time and date. Also allows you to wind backwards and forwards in time to see the sun's position",
    "icon": "solar_clock.png",
    "type": "clock",
    "tags": "clock",
    "supports": ["BANGLEJS"],
    "readme": "README.md",
    "custom": "custom.html",
    "allow_emulator": false,
    "storage": [
      {"name":"solarclock.app.js","url":"solar_clock.js"},
      {"name":"solarclock.img","url":"solar_clock-icon.js","evaluate":true},
      {"name":"solar_colors.js","url":"solar_colors.js"},
      {"name":"solar_controller.js","url":"solar_controller.js"},
      {"name":"solar_date_utils.js","url":"solar_date_utils.js"},
      {"name":"solar_graphic_utils.js","url":"solar_graphic_utils.js"},
      {"name":"solar_location.js","url":"solar_location.js"},
      {"name":"solar_math_utils.js","url":"solar_math_utils.js"},
      {"name":"solar_loc.Reykjavik.json","url":"solar_loc.Reykjavik.json"},
      {"name":"solar_loc.Hong_Kong.json","url":"solar_loc.Hong_Kong.json"},
      {"name":"solar_loc.Honolulu.json","url":"solar_loc.Honolulu.json"},
      {"name":"solar_loc.Rio.json","url":"solar_loc.Rio.json"},
      {"name":"solar_loc.Tokyo.json","url":"solar_loc.Tokyo.json"},
      {"name":"solar_loc.Seoul.json","url":"solar_loc.Seoul.json"}
    ]
  },
  {
    "id": "sweepclock",
    "name": "Sweep Clock",
    "version": "0.04",
    "description": "Smooth sweep secondhand with single hour numeral. Use button 1 to toggle the numeral font, button 3 to change the colour theme and button 4 to change the date placement",
    "icon": "sweepclock.png",
    "type": "clock",
    "tags": "clock",
    "supports": ["BANGLEJS"],
    "readme": "README.md",
    "allow_emulator": true,
    "screenshots": [{"url":"bangle1-sweep-clock-screenshot.png"}],
    "storage": [
      {"name":"sweepclock.app.js","url":"sweepclock.js"},
      {"name":"sweepclock.img","url":"sweepclock-icon.js","evaluate":true}
    ]
  },
  {
    "id": "matrixclock",
    "name": "Matrix Clock",
    "version": "0.02",
    "description": "inspired by The Matrix, a clock of the same style",
    "icon": "matrixclock.png",
    "screenshots": [{"url":"screenshot_matrix.png"}],
    "type": "clock",
    "tags": "clock",
    "supports": ["BANGLEJS","BANGLEJS2"],
    "readme": "README.md",
    "allow_emulator": true,
    "storage": [
      {"name":"matrixclock.app.js","url":"matrixclock.js"},
      {"name":"matrixclock.img","url":"matrixclock-icon.js","evaluate":true}
    ]
  },
  {
    "id": "mandelbrotclock",
    "name": "Mandelbrot Clock",
    "version": "0.01",
    "description": "A mandelbrot set themed clock cool",
    "icon": "mandelbrotclock.png",
    "screenshots": [{ "url": "screenshot_mandelbrotclock.png" }],
    "type": "clock",
    "tags": "clock",
    "supports": ["BANGLEJS2"],
    "readme": "README.md",
    "allow_emulator": true,
    "storage": [
      { "name": "mandelbrotclock.app.js", "url": "mandelbrotclock.js" },
      {
        "name": "mandelbrotclock.img",
        "url": "mandelbrotclock-icon.js",
        "evaluate": true
      }
    ]
  },
  {
    "id": "imgclock",
    "name": "Image background clock",
    "shortName": "Image Clock",
    "version": "0.08",
    "description": "A clock with an image as a background",
    "icon": "app.png",
    "type": "clock",
    "tags": "clock",
    "supports": ["BANGLEJS"],
    "custom": "custom.html",
    "storage": [
      {"name":"imgclock.app.js","url":"app.js"},
      {"name":"imgclock.img","url":"app-icon.js","evaluate":true},
      {"name":"imgclock.face.img"},
      {"name":"imgclock.face.json"},
      {"name":"imgclock.face.bg","content":""}
    ]
  },
  {
    "id": "impwclock",
    "name": "Imprecise Word Clock",
    "version": "0.03",
    "description": "Imprecise word clock for vacations, weekends, and those who never need accurate time.",
    "icon": "clock-impword.png",
    "type": "clock",
    "tags": "clock",
    "supports": ["BANGLEJS"],
    "screenshots": [{"url":"bangle1-impercise-word-clock-screenshot.png"}],
    "allow_emulator": true,
    "storage": [
      {"name":"impwclock.app.js","url":"clock-impword.js"},
      {"name":"impwclock.img","url":"clock-impword-icon.js","evaluate":true}
    ]
  },
  {
    "id": "aclock",
    "name": "Analog Clock",
    "version": "0.15",
    "description": "An Analog Clock",
    "icon": "clock-analog.png",
    "screenshots": [{"url":"screenshot_analog.png"}],
    "type": "clock",
    "tags": "clock",
    "supports": ["BANGLEJS","BANGLEJS2"],
    "allow_emulator": true,
    "storage": [
      {"name":"aclock.app.js","url":"clock-analog.js"},
      {"name":"aclock.img","url":"clock-analog-icon.js","evaluate":true}
    ]
  },
  {
    "id": "clock2x3",
    "name": "2x3 Pixel Clock",
    "version": "0.05",
    "description": "This is a simple clock using minimalist 2x3 pixel numerical digits",
    "icon": "clock2x3.png",
    "screenshots": [{"url":"screenshot_pixel.png"}],
    "type": "clock",
    "tags": "clock",
    "supports": ["BANGLEJS","BANGLEJS2"],
    "readme": "README.md",
    "allow_emulator": true,
    "storage": [
      {"name":"clock2x3.app.js","url":"clock2x3-app.js"},
      {"name":"clock2x3.img","url":"clock2x3-icon.js","evaluate":true}
    ]
  },
  {
    "id": "geissclk",
    "name": "Geiss Clock",
    "version": "0.03",
    "description": "7 segment clock with animated background in the style of Ryan Geiss' music visualisation. NOTE: The first run will take ~1 minute to do some precalculation",
    "icon": "clock.png",
    "type": "clock",
    "tags": "clock",
    "supports": ["BANGLEJS"],
    "storage": [
      {"name":"geissclk.app.js","url":"clock.js"},
      {"name":"geissclk.precompute.js","url":"precompute.js"},
      {"name":"geissclk.img","url":"clock-icon.js","evaluate":true}
    ],
    "data": [{"name":"geissclk.0.map"},{"name":"geissclk.1.map"},{"name":"geissclk.2.map"},{"name":"geissclk.3.map"},{"name":"geissclk.4.map"},{"name":"geissclk.5.map"},{"name":"geissclk.0.pal"},{"name":"geissclk.1.pal"},{"name":"geissclk.2.pal"}]
  },
  {
    "id": "trex",
    "name": "T-Rex",
    "version": "0.04",
    "description": "T-Rex game in the style of Chrome's offline game",
    "icon": "trex.png",
    "screenshots": [{"url":"screenshot_trex.png"}],
    "tags": "game",
    "supports": ["BANGLEJS","BANGLEJS2"],
    "readme": "README.md",
    "allow_emulator": true,
    "storage": [
      {"name":"trex.app.js","url":"trex.js"},
      {"name":"trex.img","url":"trex-icon.js","evaluate":true},
      {"name":"trex.settings.js","url":"settings.js"}
    ],
    "data": [{"name":"trex.score","storageFile":true}]
  },
  {
    "id": "cubescramble",
    "name": "Cube Scramble",
    "version":"0.04",
    "description": "A random scramble generator for the 3x3 Rubik's cube with a basic timer",
    "icon": "cube-scramble.png",
    "tags": "",
    "supports" : ["BANGLEJS","BANGLEJS2"],
    "readme": "README.md",
    "allow_emulator": true,
    "screenshots": [{"url":"bangle2-cube-scramble-screenshot.png"},{"url":"bangle1-cube-scramble-screenshot.png"}],
    "storage": [
      {"name":"cubescramble.app.js","url":"cube-scramble.js"},
      {"name":"cubescramble.img","url":"cube-scramble-icon.js","evaluate":true}
    ]
  },
  {
    "id": "astroid",
    "name": "Asteroids!",
    "version": "0.03",
    "description": "Retro asteroids game",
    "icon": "asteroids.png",
    "screenshots": [{"url":"screenshot_asteroids.png"}],
    "tags": "game",
    "supports": ["BANGLEJS","BANGLEJS2"],
    "allow_emulator": true,
    "storage": [
      {"name":"astroid.app.js","url":"asteroids.js"},
      {"name":"astroid.img","url":"asteroids-icon.js","evaluate":true}
    ]
  },
  {
    "id": "clickms",
    "name": "Click Master",
    "version": "0.01",
    "description": "Get several friends to start the game, then compete to see who can press BTN1 the most!",
    "icon": "click-master.png",
    "tags": "game",
    "supports": ["BANGLEJS"],
    "storage": [
      {"name":"clickms.app.js","url":"click-master.js"},
      {"name":"clickms.img","url":"click-master-icon.js","evaluate":true}
    ]
  },
  {
    "id": "horsey",
    "name": "Horse Race!",
    "version": "0.01",
    "description": "Get several friends to start the game, then compete to see who can press BTN1 the most!",
    "icon": "horse-race.png",
    "tags": "game",
    "supports": ["BANGLEJS"],
    "storage": [
      {"name":"horsey.app.js","url":"horse-race.js"},
      {"name":"horsey.img","url":"horse-race-icon.js","evaluate":true}
    ]
  },
  {
    "id": "compass",
    "name": "Compass",
    "version": "0.05",
    "description": "Simple compass that points North",
    "icon": "compass.png",
    "screenshots": [{"url":"screenshot_compass.png"}],
    "tags": "tool,outdoors",
    "supports": ["BANGLEJS","BANGLEJS2"],
    "storage": [
      {"name":"compass.app.js","url":"compass.js"},
      {"name":"compass.img","url":"compass-icon.js","evaluate":true}
    ]
  },
  {
    "id": "gpstime",
    "name": "GPS Time",
    "version": "0.05",
    "description": "Update the Bangle.js's clock based on the time from the GPS receiver",
    "icon": "gpstime.png",
    "tags": "tool,gps",
    "supports": ["BANGLEJS","BANGLEJS2"],
    "storage": [
      {"name":"gpstime.app.js","url":"gpstime.js"},
      {"name":"gpstime.img","url":"gpstime-icon.js","evaluate":true}
    ]
  },
  {
    "id": "openloc",
    "name": "Open Location / Plus Codes",
    "shortName": "Open Location",
    "version": "0.01",
    "description": "Convert your current GPS location to a series of characters",
    "icon": "app.png",
    "tags": "tool,outdoors,gps",
    "supports": ["BANGLEJS"],
    "storage": [
      {"name":"openloc.app.js","url":"app.js"},
      {"name":"openloc.img","url":"app-icon.js","evaluate":true}
    ]
  },
  {
    "id": "speedo",
    "name": "Speedo",
    "version": "0.05",
    "description": "Show the current speed according to the GPS",
    "icon": "speedo.png",
    "tags": "tool,outdoors,gps",
    "supports": ["BANGLEJS","BANGLEJS2"],
    "storage": [
      {"name":"speedo.app.js","url":"speedo.js"},
      {"name":"speedo.img","url":"speedo-icon.js","evaluate":true}
    ]
  },
  {
    "id": "gpsrec",
    "name": "GPS Recorder",
    "version": "0.27",
    "description": "Application that allows you to record a GPS track. Can run in background",
    "icon": "app.png",
    "tags": "tool,outdoors,gps,widget",
    "screenshots": [{"url":"screenshot.png"}],
    "supports": ["BANGLEJS","BANGLEJS2"],
    "readme": "README.md",
    "interface": "interface.html",
    "storage": [
      {"name":"gpsrec.app.js","url":"app.js"},
      {"name":"gpsrec.img","url":"app-icon.js","evaluate":true},
      {"name":"gpsrec.wid.js","url":"widget.js"},
      {"name":"gpsrec.settings.js","url":"settings.js"}
    ],
    "data": [{"name":"gpsrec.json"},{"wildcard":".gpsrc?","storageFile":true}]
  },
  {
    "id": "recorder",
    "name": "Recorder (BETA)",
    "shortName": "Recorder",
    "version": "0.04",
    "description": "Record GPS position, heart rate and more in the background, then download to your PC.",
    "icon": "app.png",
    "tags": "tool,outdoors,gps,widget",
    "supports": ["BANGLEJS","BANGLEJS2"],
    "readme": "README.md",
    "interface": "interface.html",
    "storage": [
      {"name":"recorder.app.js","url":"app.js"},
      {"name":"recorder.img","url":"app-icon.js","evaluate":true},
      {"name":"recorder.wid.js","url":"widget.js"},
      {"name":"recorder.settings.js","url":"settings.js"}
    ],
    "data": [{"name":"recorder.json"},{"wildcard":"recorder.log?.csv","storageFile":true}]
  },
  {
    "id": "gpsnav",
    "name": "GPS Navigation",
    "version": "0.05",
    "description": "Displays GPS Course and Speed, + Directions to waypoint and waypoint recording, now with waypoint editor",
    "icon": "icon.png",
    "tags": "tool,outdoors,gps",
    "supports": ["BANGLEJS"],
    "readme": "README.md",
    "interface": "waypoints.html",
    "storage": [
      {"name":"gpsnav.app.js","url":"app.min.js"},
      {"name":"gpsnav.img","url":"app-icon.js","evaluate":true}
    ],
    "data": [{"name":"waypoints.json","url":"waypoints.json"}]
  },
  {
    "id": "heart",
    "name": "Heart Rate Recorder",
    "shortName": "HRM Record",
    "version": "0.07",
    "description": "Application that allows you to record your heart rate. Can run in background",
    "icon": "app.png",
    "tags": "tool,health,widget",
    "supports": ["BANGLEJS","BANGLEJS2"],
    "interface": "interface.html",
    "storage": [
      {"name":"heart.app.js","url":"app.js"},
      {"name":"heart.img","url":"app-icon.js","evaluate":true},
      {"name":"heart.wid.js","url":"widget.js"}
    ],
    "data": [{"name":"heart.json"},{"wildcard":".heart?","storageFile":true}]
  },
  {
    "id": "slevel",
    "name": "Spirit Level",
    "version": "0.02",
    "description": "Show the current angle of the watch, so you can use it to make sure something is absolutely flat",
    "icon": "spiritlevel.png",
    "tags": "tool",
    "supports": ["BANGLEJS","BANGLEJS2"],
    "storage": [
      {"name":"slevel.app.js","url":"spiritlevel.js"},
      {"name":"slevel.img","url":"spiritlevel-icon.js","evaluate":true}
    ]
  },
  {
    "id": "files",
    "name": "App Manager",
    "version": "0.07",
    "description": "Show currently installed apps, free space, and allow their deletion from the watch",
    "icon": "files.png",
    "tags": "tool,system,files",
    "supports": ["BANGLEJS","BANGLEJS2"],
    "storage": [
      {"name":"files.app.js","url":"files.js"},
      {"name":"files.img","url":"files-icon.js","evaluate":true}
    ]
  },
  {
    "id": "weather",
    "name": "Weather",
    "version": "0.12",
    "description": "Show Gadgetbridge weather report",
    "icon": "icon.png",
    "screenshots": [{"url":"screenshot.png"}],
    "tags": "widget,outdoors",
    "supports": ["BANGLEJS","BANGLEJS2"],
    "readme": "readme.md",
    "storage": [
      {"name":"weather.app.js","url":"app.js"},
      {"name":"weather.wid.js","url":"widget.js"},
      {"name":"weather","url":"lib.js"},
      {"name":"weather.img","url":"icon.js","evaluate":true},
      {"name":"weather.settings.js","url":"settings.js"}
    ],
    "data": [{"name":"weather.json"}]
  },
  {
    "id": "chargeanim",
    "name": "Charge Animation",
    "version": "0.02",
    "description": "When charging, show a sideways charging animation and keep the screen on. When removed from the charger load the clock again.",
    "icon": "icon.png",
    "tags": "battery",
    "supports": ["BANGLEJS", "BANGLEJS2"],
    "allow_emulator": true,
    "screenshots": [{"url":"bangle2-charge-animation-screenshot.png"},{"url":"bangle-charge-animation-screenshot.png"}],
    "storage": [
      {"name":"chargeanim.app.js","url":"app.js"},
      {"name":"chargeanim.boot.js","url":"boot.js"},
      {"name":"chargeanim.img","url":"app-icon.js","evaluate":true}
    ]
  },
  {
    "id": "bluetoothdock",
    "name": "Bluetooth Dock",
    "shortName": "Dock",
    "version": "0.01",
    "description": "When charging shows the time, scans Bluetooth for known devices (eg temperature) and shows them on the screen",
    "icon": "app.png",
    "tags": "bluetooth",
    "supports": ["BANGLEJS"],
    "readme": "README.md",
    "storage": [
      {"name":"bluetoothdock.app.js","url":"app.js"},
      {"name":"bluetoothdock.boot.js","url":"boot.js"},
      {"name":"bluetoothdock.img","url":"app-icon.js","evaluate":true}
    ]
  },
  {
    "id": "widbat",
    "name": "Battery Level Widget",
    "version": "0.09",
    "description": "Show the current battery level and charging status in the top right of the clock",
    "icon": "widget.png",
    "type": "widget",
    "tags": "widget,battery",
    "supports": ["BANGLEJS","BANGLEJS2"],
    "storage": [
      {"name":"widbat.wid.js","url":"widget.js"}
    ]
  },
  {
    "id": "widbatv",
    "name": "Battery Level Widget (Vertical)",
    "version": "0.01",
    "description": "Slim, vertical battery widget that only takes up 14px",
    "icon": "widget.png",
    "type": "widget",
    "tags": "widget,battery",
    "supports": ["BANGLEJS","BANGLEJS2"],
    "storage": [
      {"name":"widbatv.wid.js","url":"widget.js"}
    ]
  },
  {
    "id": "widlock",
    "name": "Lock Widget",
    "version": "0.03",
    "description": "On devices with always-on display (Bangle.js 2) this displays lock icon whenever the display is locked",
    "icon": "widget.png",
    "type": "widget",
    "tags": "widget,lock",
    "supports": ["BANGLEJS","BANGLEJS2"],
    "storage": [
      {"name":"widlock.wid.js","url":"widget.js"}
    ]
  },
  {
    "id": "widbatpc",
    "name": "Battery Level Widget (with percentage)",
    "shortName": "Battery Widget",
    "version": "0.14",
    "description": "Show the current battery level and charging status in the top right of the clock, with charge percentage",
    "icon": "widget.png",
    "type": "widget",
    "tags": "widget,battery",
    "supports": ["BANGLEJS","BANGLEJS2"],
    "readme": "README.md",
    "storage": [
      {"name":"widbatpc.wid.js","url":"widget.js"},
      {"name":"widbatpc.settings.js","url":"settings.js"}
    ],
    "data": [{"name":"widbatpc.json"}]
  },
  {
    "id": "widbatwarn",
    "name": "Battery Warning",
    "shortName": "Battery Warning",
    "version": "0.02",
    "description": "Show a warning when the battery runs low.",
    "icon": "widget.png",
    "screenshots": [{"url":"screenshot.png"}],
    "type": "widget",
    "tags": "tool,battery",
    "supports": ["BANGLEJS"],
    "dependencies": {"notify":"type"},
    "readme": "README.md",
    "storage": [
      {"name":"widbatwarn.wid.js","url":"widget.js"},
      {"name":"widbatwarn.settings.js","url":"settings.js"}
    ],
    "data": [{"name":"widbatwarn.json"}]
  },
  {
    "id": "widbt",
    "name": "Bluetooth Widget",
    "version": "0.07",
    "description": "Show the current Bluetooth connection status in the top right of the clock",
    "icon": "widget.png",
    "type": "widget",
    "tags": "widget,bluetooth",
    "supports": ["BANGLEJS","BANGLEJS2"],
    "storage": [
      {"name":"widbt.wid.js","url":"widget.js"}
    ]
  },
  {
    "id": "widchime",
    "name": "Hour Chime",
    "version": "0.02",
    "description": "Buzz or beep on every whole hour.",
    "icon": "widget.png",
    "type": "widget",
    "tags": "widget",
    "supports": ["BANGLEJS","BANGLEJS2"],
    "storage": [
      {"name":"widchime.wid.js","url":"widget.js"},
      {"name":"widchime.settings.js","url":"settings.js"}
    ],
    "data": [{"name":"widchime.json"}]
  },
  {
    "id": "widram",
    "name": "RAM Widget",
    "shortName": "RAM Widget",
    "version": "0.01",
    "description": "Display your Bangle's available RAM percentage in a widget",
    "icon": "widget.png",
    "type": "widget",
    "tags": "widget",
    "supports": ["BANGLEJS","BANGLEJS2"],
    "storage": [
      {"name":"widram.wid.js","url":"widget.js"}
    ]
  },
  {
    "id": "hrm",
    "name": "Heart Rate Monitor",
    "version": "0.06",
    "description": "Measure your heart rate and see live sensor data",
    "icon": "heartrate.png",
    "tags": "health",
    "supports": ["BANGLEJS","BANGLEJS2"],
    "storage": [
      {"name":"hrm.app.js","url":"heartrate.js"},
      {"name":"hrm.img","url":"heartrate-icon.js","evaluate":true}
    ]
  },
  {
    "id": "widhrm",
    "name": "Simple Heart Rate widget",
    "version": "0.05",
    "description": "When the screen is on, the widget turns on the heart rate monitor and displays the current heart rate (or last known in grey). For this to work well you'll need at least a 15 second LCD Timeout.",
    "icon": "widget.png",
    "type": "widget",
    "tags": "health,widget",
    "supports": ["BANGLEJS","BANGLEJS2"],
    "storage": [
      {"name":"widhrm.wid.js","url":"widget.js"}
    ]
  },
  {
    "id": "bthrm",
    "name": "Bluetooth Heart Rate Monitor",
    "shortName": "BT HRM",
    "version": "0.01",
    "description": "Overrides Bangle.js's build in heart rate monitor with an external Bluetooth one.",
    "icon": "app.png",
    "type": "boot",
    "tags": "health,bluetooth",
    "supports": ["BANGLEJS","BANGLEJS2"],
    "readme": "README.md",
    "storage": [
      {"name":"bthrm.boot.js","url":"boot.js"},
      {"name":"bthrm.img","url":"app-icon.js","evaluate":true}
    ]
  },
  {
    "id": "stetho",
    "name": "Stethoscope",
    "version": "0.01",
    "description": "Hear your heart rate",
    "icon": "stetho.png",
    "tags": "health",
    "supports": ["BANGLEJS"],
    "storage": [
      {"name":"stetho.app.js","url":"stetho.js"},
      {"name":"stetho.img","url":"stetho-icon.js","evaluate":true}
    ]
  },
  {
    "id": "swatch",
    "name": "Stopwatch",
    "version": "0.07",
    "description": "Simple stopwatch with Lap Time logging to a JSON file",
    "icon": "stopwatch.png",
    "tags": "health",
    "supports": ["BANGLEJS"],
    "readme": "README.md",
    "interface": "interface.html",
    "allow_emulator": true,
    "screenshots": [{"url":"bangle1-stopwatch-screenshot.png"}],
    "storage": [
      {"name":"swatch.app.js","url":"stopwatch.js"},
      {"name":"swatch.img","url":"stopwatch-icon.js","evaluate":true}
    ]
  },
  {
    "id": "hidmsic",
    "name": "Bluetooth Music Controls",
    "shortName": "Music Control",
    "version": "0.02",
    "description": "Enable HID in settings, pair with your phone, then use this app to control music from your watch!",
    "icon": "hid-music.png",
    "tags": "bluetooth",
    "supports": ["BANGLEJS"],
    "storage": [
      {"name":"hidmsic.app.js","url":"hid-music.js"},
      {"name":"hidmsic.img","url":"hid-music-icon.js","evaluate":true}
    ]
  },
  {
    "id": "hidkbd",
    "name": "Bluetooth Keyboard",
    "shortName": "Bluetooth Kbd",
    "version": "0.02",
    "description": "Enable HID in settings, pair with your phone/PC, then use this app to control other apps",
    "icon": "hid-keyboard.png",
    "tags": "bluetooth",
    "supports": ["BANGLEJS"],
    "storage": [
      {"name":"hidkbd.app.js","url":"hid-keyboard.js"},
      {"name":"hidkbd.img","url":"hid-keyboard-icon.js","evaluate":true}
    ]
  },
  {
    "id": "hidbkbd",
    "name": "Binary Bluetooth Keyboard",
    "shortName": "Binary BT Kbd",
    "version": "0.02",
    "description": "Enable HID in settings, pair with your phone/PC, then type messages using the onscreen keyboard by tapping repeatedly on the key you want",
    "icon": "hid-binary-keyboard.png",
    "tags": "bluetooth",
    "supports": ["BANGLEJS"],
    "storage": [
      {"name":"hidbkbd.app.js","url":"hid-binary-keyboard.js"},
      {"name":"hidbkbd.img","url":"hid-binary-keyboard-icon.js","evaluate":true}
    ]
  },
  {
    "id": "animals",
    "name": "Animals Game",
    "version": "0.01",
    "description": "Simple toddler's game - displays a different number of animals each time the screen is pressed",
    "icon": "animals.png",
    "tags": "game",
    "supports": ["BANGLEJS"],
    "storage": [
      {"name":"animals.app.js","url":"animals.js"},
      {"name":"animals.img","url":"animals-icon.js","evaluate":true},
      {"name":"animals-snake.img","url":"animals-snake.js","evaluate":true},
      {"name":"animals-duck.img","url":"animals-duck.js","evaluate":true},
      {"name":"animals-swan.img","url":"animals-swan.js","evaluate":true},
      {"name":"animals-fox.img","url":"animals-fox.js","evaluate":true},
      {"name":"animals-camel.img","url":"animals-camel.js","evaluate":true},
      {"name":"animals-pig.img","url":"animals-pig.js","evaluate":true},
      {"name":"animals-sheep.img","url":"animals-sheep.js","evaluate":true},
      {"name":"animals-mouse.img","url":"animals-mouse.js","evaluate":true}
    ]
  },
  {
    "id": "qrcode",
    "name": "Custom QR Code",
    "version": "0.03",
    "description": "Use this to upload a customised QR code to Bangle.js",
    "icon": "app.png",
    "tags": "qrcode",
    "supports": ["BANGLEJS","BANGLEJS2"],
    "custom": "custom.html",
    "customConnect": true,
    "storage": [
      {"name":"qrcode.app.js"},
      {"name":"qrcode.img","url":"app-icon.js","evaluate":true}
    ]
  },
  {
    "id": "beer",
    "name": "Beer Compass",
    "version": "0.01",
    "description": "Uploads all the pubs in an area onto your watch, so it can always point you at the nearest one",
    "icon": "app.png",
    "tags": "",
    "supports": ["BANGLEJS"],
    "custom": "custom.html",
    "storage": [
      {"name":"beer.app.js"},
      {"name":"beer.img","url":"app-icon.js","evaluate":true}
    ]
  },
  {
    "id": "route",
    "name": "Route Viewer",
    "version": "0.02",
    "description": "Upload a KML file of a route, and have your watch display a map with how far around it you are",
    "icon": "app.png",
    "tags": "",
    "supports": ["BANGLEJS"],
    "custom": "custom.html",
    "storage": [
      {"name":"route.app.js"},
      {"name":"route.img","url":"app-icon.js","evaluate":true}
    ]
  },
  {
    "id": "ncstart",
    "name": "NCEU Startup",
    "version": "0.06",
    "description": "NodeConfEU 2019 'First Start' Sequence",
    "icon": "start.png",
    "tags": "start,welcome",
    "supports": ["BANGLEJS"],
    "storage": [
      {"name":"ncstart.app.js","url":"start.js"},
      {"name":"ncstart.boot.js","url":"boot.js"},
      {"name":"ncstart.settings.js","url":"settings.js"},
      {"name":"ncstart.img","url":"start-icon.js","evaluate":true},
      {"name":"nc-bangle.img","url":"start-bangle.js","evaluate":true},
      {"name":"nc-nceu.img","url":"start-nceu.js","evaluate":true},
      {"name":"nc-nfr.img","url":"start-nfr.js","evaluate":true},
      {"name":"nc-nodew.img","url":"start-nodew.js","evaluate":true},
      {"name":"nc-tf.img","url":"start-tf.js","evaluate":true}
    ],
    "data": [{"name":"ncstart.json"}]
  },
  {
    "id": "ncfrun",
    "name": "NCEU 5K Fun Run",
    "version": "0.01",
    "description": "Display a map of the NodeConf EU 2019 5K Fun Run route and your location on it",
    "icon": "nceu-funrun.png",
    "tags": "health",
    "supports": ["BANGLEJS"],
    "storage": [
      {"name":"ncfrun.app.js","url":"nceu-funrun.js"},
      {"name":"ncfrun.img","url":"nceu-funrun-icon.js","evaluate":true}
    ]
  },
  {
    "id": "widnceu",
    "name": "NCEU Logo Widget",
    "version": "0.02",
    "description": "Show the NodeConf EU logo in the top left",
    "icon": "widget.png",
    "type": "widget",
    "tags": "widget",
    "supports": ["BANGLEJS"],
    "storage": [
      {"name":"widnceu.wid.js","url":"widget.js"}
    ]
  },
  {
    "id": "sclock",
    "name": "Simple Clock",
    "version": "0.07",
    "description": "A Simple Digital Clock",
    "icon": "clock-simple.png",
    "screenshots": [{"url":"screenshot_simplec.png"}],
    "type": "clock",
    "tags": "clock",
    "supports": ["BANGLEJS","BANGLEJS2"],
    "allow_emulator": true,
    "storage": [
      {"name":"sclock.app.js","url":"clock-simple.js"},
      {"name":"sclock.img","url":"clock-simple-icon.js","evaluate":true}
    ]
  },
  {
    "id": "s7clk",
    "name": "Simple 7 segment Clock",
    "version": "0.03",
    "description": "A simple 7 segment Clock with date",
    "icon": "icon.png",
    "screenshots": [{"url":"screenshot_s7segment.png"}],
    "type": "clock",
    "tags": "clock",
    "supports": ["BANGLEJS","BANGLEJS2"],
    "readme": "README.md",
    "allow_emulator": true,
    "storage": [
      {"name":"s7clk.app.js","url":"app.js"},
      {"name":"s7clk.img","url":"icon.js","evaluate":true}
    ]
  },
  {
    "id": "vibrclock",
    "name": "Vibrate Clock",
    "version": "0.03",
    "description": "When BTN1 is pressed, vibrate out the time as a series of buzzes, one digit at a time. Hours, then Minutes. Zero is signified by one long buzz. Otherwise a simple digital clock.",
    "icon": "app.png",
    "type": "clock",
    "tags": "clock",
    "supports": ["BANGLEJS"],
    "allow_emulator": true,
    "screenshots": [{"url":"bangle1-vibrate-clock-screenshot.png"}],
    "storage": [
      {"name":"vibrclock.app.js","url":"app.js"},
      {"name":"vibrclock.img","url":"app-icon.js","evaluate":true}
    ]
  },
  {
    "id": "svclock",
    "name": "Simple V-Clock",
    "version": "0.04",
    "description": "Modification of Simple Clock 0.04 to use Vectorfont",
    "icon": "vclock-simple.png",
    "type": "clock",
    "tags": "clock",
    "supports": ["BANGLEJS","BANGLEJS2"],
    "allow_emulator": true,
    "screenshots": [{"url":"bangle2-simple-v-clock-screenshot.png"}],
    "storage": [
      {"name":"svclock.app.js","url":"vclock-simple.js"},
      {"name":"svclock.img","url":"vclock-simple-icon.js","evaluate":true}
    ]
  },
  {
    "id": "dclock",
    "name": "Dev Clock",
    "version": "0.10",
    "description": "A Digital Clock including timestamp (tst), beats(@), days in current month (dm) and days since new moon (l)",
    "icon": "clock-dev.png",
    "type": "clock",
    "tags": "clock",
    "supports": ["BANGLEJS","BANGLEJS2"],
    "allow_emulator": true,
    "screenshots": [{"url":"bangle2-dev-clock-screenshot.png"},{"url":"bangle1-dev-clock-screenshot.png"}],
    "storage": [
      {"name":"dclock.app.js","url":"clock-dev.js"},
      {"name":"dclock.img","url":"clock-dev-icon.js","evaluate":true}
    ]
  },
  {
    "id": "gesture",
    "name": "Gesture Test",
    "version": "0.01",
    "description": "BETA! Uploads a basic Tensorflow Gesture model, and then outputs each gesture as a message",
    "icon": "gesture.png",
    "type": "app",
    "tags": "gesture,ai",
    "supports": ["BANGLEJS"],
    "storage": [
      {"name":"gesture.app.js","url":"gesture.js"},
      {"name":".tfnames","url":"gesture-tfnames.js","evaluate":true},
      {"name":".tfmodel","url":"gesture-tfmodel.js","evaluate":true},
      {"name":"gesture.img","url":"gesture-icon.js","evaluate":true}
    ]
  },
  {
    "id": "pparrot",
    "name": "Party Parrot",
    "version": "0.01",
    "description": "Party with a parrot on your wrist",
    "icon": "party-parrot.png",
    "type": "app",
    "tags": "party,parrot,lol",
    "supports": ["BANGLEJS"],
    "allow_emulator": true,
    "screenshots": [{"url":"bangle1-party-parrot-screenshot.png"}],
    "storage": [
      {"name":"pparrot.app.js","url":"party-parrot.js"},
      {"name":"pparrot.img","url":"party-parrot-icon.js","evaluate":true}
    ]
  },
  {
    "id": "hrings",
    "name": "Hypno Rings",
    "version": "0.01",
    "description": "Experiment with trippy rings, press buttons for change",
    "icon": "hypno-rings.png",
    "type": "app",
    "tags": "rings,hypnosis,psychadelic",
    "supports": ["BANGLEJS"],
    "allow_emulator": true,
    "screenshots": [{"url":"bangle1-hypno-rings-screenshot.png"}],
    "storage": [
      {"name":"hrings.app.js","url":"hypno-rings.js"},
      {"name":"hrings.img","url":"hypno-rings-icon.js","evaluate":true}
    ]
  },
  {
    "id": "morse",
    "name": "Morse Code",
    "version": "0.01",
    "description": "Learn morse code by hearing/seeing/feeling the code. Tap to toggle buzz!",
    "icon": "morse-code.png",
    "type": "app",
    "tags": "morse,sound,visual,input",
    "supports": ["BANGLEJS"],
    "storage": [
      {"name":"morse.app.js","url":"morse-code.js"},
      {"name":"morse.img","url":"morse-code-icon.js","evaluate":true}
    ]
  },
  {
    "id": "blescan",
    "name": "BLE Scanner",
    "version": "0.01",
    "description": "Scan for advertising BLE devices",
    "icon": "blescan.png",
    "tags": "bluetooth",
    "supports": ["BANGLEJS"],
    "storage": [
      {"name":"blescan.app.js","url":"blescan.js"},
      {"name":"blescan.img","url":"blescan-icon.js","evaluate":true}
    ]
  },
  {
    "id": "mmonday",
    "name": "Manic Monday Tone",
    "version": "0.02",
    "description": "The Bangles make a comeback",
    "icon": "manic-monday-icon.png",
    "tags": "sound",
    "supports": ["BANGLEJS"],
    "storage": [
      {"name":"mmonday.app.js","url":"manic-monday.js"},
      {"name":"mmonday.img","url":"manic-monday-icon.js","evaluate":true}
    ]
  },
  {
    "id": "jbells",
    "name": "Jingle Bells",
    "version": "0.01",
    "description": "Play Jingle Bells",
    "icon": "jbells.png",
    "type": "app",
    "tags": "sound",
    "supports": ["BANGLEJS"],
    "storage": [
      {"name":"jbells.app.js","url":"jbells.js"},
      {"name":"jbells.img","url":"jbells-icon.js","evaluate":true}
    ]
  },
  {
    "id": "scolor",
    "name": "Show Color",
    "version": "0.01",
    "description": "Display all available Colors and Names",
    "icon": "show-color.png",
    "type": "app",
    "tags": "tool",
    "screenshots": [{"url":"bangle1-view-color-screenshot.png"}],
    "supports": ["BANGLEJS"],
    "allow_emulator": true,
    "storage": [
      {"name":"scolor.app.js","url":"show-color.js"},
      {"name":"scolor.img","url":"show-color-icon.js","evaluate":true}
    ]
  },
  {
    "id": "miclock",
    "name": "Mixed Clock",
    "version": "0.05",
    "description": "A mix of analog and digital Clock",
    "icon": "clock-mixed.png",
    "type": "clock",
    "tags": "clock",
    "screenshots": [{"url":"bangle1-mixed-clock-screenshot.png"}],
    "supports": ["BANGLEJS"],
    "allow_emulator": true,
    "storage": [
      {"name":"miclock.app.js","url":"clock-mixed.js"},
      {"name":"miclock.img","url":"clock-mixed-icon.js","evaluate":true}
    ]
  },
  {
    "id": "bclock",
    "name": "Binary Clock",
    "version": "0.03",
    "description": "A simple binary clock watch face",
    "icon": "clock-binary.png",
    "type": "clock",
    "tags": "clock",
    "supports": ["BANGLEJS"],
    "allow_emulator": true,
    "screenshots": [{"url":"bangle1-binary-clock-screenshot.png"}],
    "storage": [
      {"name":"bclock.app.js","url":"clock-binary.js"},
      {"name":"bclock.img","url":"clock-binary-icon.js","evaluate":true}
    ]
  },
  {
    "id": "clotris",
    "name": "Clock-Tris",
    "version": "0.01",
    "description": "A fully functional clone of a classic game of falling blocks",
    "icon": "clock-tris.png",
    "tags": "game",
    "supports": ["BANGLEJS"],
    "screenshots": [{"url":"bangle1-clock-tris-screenshot.png"}],
    "allow_emulator": true,
    "storage": [
      {"name":"clotris.app.js","url":"clock-tris.js"},
      {"name":"clotris.img","url":"clock-tris-icon.js","evaluate":true},
      {"name":".trishig","url":"clock-tris-high"}
    ]
  },
  {
    "id": "flappy",
    "name": "Flappy Bird",
    "version": "0.05",
    "description": "A Flappy Bird game clone",
    "icon": "app.png",
    "screenshots": [{"url":"screenshot1_flappy.png"},{"url":"screenshot2_flappy.png"}],
    "tags": "game",
    "supports": ["BANGLEJS","BANGLEJS2"],
    "readme": "README.md",
    "allow_emulator": true,
    "storage": [
      {"name":"flappy.app.js","url":"app.js"},
      {"name":"flappy.img","url":"app-icon.js","evaluate":true}
    ]
  },
  {
    "id": "gpsinfo",
    "name": "GPS Info",
    "version": "0.05",
    "description": "An application that displays information about altitude, lat/lon, satellites and time",
    "icon": "gps-info.png",
    "type": "app",
    "tags": "gps",
    "supports": ["BANGLEJS","BANGLEJS2"],
    "storage": [
      {"name":"gpsinfo.app.js","url":"gps-info.js"},
      {"name":"gpsinfo.img","url":"gps-info-icon.js","evaluate":true}
    ]
  },
  {
    "id": "assistedgps",
    "name": "Assisted GPS Update (AGPS)",
    "version": "0.01",
    "description": "Downloads assisted GPS (AGPS) data to Bangle.js 1 for faster GPS startup and more accurate fixes. **No app will be installed**, this just uploads new data to the GPS chip.",
    "icon": "app.png",
    "type": "RAM",
    "tags": "tool,outdoors,agps",
    "supports": ["BANGLEJS"],
    "custom": "custom.html",
    "storage": []
  },
  {
    "id": "pomodo",
    "name": "Pomodoro",
    "version": "0.02",
    "description": "A simple pomodoro timer.",
    "icon": "pomodoro.png",
    "type": "app",
    "tags": "pomodoro,cooking,tools",
    "supports": ["BANGLEJS", "BANGLEJS2"],
    "allow_emulator": true,
    "screenshots": [{"url":"bangle2-pomodoro-screenshot.png"}],
    "storage": [
      {"name":"pomodo.app.js","url":"pomodoro.js"},
      {"name":"pomodo.img","url":"pomodoro-icon.js","evaluate":true}
    ]
  },
  {
    "id": "blobclk",
    "name": "Large Digit Blob Clock",
    "shortName": "Blob Clock",
    "version": "0.06",
    "description": "A clock with big digits",
    "icon": "clock-blob.png",
    "type": "clock",
    "tags": "clock",
    "supports": ["BANGLEJS","BANGLEJS2"],
    "allow_emulator": true,
    "screenshots": [{"url":"bangle2-large-digit-blob-clock-screenshot.png"},{"url":"bangle1-large-digit-blob-clock-screenshot.png"}],
    "storage": [
      {"name":"blobclk.app.js","url":"clock-blob.js"},
      {"name":"blobclk.img","url":"clock-blob-icon.js","evaluate":true}
    ]
  },
  {
    "id": "boldclk",
    "name": "Bold Clock",
    "version": "0.05",
    "description": "Simple, readable and practical clock",
    "icon": "bold_clock.png",
    "screenshots": [{"url":"screenshot_bold.png"}],
    "type": "clock",
    "tags": "clock",
    "supports": ["BANGLEJS","BANGLEJS2"],
    "readme": "README.md",
    "allow_emulator": true,
    "storage": [
      {"name":"boldclk.app.js","url":"bold_clock.js"},
      {"name":"boldclk.img","url":"bold_clock-icon.js","evaluate":true}
    ]
  },
  {
    "id": "widclk",
    "name": "Digital clock widget",
    "version": "0.06",
    "description": "A simple digital clock widget",
    "icon": "widget.png",
    "type": "widget",
    "tags": "widget,clock",
    "supports": ["BANGLEJS","BANGLEJS2"],
    "storage": [
      {"name":"widclk.wid.js","url":"widget.js"}
    ]
  },
  {
    "id": "widpedom",
    "name": "Pedometer widget",
    "version": "0.19",
    "description": "Daily pedometer widget",
    "icon": "widget.png",
    "type": "widget",
    "tags": "widget",
    "supports": ["BANGLEJS","BANGLEJS2"],
    "storage": [
      {"name":"widpedom.wid.js","url":"widget.js"},
      {"name":"widpedom.settings.js","url":"settings.js"}
    ]
  },
  {
    "id": "berlinc",
    "name": "Berlin Clock",
    "version": "0.05",
    "description": "Berlin Clock (see https://en.wikipedia.org/wiki/Mengenlehreuhr)",
    "icon": "berlin-clock.png",
    "type": "clock",
    "tags": "clock",
    "supports": ["BANGLEJS","BANGLEJS2"],
    "allow_emulator": true,
    "screenshots": [{"url":"berlin-clock-screenshot.png"}],
    "storage": [
      {"name":"berlinc.app.js","url":"berlin-clock.js"},
      {"name":"berlinc.img","url":"berlin-clock-icon.js","evaluate":true}
    ]
  },
  {
    "id": "ctrclk",
    "name": "Centerclock",
    "version": "0.03",
    "description": "Watch-centered digital 24h clock with date in dd.mm.yyyy format.",
    "icon": "app.png",
    "type": "clock",
    "tags": "clock",
    "supports": ["BANGLEJS"],
    "screenshots": [{"url":"bangle1-center-clock-screenshot.png"}],
    "allow_emulator": true,
    "storage": [
      {"name":"ctrclk.app.js","url":"app.js"},
      {"name":"ctrclk.img","url":"app-icon.js","evaluate":true}
    ]
  },
  {
    "id": "demoapp",
    "name": "Demo Loop",
    "version": "0.02",
    "description": "Simple demo app - displays Bangle.js, JS logo, graphics, and Bangle.js information",
    "icon": "app.png",
    "type": "app",
    "tags": "",
    "screenshots": [{"url":"bangle1-demo-loop-screenshot1.png"},{"url":"bangle1-demo-loop-screenshot2.png"},{"url":"bangle1-demo-loop-screenshot3.png"},{"url":"bangle1-demo-loop-screenshot4.png"}],
    "supports": ["BANGLEJS"],
    "allow_emulator": true,
    "storage": [
      {"name":"demoapp.app.js","url":"app.js"},
      {"name":"demoapp.img","url":"app-icon.js","evaluate":true}
    ],
    "sortorder": -9
  },
  {
    "id": "flagrse",
    "name": "Espruino Flag Raiser",
    "version": "0.01",
    "description": "App to send a command to another Espruino to cause it to raise a flag",
    "icon": "app.png",
    "tags": "",
    "supports": ["BANGLEJS"],
    "readme": "README.md",
    "storage": [
      {"name":"flagrse.app.js","url":"app.js"},
      {"name":"flagrse.img","url":"app-icon.js","evaluate":true}
    ]
  },
  {
    "id": "pipboy",
    "name": "Pipboy",
    "version": "0.04",
    "description": "Pipboy themed clock",
    "icon": "app.png",
    "type": "clock",
    "tags": "clock",
    "supports": ["BANGLEJS"],
    "allow_emulator": true,
    "screenshots": [{"url":"bangle1-pipboy-themed-clock-screenshot.png"}],
    "storage": [
      {"name":"pipboy.app.js","url":"app.js"},
      {"name":"pipboy.img","url":"app-icon.js","evaluate":true}
    ]
  },
  {
    "id": "torch",
    "name": "Torch",
    "shortName": "Torch",
    "version": "0.02",
    "description": "Turns screen white to help you see in the dark. Select from the launcher or press BTN1,BTN3,BTN1,BTN3 quickly to start when in any app that shows widgets",
    "icon": "app.png",
    "tags": "tool,torch",
    "supports": ["BANGLEJS"],
    "storage": [
      {"name":"torch.app.js","url":"app.js"},
      {"name":"torch.wid.js","url":"widget.js"},
      {"name":"torch.img","url":"app-icon.js","evaluate":true}
    ]
  },
  {
    "id": "rtorch",
    "name": "Red Torch",
    "shortName": "RedTorch",
    "version": "0.01",
    "description": "Turns screen RED to help you see in the dark without breaking your night vision. Select from the launcher or press BTN3,BTN1,BTN3,BTN1 quickly to start when in any app that shows widgets",
    "icon": "app.png",
    "tags": "tool,torch",
    "supports": ["BANGLEJS"],
    "storage": [
      {"name":"rtorch.app.js","url":"app.js"},
      {"name":"rtorch.wid.js","url":"widget.js"},
      {"name":"rtorch.img","url":"app-icon.js","evaluate":true}
    ]
  },
  {
    "id": "wohrm",
    "name": "Workout HRM",
    "version": "0.08",
    "description": "Workout heart rate monitor notifies you with a buzz if your heart rate goes above or below the set limits.",
    "icon": "app.png",
    "type": "app",
    "tags": "hrm,workout",
    "supports": ["BANGLEJS"],
    "readme": "README.md",
    "allow_emulator": true,
    "screenshots": [{"url":"bangle1-workout-HRM-screenshot.png"}],
    "storage": [
      {"name":"wohrm.app.js","url":"app.js"},
      {"name":"wohrm.img","url":"app-icon.js","evaluate":true}
    ]
  },
  {
    "id": "widid",
    "name": "Bluetooth ID Widget",
    "version": "0.03",
    "description": "Display the last two tuple of your Bangle.js MAC address in the widget section. This is useful for figuring out which Bangle.js to connect to if you have more than one Bangle.js!",
    "icon": "widget.png",
    "type": "widget",
    "tags": "widget,address,mac",
    "supports": ["BANGLEJS","BANGLEJS2"],
    "storage": [
      {"name":"widid.wid.js","url":"widget.js"}
    ]
  },
  {
    "id": "grocery",
    "name": "Grocery",
    "version": "0.02",
    "description": "Simple grocery (shopping) list - Display a list of product and track if you already put them in your cart.",
    "icon": "grocery.png",
    "type": "app",
    "tags": "tool,outdoors,shopping,list",
    "supports": ["BANGLEJS"],
    "custom": "grocery.html",
    "storage": [
      {"name":"grocery.app.js","url":"app.js"},
      {"name":"grocery.img","url":"grocery-icon.js","evaluate":true}
    ]
  },
  {
    "id": "marioclock",
    "name": "Mario Clock",
    "version": "0.15",
    "description": "Animated retro Mario clock, with Gameboy style 8-bit grey-scale graphics.",
    "icon": "marioclock.png",
    "type": "clock",
    "tags": "clock,mario,retro",
    "supports": ["BANGLEJS"],
    "readme": "README.md",
    "allow_emulator": false,
    "screenshots": [{"url":"bangle1-mario-clock-screenshot.png"}],
    "storage": [
      {"name":"marioclock.app.js","url":"marioclock-app.js"},
      {"name":"marioclock.img","url":"marioclock-icon.js","evaluate":true}
    ]
  },
  {
    "id": "cliock",
    "name": "Commandline-Clock",
    "shortName": "CLI-Clock",
    "version": "0.15",
    "description": "Simple CLI-Styled Clock",
    "icon": "app.png",
    "screenshots": [{"url":"screenshot_cli.png"}],
    "type": "clock",
    "tags": "clock,cli,command,bash,shell",
    "supports": ["BANGLEJS","BANGLEJS2"],
    "allow_emulator": true,
    "storage": [
      {"name":"cliock.app.js","url":"app.js"},
      {"name":"cliock.img","url":"app-icon.js","evaluate":true}
    ]
  },
  {
    "id": "widver",
    "name": "Firmware Version Widget",
    "version": "0.03",
    "description": "Display the version of the installed firmware in the top widget section.",
    "icon": "widget.png",
    "type": "widget",
    "tags": "widget,tool,system",
    "supports": ["BANGLEJS","BANGLEJS2"],
    "storage": [
      {"name":"widver.wid.js","url":"widget.js"}
    ]
  },
  {
    "id": "barclock",
    "name": "Bar Clock",
    "version": "0.09",
    "description": "A simple digital clock showing seconds as a bar",
    "icon": "clock-bar.png",
    "screenshots": [{"url":"screenshot.png"},{"url":"screenshot_pm.png"}],
    "type": "clock",
    "tags": "clock",
    "supports": ["BANGLEJS","BANGLEJS2"],
    "readme": "README.md",
    "allow_emulator": true,
    "storage": [
      {"name":"barclock.app.js","url":"clock-bar.js"},
      {"name":"barclock.img","url":"clock-bar-icon.js","evaluate":true}
    ]
  },
  {
    "id": "dotclock",
    "name": "Dot Clock",
    "version": "0.03",
    "description": "A Minimal Dot Analog Clock",
    "icon": "clock-dot.png",
    "type": "clock",
    "tags": "clock",
    "supports": ["BANGLEJS","BANGLEJS2"],
    "allow_emulator": true,
    "screenshots": [{"url":"bangle2-dot-clcok-screenshot.png"},{"url":"bangle1-dot-clock-screenshot.png"}],
    "storage": [
      {"name":"dotclock.app.js","url":"clock-dot.js"},
      {"name":"dotclock.img","url":"clock-dot-icon.js","evaluate":true}
    ]
  },
  {
    "id": "widtbat",
    "name": "Tiny Battery Widget",
    "version": "0.02",
    "description": "Tiny blueish battery widget, vibs and changes level color when charging",
    "icon": "widget.png",
    "type": "widget",
    "tags": "widget,tool,system",
    "supports": ["BANGLEJS","BANGLEJS2"],
    "storage": [
      {"name":"widtbat.wid.js","url":"widget.js"}
    ]
  },
  {
    "id": "chrono",
    "name": "Chrono",
    "shortName": "Chrono",
    "version": "0.01",
    "description": "Single click BTN1 to add 5 minutes. Single click BTN2 to add 30 seconds. Single click BTN3 to add 5 seconds. Tap to pause or play to timer. Double click BTN1 to reset. When timer finishes the watch vibrates.",
    "icon": "chrono.png",
    "tags": "tool",
    "supports": ["BANGLEJS"],
    "storage": [
      {"name":"chrono.app.js","url":"chrono.js"},
      {"name":"chrono.img","url":"chrono-icon.js","evaluate":true}
    ]
  },
  {
    "id": "astrocalc",
    "name": "Astrocalc",
    "version": "0.02",
    "description": "Calculates interesting information on the sun and moon cycles for the current day based on your location.",
    "icon": "astrocalc.png",
    "tags": "app,sun,moon,cycles,tool,outdoors",
    "supports": ["BANGLEJS"],
    "allow_emulator": true,
    "storage": [
      {"name":"astrocalc.app.js","url":"astrocalc-app.js"},
      {"name":"suncalc.js","url":"suncalc.js"},
      {"name":"astrocalc.img","url":"astrocalc-icon.js","evaluate":true},
      {"name":"first-quarter.img","url":"first-quarter-icon.js","evaluate":true},
      {"name":"last-quarter.img","url":"last-quarter-icon.js","evaluate":true},
      {"name":"waning-crescent.img","url":"waning-crescent-icon.js","evaluate":true},
      {"name":"waning-gibbous.img","url":"waning-gibbous-icon.js","evaluate":true},
      {"name":"full.img","url":"full-icon.js","evaluate":true},
      {"name":"new.img","url":"new-icon.js","evaluate":true},
      {"name":"waxing-gibbous.img","url":"waxing-gibbous-icon.js","evaluate":true},
      {"name":"waxing-crescent.img","url":"waxing-crescent-icon.js","evaluate":true}
    ]
  },
  {
    "id": "widhwt",
    "name": "Hand Wash Timer",
    "version": "0.01",
    "description": "Swipe your wrist over the watch face to start your personal Bangle.js hand wash timer for 35 sec. Start washing after the short buzz and stop after the long buzz.",
    "icon": "widget.png",
    "type": "widget",
    "tags": "widget,tool",
    "supports": ["BANGLEJS"],
    "storage": [
      {"name":"widhwt.wid.js","url":"widget.js"}
    ]
  },
  {
    "id": "toucher",
    "name": "Touch Launcher",
    "shortName": "Toucher",
    "version": "0.07",
    "description": "Touch enable left to right launcher.",
    "icon": "app.png",
    "type": "launch",
    "tags": "tool,system,launcher",
    "supports": ["BANGLEJS","BANGLEJS2"],
    "readme": "README.md",
    "storage": [
      {"name":"toucher.app.js","url":"app.js"},
      {"name":"toucher.settings.js","url":"settings.js"}
    ],
    "data": [{"name":"toucher.json"}]
  },
  {
    "id": "balltastic",
    "name": "Balltastic",
    "version": "0.02",
    "description": "Simple but fun ball eats dots game.",
    "icon": "app.png",
    "type": "app",
    "tags": "game,fun",
    "supports": ["BANGLEJS"],
    "storage": [
      {"name":"balltastic.app.js","url":"app.js"},
      {"name":"balltastic.img","url":"app-icon.js","evaluate":true}
    ]
  },
  {
    "id": "rpgdice",
    "name": "RPG dice",
    "version": "0.02",
    "description": "Simple RPG dice rolling app.",
    "icon": "rpgdice.png",
    "type": "app",
    "tags": "game,fun",
    "supports": ["BANGLEJS"],
    "allow_emulator": true,
    "screenshots": [{"url":"bangle1-rpg-dice-screenshot.png"}],
    "storage": [
      {"name":"rpgdice.app.js","url":"app.js"},
      {"name":"rpgdice.img","url":"app-icon.js","evaluate":true}
    ]
  },
  {
    "id": "widmp",
    "name": "Moon Phase Widget",
    "version": "0.02",
    "description": "Display the current moon phase in blueish for the northern hemisphere in eight phases",
    "icon": "widget.png",
    "type": "widget",
    "tags": "widget,tools",
    "supports": ["BANGLEJS","BANGLEJS2"],
    "storage": [
      {"name":"widmp.wid.js","url":"widget.js"}
    ]
  },
  {
    "id": "widmpsh",
    "name": "Moon Phase Widget Southern Hemisphere",
    "version": "0.01",
    "description": "Display the current moon phase in blueish for the southern hemisphere in eight phases",
    "icon": "widget.png",
    "type": "widget",
    "tags": "widget,tools",
    "supports": ["BANGLEJS","BANGLEJS2"],
    "storage": [
      {"name":"widmpsh.wid.js","url":"widget.js"}
    ]
  },
  {
    "id": "minionclk",
    "name": "Minion clock",
    "version": "0.05",
    "description": "Minion themed clock.",
    "icon": "minionclk.png",
    "type": "clock",
    "tags": "clock,minion",
    "supports": ["BANGLEJS"],
    "allow_emulator": true,
    "screenshots": [{"url":"bangle1-minion-clock-screenshot.png"}],
    "storage": [
      {"name":"minionclk.app.js","url":"app.js"},
      {"name":"minionclk.img","url":"app-icon.js","evaluate":true}
    ]
  },
  {
    "id": "openstmap",
    "name": "OpenStreetMap",
    "shortName": "OpenStMap",
    "version": "0.11",
    "description": "Loads map tiles from OpenStreetMap onto your Bangle.js and displays a map of where you are. Once installed this also adds map functionality to `GPS Recorder` and `Recorder` apps",
    "icon": "app.png",
    "tags": "outdoors,gps,osm",
    "supports": ["BANGLEJS","BANGLEJS2"],
    "screenshots": [{"url":"screenshot.png"}],
    "custom": "custom.html",
    "customConnect": true,
    "storage": [
      {"name":"openstmap","url":"openstmap.js"},
      {"name":"openstmap.app.js","url":"app.js"},
      {"name":"openstmap.img","url":"app-icon.js","evaluate":true}
    ]
  },
  {
    "id": "activepedom",
    "name": "Active Pedometer",
    "shortName": "Active Pedometer",
    "version": "0.09",
    "description": "Pedometer that filters out arm movement and displays a step goal progress. Steps are saved to a daily file and can be viewed as graph.",
    "icon": "app.png",
    "tags": "outdoors,widget",
    "supports": ["BANGLEJS"],
    "readme": "README.md",
    "storage": [
      {"name":"activepedom.wid.js","url":"widget.js"},
      {"name":"activepedom.settings.js","url":"settings.js"},
      {"name":"activepedom.img","url":"app-icon.js","evaluate":true},
      {"name":"activepedom.app.js","url":"app.js"}
    ]
  },
  {
    "id": "chronowid",
    "name": "Chrono Widget",
    "shortName": "Chrono Widget",
    "version": "0.04",
    "description": "Chronometer (timer) which runs as widget.",
    "icon": "app.png",
    "tags": "tool,widget",
    "supports": ["BANGLEJS","BANGLEJS2"],
    "screenshots": [{"url":"screenshot.png"}],
    "readme": "README.md",
    "storage": [
      {"name":"chronowid.wid.js","url":"widget.js"},
      {"name":"chronowid.app.js","url":"app.js"},
      {"name":"chronowid.img","url":"app-icon.js","evaluate":true}
    ]
  },
  {
    "id": "tabata",
    "name": "Tabata",
    "shortName": "Tabata - Control High-Intensity Interval Training",
    "version": "0.01",
    "description": "Control high-intensity interval training (according to tabata: https://en.wikipedia.org/wiki/Tabata_method).",
    "icon": "tabata.png",
    "tags": "workout,health",
    "supports": ["BANGLEJS"],
    "storage": [
      {"name":"tabata.app.js","url":"tabata.js"},
      {"name":"tabata.img","url":"tabata-icon.js","evaluate":true}
    ]
  },
  {
    "id": "custom",
    "name": "Custom Boot Code ",
    "version": "0.01",
    "description": "Add code you want to run at boot time",
    "icon": "custom.png",
    "type": "bootloader",
    "tags": "tool,system",
    "supports": ["BANGLEJS","BANGLEJS2"],
    "custom": "custom.html",
    "storage": [
      {"name":"custom"}
    ]
  },
  {
    "id": "devstopwatch",
    "name": "Dev Stopwatch",
    "shortName": "Dev Stopwatch",
    "version": "0.03",
    "description": "Stopwatch with 5 laps supported (cyclically replaced)",
    "icon": "app.png",
    "tags": "stopwatch,chrono,timer,chronometer",
    "supports": ["BANGLEJS","BANGLEJS2"],
    "screenshots": [{"url":"bangle1-dev-stopwatch-screenshot.png"}],
    "allow_emulator": true,
    "storage": [
      {"name":"devstopwatch.app.js","url":"app.js"},
      {"name":"devstopwatch.img","url":"app-icon.js","evaluate":true}
    ]
  },
  {
    "id": "batchart",
    "name": "Battery Chart",
    "shortName": "Battery Chart",
    "version": "0.10",
    "description": "A widget and an app for recording and visualizing battery percentage over time.",
    "icon": "app.png",
    "tags": "app,widget,battery,time,record,chart,tool",
    "supports": ["BANGLEJS"],
    "readme": "README.md",
    "storage": [
      {"name":"batchart.wid.js","url":"widget.js"},
      {"name":"batchart.app.js","url":"app.js"},
      {"name":"batchart.img","url":"app-icon.js","evaluate":true}
    ]
  },
  {
    "id": "nato",
    "name": "NATO Alphabet",
    "shortName": "NATOAlphabet",
    "version": "0.01",
    "description": "Learn the NATO Phonetic alphabet plus some numbers.",
    "icon": "nato.png",
    "type": "app",
    "tags": "app,learn,visual",
    "supports": ["BANGLEJS"],
    "allow_emulator": true,
    "screenshots": [{"url":"bangle1-NATO-alphabet-screenshot.png"},{"url":"bangle1-NATO-alphabet-screenshot2.png"}],
    "storage": [
      {"name":"nato.app.js","url":"nato.js"},
      {"name":"nato.img","url":"nato-icon.js","evaluate":true}
    ]
  },
  {
    "id": "numerals",
    "name": "Numerals Clock",
    "shortName": "Numerals Clock",
    "version": "0.10",
    "description": "A simple big numerals clock",
    "icon": "numerals.png",
    "type": "clock",
    "tags": "numerals,clock",
    "supports": ["BANGLEJS","BANGLEJS2"],
    "allow_emulator": true,
    "screenshots": [{"url":"bangle1-numerals-screenshot.png"}],
    "storage": [
      {"name":"numerals.app.js","url":"numerals.app.js"},
      {"name":"numerals.img","url":"numerals-icon.js","evaluate":true},
      {"name":"numerals.settings.js","url":"numerals.settings.js"}
    ],
    "data": [{"name":"numerals.json"}]
  },
  {
    "id": "bledetect",
    "name": "BLE Detector",
    "shortName": "BLE Detector",
    "version": "0.03",
    "description": "Detect BLE devices and show some informations.",
    "icon": "bledetect.png",
    "tags": "app,bluetooth,tool",
    "supports": ["BANGLEJS"],
    "readme": "README.md",
    "storage": [
      {"name":"bledetect.app.js","url":"bledetect.js"},
      {"name":"bledetect.img","url":"bledetect-icon.js","evaluate":true}
    ]
  },
  {
    "id": "snake",
    "name": "Snake",
    "shortName": "Snake",
    "version": "0.02",
    "description": "The classic snake game. Eat apples and don't bite your tail.",
    "icon": "snake.png",
    "tags": "game,fun",
    "supports": ["BANGLEJS"],
    "readme": "README.md",
    "storage": [
      {"name":"snake.app.js","url":"snake.js"},
      {"name":"snake.img","url":"snake-icon.js","evaluate":true}
    ]
  },
  { "id": "snek",
    "name": "The snek game",
    "shortName":"Snek",
    "version": "0.01",
    "description": "A snek game where you control a snek to eat all the apples!",
    "icon": "snek-icon.js",
    "supports": ["BANGLEJS2"],
    "tags": "game,fun",
    "storage": [
      {"name":"snek.app.js","url":"snek.js"},
      {"name":"snek.img","url":"snek-icon.js","evaluate":true}
    ]
  },
  {
    "id": "calculator",
    "name": "Calculator",
    "shortName": "Calculator",
    "version": "0.04",
    "description": "Basic calculator reminiscent of MacOs's one. Handy for small calculus.",
    "icon": "calculator.png",
    "screenshots": [{"url":"screenshot_calculator.png"}],
    "tags": "app,tool",
    "supports": ["BANGLEJS","BANGLEJS2"],
    "storage": [
      {"name":"calculator.app.js","url":"app.js"},
      {"name":"calculator.img","url":"calculator-icon.js","evaluate":true}
    ]
  },
  {
    "id": "dane",
    "name": "Digital Assistant, not EDITH",
    "shortName": "DANE",
    "version": "0.16",
    "description": "A Watchface inspired by Tony Stark's EDITH and based on https://arwes.dev/",
    "icon": "app.png",
    "type": "clock",
    "tags": "clock",
    "supports": ["BANGLEJS"],
    "allow_emulator": true,
    "storage": [
      {"name":"dane.app.js","url":"app.js"},
      {"name":"dane.img","url":"app-icon.js","evaluate":true}
    ]
  },
  {
    "id": "dane_tcr",
    "name": "DANE Touch Launcher",
    "shortName": "DANE Toucher",
    "version": "0.07",
    "description": "Touch enable left to right launcher in the style of the DANE Watchface",
    "icon": "app.png",
    "type": "launch",
    "tags": "tool,system,launcher",
    "supports": ["BANGLEJS"],
    "storage": [
      {"name":"dane_tcr.app.js","url":"app.js"},
      {"name":"dane_tcr.settings.js","url":"settings.js"}
    ],
    "data": [{"name":"dane_tcr.json"}]
  },
  {
    "id": "buffgym",
    "name": "BuffGym",
    "version": "0.02",
    "description": "BuffGym is the famous 5x5 workout program for the BangleJS",
    "icon": "buffgym.png",
    "type": "app",
    "tags": "tool,outdoors,gym,exercise",
    "supports": ["BANGLEJS"],
    "readme": "README.md",
    "interface": "buffgym.html",
    "allow_emulator": false,
    "storage": [
      {"name":"buffgym.app.js","url":"buffgym.app.js"},
      {"name":"buffgym-set.js","url":"buffgym-set.js"},
      {"name":"buffgym-exercise.js","url":"buffgym-exercise.js"},
      {"name":"buffgym-workout.js","url":"buffgym-workout.js"},
      {"name":"buffgym-workout-a.json","url":"buffgym-workout-a.json"},
      {"name":"buffgym-workout-b.json","url":"buffgym-workout-b.json"},
      {"name":"buffgym-workout-index.json","url":"buffgym-workout-index.json"},
      {"name":"buffgym.img","url":"buffgym-icon.js","evaluate":true}
    ]
  },
  {
    "id": "banglerun",
    "name": "BangleRun",
    "shortName": "BangleRun",
    "version": "0.10",
    "description": "An app for running sessions. Displays info and logs your run for later viewing.",
    "icon": "banglerun.png",
    "tags": "run,running,fitness,outdoors",
    "supports": ["BANGLEJS"],
    "interface": "interface.html",
    "allow_emulator": false,
    "storage": [
      {"name":"banglerun.app.js","url":"app.js"},
      {"name":"banglerun.img","url":"app-icon.js","evaluate":true}
    ]
  },
  {
    "id": "metronome",
    "name": "Metronome",
    "version": "0.07",
    "readme": "README.md",
    "description": "Makes the watch blinking and vibrating with a given rate",
    "icon": "metronome_icon.png",
    "tags": "tool",
    "supports": ["BANGLEJS","BANGLEJS2"],
    "allow_emulator": true,
    "screenshots": [{"url":"bangle1-metronome-screenshot.png"}],
    "storage": [
      {"name":"metronome.app.js","url":"metronome.js"},
      {"name":"metronome.img","url":"metronome-icon.js","evaluate":true},
      {"name":"metronome.settings.js","url":"settings.js"}
    ]
  },
  {
    "id": "blackjack",
    "name": "Black Jack game",
    "shortName": "Black Jack game",
    "version": "0.02",
    "description": "Simple implementation of card game Black Jack",
    "icon": "blackjack.png",
    "tags": "game",
    "supports": ["BANGLEJS"],
    "screenshots": [{"url":"bangle1-black-jack-game-screenshot.png"}],
    "allow_emulator": true,
    "storage": [
      {"name":"blackjack.app.js","url":"blackjack.app.js"},
      {"name":"blackjack.img","url":"blackjack-icon.js","evaluate":true}
    ]
  },
  {
    "id": "hidcam",
    "name": "Camera shutter",
    "shortName": "Cam shutter",
    "version": "0.03",
    "description": "Enable HID, connect to your phone, start your camera and trigger the shot on your Bangle",
    "icon": "app.png",
    "tags": "bluetooth,tool",
    "supports": ["BANGLEJS"],
    "readme": "README.md",
    "storage": [
      {"name":"hidcam.app.js","url":"app.js"},
      {"name":"hidcam.img","url":"app-icon.js","evaluate":true}
    ]
  },
  {
    "id": "swlclk",
    "name": "SWL Clock / Short Wave Listner Clock",
    "shortName": "SWL Clock",
    "version": "0.02",
    "description": "Display Local, UTC time and some programs on the shorts waves along the day, with the frequencies",
    "icon": "swlclk.png",
    "type": "clock",
    "tags": "tool,clock",
    "supports": ["BANGLEJS"],
    "readme": "README.md",
    "allow_emulator": true,
    "screenshots": [{"url":"bangle1-SWL-clock-screenshot.png"}],
    "storage": [
      {"name":"swlclk.app.js","url":"app.js"},
      {"name":"swlclk.img","url":"app-icon.js","evaluate":true}
    ]
  },
  {
    "id": "rclock",
    "name": "Round clock with seconds,  minutes and date",
    "shortName": "Round Clock",
    "version": "0.06",
    "description": "Designed round clock with ticks for minutes and seconds and heart rate indication",
    "icon": "app.png",
    "type": "clock",
    "tags": "clock",
    "supports": ["BANGLEJS"],
    "storage": [
      {"name":"rclock.app.js","url":"rclock.app.js"},
      {"name":"rclock.img","url":"app-icon.js","evaluate":true}
    ]
  },
  {
    "id": "fclock",
    "name": "fclock",
    "shortName": "F Clock",
    "version": "0.02",
    "description": "Simple design of a digital clock",
    "icon": "app.png",
    "type": "clock",
    "tags": "clock",
    "supports": ["BANGLEJS"],
    "storage": [
      {"name":"fclock.app.js","url":"fclock.app.js"},
      {"name":"fclock.img","url":"app-icon.js","evaluate":true}
    ]
  },
  {
    "id": "hamloc",
    "name": "QTH Locator / Maidenhead Locator System",
    "shortName": "QTH Locator",
    "version": "0.01",
    "description": "Convert your current GPS location to the Maidenhead locator system used by HAM amateur radio operators",
    "icon": "app.png",
    "tags": "tool,outdoors,gps",
    "supports": ["BANGLEJS"],
    "readme": "README.md",
    "storage": [
      {"name":"hamloc.app.js","url":"app.js"},
      {"name":"hamloc.img","url":"app-icon.js","evaluate":true}
    ]
  },
  {
    "id": "osmpoi",
    "name": "POI Compass",
    "version": "0.03",
    "description": "Uploads all the points of interest in an area onto your watch, same as Beer Compass with more p.o.i.",
    "icon": "app.png",
    "tags": "tool,outdoors,gps",
    "supports": ["BANGLEJS"],
    "readme": "README.md",
    "custom": "custom.html",
    "storage": [
      {"name":"osmpoi.app.js"},
      {"name":"osmpoi.img","url":"app-icon.js","evaluate":true}
    ]
  },
  {
    "id": "pong",
    "name": "Pong",
    "shortName": "Pong",
    "version": "0.03",
    "description": "A clone of the Atari game Pong",
    "icon": "pong.png",
    "type": "app",
    "tags": "game",
    "supports": ["BANGLEJS"],
    "readme": "README.md",
    "allow_emulator": true,
    "screenshots": [{"url":"bangle1-pong-screenshot.png"}],
    "storage": [
      {"name":"pong.app.js","url":"app.js"},
      {"name":"pong.img","url":"app-icon.js","evaluate":true}
    ]
  },
  {
    "id": "ballmaze",
    "name": "Ball Maze",
    "version": "0.02",
    "description": "Navigate a ball through a maze by tilting your watch.",
    "icon": "icon.png",
    "type": "app",
    "tags": "game",
    "supports": ["BANGLEJS"],
    "readme": "README.md",
    "storage": [
      {"name":"ballmaze.app.js","url":"app.js"},
      {"name":"ballmaze.img","url":"icon.js","evaluate":true}
    ],
    "data": [{"name":"ballmaze.json"}]
  },
  {
    "id": "calendar",
    "name": "Calendar",
    "version": "0.03",
    "description": "Simple calendar",
    "icon": "calendar.png",
    "screenshots": [{"url":"screenshot_calendar.png"}],
    "tags": "calendar",
    "supports": ["BANGLEJS","BANGLEJS2"],
    "readme": "README.md",
    "allow_emulator": true,
    "storage": [
      {"name":"calendar.app.js","url":"calendar.js"},
      {"name":"calendar.settings.js","url":"settings.js"},
      {"name":"calendar.img","url":"calendar-icon.js","evaluate":true}
    ],
    "data": [{"name":"calendar.json"}]
  },
  {
    "id": "hidjoystick",
    "name": "Bluetooth Joystick",
    "shortName": "Joystick",
    "version": "0.01",
    "description": "Emulates a 2 axis/5 button Joystick using the accelerometer as stick input and buttons 1-3, touch left as button 4 and touch right as button 5.",
    "icon": "app.png",
    "tags": "bluetooth",
    "supports": ["BANGLEJS"],
    "storage": [
      {"name":"hidjoystick.app.js","url":"app.js"},
      {"name":"hidjoystick.img","url":"app-icon.js","evaluate":true}
    ]
  },
  {
    "id": "largeclock",
    "name": "Large Clock",
    "version": "0.10",
    "description": "A readable and informational digital watch, with date, seconds and moon phase",
    "icon": "largeclock.png",
    "type": "clock",
    "tags": "clock",
    "supports": ["BANGLEJS"],
    "readme": "README.md",
    "allow_emulator": true,
    "screenshots": [{"url":"bangle1-large-clock-screenshot.png"}],
    "storage": [
      {"name":"largeclock.app.js","url":"largeclock.js"},
      {"name":"largeclock.img","url":"largeclock-icon.js","evaluate":true},
      {"name":"largeclock.settings.js","url":"settings.js"}
    ],
    "data": [{"name":"largeclock.json"}]
  },
  {
    "id": "smtswch",
    "name": "Smart Switch",
    "shortName": "Smart Switch",
    "version": "0.01",
    "description": "Using EspruinoHub, control your smart devices on and off via Bluetooth Low Energy!",
    "icon": "app.png",
    "type": "app",
    "tags": "bluetooth,btle,smart,switch",
    "supports": ["BANGLEJS"],
    "readme": "README.md",
    "storage": [
      {"name":"smtswch.app.js","url":"app.js"},
      {"name":"smtswch.img","url":"app-icon.js","evaluate":true},
      {"name":"light-on.img","url":"light-on.js","evaluate":true},
      {"name":"light-off.img","url":"light-off.js","evaluate":true},
      {"name":"switch-on.img","url":"switch-on.js","evaluate":true},
      {"name":"switch-off.img","url":"switch-off.js","evaluate":true}
    ]
  },
  {
    "id": "miplant",
    "name": "Xiaomi Plant Sensor",
    "shortName": "Mi Plant",
    "version": "0.02",
    "description": "Reads and displays data from Xiaomi bluetooth plant moisture sensors",
    "icon": "app.png",
    "tags": "xiaomi,mi,plant,ble,bluetooth",
    "supports": ["BANGLEJS"],
    "storage": [
      {"name":"miplant.app.js","url":"app.js"},
      {"name":"miplant.img","url":"app-icon.js","evaluate":true}
    ]
  },
  {
    "id": "simpletimer",
    "name": "Timer",
    "version": "0.07",
    "description": "Simple timer, useful when playing board games or cooking",
    "icon": "app.png",
    "tags": "timer",
    "supports": ["BANGLEJS"],
    "readme": "README.md",
    "allow_emulator": true,
    "screenshots": [{"url":"bangle1-timer-screenshot.png"}],
    "storage": [
      {"name":"simpletimer.app.js","url":"app.js"},
      {"name":".tfnames","url":"gesture-tfnames.js","evaluate":true},
      {"name":".tfmodel","url":"gesture-tfmodel.js","evaluate":true},
      {"name":"simpletimer.img","url":"app-icon.js","evaluate":true}
    ],
    "data": [{"name":"simpletimer.json"}]
  },
  {
    "id": "beebclock",
    "name": "Beeb Clock",
    "version": "0.05",
    "description": "Clock face that may be coincidentally familiar to BBC viewers",
    "icon": "beebclock.png",
    "type": "clock",
    "tags": "clock",
    "screenshots": [{"url":"bangle1-beeb-clock-screenshot.png"}],
    "supports": ["BANGLEJS"],
    "allow_emulator": true,
    "storage": [
      {"name":"beebclock.app.js","url":"beebclock.js"},
      {"name":"beebclock.img","url":"beebclock-icon.js","evaluate":true}
    ]
  },
  {
    "id": "findphone",
    "name": "Find Phone",
    "shortName": "Find Phone",
    "version": "0.03",
    "description": "Find your phone via Gadgetbridge. Click any button to let your phone ring. 📳  Note: The functionality is available even without this app, just go to Settings, App Settings, Gadgetbridge, Find Phone.",
    "icon": "app.png",
    "tags": "tool,android",
    "supports": ["BANGLEJS"],
    "readme": "README.md",
    "allow_emulator": true,
    "storage": [
      {"name":"findphone.app.js","url":"app.js"},
      {"name":"findphone.img","url":"app-icon.js","evaluate":true}
    ]
  },
  {
    "id": "getup",
    "name": "Get Up",
    "shortName": "Get Up",
    "version": "0.01",
    "description": "Reminds you to getup every x minutes. Sitting to long is dangerous!",
    "icon": "app.png",
    "tags": "tools,health",
    "supports": ["BANGLEJS"],
    "readme": "README.md",
    "screenshots": [{"url":"bangle1-get-up-screenshot.png"}],
    "allow_emulator": true,
    "storage": [
      {"name":"getup.app.js","url":"app.js"},
      {"name":"getup.settings.js","url":"settings.js"},
      {"name":"getup.img","url":"app-icon.js","evaluate":true}
    ]
  },
  {
    "id": "gallifr",
    "name": "Time Traveller's Chronometer",
    "shortName": "Time Travel Clock",
    "version": "0.02",
    "description": "A clock for time travellers. The light pie segment shows the minutes, the black circle, the hour. The dial itself reads 'time' just in case you forget.",
    "icon": "gallifr.png",
    "screenshots": [{"url":"screenshot_time.png"}],
    "type": "clock",
    "tags": "clock",
    "supports": ["BANGLEJS","BANGLEJS2"],
    "readme": "README.md",
    "allow_emulator": true,
    "storage": [
      {"name":"gallifr.app.js","url":"app.js"},
      {"name":"gallifr.img","url":"app-icon.js","evaluate":true},
      {"name":"gallifr.settings.js","url":"settings.js"}
    ],
    "data": [{"name":"gallifr.json"}]
  },
  {
    "id": "rndmclk",
    "name": "Random Clock Loader",
    "version": "0.03",
    "description": "Load a different clock whenever the LCD is switched on.",
    "icon": "rndmclk.png",
    "type": "widget",
    "tags": "widget,clock",
    "supports": ["BANGLEJS"],
    "readme": "README.md",
    "storage": [
      {"name":"rndmclk.wid.js","url":"widget.js"}
    ]
  },
  {
    "id": "dotmatrixclock",
    "name": "Dotmatrix Clock",
    "version": "0.01",
    "description": "A clear white-on-blue dotmatrix simulated clock",
    "icon": "dotmatrixclock.png",
    "type": "clock",
    "tags": "clock,dotmatrix,retro",
    "supports": ["BANGLEJS"],
    "readme": "README.md",
    "allow_emulator": true,
    "storage": [
      {"name":"dotmatrixclock.app.js","url":"app.js"},
      {"name":"dotmatrixclock.img","url":"dotmatrixclock-icon.js","evaluate":true}
    ]
  },
  {
    "id": "jbm8b",
    "name": "Magic 8 Ball",
    "shortName": "Magic 8 Ball",
    "version": "0.03",
    "description": "A simple fortune telling app",
    "icon": "app.png",
    "tags": "game",
    "supports": ["BANGLEJS"],
    "storage": [
      {"name":"jbm8b.app.js","url":"app.js"},
      {"name":"jbm8b.img","url":"app-icon.js","evaluate":true}
    ]
  },
  {
    "id": "jbm8b_IT",
    "name": "Magic 8 Ball Italiano",
    "shortName": "Magic 8 Ball IT",
    "version": "0.01",
    "description": "La palla predice il futuro",
    "icon": "app.png",
    "screenshots": [{"url":"bangle1-magic-8-ball-italiano-screenshot.png"}],
    "tags": "game",
    "supports": ["BANGLEJS"],
    "allow_emulator": true,
    "storage": [
      {"name":"jbm8b_IT.app.js","url":"app.js"},
      {"name":"jbm8b_IT.img","url":"app-icon.js","evaluate":true}
    ]
  },
  {
    "id": "BLEcontroller",
    "name": "BLE Customisable Controller with Joystick",
    "shortName": "BLE Controller",
    "version": "0.01",
    "description": "A configurable controller for BLE devices and robots, with a basic four direction joystick. Designed to be easy to customise so you can add your own menus.",
    "icon": "BLEcontroller.png",
    "tags": "tool,bluetooth",
    "supports": ["BANGLEJS"],
    "readme": "README.md",
    "allow_emulator": false,
    "storage": [
      {"name":"BLEcontroller.app.js","url":"app.js"},
      {"name":"BLEcontroller.img","url":"app-icon.js","evaluate":true}
    ]
  },
  {
    "id": "widviz",
    "name": "Widget Visibility Widget",
    "shortName": "Viz Widget",
    "version": "0.03",
    "description": "Swipe left to hide top bar widgets, swipe right to redisplay.",
    "icon": "eye.png",
    "type": "widget",
    "tags": "widget",
    "supports": ["BANGLEJS","BANGLEJS2"],
    "storage": [
      {"name":"widviz.wid.js","url":"widget.js"}
    ]
  },
  {
    "id": "binclock",
    "name": "Binary Clock",
    "shortName": "Binary Clock",
    "version": "0.03",
    "description": "A binary clock with hours and minutes. BTN1 toggles a digital clock.",
    "icon": "app.png",
    "type": "clock",
    "tags": "clock,binary",
    "supports": ["BANGLEJS"],
    "storage": [
      {"name":"binclock.app.js","url":"app.js"},
      {"name":"binclock.img","url":"app-icon.js","evaluate":true}
    ]
  },
  {
    "id": "pizzatimer",
    "name": "Pizza Timer",
    "shortName": "Pizza Timer",
    "version": "0.01",
    "description": "A timer app for when you cook Pizza. Some say it can also time other things",
    "icon": "pizza.png",
    "tags": "timer,tool,pizza",
    "supports": ["BANGLEJS"],
    "readme": "README.md",
    "storage": [
      {"name":"pizzatimer.app.js","url":"app.js"},
      {"name":"pizzatimer.img","url":"app-icon.js","evaluate":true}
    ]
  },
  {
    "id": "animclk",
    "name": "Animated Clock",
    "shortName": "Anim Clock",
    "version": "0.03",
    "description": "An animated clock face using Mark Ferrari's amazing 8 bit game art and palette cycling: http://www.markferrari.com/art/8bit-game-art",
    "icon": "app.png",
    "type": "clock",
    "tags": "clock,animated",
    "supports": ["BANGLEJS"],
    "storage": [
      {"name":"animclk.app.js","url":"app.js"},
      {"name":"animclk.pixels1","url":"animclk.pixels1"},
      {"name":"animclk.pixels2","url":"animclk.pixels2"},
      {"name":"animclk.pal","url":"animclk.pal"},
      {"name":"animclk.img","url":"app-icon.js","evaluate":true}
    ]
  },
  {
    "id": "analogimgclk",
    "name": "Analog Clock (Image background)",
    "shortName": "Analog Clock",
    "version": "0.03",
    "description": "An analog clock with an image background",
    "icon": "app.png",
    "type": "clock",
    "tags": "clock",
    "supports": ["BANGLEJS"],
    "storage": [
      {"name":"analogimgclk.app.js","url":"app.js"},
      {"name":"analogimgclk.bg.img","url":"bg.img"},
      {"name":"analogimgclk.img","url":"app-icon.js","evaluate":true}
    ]
  },
  {
    "id": "verticalface",
    "name": "Vertical watch face",
    "shortName": "Vertical Face",
    "version": "0.09",
    "description": "A simple vertical watch face with the date. Heart rate monitor is toggled with BTN1",
    "icon": "app.png",
    "type": "clock",
    "tags": "clock",
    "supports": ["BANGLEJS"],
    "allow_emulator": true,
    "screenshots": [{"url":"bangle1-vertical-watch-face-screenshot.png"}],
    "storage": [
      {"name":"verticalface.app.js","url":"app.js"},
      {"name":"verticalface.img","url":"app-icon.js","evaluate":true}
    ]
  },
  {
    "id": "sleepphasealarm",
    "name": "SleepPhaseAlarm",
    "shortName": "SleepPhaseAlarm",
    "version": "0.02",
    "description": "Uses the accelerometer to estimate sleep and wake states with the principle of Estimation of Stationary Sleep-segments (ESS, see https://ubicomp.eti.uni-siegen.de/home/datasets/ichi14/index.html.en). This app will read the next alarm from the alarm application and will wake you up to 30 minutes early at the best guessed time when you are almost already awake.",
    "icon": "app.png",
    "tags": "alarm",
    "supports": ["BANGLEJS"],
    "storage": [
      {"name":"sleepphasealarm.app.js","url":"app.js"},
      {"name":"sleepphasealarm.img","url":"app-icon.js","evaluate":true}
    ]
  },
  {
    "id": "life",
    "name": "Game of Life",
    "version": "0.04",
    "description": "Conway's Game of Life - 16x16 board",
    "icon": "life.png",
    "tags": "game",
    "supports": ["BANGLEJS"],
    "screenshots": [{"url":"bangle1-game-of-life-screenshot.png"}],
    "allow_emulator": true,
    "storage": [
      {"name":"life.app.js","url":"life.min.js"},
      {"name":"life.img","url":"life-icon.js","evaluate":true}
    ]
  },
  {
    "id": "magnav",
    "name": "Navigation Compass",
    "version": "0.05",
    "description": "Compass with linear display as for GPSNAV. Has Tilt compensation and remembers calibration.",
    "screenshots": [{"url":"screenshot-b2.png"},{"url":"screenshot-light-b2.png"}],
    "icon": "magnav.png",
    "tags": "tool,outdoors",
    "supports": ["BANGLEJS","BANGLEJS2"],
    "readme": "README.md",
    "storage": [
      {"name":"magnav.app.js","url":"magnav_b1.js","supports":["BANGLEJS"]},
      {"name":"magnav.app.js","url":"magnav_b2.js","supports":["BANGLEJS2"]},
      {"name":"magnav.img","url":"magnav-icon.js","evaluate":true}
    ],
    "data": [{"name":"magnav.json"}]
  },
  {
    "id": "gpspoilog",
    "name": "GPS POI Logger",
    "shortName": "GPS POI Log",
    "version": "0.01",
    "description": "A simple app to log points of interest with their GPS coordinates and read them back onto your PC. Based on the https://www.espruino.com/Bangle.js+Storage tutorial",
    "icon": "app.png",
    "tags": "outdoors",
    "supports": ["BANGLEJS"],
    "interface": "interface.html",
    "storage": [
      {"name":"gpspoilog.app.js","url":"app.js"},
      {"name":"gpspoilog.img","url":"app-icon.js","evaluate":true}
    ]
  },
  {
    "id": "miclock2",
    "name": "Mixed Clock 2",
    "version": "0.01",
    "description": "White color variant of the Mixed Clock with thicker clock hands for better readability in the bright sunlight, extra space under the clock for widgets and seconds in the digital clock.",
    "icon": "clock-mixed.png",
    "type": "clock",
    "tags": "clock",
    "supports": ["BANGLEJS"],
    "screenshots": [{"url":"bangle1-mixed-clock-2-screenshot.png"}],
    "allow_emulator": true,
    "storage": [
      {"name":"miclock2.app.js","url":"clock-mixed.js"},
      {"name":"miclock2.img","url":"clock-mixed-icon.js","evaluate":true}
    ]
  },
  {
    "id": "1button",
    "name": "One-Button-Tracker",
    "version": "0.01",
    "description": "A widget that turns BTN1 into a tracker, records time of button press/release.",
    "icon": "widget.png",
    "type": "widget",
    "tags": "tool,quantifiedself,widget",
    "supports": ["BANGLEJS"],
    "readme": "README.md",
    "interface": "interface.html",
    "storage": [
      {"name":"1button.wid.js","url":"widget.js"}
    ],
    "data": [{"name":"one_button_presses.csv","storageFile":true}]
  },
  {
    "id": "gpsautotime",
    "name": "GPS auto time",
    "shortName": "GPS auto time",
    "version": "0.01",
    "description": "A widget that automatically updates the Bangle.js time to the GPS time whenever there is a valid GPS fix.",
    "icon": "widget.png",
    "type": "widget",
    "tags": "widget,gps",
    "supports": ["BANGLEJS"],
    "storage": [
      {"name":"gpsautotime.wid.js","url":"widget.js"}
    ]
  },
  {
    "id": "espruinoctrl",
    "name": "Espruino Control",
    "shortName": "Espruino Ctrl",
    "version": "0.01",
    "description": "Send commands to other Espruino devices via the Bluetooth UART interface. Customisable commands!",
    "icon": "app.png",
    "tags": "",
    "supports": ["BANGLEJS"],
    "readme": "README.md",
    "custom": "custom.html",
    "storage": [
      {"name":"espruinoctrl.app.js"},
      {"name":"espruinoctrl.img","url":"app-icon.js","evaluate":true}
    ]
  },
  {
    "id": "multiclock",
    "name": "Multi Clock",
    "version": "0.09",
    "description": "Clock with multiple faces.  Switch between faces with BTN1 & BTN3 (Bangle 2 touch top-right, bottom right). For best display set theme Background 2 to cyan or some other bright colour in settings.",
    "screenshots": [{"url":"screen-ana.png"},{"url":"screen-big.png"},{"url":"screen-td.png"},{"url":"screen-nifty.png"},{"url":"screen-word.png"},{"url":"screen-sec.png"}],
    "icon": "multiclock.png",
    "type": "clock",
    "tags": "clock",
    "supports": ["BANGLEJS","BANGLEJS2"],
    "readme": "README.md",
    "allow_emulator": true,
    "storage": [
      {"name":"multiclock.app.js","url":"multiclock.app.js"},
      {"name":"big.face.js","url":"big.face.js"},
      {"name":"ana.face.js","url":"ana.face.js"},
      {"name":"digi.face.js","url":"digi.face.js"},
      {"name":"txt.face.js","url":"txt.face.js"},
      {"name":"dk.face.js","url":"dk.face.js"},
      {"name":"nifty.face.js","url":"nifty.face.js"},
      {"name":"multiclock.img","url":"multiclock-icon.js","evaluate":true}
    ]
  },
  {
    "id": "widancs",
    "name": "Apple Notification Widget",
    "shortName": "ANCS Widget",
    "version": "0.07",
    "description": "Displays call, message etc notifications from a paired iPhone. Read README before installation as it only works with compatible apps",
    "icon": "widget.png",
    "type": "widget",
    "tags": "widget",
    "supports": ["BANGLEJS"],
    "readme": "README.md",
    "storage": [
      {"name":"widancs.wid.js","url":"ancs.min.js"},
      {"name":"widancs.settings.js","url":"settings.js"}
    ]
  },
  {
    "id": "accelrec",
    "name": "Acceleration Recorder",
    "shortName": "Accel Rec",
    "version": "0.02",
    "description": "This app puts the Bangle's accelerometer into 100Hz mode and reads 2 seconds worth of data after movement starts. The data can then be exported back to the PC.",
    "icon": "app.png",
    "tags": "",
    "supports": ["BANGLEJS"],
    "readme": "README.md",
    "interface": "interface.html",
    "storage": [
      {"name":"accelrec.app.js","url":"app.js"},
      {"name":"accelrec.img","url":"app-icon.js","evaluate":true}
    ],
    "data": [{"wildcard":"accelrec.?.csv"}]
  },
  {
    "id": "accellog",
    "name": "Acceleration Logger",
    "shortName": "Accel Log",
    "version": "0.03",
    "description": "Logs XYZ acceleration data to a CSV file that can be downloaded to your PC",
    "icon": "app.png",
    "tags": "outdoor",
    "supports": ["BANGLEJS","BANGLEJS2"],
    "readme": "README.md",
    "interface": "interface.html",
    "storage": [
      {"name":"accellog.app.js","url":"app.js"},
      {"name":"accellog.img","url":"app-icon.js","evaluate":true}
    ],
    "data": [{"wildcard":"accellog.?.csv"}]
  },
  {
    "id": "cprassist",
    "name": "CPR Assist",
    "version": "0.01",
    "description": "Provides assistance while performing a CPR",
    "icon": "cprassist-icon.png",
    "tags": "tool,firstaid",
    "supports": ["BANGLEJS"],
    "readme": "README.md",
    "allow_emulator": true,
    "screenshots": [{"url":"bangle1-CPR-assist-screenshot.png"}],
    "storage": [
      {"name":"cprassist.app.js","url":"cprassist.js"},
      {"name":"cprassist.img","url":"cprassist-icon.js","evaluate":true},
      {"name":"cprassist.settings.js","url":"settings.js"}
    ]
  },
  {
    "id": "osgridref",
    "name": "Ordnance Survey Grid Reference",
    "shortName": "OS Grid ref",
    "version": "0.01",
    "description": "Displays the UK Ordnance Survey grid reference of your current GPS location. Useful when in the United Kingdom with an Ordnance Survey map",
    "icon": "app.png",
    "tags": "outdoors,gps",
    "supports": ["BANGLEJS"],
    "storage": [
      {"name":"osgridref.app.js","url":"app.js"},
      {"name":"osgridref.img","url":"app-icon.js","evaluate":true}
    ]
  },
  {
    "id": "openseizure",
    "name": "OpenSeizureDetector Widget",
    "shortName": "Short Name",
    "version": "0.01",
    "description": "[BETA!] A widget to work alongside [OpenSeizureDetector](https://www.openseizuredetector.org.uk/)",
    "icon": "widget.png",
    "type": "widget",
    "tags": "widget",
    "supports": ["BANGLEJS"],
    "readme": "README.md",
    "storage": [
      {"name":"openseizure.wid.js","url":"widget.js"}
    ]
  },
  {
    "id": "counter",
    "name": "Counter",
    "version": "0.03",
    "description": "Simple counter",
    "icon": "counter_icon.png",
    "tags": "tool",
    "supports": ["BANGLEJS"],
    "screenshots": [{"url":"bangle1-counter-screenshot.png"}],
    "allow_emulator": true,
    "storage": [
      {"name":"counter.app.js","url":"counter.js"},
      {"name":"counter.img","url":"counter-icon.js","evaluate":true}
    ]
  },
  {
    "id": "bootgattbat",
    "name": "BLE GATT Battery Service",
    "shortName": "BLE Battery Service",
    "version": "0.01",
    "description": "Adds the GATT Battery Service to advertise the percentage of battery currently remaining over Bluetooth.\n",
    "icon": "bluetooth.png",
    "type": "bootloader",
    "tags": "battery,ble,bluetooth,gatt",
    "supports": ["BANGLEJS","BANGLEJS2"],
    "readme": "README.md",
    "storage": [
      {"name":"gattbat.boot.js","url":"boot.js"}
    ]
  },
  {
    "id": "viewstl",
    "name": "STL file viewer",
    "shortName": "ViewSTL",
    "version": "0.02",
    "description": "This app allows you to view STL 3D models on your watch",
    "icon": "icons8-octahedron-48.png",
    "tags": "tool",
    "supports": ["BANGLEJS"],
    "readme": "README.md",
    "storage": [
      {"name":"viewstl.app.js","url":"viewstl.min.js"},
      {"name":"viewstl.img","url":"viewstl-icon.js","evaluate":true},
      {"name":"tetra.stl","url":"tetra.stl"},
      {"name":"cube.stl","url":"cube.stl"},
      {"name":"icosa.stl","url":"icosa.stl"}
    ]
  },
  {
    "id": "cscsensor",
    "name": "Cycling speed sensor",
    "shortName": "CSCSensor",
    "version": "0.06",
    "description": "Read BLE enabled cycling speed and cadence sensor and display readings on watch",
    "icon": "icons8-cycling-48.png",
    "tags": "outdoors,exercise,ble,bluetooth",
    "supports": ["BANGLEJS"],
    "readme": "README.md",
    "storage": [
      {"name":"cscsensor.app.js","url":"cscsensor.app.js"},
      {"name":"cscsensor.settings.js","url":"settings.js"},
      {"name":"cscsensor.img","url":"cscsensor-icon.js","evaluate":true}
    ]
  },
  {
    "id": "fileman",
    "name": "File manager",
    "shortName": "FileManager",
    "version": "0.03",
    "description": "Simple file manager, allows user to examine watch storage and display, load or delete individual files",
    "icon": "icons8-filing-cabinet-48.png",
    "tags": "tools",
    "supports": ["BANGLEJS"],
    "readme": "README.md",
    "storage": [
      {"name":"fileman.app.js","url":"fileman.app.js"},
      {"name":"fileman.img","url":"fileman-icon.js","evaluate":true}
    ]
  },
  {
    "id": "worldclock",
    "name": "World Clock - 4 time zones",
    "shortName": "World Clock",
    "version": "0.05",
    "description": "Current time zone plus up to four others",
    "icon": "app.png",
    "screenshots": [{"url":"screenshot_world.png"}],
    "type": "clock",
    "tags": "clock",
    "supports": ["BANGLEJS","BANGLEJS2"],
    "readme": "README.md",
    "custom": "custom.html",
    "storage": [
      {"name":"worldclock.app.js","url":"app.js"},
      {"name":"worldclock.img","url":"worldclock-icon.js","evaluate":true}
    ],
    "data": [{"name":"worldclock.settings.json"}]
  },
  {
    "id": "digiclock",
    "name": "Digital Clock Face",
    "shortName": "Digi Clock",
    "version": "0.02",
    "description": "A simple digital clock with the time, day, month, and year",
    "icon": "digiclock.png",
    "type": "clock",
    "tags": "clock",
    "supports": ["BANGLEJS"],
    "storage": [
      {"name":"digiclock.app.js","url":"digiclock.js"},
      {"name":"digiclock.img","url":"digiclock-icon.js","evaluate":true}
    ]
  },
  {
    "id": "dsdrelay",
    "name": "DSD BLE Relay controller",
    "shortName": "DSDRelay",
    "version": "0.01",
    "description": "Control BLE relay board from the watch",
    "icon": "icons8-relay-48.png",
    "tags": "ble,bluetooth",
    "supports": ["BANGLEJS"],
    "readme": "README.md",
    "storage": [
      {"name":"dsdrelay.app.js","url":"dsdrelay.app.js"},
      {"name":"dsdrelay.img","url":"dsdrelay-icon.js","evaluate":true}
    ]
  },
  {
    "id": "mandel",
    "name": "Mandelbrot",
    "shortName": "Mandel",
    "version": "0.01",
    "description": "Draw a zoomable Mandelbrot set",
    "icon": "mandel.png",
    "tags": "game",
    "supports": ["BANGLEJS"],
    "readme": "README.md",
    "storage": [
      {"name":"mandel.app.js","url":"mandel.min.js"},
      {"name":"mandel.img","url":"mandel-icon.js","evaluate":true}
    ]
  },
  {
    "id": "petrock",
    "name": "Pet rock",
    "version": "0.02",
    "description": "A virtual pet rock with wobbly eyes",
    "icon": "petrock.png",
    "type": "app",
    "tags": "game",
    "supports": ["BANGLEJS"],
    "storage": [
      {"name":"petrock.app.js","url":"app.js"},
      {"name":"petrock.img","url":"app-icon.js","evaluate":true}
    ]
  },
  {
    "id": "smartibot",
    "name": "Smartibot controller",
    "shortName": "Smartibot",
    "version": "0.01",
    "description": "Control a [Smartibot Robot](https://thecraftyrobot.net/) straight from your Bangle.js",
    "icon": "app.png",
    "tags": "",
    "supports": ["BANGLEJS"],
    "storage": [
      {"name":"smartibot.app.js","url":"app.js"},
      {"name":"smartibot.img","url":"app-icon.js","evaluate":true}
    ]
  },
  {
    "id": "widncr",
    "name": "NCR Logo Widget",
    "version": "0.01",
    "description": "Show the NodeConf Remote logo in the top left",
    "icon": "widget.png",
    "type": "widget",
    "tags": "widget",
    "supports": ["BANGLEJS"],
    "storage": [
      {"name":"widncr.wid.js","url":"widget.js"}
    ]
  },
  {
    "id": "ncrclk",
    "name": "NCR Clock",
    "shortName": "NCR Clock",
    "version": "0.02",
    "description": "NodeConf Remote clock",
    "icon": "app.png",
    "type": "clock",
    "tags": "clock",
    "supports": ["BANGLEJS"],
    "storage": [
      {"name":"ncrclk.app.js","url":"app.js"},
      {"name":"ncrclk.img","url":"app-icon.js","evaluate":true}
    ]
  },
  {
    "id": "isoclock",
    "name": "ISO Compliant Clock Face",
    "shortName": "ISO Clock",
    "version": "0.02",
    "description": "Tweaked fork of digiclock for ISO date and time",
    "icon": "isoclock.png",
    "type": "clock",
    "tags": "clock",
    "supports": ["BANGLEJS"],
    "storage": [
      {"name":"isoclock.app.js","url":"isoclock.js"},
      {"name":"isoclock.img","url":"isoclock-icon.js","evaluate":true}
    ]
  },
  {
    "id": "gpstimeserver",
    "name": "GPS Time Server",
    "version": "0.01",
    "description": "A widget which automatically starts the GPS and turns Bangle.js into a Bluetooth time server.",
    "icon": "widget.png",
    "type": "widget",
    "tags": "widget",
    "supports": ["BANGLEJS"],
    "readme": "README.md",
    "storage": [
      {"name":"gpstimeserver.wid.js","url":"widget.js"}
    ]
  },
  {
    "id": "tilthydro",
    "name": "Tilt Hydrometer Display",
    "shortName": "Tilt Hydro",
    "version": "0.01",
    "description": "A display for the [Tilt Hydrometer](https://tilthydrometer.com/) - [more info here](http://www.espruino.com/Tilt+Hydrometer+Display)",
    "icon": "app.png",
    "tags": "tools,bluetooth",
    "supports": ["BANGLEJS"],
    "storage": [
      {"name":"tilthydro.app.js","url":"app.js"},
      {"name":"tilthydro.img","url":"app-icon.js","evaluate":true}
    ]
  },
  {
    "id": "supmariodark",
    "name": "Super mario clock night mode",
    "shortName": "supmariodark",
    "version": "0.01",
    "description": "Super mario clock in night mode",
    "icon": "supmariodark.png",
    "type": "clock",
    "tags": "clock",
    "supports": ["BANGLEJS"],
    "storage": [
      {"name":"supmariodark.app.js","url":"supmariodark.js"},
      {"name":"supmariodark.img","url":"supmariodark-icon.js","evaluate":true},
      {"name":"supmario30x24.bin","url":"supmario30x24.bin.js"},
      {"name":"supmario30x24.wdt","url":"supmario30x24.wdt.js"},
      {"name":"banner-up.img","url":"banner-up.js","evaluate":true},
      {"name":"banner-down.img","url":"banner-down.js","evaluate":true},
      {"name":"brick2.img","url":"brick2.js","evaluate":true},
      {"name":"enemy.img","url":"enemy.js","evaluate":true},
      {"name":"flower.img","url":"flower.js","evaluate":true},
      {"name":"flower_b.img","url":"flower_b.js","evaluate":true},
      {"name":"mario_wh.img","url":"mario_wh.js","evaluate":true},
      {"name":"pipe.img","url":"pipe.js","evaluate":true}
    ]
  },
  {
    "id": "gmeter",
    "name": "G-Meter",
    "shortName": "G-Meter",
    "version": "0.01",
    "description": "Simple G-Meter",
    "icon": "app.png",
    "tags": "",
    "supports": ["BANGLEJS"],
    "storage": [
      {"name":"gmeter.app.js","url":"app.js"},
      {"name":"gmeter.img","url":"app-icon.js","evaluate":true}
    ]
  },
  {
    "id": "dtlaunch",
    "name": "Desktop Launcher",
    "version": "0.05",
    "description": "Desktop style App Launcher with six (four for Bangle 2) apps per page - fast access if you have lots of apps installed.",
    "screenshots": [{"url":"shot1.png"},{"url":"shot2.png"},{"url":"shot3.png"}],
    "icon": "icon.png",
    "type": "launch",
    "tags": "tool,system,launcher",
    "supports": ["BANGLEJS","BANGLEJS2"],
    "readme": "README.md",
    "storage": [
      {"name":"dtlaunch.app.js","url":"app-b1.js", "supports": ["BANGLEJS"]},
      {"name":"dtlaunch.app.js","url":"app-b2.js", "supports": ["BANGLEJS2"]},
      {"name":"dtlaunch.img","url":"app-icon.js","evaluate":true}
    ]
  },
  {
    "id": "HRV",
    "name": "Heart Rate Variability monitor",
    "shortName": "HRV monitor",
    "version": "0.04",
    "description": "Heart Rate Variability monitor, see Readme for more info",
    "icon": "hrv.png",
    "tags": "",
    "supports": ["BANGLEJS"],
    "readme": "README.md",
    "storage": [
      {"name":"HRV.app.js","url":"app.js"},
      {"name":"HRV.img","url":"app-icon.js","evaluate":true}
    ]
  },
  {
    "id": "hardalarm",
    "name": "Hard Alarm",
    "shortName": "HardAlarm",
    "version": "0.02",
    "description": "Make sure you wake up! Count to the right number to turn off the alarm",
    "icon": "app.png",
    "tags": "tool,alarm,widget",
    "supports": ["BANGLEJS"],
    "storage": [
      {"name":"hardalarm.app.js","url":"app.js"},
      {"name":"hardalarm.boot.js","url":"boot.js"},
      {"name":"hardalarm.js","url":"hardalarm.js"},
      {"name":"hardalarm.img","url":"app-icon.js","evaluate":true},
      {"name":"hardalarm.wid.js","url":"widget.js"}
    ],
    "data": [{"name":"hardalarm.json"}]
  },
  {
    "id": "edisonsball",
    "name": "Edison's Ball",
    "shortName": "Edison's Ball",
    "version": "0.01",
    "description": "Hypnagogia/Micro-Sleep alarm for experimental use in exploring sleep transition and combating drowsiness",
    "icon": "app-icon.png",
    "tags": "",
    "supports": ["BANGLEJS"],
    "readme": "README.md",
    "storage": [
      {"name":"edisonsball.app.js","url":"app.js"},
      {"name":"edisonsball.img","url":"app-icon.js","evaluate":true}
    ]
  },
  {
    "id": "hrrawexp",
    "name": "HRM Data Exporter",
    "shortName": "HRM Data Exporter",
    "version": "0.01",
    "description": "export raw hrm signal data to a csv file",
    "icon": "app-icon.png",
    "tags": "",
    "supports": ["BANGLEJS"],
    "readme": "README.md",
    "interface": "interface.html",
    "storage": [
      {"name":"hrrawexp.app.js","url":"app.js"},
      {"name":"hrrawexp.img","url":"app-icon.js","evaluate":true}
    ]
  },
  {
    "id": "breath",
    "name": "Breathing App",
    "shortName": "Breathing App",
    "version": "0.01",
    "description": "app to aid relaxation and train breath syncronicity using haptics and visualisation, also displays HR",
    "icon": "app-icon.png",
    "tags": "tools,health",
    "supports": ["BANGLEJS"],
    "readme": "README.md",
    "storage": [
      {"name":"breath.app.js","url":"app.js"},
      {"name":"breath.img","url":"app-icon.js","evaluate":true}
    ],
    "data": [{"name":"breath.settings.json","url":"settings.json"}]
  },
  {
    "id": "lazyclock",
    "name": "Lazy Clock",
    "version": "0.03",
    "description": "Tells the time, roughly",
    "icon": "lazyclock.png",
    "type": "clock",
    "tags": "clock",
    "supports": ["BANGLEJS"],
    "readme": "README.md",
    "screenshots": [{"url":"bangle1-lazy-clock-screenshot.png"}],
    "allow_emulator": true,
    "storage": [
      {"name":"lazyclock.app.js","url":"lazyclock-app.js"},
      {"name":"lazyclock.img","url":"lazyclock-icon.js","evaluate":true}
    ]
  },
  {
    "id": "astral",
    "name": "Astral Clock",
    "version": "0.03",
    "description": "Clock that calculates and displays Alt Az positions of all planets, Sun as well as several other astronomy targets (customizable) and current Moon phase. Coordinates are calculated by GPS & time and onscreen compass assists orienting. See Readme before using.",
    "icon": "app-icon.png",
    "type": "clock",
    "tags": "clock",
    "supports": ["BANGLEJS"],
    "readme": "README.md",
    "storage": [
      {"name":"astral.app.js","url":"app.js"},
      {"name":"astral.img","url":"app-icon.js","evaluate":true}
    ]
  },
  {
    "id": "alpinenav",
    "name": "Alpine Nav",
    "version": "0.01",
    "description": "App that performs GPS monitoring to track and display position relative to a given origin in realtime",
    "icon": "app-icon.png",
    "tags": "outdoors,gps",
    "supports": ["BANGLEJS"],
    "readme": "README.md",
    "storage": [
      {"name":"alpinenav.app.js","url":"app.js"},
      {"name":"alpinenav.img","url":"app-icon.js","evaluate":true}
    ]
  },
  {
    "id": "lifeclk",
    "name": "Game of Life Clock",
    "shortName": "Conway's Clock",
    "version": "0.06",
    "description": "Modification and clockification of Conway's Game of Life",
    "icon": "app.png",
    "type": "clock",
    "tags": "clock",
    "supports": ["BANGLEJS"],
    "readme": "README.md",
    "storage": [
      {"name":"lifeclk.app.js","url":"app.min.js"},
      {"name":"lifeclk.img","url":"app-icon.js","evaluate":true}
    ]
  },
  {
    "id": "speedalt",
    "name": "GPS Adventure Sports",
    "shortName": "GPS Adv Sport",
    "version": "1.02",
    "description": "GPS speed, altitude and distance to waypoint display. Designed for easy viewing and use during outdoor activities such as para-gliding, hang-gliding, sailing, cycling etc.",
    "icon": "app.png",
    "type": "app",
    "tags": "tool,outdoors",
    "supports": ["BANGLEJS"],
    "readme": "README.md",
    "allow_emulator": true,
    "storage": [
      {"name":"speedalt.app.js","url":"app.js"},
      {"name":"speedalt.img","url":"app-icon.js","evaluate":true},
      {"name":"speedalt.settings.js","url":"settings.js"}
    ],
    "data": [{"name":"speedalt.json"}]
  },
  {
    "id": "speedalt2",
    "name": "GPS Adventure Sports II",
    "shortName": "GPS Adv Sport II",
    "version": "0.07",
    "description": "GPS speed, altitude and distance to waypoint display. Designed for easy viewing and use during outdoor activities such as para-gliding, hang-gliding, sailing, cycling etc.",
    "icon": "app.png",
    "type": "app",
    "tags": "tool,outdoors",
    "supports": ["BANGLEJS"],
    "readme": "README.md",
    "allow_emulator": true,
    "storage": [
      {"name":"speedalt2.app.js","url":"app.js"},
      {"name":"speedalt2.img","url":"app-icon.js","evaluate":true},
      {"name":"speedalt2.settings.js","url":"settings.js"}
    ],
    "data": [{"name":"speedalt2.json"}]
  },
  {
    "id": "slomoclock",
    "name": "SloMo Clock",
    "shortName": "SloMo Clock",
    "version": "0.10",
    "description": "Simple 24h clock face with large digits, hour above minute. Uses Layout library.",
    "icon": "watch.png",
    "type": "clock",
    "tags": "clock",
    "supports": ["BANGLEJS"],
    "readme": "README.md",
    "allow_emulator": true,
    "screenshots": [{"url":"bangle1-slow-mo-clock-screenshot.png"}],
    "storage": [
      {"name":"slomoclock.app.js","url":"app.js"},
      {"name":"slomoclock.img","url":"app-icon.js","evaluate":true},
      {"name":"slomoclock.settings.js","url":"settings.js"}
    ],
    "data": [{"name":"slomoclock.json"}]
  },
  {
    "id": "de-stress",
    "name": "De-Stress",
    "shortName": "De-Stress",
    "version": "0.02",
    "description": "Simple haptic heartbeat",
    "icon": "app.png",
    "tags": "",
    "supports": ["BANGLEJS"],
    "storage": [
      {"name":"de-stress.app.js","url":"app.js"},
      {"name":"de-stress.img","url":"app-icon.js","evaluate":true}
    ]
  },
  {
    "id": "mclockplus",
    "name": "Morph Clock+",
    "shortName": "Morph Clock+",
    "version": "0.02",
    "description": "Morphing Clock with more readable seconds and date and additional stopwatch",
    "icon": "mclockplus.png",
    "type": "clock",
    "tags": "clock",
    "supports": ["BANGLEJS"],
    "readme": "README.md",
    "storage": [
      {"name":"mclockplus.app.js","url":"mclockplus.app.js"},
      {"name":"mclockplus.img","url":"mclockplus-icon.js","evaluate":true}
    ]
  },
  {
    "id": "intervals",
    "name": "Intervals App",
    "shortName": "Intervals",
    "version": "0.01",
    "description": "Intervals for training. It is possible to configure work time and rest time and number of sets.",
    "icon": "intervals.png",
    "tags": "",
    "supports": ["BANGLEJS"],
    "storage": [
      {"name":"intervals.app.js","url":"intervals.app.js"},
      {"name":"intervals.img","url":"intervals-icon.js","evaluate":true}
    ]
  },
  {
    "id": "planetarium",
    "name": "Planetarium",
    "shortName": "Planetarium",
    "version": "0.03",
    "description": "Planetarium showing up to 500 stars using the watch location and time",
    "icon": "planetarium.png",
    "tags": "",
    "supports": ["BANGLEJS"],
    "readme": "README.md",
    "storage": [
      {"name":"planetarium.app.js","url":"planetarium.app.js"},
      {"name":"planetarium.data.csv","url":"planetarium.data.csv"},
      {"name":"planetarium.const.csv","url":"planetarium.const.csv"},
      {"name":"planetarium.extra.csv","url":"planetarium.extra.csv"},
      {"name":"planetarium.settings.js","url":"settings.js"},
      {"name":"planetarium.img","url":"planetarium-icon.js","evaluate":true}
    ],
    "data": [{"name":"planetarium.json"}]
  },
  {
    "id": "tapelauncher",
    "name": "Tape Launcher",
    "version": "0.02",
    "description": "An App launcher, icons displayed in a horizontal tape, swipe or use buttons",
    "icon": "icon.png",
    "type": "launch",
    "tags": "tool,system,launcher",
    "supports": ["BANGLEJS"],
    "readme": "README.md",
    "storage": [
      {"name":"tapelauncher.app.js","url":"app.js"},
      {"name":"tapelauncher.img","url":"icon.js","evaluate":true}
    ]
  },
  {
    "id": "oblique",
    "name": "Oblique Strategies",
    "version": "0.01",
    "description": "Oblique Strategies for creativity. Copied from Brian Eno.",
    "icon": "eno.png",
    "tags": "tool",
    "supports": ["BANGLEJS"],
    "storage": [
      {"name":"oblique.app.js","url":"app.js"},
      {"name":"oblique.img","url":"app-icon.js","evaluate":true}
    ]
  },
  {
    "id": "testuserinput",
    "name": "Test User Input",
    "shortName": "Test User Input",
    "version": "0.06",
    "description": "App to test the bangle.js input interface. It displays the user action in text, circle buttons or on/off switch UI elements.",
    "icon": "app.png",
    "tags": "input,interface,buttons,touch,UI",
    "supports": ["BANGLEJS"],
    "readme": "README.md",
    "storage": [
      {"name":"testuserinput.app.js","url":"app.js"},
      {"name":"testuserinput.img","url":"app-icon.js","evaluate":true}
    ]
  },
  {
    "id": "gpssetup",
    "name": "GPS Setup",
    "shortName": "GPS Setup",
    "version": "0.02",
    "description": "Configure the GPS power options and store them in the GPS nvram",
    "icon": "gpssetup.png",
    "tags": "gps,tools,outdoors",
    "supports": ["BANGLEJS"],
    "readme": "README.md",
    "storage": [
      {"name":"gpssetup","url":"gpssetup.js"},
      {"name":"gpssetup.settings.js","url":"settings.js"},
      {"name":"gpssetup.app.js","url":"app.js"},
      {"name":"gpssetup.img","url":"icon.js","evaluate":true}
    ],
    "data": [{"name":"gpssetup.settings.json","url":"settings.json"}]
  },
  {
    "id": "walkersclock",
    "name": "Walkers Clock",
    "shortName": "Walkers Clock",
    "version": "0.04",
    "description": "A large font watch, displays steps, can switch GPS on/off, displays grid reference",
    "icon": "walkersclock48.png",
    "type": "clock",
    "tags": "clock,gps,tools,outdoors",
    "supports": ["BANGLEJS"],
    "readme": "README.md",
    "storage": [
      {"name":"walkersclock.app.js","url":"app.js"},
      {"name":"walkersclock.img","url":"icon.js","evaluate":true}
    ]
  },
  {
    "id": "widgps",
    "name": "GPS Widget",
    "version": "0.03",
    "description": "Tiny widget to show the power on/off status of the GPS",
    "icon": "widget.png",
    "type": "widget",
    "tags": "widget,gps",
    "supports": ["BANGLEJS","BANGLEJS2"],
    "readme": "README.md",
    "storage": [
      {"name":"widgps.wid.js","url":"widget.js"}
    ]
  },
  {
    "id": "widhrt",
    "name": "HRM Widget",
    "version": "0.03",
    "description": "Tiny widget to show the power on/off status of the Heart Rate Monitor",
    "icon": "widget.png",
    "type": "widget",
    "tags": "widget,hrm",
    "supports": ["BANGLEJS","BANGLEJS2"],
    "readme": "README.md",
    "storage": [
      {"name":"widhrt.wid.js","url":"widget.js"}
    ]
  },
  {
    "id": "countdowntimer",
    "name": "Countdown Timer",
    "version": "0.01",
    "description": "A simple countdown timer with a focus on usability",
    "icon": "countdowntimer.png",
    "tags": "timer,tool",
    "supports": ["BANGLEJS"],
    "readme": "README.md",
    "storage": [
      {"name":"countdowntimer.app.js","url":"countdowntimer.js"},
      {"name":"countdowntimer.img","url":"countdowntimer-icon.js","evaluate":true}
    ]
  },
  {
    "id": "helloworld",
    "name": "hello, world!",
    "shortName": "hello world",
    "version": "0.02",
    "description": "A cross cultural hello world!/hola mundo! app with colors and languages",
    "icon": "app.png",
    "tags": "input,interface,buttons,touch",
    "supports": ["BANGLEJS"],
    "readme": "README.md",
    "storage": [
      {"name":"helloworld.app.js","url":"app.js"},
      {"name":"helloworld.img","url":"app-icon.js","evaluate":true}
    ]
  },
  {
    "id": "widcom",
    "name": "Compass Widget",
    "version": "0.02",
    "description": "Tiny widget to show the power on/off status of the Compass",
    "icon": "widget.png",
    "type": "widget",
    "tags": "widget,compass",
    "supports": ["BANGLEJS","BANGLEJS2"],
    "readme": "README.md",
    "storage": [
      {"name":"widcom.wid.js","url":"widget.js"}
    ]
  },
  {
    "id": "arrow",
    "name": "Arrow Compass",
    "version": "0.05",
    "description": "Moving arrow compass that points North, shows heading, with tilt correction. Based on jeffmer's Navigation Compass",
    "icon": "arrow.png",
    "type": "app",
    "tags": "tool,outdoors",
    "supports": ["BANGLEJS"],
    "readme": "README.md",
    "storage": [
      {"name":"arrow.app.js","url":"app.js"},
      {"name":"arrow.img","url":"icon.js","evaluate":true}
    ]
  },
  {
    "id": "waypointer",
    "name": "Way Pointer",
    "version": "0.01",
    "description": "Navigate to a waypoint using the GPS for bearing and compass to point way, uses the same waypoint interface as GPS Navigation",
    "icon": "waypointer.png",
    "tags": "tool,outdoors,gps",
    "supports": ["BANGLEJS"],
    "readme": "README.md",
    "interface": "waypoints.html",
    "storage": [
      {"name":"waypointer.app.js","url":"app.js"},
      {"name":"waypointer.img","url":"icon.js","evaluate":true}
    ],
    "data": [{"name":"waypoints.json","url":"waypoints.json"}]
  },
  {
    "id": "color_catalog",
    "name": "Colors Catalog",
    "shortName": "Colors Catalog",
    "version": "0.01",
    "description": "Displays RGB565 and RGB888 colors, its name and code in screen.",
    "icon": "app.png",
    "tags": "Color,input,buttons,touch,UI",
    "supports": ["BANGLEJS"],
    "readme": "README.md",
    "storage": [
      {"name":"color_catalog.app.js","url":"app.js"},
      {"name":"color_catalog.img","url":"app-icon.js","evaluate":true}
    ]
  },
  {
    "id": "UI4swatch",
    "name": "UI 4 swatch",
    "shortName": "UI 4 swatch",
    "version": "0.01",
    "description": "A UI/UX for espruino smartwatches, displays dinamically calc. x,y coordinates.",
    "icon": "app.png",
    "tags": "Color,input,buttons,touch,UI",
    "supports": ["BANGLEJS"],
    "readme": "README.md",
    "storage": [
      {"name":"UI4swatch.app.js","url":"app.js"},
      {"name":"UI4swatch.img","url":"app-icon.js","evaluate":true}
    ]
  },
  {
    "id": "simplest",
    "name": "Simplest Clock",
    "version": "0.03",
    "description": "The simplest working clock, acts as a tutorial piece",
    "icon": "simplest.png",
    "screenshots": [{"url":"screenshot_simplest.png"}],
    "type": "clock",
    "tags": "clock",
    "supports": ["BANGLEJS","BANGLEJS2"],
    "storage": [
      {"name":"simplest.app.js","url":"app.js"},
      {"name":"simplest.img","url":"icon.js","evaluate":true}
    ]
  },
  {
    "id": "stepo",
    "name": "Stepometer Clock",
    "version": "0.03",
    "description": "A large font watch, displays step count in a doughnut guage and warns of low battery, requires one of the steps widgets to be installed",
    "icon": "stepo.png",
    "type": "clock",
    "tags": "clock",
    "supports": ["BANGLEJS"],
    "readme": "README.md",
    "storage": [
      {"name":"stepo.app.js","url":"app.js"},
      {"name":"stepo.img","url":"icon.js","evaluate":true}
    ]
  },
  {
    "id": "gbmusic",
    "name": "Gadgetbridge Music Controls",
    "shortName": "Music Controls",
    "version": "0.08",
    "description": "Control the music on your Gadgetbridge-connected phone",
    "icon": "icon.png",
    "screenshots": [{"url":"screenshot_v1.png"},{"url":"screenshot_v2.png"}],
    "type": "app",
    "tags": "tools,bluetooth,gadgetbridge,music",
    "supports": ["BANGLEJS","BANGLEJS2"],
    "readme": "README.md",
    "allow_emulator": true,
    "storage": [
      {"name":"gbmusic.app.js","url":"app.js"},
      {"name":"gbmusic.settings.js","url":"settings.js"},
      {"name":"gbmusic.wid.js","url":"widget.js"},
      {"name":"gbmusic.img","url":"icon.js","evaluate":true}
    ],
    "data": [{"name":"gbmusic.json"},{"name":"gbmusic.load.json"}]
  },
  {
    "id": "battleship",
    "name": "Battleship",
    "version": "0.01",
    "description": "The classic game of battleship",
    "icon": "battleship-icon.png",
    "tags": "game",
    "supports": ["BANGLEJS"],
    "screenshots": [{"url":"bangle1-battle-ship-screenshot.png"}],
    "readme": "README.md",
    "allow_emulator": true,
    "storage": [
      {"name":"battleship.app.js","url":"battleship.js"},
      {"name":"battleship.img","url":"battleship-icon.js","evaluate":true}
    ]
  },
  {
    "id": "kitchen",
    "name": "Kitchen Combo",
    "version": "0.13",
    "description": "Combination of the Stepo, Walkersclock, Arrow and Waypointer apps into a multiclock format. 'Everything but the kitchen sink'",
    "icon": "kitchen.png",
    "type": "clock",
    "tags": "tool,outdoors,gps",
    "supports": ["BANGLEJS"],
    "readme": "README.md",
    "interface": "waypoints.html",
    "storage": [
      {"name":"kitchen.app.js","url":"kitchen.app.js"},
      {"name":"stepo2.kit.js","url":"stepo2.kit.js"},
      {"name":"swatch.kit.js","url":"swatch.kit.js"},
      {"name":"gps.kit.js","url":"gps.kit.js"},
      {"name":"compass.kit.js","url":"compass.kit.js"},
      {"name":"kitchen.img","url":"kitchen.icon.js","evaluate":true}
    ],
    "data": [{"name":"waypoints.json","url":"waypoints.json"}]
  },
  {
    "id": "banglebridge",
    "name": "BangleBridge",
    "shortName": "BangleBridge",
    "version": "0.01",
    "description": "Widget that allows Bangle Js to record pair and end data using Bluetooth Low Energy in combination with the BangleBridge Android App",
    "icon": "widget.png",
    "type": "widget",
    "tags": "widget",
    "supports": ["BANGLEJS"],
    "readme": "README.md",
    "storage": [
      {"name":"banglebridge.wid.js","url":"widget.js"},
      {"name":"banglebridge.watch.img","url":"watch.img"},
      {"name":"banglebridge.heart.img","url":"heart.img"}
    ]
  },
  {
    "id": "qmsched",
    "name": "Quiet Mode Schedule and Widget",
    "shortName": "Quiet Mode",
    "version": "0.04",
    "description": "Automatically turn Quiet Mode on or off at set times, and change LCD options while Quiet Mode is active.",
    "icon": "app.png",
    "screenshots": [{"url":"screenshot_b1_main.png"},{"url":"screenshot_b1_edit.png"},{"url":"screenshot_b1_lcd.png"},
                    {"url":"screenshot_b2_main.png"},{"url":"screenshot_b2_edit.png"},{"url":"screenshot_b2_lcd.png"}],
    "tags": "tool,widget",
    "supports": ["BANGLEJS","BANGLEJS2"],
    "readme": "README.md",
    "storage": [
      {"name":"qmsched","url":"lib.js"},
      {"name":"qmsched.app.js","url":"app.js"},
      {"name":"qmsched.boot.js","url":"boot.js"},
      {"name":"qmsched.img","url":"icon.js","evaluate":true},
      {"name":"qmsched.wid.js","url":"widget.js"}
    ],
    "data": [{"name":"qmsched.json"}]
  },
  {
    "id": "hourstrike",
    "name": "Hour Strike",
    "shortName": "Hour Strike",
    "version": "0.08",
    "description": "Strike the clock on the hour. A great tool to remind you an hour has passed!",
    "icon": "app-icon.png",
    "tags": "tool,alarm",
    "supports": ["BANGLEJS"],
    "readme": "README.md",
    "storage": [
      {"name":"hourstrike.app.js","url":"app.js"},
      {"name":"hourstrike.boot.js","url":"boot.js"},
      {"name":"hourstrike.img","url":"app-icon.js","evaluate":true},
      {"name":"hourstrike.json","url":"hourstrike.json"}
    ]
  },
  {
    "id": "whereworld",
    "name": "Where in the World?",
    "shortName": "Where World",
    "version": "0.01",
    "description": "Shows your current location on the world map",
    "icon": "app.png",
    "tags": "gps",
    "supports": ["BANGLEJS"],
    "storage": [
      {"name":"whereworld.app.js","url":"app.js"},
      {"name":"whereworld.img","url":"app-icon.js","evaluate":true},
      {"name":"whereworld.worldmap","url":"worldmap"}
    ]
  },
  {
    "id": "omnitrix",
    "name": "Omnitrix",
    "version": "0.01",
    "description": "An Omnitrix Showpiece",
    "icon": "omnitrix.png",
    "screenshots": [{"url":"screenshot.png"}],
    "tags": "game",
    "supports": ["BANGLEJS"],
    "readme": "README.md",
    "storage": [
      {"name":"omnitrix.app.js","url":"omnitrix.app.js"},
      {"name":"omnitrix.img","url":"omnitrix.icon.js","evaluate":true}
    ]
  },
  {
    "id": "batclock",
    "name": "Bat Clock",
    "shortName": "Bat Clock",
    "version": "0.02",
    "description": "Morphing Clock, with an awesome \"The Dark Knight\" themed logo.",
    "icon": "bat-clock.png",
    "screenshots": [{"url":"screenshot.png"}],
    "type": "clock",
    "tags": "clock",
    "supports": ["BANGLEJS"],
    "readme": "README.md",
    "storage": [
      {"name":"batclock.app.js","url":"bat-clock.app.js"},
      {"name":"batclock.img","url":"bat-clock.icon.js","evaluate":true}
    ]
  },
  {
    "id": "doztime",
    "name": "Dozenal Time",
    "shortName": "Dozenal Time",
    "version": "0.04",
    "description": "A dozenal Holocene calendar and dozenal diurnal clock",
    "icon": "app.png",
    "type": "clock",
    "tags": "clock",
    "supports": ["BANGLEJS"],
    "readme": "README.md",
    "allow_emulator": true,
    "storage": [
      {"name":"doztime.app.js","url":"app.js"},
      {"name":"doztime.img","url":"app-icon.js","evaluate":true}
    ]
  },
  {
    "id": "gbtwist",
    "name": "Gadgetbridge Twist Control",
    "shortName": "Twist Control",
    "version": "0.01",
    "description": "Shake your wrist to control your music app via Gadgetbridge",
    "icon": "app.png",
    "type": "app",
    "tags": "tools,bluetooth,gadgetbridge,music",
    "supports": ["BANGLEJS"],
    "readme": "README.md",
    "allow_emulator": false,
    "storage": [
      {"name":"gbtwist.app.js","url":"app.js"},
      {"name":"gbtwist.img","url":"app-icon.js","evaluate":true}
    ]
  },
  {
    "id": "thermom",
    "name": "Thermometer",
    "version": "0.03",
    "description": "Displays the current temperature in degree Celsius, updated every 20 seconds",
    "icon": "app.png",
    "tags": "tool",
    "supports": ["BANGLEJS"],
    "allow_emulator": true,
    "storage": [
      {"name":"thermom.app.js","url":"app.js"},
      {"name":"thermom.img","url":"app-icon.js","evaluate":true}
    ]
  },
  {
    "id": "mysticdock",
    "name": "Mystic Dock",
    "version": "1.00",
    "description": "A retro-inspired dockface that displays the current time and battery charge while plugged in, and which features an interactive mode that shows the time, date, and a rotating data display line.",
    "icon": "mystic-dock.png",
    "type": "dock",
    "tags": "dock",
    "supports": ["BANGLEJS"],
    "readme": "README.md",
    "storage": [
      {"name":"mysticdock.app.js","url":"mystic-dock-app.js"},
      {"name":"mysticdock.boot.js","url":"mystic-dock-boot.js"},
      {"name":"mysticdock.settings.js","url":"mystic-dock-settings.js"},
      {"name":"mysticdock.img","url":"mystic-dock-icon.js","evaluate":true}
    ]
  },
  {
    "id": "mysticclock",
    "name": "Mystic Clock",
    "version": "1.01",
    "description": "A retro-inspired watchface featuring time, date, and an interactive data display line.",
    "icon": "mystic-clock.png",
    "type": "clock",
    "tags": "clock",
    "supports": ["BANGLEJS"],
    "screenshots": [{"url":"bangle1-mystic-clock-screenshot.png"}],
    "readme": "README.md",
    "allow_emulator": true,
    "storage": [
      {"name":"mysticclock.app.js","url":"mystic-clock-app.js"},
      {"name":"mysticclock.settings.js","url":"mystic-clock-settings.js"},
      {"name":"mysticclock.img","url":"mystic-clock-icon.js","evaluate":true}
    ]
  },
  {
    "id": "hcclock",
    "name": "Hi-Contrast Clock",
    "version": "0.02",
    "description": "Hi-Contrast Clock : A simple yet very bold clock that aims to be readable in high luninosity environments. Uses big 10x5 pixel digits. Use BTN 1 to switch background and foreground colors.",
    "icon": "hcclock-icon.png",
    "type": "clock",
    "tags": "clock",
    "screenshots": [{"url":"bangle1-high-contrast-clock-screenshot.png"}],
    "supports": ["BANGLEJS"],
    "allow_emulator": true,
    "storage": [
      {"name":"hcclock.app.js","url":"hcclock.app.js"},
      {"name":"hcclock.img","url":"hcclock-icon.js","evaluate":true}
    ]
  },
  {
    "id": "thermomF",
    "name": "Fahrenheit Temp",
    "version": "0.01",
    "description": "A modification of the Thermometer App to display temprature in Fahrenheit",
    "icon": "thermf.png",
    "tags": "tool",
    "supports": ["BANGLEJS"],
    "storage": [
      {"name":"thermomF.app.js","url":"app.js"},
      {"name":"thermomF.img","url":"app-icon.js","evaluate":true}
    ]
  },
  {
    "id": "nixie",
    "name": "Nixie Clock",
    "shortName": "Nixie",
    "version": "0.01",
    "description": "A nixie tube clock for both Bangle 1 and 2.",
    "icon": "nixie.png",
    "type": "clock",
    "tags": "clock",
    "supports": ["BANGLEJS"],
    "readme": "README.md",
    "storage": [
      {"name":"nixie.app.js","url":"app.js"},
      {"name":"nixie.img","url":"app-icon.js","evaluate":true},
      {"name":"m_vatch.js","url":"m_vatch.js"}
    ]
  },
  {
    "id": "carcrazy",
    "name": "Car Crazy",
    "shortName": "Car Crazy",
    "version": "0.03",
    "description": "A simple car game where you try to avoid the other cars by tilting your wrist left and right. Hold down button 2 to start.",
    "icon": "carcrash.png",
    "tags": "game",
    "supports": ["BANGLEJS"],
    "readme": "README.md",
    "storage": [
      {"name":"carcrazy.app.js","url":"app.js"},
      {"name":"carcrazy.img","url":"app-icon.js","evaluate":true},
      {"name":"carcrazy.settings.js","url":"settings.js"}
    ],
    "data": [{"name":"CarCrazy.csv"}]
  },
  {
    "id": "shortcuts",
    "name": "Shortcuts",
    "shortName": "Shortcuts",
    "version": "0.01",
    "description": "Quickly load your favourite apps from (almost) any watch face.",
    "icon": "app.png",
    "type": "bootloader",
    "tags": "tool",
    "supports": ["BANGLEJS"],
    "readme": "README.md",
    "storage": [
      {"name":"shortcuts.boot.js","url":"boot.js"},
      {"name":"shortcuts.settings.js","url":"settings.js"}
    ],
    "data": [{"name":"shortcuts.json"}]
  },
  {
    "id": "vectorclock",
    "name": "Vector Clock",
    "version": "0.02",
    "description": "A digital clock that uses the built-in vector font.",
    "icon": "app.png",
    "type": "clock",
    "tags": "clock",
    "supports": ["BANGLEJS"],
    "allow_emulator": true,
    "screenshots": [{"url":"bangle1-vector-clock-screenshot.png"}],
    "storage": [
      {"name":"vectorclock.app.js","url":"app.js"},
      {"name":"vectorclock.img","url":"app-icon.js","evaluate":true}
    ]
  },
  {
    "id": "fd6fdetect",
    "name": "fd6fdetect",
    "shortName": "fd6fdetect",
    "version": "0.2",
    "description": "Allows you to see 0xFD6F beacons near you.",
    "icon": "app.png",
    "tags": "tool",
    "readme": "README.md",
    "supports": ["BANGLEJS"],
    "storage": [
      {"name":"fd6fdetect.app.js","url":"app.js"},
      {"name":"fd6fdetect.img","url":"app-icon.js","evaluate":true}
    ]
  },
  {
    "id": "choozi",
    "name": "Choozi",
    "version": "0.01",
    "description": "Choose people or things at random using Bangle.js.",
    "icon": "app.png",
    "tags": "tool",
    "supports": ["BANGLEJS"],
    "readme": "README.md",
    "allow_emulator": true,
    "screenshots": [{"url":"bangle1-choozi-screenshot1.png"},{"url":"bangle1-choozi-screenshot2.png"}],
    "storage": [
      {"name":"choozi.app.js","url":"app.js"},
      {"name":"choozi.img","url":"app-icon.js","evaluate":true}
    ]
  },
  {
    "id": "widclkbttm",
    "name": "Digital clock (Bottom) widget",
    "shortName": "Digital clock Bottom Widget",
    "version": "0.03",
    "description": "Displays time in the bottom area.",
    "icon": "widclkbttm.png",
    "type": "widget",
    "tags": "widget",
    "supports": ["BANGLEJS","BANGLEJS2"],
    "readme": "README.md",
    "storage": [
      {"name":"widclkbttm.wid.js","url":"widclkbttm.wid.js"}
    ]
  },
  {
    "id": "pastel",
    "name": "Pastel Clock",
    "shortName": "Pastel",
    "version": "0.08",
    "description": "A Configurable clock with custom fonts and background. Has a cyclic information line that includes, day, date, battery, sunrise and sunset times",
    "icon": "pastel.png",
    "dependencies": {"mylocation":"app"},
    "screenshots": [{"url":"screenshot_pastel.png"}],
    "type": "clock",
    "tags": "clock",
    "supports": ["BANGLEJS","BANGLEJS2"],
    "readme": "README.md",
    "storage": [
      {"name":"f_architect","url":"f_architect.js"},
      {"name":"f_gochihand","url":"f_gochihand.js"},
      {"name":"f_cabin","url":"f_cabin.js"},
      {"name":"f_orbitron","url":"f_orbitron.js"},
      {"name":"f_monoton","url":"f_monoton.js"},
      {"name":"f_elite","url":"f_elite.js"},
      {"name":"f_lato","url":"f_lato.js"},
      {"name":"f_latosmall","url":"f_latosmall.js"},
      {"name":"pastel.app.js","url":"pastel.app.js"},
      {"name":"pastel.img","url":"pastel.icon.js","evaluate":true},
      {"name":"pastel.settings.js","url":"pastel.settings.js"}
    ],
    "data": [{"name":"pastel.json"}]
  },
  {
    "id": "antonclk",
    "name": "Anton Clock",
    "version": "0.03",
    "description": "A simple clock using the bold Anton font.",
    "icon": "app.png",
    "screenshots": [{"url":"screenshot.png"}],
    "type": "clock",
    "tags": "clock",
    "supports": ["BANGLEJS","BANGLEJS2"],
    "allow_emulator": true,
    "storage": [
      {"name":"antonclk.app.js","url":"app.js"},
      {"name":"antonclk.img","url":"app-icon.js","evaluate":true}
    ]
  },
  {
    "id": "waveclk",
    "name": "Wave Clock",
    "version": "0.02",
    "description": "A clock using a wave image by [Lillith May](https://www.instagram.com/_lilustrations_/). **Note: Works on any Bangle.js 2, but requires firmware 2v11 or later on Bangle.js 1**",
    "icon": "app.png",
    "screenshots": [{"url":"screenshot.png"}],
    "type": "clock",
    "tags": "clock",
    "supports": ["BANGLEJS","BANGLEJS2"],
    "allow_emulator": true,
    "storage": [
      {"name":"waveclk.app.js","url":"app.js"},
      {"name":"waveclk.img","url":"app-icon.js","evaluate":true}
    ]
  },
  {
    "id": "floralclk",
    "name": "Floral Clock",
    "version": "0.01",
    "description": "A clock with a flower background by [Lillith May](https://www.instagram.com/_lilustrations_/). **Note: Works on any Bangle.js 2 but requires firmware 2v11 or later on Bangle.js 1**",
    "icon": "app.png",
    "screenshots": [{"url":"screenshot_floral.png"}],
    "type": "clock",
    "tags": "clock",
    "supports": ["BANGLEJS","BANGLEJS2"],
    "allow_emulator": true,
    "storage": [
      {"name":"floralclk.app.js","url":"app.js"},
      {"name":"floralclk.img","url":"app-icon.js","evaluate":true}
    ]
  },
  {
    "id": "score",
    "name": "Score Tracker",
    "version": "0.01",
    "description": "Score Tracker for sports that use plain numbers (e.g. Badminton, Volleyball, Soccer, Table Tennis, ...). Also supports tennis scoring.",
    "icon": "score.app.png",
    "screenshots": [{"url":"screenshot_score.png"}],
    "type": "app",
    "tags": "",
    "supports": ["BANGLEJS","BANGLEJS2"],
    "storage": [
      {"name":"score.app.js","url":"score.app.js"},
      {"name":"score.settings.js","url":"score.settings.js"},
      {"name":"score.presets.json","url":"score.presets.json"},
      {"name":"score.img","url":"score.app-icon.js","evaluate":true}
    ],
    "data": [{"name":"score.json"}]
  },
  {
    "id": "menusmall",
    "name": "Small Menus",
    "version": "0.02",
    "description": "Replace Bangle.js 2's menus with a version that contains smaller text",
    "icon": "app.png",
    "type": "boot",
    "tags": "system",
    "supports": ["BANGLEJS2"],
    "storage": [
      {"name":"menusmall.boot.js","url":"boot.js"}
    ]
  },
  {
    "id": "ffcniftya",
    "name": "Nifty-A Clock",
    "version": "0.01",
    "description": "A nifty clock with time and date",
    "icon": "app.png",
    "screenshots": [{"url":"screenshot_nifty.png"}],
    "type": "clock",
    "tags": "clock",
    "supports": ["BANGLEJS","BANGLEJS2"],
    "readme": "README.md",
    "allow_emulator": true,
    "storage": [
      {"name":"ffcniftya.app.js","url":"app.js"},
      {"name":"ffcniftya.img","url":"app-icon.js","evaluate":true}
    ]
  },
  {
    "id": "ffcniftyb",
    "name": "Nifty-B Clock",
    "version": "0.02",
    "description": "A nifty clock (series B) with time, date and color configuration",
    "icon": "app.png",
    "screenshots": [{"url":"screenshot.png"}],
    "type": "clock",
    "tags": "clock",
    "supports": ["BANGLEJS","BANGLEJS2"],
    "allow_emulator": true,
    "storage": [
      {"name":"ffcniftyb.app.js","url":"app.js"},
      {"name":"ffcniftyb.img","url":"app-icon.js","evaluate":true},
      {"name":"ffcniftyb.settings.js","url":"settings.js"}
    ],
    "data": [{"name":"ffcniftyb.json"}]
  },
  {
    "id": "stopwatch",
    "name": "Stopwatch Touch",
    "version": "0.01",
    "description": "A touch based stop watch for Bangle JS 2",
    "icon": "stopwatch.png",
    "screenshots": [{"url":"screenshot1.png"},{"url":"screenshot2.png"},{"url":"screenshot3.png"}],
    "tags": "tools,app",
    "supports": ["BANGLEJS2"],
    "readme": "README.md",
    "storage": [
      {"name":"stopwatch.app.js","url":"stopwatch.app.js"},
      {"name":"stopwatch.img","url":"stopwatch.icon.js","evaluate":true}
    ]
  },
  {
    "id": "vernierrespirate",
    "name": "Vernier Go Direct Respiration Belt",
    "shortName": "Respiration Belt",
    "version": "0.01",
    "description": "Connects to a Go Direct Respiration Belt and shows respiration rate",
    "icon": "app.png",
    "tags": "health,bluetooth",
    "supports": ["BANGLEJS","BANGLEJS2"],
    "readme": "README.md",
    "storage": [
      {"name":"vernierrespirate.app.js","url":"app.js"},
      {"name":"vernierrespirate.img","url":"app-icon.js","evaluate":true}
    ],
    "data": [{"name":"vernierrespirate.json"}]
  },
  {
    "id": "gpstouch",
    "name": "GPS Touch",
    "version": "0.01",
    "description": "A touch based GPS watch, shows OS map reference",
    "icon": "gpstouch.png",
    "screenshots": [{"url":"screenshot4.png"},{"url":"screenshot2.png"},{"url":"screenshot3.png"},{"url":"screenshot1.png"}],
    "tags": "tools,app",
    "supports": ["BANGLEJS2"],
    "readme": "README.md",
    "storage": [
      {"name":"geotools","url":"geotools.js"},
      {"name":"gpstouch.app.js","url":"gpstouch.app.js"},
      {"name":"gpstouch.img","url":"gpstouch.icon.js","evaluate":true}
    ]
  },
  {
    "id": "swiperclocklaunch",
    "name": "Swiper Clock Launch",
    "version": "0.02",
    "description": "Navigate between clock and launcher with Swipe action",
    "icon": "swiperclocklaunch.png",
    "type": "bootloader",
    "tags": "tools, system",
    "supports": ["BANGLEJS", "BANGLEJS2"],
    "storage": [
      {"name":"swiperclocklaunch.boot.js","url":"boot.js"},
      {"name":"swiperclocklaunch.img","url":"icon.js","evaluate":true}
    ]
  },
  {
    "id": "qalarm",
    "name": "Q Alarm and Timer",
    "shortName": "Q Alarm",
    "icon": "app.png",
    "version": "0.03",
    "description": "Alarm and timer app with days of week and 'hard' option.",
    "tags": "tool,alarm,widget",
    "supports": ["BANGLEJS", "BANGLEJS2"],
    "storage": [
      { "name": "qalarm.app.js", "url": "app.js" },
      { "name": "qalarm.boot.js", "url": "boot.js" },
      { "name": "qalarm.js", "url": "qalarm.js" },
      { "name": "qalarmcheck.js", "url": "qalarmcheck.js" },
      { "name": "qalarm.img", "url": "app-icon.js", "evaluate": true },
      { "name": "qalarm.wid.js", "url": "widget.js" }
    ],
    "data": [{ "name": "qalarm.json" }]
  },
  {
    "id": "emojuino",
    "name": "Emojuino",
    "shortName": "Emojuino",
    "version": "0.03",
    "description": "Emojis & Espruino: broadcast Unicode emojis via Bluetooth Low Energy.",
    "icon": "emojuino.png",
    "screenshots": [
      { "url": "screenshot-tx.png" },
      { "url": "screenshot-swipe.png" },
      { "url": "screenshot-welcome.png" }
    ],
    "type": "app",
    "tags": "emoji",
    "supports" : [ "BANGLEJS2" ],
    "allow_emulator": true,
    "readme": "README.md",
    "storage": [
      { "name": "emojuino.app.js", "url": "emojuino.js" },
      { "name": "emojuino.img", "url": "emojuino-icon.js", "evaluate": true }
    ]
  },
  {
    "id": "cliclockJS2Enhanced",
    "name": "Commandline-Clock JS2 Enhanced",
    "shortName": "CLI-Clock JS2",
    "version": "0.03",
    "description": "Simple CLI-Styled Clock with enhancements. Modes that are hard to use and unneded are removed (BPM, battery info, memory ect) credit to hughbarney for the original code and design. Also added HID media controlls, just swipe on the clock face to controll the media! Gadgetbride support coming soon(hopefully) Thanks to t0m1o1 for media controls!",
    "icon": "app.png",
    "screenshots": [{"url":"screengrab.png"}],
    "type": "clock",
    "tags": "clock,cli,command,bash,shell",
    "supports": ["BANGLEJS","BANGLEJS2"],
    "allow_emulator": true,
    "storage": [
      {"name":"cliclockJS2Enhanced.app.js","url":"app.js"},
      {"name":"cliclockJS2Enhanced.img","url":"app.icon.js","evaluate":true}
    ]
  },
  {
    "id": "wid_a_battery_widget",
    "name": "A Battery Widget (with percentage)",
    "shortName":"A Battery Widget",
    "icon": "widget.png",
    "version":"1.01",
    "type": "widget",
    "supports": ["BANGLEJS2"],
    "readme": "README.md",
    "description": "Simple and slim battery widget with charge status and percentage",
    "tags": "widget,battery",
    "storage": [
      {"name":"wid_a_battery_widget.wid.js","url":"widget.js"}
    ]
  },
  {
    "id": "lcars",
    "name": "LCARS Clock",
    "shortName":"LCARS",
    "icon": "lcars.png",
    "version":"0.06",
    "readme": "README.md",
    "supports": ["BANGLEJS2"],
    "description": "Library Computer Access Retrieval System (LCARS) clock.",
    "type": "clock",
    "tags": "clock",
    "screenshots": [{"url":"screenshot.png"}],
    "storage": [
      {"name":"lcars.app.js","url":"lcars.app.js"},
      {"name":"lcars.img","url":"lcars.icon.js","evaluate":true}
    ]
  },
  { "id": "binwatch",
    "name": "Binary Watch",
    "shortName":"BinWatch",
    "icon": "app.png",
    "screenshots": [{"url":"screenshot.png"}],
    "version":"0.04",
    "supports": ["BANGLEJS2"],
    "readme": "README.md",
    "allow_emulator":true,
    "description": "Famous binary watch",
    "tags": "clock",
    "type": "clock",
    "storage": [
      {"name":"binwatch.app.js","url":"app.js"},
      {"name":"binwatch.bg176.img","url":"Background176_center.img"},
      {"name":"binwatch.bg240.img","url":"Background240_center.img"},
      {"name":"binwatch.img","url":"app-icon.js","evaluate":true}
    ]
  },
  {
    "id": "hidmsicswipe",
    "name": "Bluetooth Music Swipe Controls",
    "shortName": "Swipe Control",
    "version": "0.01",
    "description": "Based on the original Bluetooth Music Controls. Swipe up/down for volume, left/right for previous and next, tap for play/pause and btn1 to lock and unlock the controls. Enable HID in settings, pair with your phone, then use this app to control music from your watch!",
    "icon": "hidmsicswipe.png",
    "tags": "bluetooth",
    "supports": ["BANGLEJS2"],
    "storage": [
      {"name":"hidmsicswipe.app.js","url":"hidmsicswipe.js"},
      {"name":"hidmsicswipe.img","url":"hidmsicswipe-icon.js","evaluate":true}
    ]
  },
  {
    "id": "authentiwatch",
    "name": "2FA Authenticator",
    "shortName": "AuthWatch",
    "icon": "app.png",
    "screenshots": [{"url":"screenshot.png"}],
    "version": "0.04",
    "description": "Google Authenticator compatible tool.",
    "tags": "tool",
    "interface": "interface.html",
    "supports": ["BANGLEJS", "BANGLEJS2"],
    "readme": "README.md",
    "allow_emulator": true,
    "storage": [
      {"name":"authentiwatch.app.js","url":"app.js"},
      {"name":"authentiwatch.img","url":"app-icon.js","evaluate":true}
    ],
    "data": [{"name":"authentiwatch.json"}]
  },
  { "id": "schoolCalendar",
    "name": "School Calendar",
    "shortName":"SCalendar",
    "icon": "CalenderLogo.png",
    "version": "0.01",
    "description": "A simple calendar that you can see your upcoming events that you create in the customizer. Keep in note that your events reapeat weekly.(Beta)",
    "tags": "tool",
    "readme":"README.md",
    "custom":"custom.html",
    "supports": ["BANGLEJS"],
    "screenshots": [{"url":"screenshot_basic.png"},{"url":"screenshot_info.png"}],
    "storage": [
      {"name":"schoolCalendar.app.js"},
      {"name":"schoolCalendar.img","url":"app-icon.js","evaluate":true}
    ],
    "data": [
      {"name":"calendarItems.csv"}
    ]
  },
  { "id": "timecal",
    "name": "TimeCal",
    "shortName":"TimeCal",
    "icon": "icon.png",
    "version":"0.01",
    "description": "TimeCal shows the Time along with a 3 week calendar",
    "tags": "clock",
    "type": "clock",
    "supports":["BANGLEJS2"],
    "storage": [
      {"name":"timecal.app.js","url":"timecal.app.js"}
    ]
  },
  {
    "id": "a_clock_timer",
    "name": "A Clock with Timer",
    "version": "0.01",
    "description": "A Clock with Timer, Map and Time Zones",
    "icon": "app.png",
    "screenshots": [{"url":"screenshot.png"}],
    "type": "clock",
    "tags": "clock",
    "supports": ["BANGLEJS2"],
    "allow_emulator": true,
    "readme": "README.md",
    "storage": [
      {"name":"a_clock_timer.app.js","url":"app.js"},
      {"name":"a_clock_timer.img","url":"app-icon.js","evaluate":true}
    ]
  },
  {
    "id":"intervalTimer",
    "name":"Interval Timer",
    "shortName":"Interval Timer",
    "icon": "app.png",
    "version":"0.01",
    "description": "Interval Timer for workouts, HIIT, or whatever else.",
    "tags": "timer, interval, hiit, workout",
    "readme":"README.md",
    "supports":["BANGLEJS2"],
    "storage": [
      {"name":"intervalTimer.app.js","url":"app.js"},
      {"name":"intervalTimer.img","url":"app-icon.js","evaluate":true}
    ]
  },
  { "id": "93dub",
   "name": "93 Dub",
   "shortName":"93 Dub",
   "icon": "93dub.png",
   "screenshots": [{"url":"screenshot.png"}],
   "version":"0.05",
   "description": "Fan recreation of orviwan's 91 Dub app for the Pebble smartwatch. Uses assets from his 91-Dub-v2.0 repo",
   "tags": "clock",
   "type": "clock",
   "supports":["BANGLEJS2"],
   "readme": "README.md",
   "allow_emulator": true,
   "storage": [
     {"name":"93dub.app.js","url":"app.js"},
     {"name":"93dub.img","url":"app-icon.js","evaluate":true}
   ]
  },
  { "id": "poweroff",
  "name": "Poweroff",
  "shortName":"Poweroff",
  "version":"0.01",
  "description": "Simple app to power off your Bangle.js",
  "icon": "app.png",
  "tags": "tool, poweroff, shutdown",
  "supports" : ["BANGLEJS", "BANGLEJS2"],
  "readme": "README.md",
  "allow_emulator": true,
  "storage": [
    {"name":"poweroff.app.js","url":"app.js"},
    {"name":"poweroff.img","url":"app-icon.js","evaluate":true}
  ]
},
{
  "id": "sensible",
  "name": "SensiBLE",
  "shortName": "SensiBLE",
  "version": "0.03",
  "description": "Collect, display and advertise real-time sensor data.",
  "icon": "sensible.png",
  "screenshots": [
    { "url": "screenshot-top.png" },
    { "url": "screenshot-acc.png" },
    { "url": "screenshot-bar.png" },
    { "url": "screenshot-gps.png" },
    { "url": "screenshot-hrm.png" },
    { "url": "screenshot-mag.png" }
  ],
  "type": "app",
  "tags": "tool,sensors",
  "supports" : [ "BANGLEJS2" ],
  "allow_emulator": true,
  "readme": "README.md",
  "storage": [
    { "name": "sensible.app.js", "url": "sensible.js" },
    { "name": "sensible.img", "url": "sensible-icon.js", "evaluate": true }
  ]
},
  {
    "id": "widbars",
    "name": "Bars Widget",
    "version": "0.01",
    "description": "Display several measurements as vertical bars.",
    "icon": "icon.png",
    "screenshots": [{"url":"screenshot.png"}],
    "readme": "README.md",
    "type": "widget",
    "tags": "widget",
    "supports": ["BANGLEJS","BANGLEJS2"],
    "storage": [
      {"name":"widbars.wid.js","url":"widget.js"}
  ]
},
{
  "id":"a_speech_timer",
  "name":"Speech Timer",
  "icon": "app.png",
  "version":"1.01",
  "description": "A timer designed to help keeping your speeches and presentations to time.",
  "tags": "tool,timer",
  "readme":"README.md",
  "supports":["BANGLEJS2"],
  "storage": [
    {"name":"a_speech_timer.app.js","url":"app.js"},
    {"name":"a_speech_timer.img","url":"app-icon.js","evaluate":true}
  ]
},
  { "id": "mylocation",
    "name": "My Location",
    "shortName":"My Location",
    "icon": "mylocation.png",
    "type": "app",
    "screenshots": [{"url":"screenshot_1.png"}],
    "version":"0.01",
    "description": "Sets and stores the lat and long of your preferred City or it can be set from the GPS. mylocation.json can be used by other apps that need your main location lat and lon. See README",
    "readme": "README.md",
    "tags": "tool,utility",
    "supports": ["BANGLEJS", "BANGLEJS2"],
    "storage": [
      {"name":"mylocation.app.js","url":"mylocation.app.js"},
      {"name":"mylocation.img","url":"mylocation.icon.js","evaluate": true }
    ],
    "data": [
      {"name":"mylocation.json"}
    ]
  },
  {
    "id": "pebble",
    "name": "Pebble Clock",
    "shortName": "Pebble",
    "version": "0.04",
    "description": "A pebble style clock to keep the rebellion going",
    "readme": "README.md",
    "icon": "pebble.png",
    "screenshots": [{"url":"pebble_screenshot.png"}],
    "type": "clock",
    "tags": "clock",
    "supports": ["BANGLEJS2"],
    "storage": [
      {"name":"pebble.app.js","url":"pebble.app.js"},
      {"name":"pebble.settings.js","url":"pebble.settings.js"},
      {"name":"pebble.img","url":"pebble.icon.js","evaluate":true}
    ]
  },
  { "id": "pooqroman",
    "name": "pooq Roman watch face",
    "shortName":"pooq Roman",
    "version":"0.0.0",
    "description": "A classic watch face with a certain dynamicity. Most amusing in 24h mode. Slide up to show more hands, down for less(!). By design does not support standard widgets, sorry!",
    "icon": "app.png",
    "type": "clock",
    "tags": "clock",
    "supports" : ["BANGLEJS2"],
    "allow_emulator":true,
    "readme": "README.md",
    "storage": [
      {"name":"pooqroman.app.js","url":"app.js"},
      {"name":"pooqroman.img","url":"app-icon.js","evaluate":true}
     ],
     "data": [
       {"name":"pooqroman.json"}
     ]
  },
  {
    "id": "widbata",
    "name": "Battery Level Widget (Themed)",
    "shortName":"Battery Theme",
    "icon": "widbata.png",
    "screenshots": [{"url":"screenshot_widbata_1.png"}],
    "version":"0.01",
    "type": "widget",
    "supports": ["BANGLEJS2"],
    "readme": "README.md",
    "description": "Shows the current battery level status in the top right using the clocks colour theme",
    "tags": "widget,battery",
    "storage": [
      {"name":"widbata.wid.js","url":"widbata.wid.js"}
     ]
  },
  {
    "id": "weatherClock",
    "name": "Weather Clock",
    "version": "0.03",
    "description": "A clock which displays current weather conditions (requires Gadgetbridge and Weather apps).",
    "icon": "app.png",
    "screenshots": [{"url":"screens/screen1.png"}],
    "type": "clock",
    "tags": "clock, weather",
    "supports": ["BANGLEJS","BANGLEJS2"],
    "allow_emulator": true,
    "readme": "README.md",
    "storage": [
      {"name":"weatherClock.app.js","url":"app.js"},
      {"name":"weatherClock.img","url":"app-icon.js","evaluate":true}
     ]
  },
  {
    "id": "menuwheel",
    "name": "Wheel Menus",
    "version": "0.01",
    "description": "Replace Bangle.js 2's menus with a version that contains variable-size text and a back button",
    "readme": "README.md",
    "icon": "icon.png",
    "screenshots": [
      {"url":"screenshot_b1_dark.png"},{"url":"screenshot_b1_edit.png"},{"url":"screenshot_b1_light.png"},
      {"url":"screenshot_b2_dark.png"},{"url":"screenshot_b2_edit.png"},{"url":"screenshot_b2_light.png"}
    ],
    "type": "boot",
    "tags": "system",
    "supports": ["BANGLEJS","BANGLEJS2"],
    "storage": [
      {"name":"menuwheel.boot.js","url":"boot.js"}
     ]
  },
  { "id": "widChargingStatus",
    "name": "Charging Status",
    "shortName":"ChargingStatus",
    "icon": "widget.png",
    "version":"0.1",
    "type": "widget",
    "description": "A simple widget that shows a yellow lightning icon to indicate whenever the watch is charging. This way one can see the charging status at a glance, no matter which battery widget is being used.",
    "tags": "widget",
        "supports": ["BANGLEJS","BANGLEJS2"],
    "storage": [
      {"name":"widChargingStatus.wid.js","url":"widget.js"}
     ]
  },
  {
    "id": "flow",
    "name": "FLOW",
    "shortName": "FLOW",
    "version": "0.01",
    "description": "A game where you have to help a flow avoid white obstacles thing by tapping! This is a demake of an app which I forgot the name of. Press BTN(1) to restart. See if you can get to 2500 score!",
    "icon": "app.png",
    "tags": "game",
    "supports" : ["BANGLEJS", "BANGLEJS2"],
    "readme": "README.md",
    "storage": [
      {"name": "flow.app.js", "url": "app.js" },
      {"name": "flow.img", "url": "app-icon.js","evaluate": true }
    ]
  },
  { "id": "scribble",
    "name": "Scribble",
    "shortName":"Scribble",
    "version":"0.01",
    "type": "app",
    "description": "A keyboard on your wrist! Swipe right for space, left for delete.",
    "icon": "app.png",
    "allow_emulator": true,
    "tags": "tools, keyboard, text, scribble",
    "supports" : ["BANGLEJS2"],
    "readme": "README.md",
    "storage": [
      {"name":"scribble.app.js","url":"app.js"},
      {"name":"scribble.img","url":"app-icon.js","evaluate":true}
    ],
    "screenshots":[
      { "url":"screenshot.png" }
    ]
  },
  {
    "id": "ptlaunch",
    "name": "Pattern Launcher",
    "shortName": "Pattern Launcher",
    "version": "0.02",
    "description": "Directly launch apps from the clock screen with custom patterns.",
    "icon": "app.png",
    "tags": "tools",
    "supports": ["BANGLEJS2"],
    "readme": "README.md",
    "storage": [
      { "name": "ptlaunch.app.js", "url": "app.js" },
      { "name": "ptlaunch.boot.js", "url": "boot.js" },
      { "name": "ptlaunch.img", "url": "app-icon.js", "evaluate": true }
    ],
    "data": [{"name":"ptlaunch.patterns.json"}]
  },
  { "id": "clicompleteclk",
  "name": "CLI complete clock",
  "shortName":"CLI cmplt clock",
  "version":"0.02",
  "description": "Command line styled clock with lots of information",
  "icon": "app.png",
  "allow_emulator": true,
  "type": "clock",
  "tags": "clock,cli,command,bash,shell,weather,hrt",
  "supports" : ["BANGLEJS", "BANGLEJS2"],
  "readme": "README.md",
  "storage": [
    {"name":"clicompleteclk.app.js","url":"app.js"},
    {"name":"clicompleteclk.img","url":"app-icon.js","evaluate":true}
  ]
}
]<|MERGE_RESOLUTION|>--- conflicted
+++ resolved
@@ -282,13 +282,8 @@
   {
     "id": "gbridge",
     "name": "Gadgetbridge",
-<<<<<<< HEAD
     "version": "0.25",
-    "description": "The default notification handler for Gadgetbridge notifications from Android. This will eventually be replaced by the 'Android' app.",
-=======
-    "version": "0.24",
     "description": "(NOT RECOMMENDED) Handles Gadgetbridge notifications from Android. This is now replaced by the 'Android' app.",
->>>>>>> 6b2f8e98
     "icon": "app.png",
     "type": "widget",
     "tags": "tool,system,android,widget",
