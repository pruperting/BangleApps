--- conflicted
+++ resolved
@@ -3464,7 +3464,6 @@
     {"name":"vectorclock.img","url":"app-icon.js","evaluate":true}
   ]
 },
-<<<<<<< HEAD
 { "id": "fd6fdetect",
   "name": "fd6fdetect",
   "shortName":"fd6fdetect",
@@ -3476,9 +3475,7 @@
     {"name":"fd6fdetect.app.js","url":"app.js"},
     {"name":"fd6fdetect.img","url":"app-icon.js","evaluate":true}
   ]
-}
-
-=======
+},
 { "id": "choozi",
   "name": "Choozi",
   "icon": "app.png",
@@ -3490,7 +3487,7 @@
     {"name":"choozi.app.js","url":"app.js"},
     {"name":"choozi.img","url":"app-icon.js","evaluate":true}
   ]
-}
+ },
  { "id": "widclkbttm",
     "name": "Digital clock (Bottom) widget",
     "shortName":"Digital clock Bottom Widget",  
@@ -3503,6 +3500,5 @@
     "storage": [
       {"name":"widclkbttm.wid.js","url":"widclkbttm.wid.js"}
     ]
-  },
->>>>>>> d59d3df6
+  }
 ]