--- conflicted
+++ resolved
@@ -1477,11 +1477,7 @@
   { "id": "osmpoi",
     "name": "POI Compass",
     "icon": "app.png",
-<<<<<<< HEAD
     "version":"0.03",
-=======
-    "version":"0.02",
->>>>>>> 53d9982a
     "description": "Uploads all the points of interest in an area onto your watch, same as Beer Compass with more p.o.i.",
     "tags": "tool,outdoors,gps",
     "readme": "README.md",
