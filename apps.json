--- conflicted
+++ resolved
@@ -5133,7 +5133,6 @@
     ]
   },
   {
-<<<<<<< HEAD
     "id": "ftclock",
     "name": "Four Twenty Clock",
     "version": "0.01",
@@ -5153,7 +5152,6 @@
      ]
   },
   {
-=======
     "id": "mmind",
     "name": "Classic Mind Game",
     "shortName":"Master Mind",
@@ -5172,7 +5170,6 @@
      ]
    }, 
    {
->>>>>>> 1d793a03
     "id": "presentor",
     "name": "Presentor",
     "version": "3.0",
