--- conflicted
+++ resolved
@@ -800,7 +800,19 @@
       {"name":"pipboy.img","url":"app-icon.js","evaluate":true}
     ]
   },
-<<<<<<< HEAD
+  { "id": "torch",
+    "name": "Torch",
+    "shortName":"Torch",
+    "icon": "app.png",
+    "version":"0.01",
+    "description": "Turns screen white to help you see in the dark. Select from the launcher or press BTN3 four times in quick succession to start when in normal clock mode",
+    "tags": "tool,torch",
+    "storage": [
+      {"name":"torch.app.js","url":"app.js"},
+      {"name":"torch.wid.js","url":"widget.js"},
+      {"name":"torch.img","url":"app-icon.js","evaluate":true}
+    ]
+  },
   { "id": "wohrm",
     "name": "Workout Heart Rate Monitor",
     "icon": "wohrm.png",
@@ -810,21 +822,8 @@
     "type": "app",
     "allow_emulator":true,
     "storage": [
-      {"name":"+wohrm","url":"wohrm.json"},
-      {"name":"-wohrm","url":"wohrm.js"},
-      {"name":"*wohrm","url":"wohrm-icon.js","evaluate":true}
-=======
-  { "id": "torch",
-    "name": "Torch",
-    "shortName":"Torch",
-    "icon": "app.png",
-    "version":"0.01",
-    "description": "Turns screen white to help you see in the dark. Select from the launcher or press BTN3 four times in quick succession to start when in normal clock mode",
-    "tags": "tool,torch",
-    "storage": [
-      {"name":"torch.app.js","url":"app.js"},
-      {"name":"torch.wid.js","url":"widget.js"},
-      {"name":"torch.img","url":"app-icon.js","evaluate":true}
+      {"name":"wohrm.app.js","url":"wohrm.js"},
+      {"name":"wohrm.img","url":"wohrm-icon.js","evaluate":true}
     ]
   },
   { "id": "widid",
@@ -836,7 +835,6 @@
     "type":"widget",
     "storage": [
       {"name":"widid.wid.js","url":"widget.js"}
->>>>>>> c6db163e
     ]
   }
 ]