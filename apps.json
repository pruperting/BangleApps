--- conflicted
+++ resolved
@@ -1159,7 +1159,6 @@
       {"name":"batchart.img","url":"app-icon.js","evaluate":true}
     ]
   },
-<<<<<<< HEAD
   { "id": "nato",
     "name": "NATO Alphabet",
     "shortName" : "NATOAlphabet",
@@ -1172,7 +1171,8 @@
     "storage": [
       {"name":"nato.app.js","url":"nato.js"},
       {"name":"nato.img","url":"nato-icon.js","evaluate":true}
-=======
+    ]
+  },
   { "id": "numerals",
     "name": "Numerals Clock",
     "shortName": "Numerals Clock",
@@ -1199,7 +1199,6 @@
     "storage": [
       {"name":"bledetect.app.js","url":"bledetect.js"},
       {"name":"bledetect.img","url":"bledetect-icon.js","evaluate":true}
->>>>>>> 2d1f6b17
     ]
   }
 ]