[
  { "id": "boot",
    "name": "Bootloader",
    "tags": "tool,system,b2",
    "type":"bootloader",
    "icon": "bootloader.png",
    "version":"0.29",
    "description": "This is needed by Bangle.js to automatically load the clock, menu, widgets and settings",
    "storage": [
      {"name":".boot0","url":"boot0.js"},
      {"name":".bootcde","url":"bootloader.js"},
      {"name":"bootupdate.js","url":"bootupdate.js"}
    ],
    "sortorder" : -10
  },
  { "id": "moonphase",
    "name": "Moonphase",
    "icon": "app.png",
    "version":"0.02",
    "description": "Shows current moon phase. Now with GPS function.",
    "tags": "",
    "allow_emulator":true,
    "storage": [
      {"name":"moonphase.app.js","url":"app.js"},
      {"name":"moonphase.img","url":"app-icon.js","evaluate":true}
    ]
  },
  { "id": "daysl",
    "name": "Days left",
    "icon": "app.png",
    "version":"0.03",
    "description": "Shows you the days left until a certain date. Date can be set with a settings app and is written to a file.",
    "tags": "",
    "allow_emulator":false,
    "storage": [
        {"name":"daysl.app.js","url":"app.js"},
        {"name":"daysl.img","url":"app-icon.js","evaluate":true},
        {"name":"daysl.wid.js","url":"widget.js"}
    ]
  },
  { "id": "launch",
    "name": "Launcher (Default)",
    "shortName":"Launcher",
    "icon": "app.png",
    "version":"0.06",
    "description": "This is needed by Bangle.js to display a menu allowing you to choose your own applications. You can replace this with a customised launcher.",
    "tags": "tool,system,launcher,b2",
    "type":"launch",
    "storage": [
      {"name":"launch.app.js","url":"app.js"}
    ],
    "sortorder" : -10
  },
  { "id": "launchb2",
    "name": "Launcher (Bangle.js 2)",
    "shortName":"Launcher",
    "icon": "app.png",
    "version":"0.02",
    "description": "This is needed by Bangle.js 2.0 to display a menu allowing you to choose your own applications. It will not work on Bangle.js 1.0.",
    "tags": "tool,system,launcher,b2,bno1",
    "type":"launch",
    "storage": [
      {"name":"launchb2.app.js","url":"app.js"}
    ],
    "sortorder" : -10
  },
  { "id": "about",
    "name": "About",
    "icon": "app.png",
    "version":"0.08",
    "description": "Bangle.js About page - showing software version, stats, and a collaborative mural from the Bangle.js KickStarter backers",
    "tags": "tool,system,b2",
    "allow_emulator":true,
    "storage": [
      {"name":"about.app.js","url":"app.js"},
      {"name":"about.img","url":"app-icon.js","evaluate":true}
    ]
  },
  { "id": "locale",
    "name": "Languages",
    "icon": "locale.png",
    "version":"0.09",
    "description": "Translations for different countries",
    "tags": "tool,system,locale,translate,b2",
    "type": "locale",
    "custom":"locale.html",
    "readme": "README.md",
    "storage": [
      {"name":"locale"}
    ],
    "sortorder" : -10
  },
  { "id": "notify",
    "name": "Notifications (default)",
    "shortName":"Notifications",
    "icon": "notify.png",
    "version":"0.09",
    "description": "A handler for displaying notifications that displays them in a bar at the top of the screen",
    "tags": "widget",
    "type": "notify",
    "readme": "README.md",
    "storage": [
      {"name":"notify","url":"notify.js"}
    ]
  },
  { "id": "notifyfs",
    "name": "Fullscreen Notifications",
    "shortName":"Notifications",
    "icon": "notify.png",
    "version":"0.10",
    "description": "A handler for displaying notifications that displays them fullscreen. This may not fully restore the screen after on some apps. See `Notifications (default)` for more information about the notifications library.",
    "tags": "widget",
    "type": "notify",
    "storage": [
      {"name":"notify","url":"notify.js"}
    ]
  },
  { "id": "welcome",
    "name": "Welcome",
    "icon": "app.png",
    "version":"0.12",
    "description": "Appears at first boot and explains how to use Bangle.js",
    "tags": "start,welcome",
    "allow_emulator":true,
    "storage": [
      {"name":"welcome.boot.js","url":"boot.js"},
      {"name":"welcome.app.js","url":"app.js"},
      {"name":"welcome.settings.js","url":"settings.js"},
      {"name":"welcome.img","url":"app-icon.js","evaluate":true}
    ],
    "data": [
      {"name":"welcome.json"}
    ]
  },
  { "id": "mywelcome",
    "name": "Customised Welcome",
    "shortName": "My Welcome",
    "icon": "app.png",
    "version":"0.12",
    "description": "Appears at first boot and explains how to use Bangle.js. Like 'Welcome', but can be customised with a greeting",
    "tags": "start,welcome",
    "custom":"custom.html",
    "storage": [
      {"name":"mywelcome.boot.js","url":"boot.js"},
      {"name":"mywelcome.app.js","url":"app.js"},
      {"name":"mywelcome.settings.js","url":"settings.js"},
      {"name":"mywelcome.img","url":"app-icon.js","evaluate":true}
    ],
    "data": [
      {"name":"mywelcome.json"}
    ]
  },
  { "id": "gbridge",
    "name": "Gadgetbridge",
    "icon": "app.png",
    "version":"0.24",
    "description": "The default notification handler for Gadgetbridge notifications from Android",
    "tags": "tool,system,android,widget",
    "readme": "README.md",
    "type":"widget",
    "dependencies": { "notify":"type" },
    "storage": [
      {"name":"gbridge.settings.js","url":"settings.js"},
      {"name":"gbridge.img","url":"app-icon.js","evaluate":true},
      {"name":"gbridge.wid.js","url":"widget.js"}
    ],
    "data": [
      {"name":"gbridge.json"}
    ]
  },
  { "id": "mclock",
    "name": "Morphing Clock",
    "icon": "clock-morphing.png",
    "version":"0.07",
    "description": "7 segment clock that morphs between minutes and hours",
    "tags": "clock",
    "type":"clock",
    "allow_emulator":true,
    "storage": [
      {"name":"mclock.app.js","url":"clock-morphing.js"},
      {"name":"mclock.img","url":"clock-morphing-icon.js","evaluate":true}
    ],
    "sortorder" : -9
  },
  { "id": "setting",
    "name": "Settings",
    "icon": "settings.png",
    "version":"0.28",
    "description": "A menu for setting up Bangle.js",
    "tags": "tool,system,b2",
    "readme": "README.md",
    "storage": [
      {"name":"setting.app.js","url":"settings.js"},
      {"name":"setting.img","url":"settings-icon.js","evaluate":true}
    ],
    "data": [
      {"name":"setting.json", "url":"settings.min.json","evaluate":true}
    ],
    "sortorder" : -2
  },
  { "id": "alarm",
    "name": "Default Alarm",
    "shortName":"Alarms",
    "icon": "app.png",
    "version":"0.11",
    "description": "Set and respond to alarms",
    "tags": "tool,alarm,widget,b2",
    "storage": [
      {"name":"alarm.app.js","url":"app.js"},
      {"name":"alarm.boot.js","url":"boot.js"},
      {"name":"alarm.js","url":"alarm.js"},
      {"name":"alarm.img","url":"app-icon.js","evaluate":true},
      {"name":"alarm.wid.js","url":"widget.js"}
    ],
    "data": [
      {"name":"alarm.json"}
    ]
  },
  { "id": "wclock",
    "name": "Word Clock",
    "icon": "clock-word.png",
    "version":"0.03",
    "description": "Display Time as Text",
    "tags": "clock,b2",
    "type":"clock",
    "allow_emulator":true,
    "storage": [
      {"name":"wclock.app.js","url":"clock-word.js"},
      {"name":"wclock.img","url":"clock-word-icon.js","evaluate":true}
    ]
  },
  { "id": "fontclock",
    "name": "Font Clock",
    "icon": "fontclock.png",
    "version":"0.01",
    "description": "Choose the font and design of clock face from a library of available designs",
    "tags": "clock",
    "type":"clock",
    "allow_emulator":false,
     "readme": "README.md",
    "custom":"custom.html",
    "storage": [
      {"name":"fontclock.app.js","url":"fontclock.js"},
      {"name":"fontclock.img","url":"fontclock-icon.js","evaluate":true},
      {"name":"fontclock.hand.js","url":"fontclock.hand.js"},
      {"name":"fontclock.thinhand.js","url":"fontclock.thinhand.js"},
      {"name":"fontclock.thickhand.js","url":"fontclock.thickhand.js"},
      {"name":"fontclock.hourscriber.js","url":"fontclock.hourscriber.js"},
      {"name":"fontclock.font.js","url":"fontclock.font.js"},
      {"name":"fontclock.font.abril_ff50.js","url":"fontclock.font.abril_ff50.js"},
      {"name":"fontclock.font.cpstc58.js","url":"fontclock.font.cpstc58.js"},
      {"name":"fontclock.font.mntn25.js","url":"fontclock.font.mntn25.js"},
      {"name":"fontclock.font.mntn50.js","url":"fontclock.font.mntn50.js"},
      {"name":"fontclock.font.vector25.js","url":"fontclock.font.vector25.js"},
      {"name":"fontclock.font.vector50.js","url":"fontclock.font.vector50.js"}
    ]
  },
  { "id": "slidingtext",
    "name": "Sliding Clock",
    "icon": "slidingtext.png",
    "version":"0.06",
    "description": "Inspired by the Pebble sliding clock, old times are scrolled off the screen and new times on. You are also able to change language on the fly so you can see the time written in other languages using button 1. Currently English, French, Japanese, Spanish and German are supported",
    "tags": "clock",
    "type":"clock",
    "allow_emulator":false,
     "readme": "README.md",
    "custom":"custom.html",
    "storage": [
      {"name":"slidingtext.app.js","url":"slidingtext.js"},
      {"name":"slidingtext.img","url":"slidingtext-icon.js","evaluate":true},
      {"name":"slidingtext.locale.en.js","url":"slidingtext.locale.en.js"},
      {"name":"slidingtext.locale.en2.js","url":"slidingtext.locale.en2.js"},
      {"name":"slidingtext.utils.en.js","url":"slidingtext.utils.en.js"},
      {"name":"slidingtext.locale.es.js","url":"slidingtext.locale.es.js"},
      {"name":"slidingtext.locale.fr.js","url":"slidingtext.locale.fr.js"},
      {"name":"slidingtext.locale.jp.js","url":"slidingtext.locale.jp.js"},
      {"name":"slidingtext.locale.de.js","url":"slidingtext.locale.de.js"},
      {"name":"slidingtext.dtfmt.js","url":"slidingtext.dtfmt.js"}
    ]
  },
  { "id": "solarclock",
    "name": "Solar Clock",
    "icon": "solar_clock.png",
    "version":"0.02",
    "description": "Using your current or chosen location the solar watch face shows the Sun's sky position, time and date. Also allows you to wind backwards and forwards in time to see the sun's position",
    "tags": "clock",
    "type":"clock",
    "allow_emulator":false,
     "readme": "README.md",
    "custom":"custom.html",
    "storage": [
      {"name":"solarclock.app.js","url":"solar_clock.js"},
      {"name":"solarclock.img","url":"solar_clock-icon.js","evaluate":true},
      {"name":"solar_colors.js","url":"solar_colors.js"},
      {"name":"solar_controller.js","url":"solar_controller.js"},
      {"name":"solar_date_utils.js","url":"solar_date_utils.js"},
      {"name":"solar_graphic_utils.js","url":"solar_graphic_utils.js"},
      {"name":"solar_location.js","url":"solar_location.js"},
      {"name":"solar_math_utils.js","url":"solar_math_utils.js"},
      {"name":"solar_loc.Reykjavik.json","url":"solar_loc.Reykjavik.json"},
      {"name":"solar_loc.Hong_Kong.json","url":"solar_loc.Hong_Kong.json"},
      {"name":"solar_loc.Honolulu.json","url":"solar_loc.Honolulu.json"},
      {"name":"solar_loc.Rio.json","url":"solar_loc.Rio.json"},
      {"name":"solar_loc.Tokyo.json","url":"solar_loc.Tokyo.json"},
      {"name":"solar_loc.Seoul.json","url":"solar_loc.Seoul.json"}
    ]
  },
  { "id": "sweepclock",
    "name": "Sweep Clock",
    "icon": "sweepclock.png",
    "version":"0.04",
    "description": "Smooth sweep secondhand with single hour numeral. Use button 1 to toggle the numeral font, button 3 to change the colour theme and button 4 to change the date placement",
    "tags": "clock",
    "type":"clock",
    "allow_emulator":true,
     "readme": "README.md",
    "storage": [
      {"name":"sweepclock.app.js","url":"sweepclock.js"},
      {"name":"sweepclock.img","url":"sweepclock-icon.js","evaluate":true}
    ]
  },
  { "id": "imgclock",
    "name": "Image background clock",
    "shortName":"Image Clock",
    "icon": "app.png",
    "version":"0.08",
    "description": "A clock with an image as a background",
    "tags": "clock",
    "type" : "clock",
    "custom": "custom.html",
    "storage": [
      {"name":"imgclock.app.js","url":"app.js"},
      {"name":"imgclock.img","url":"app-icon.js","evaluate":true},
      {"name":"imgclock.face.img"},
      {"name":"imgclock.face.json"},
      {"name":"imgclock.face.bg","content":""}
    ]
  },
  { "id": "impwclock",
    "name": "Imprecise Word Clock",
    "icon": "clock-impword.png",
    "version":"0.03",
    "description": "Imprecise word clock for vacations, weekends, and those who never need accurate time.",
    "tags": "clock",
    "type":"clock",
    "allow_emulator":true,
    "storage": [
      {"name":"impwclock.app.js","url":"clock-impword.js"},
      {"name":"impwclock.img","url":"clock-impword-icon.js","evaluate":true}
    ]
  },
  { "id": "aclock",
    "name": "Analog Clock",
    "icon": "clock-analog.png",
    "version": "0.15",
    "description": "An Analog Clock",
    "tags": "clock,b2",
    "type":"clock",
    "allow_emulator":true,
    "storage": [
      {"name":"aclock.app.js","url":"clock-analog.js"},
      {"name":"aclock.img","url":"clock-analog-icon.js","evaluate":true}
    ]
  },
  { "id": "clock2x3",
    "name": "2x3 Pixel Clock",
    "icon": "clock2x3.png",
    "version":"0.05",
    "description": "This is a simple clock using minimalist 2x3 pixel numerical digits",
    "tags": "clock,b2",
    "type": "clock",
    "allow_emulator":true,
    "storage": [
      {"name":"clock2x3.app.js","url":"clock2x3-app.js"},
      {"name":"clock2x3.img","url":"clock2x3-icon.js","evaluate":true}
    ]
  },
  { "id": "geissclk",
    "name": "Geiss Clock",
    "icon": "clock.png",
    "version":"0.03",
    "description": "7 segment clock with animated background in the style of Ryan Geiss' music visualisation. NOTE: The first run will take ~1 minute to do some precalculation",
    "tags": "clock,bno2",
    "type":"clock",
    "storage": [
      {"name":"geissclk.app.js","url":"clock.js"},
      {"name":"geissclk.precompute.js","url":"precompute.js"},
      {"name":"geissclk.img","url":"clock-icon.js","evaluate":true}
    ],
    "data": [
      {"name":"geissclk.0.map"},
      {"name":"geissclk.1.map"},
      {"name":"geissclk.2.map"},
      {"name":"geissclk.3.map"},
      {"name":"geissclk.4.map"},
      {"name":"geissclk.5.map"},
      {"name":"geissclk.0.pal"},
      {"name":"geissclk.1.pal"},
      {"name":"geissclk.2.pal"}
    ]
  },
  { "id": "trex",
    "name": "T-Rex",
    "icon": "trex.png",
    "version":"0.04",
    "description": "T-Rex game in the style of Chrome's offline game",
    "tags": "game,b2",
    "allow_emulator":true,
    "storage": [
      {"name":"trex.app.js","url":"trex.js"},
      {"name":"trex.img","url":"trex-icon.js","evaluate":true},
      {"name":"trex.settings.js","url":"settings.js"}
    ],
    "data": [
      {"name":"trex.score", "storageFile": true}
    ]
  },
  { "id": "astroid",
    "name": "Asteroids!",
    "icon": "asteroids.png",
    "version":"0.03",
    "description": "Retro asteroids game",
    "tags": "game,b2",
    "allow_emulator":true,
    "storage": [
      {"name":"astroid.app.js","url":"asteroids.js"},
      {"name":"astroid.img","url":"asteroids-icon.js","evaluate":true}
    ]
  },
  { "id": "clickms",
    "name": "Click Master",
    "icon": "click-master.png",
    "version":"0.01",
    "description": "Get several friends to start the game, then compete to see who can press BTN1 the most!",
    "tags": "game",
    "storage": [
      {"name":"clickms.app.js","url":"click-master.js"},
      {"name":"clickms.img","url":"click-master-icon.js","evaluate":true}
    ]
  },
  { "id": "horsey",
    "name": "Horse Race!",
    "icon": "horse-race.png",
    "version":"0.01",
    "description": "Get several friends to start the game, then compete to see who can press BTN1 the most!",
    "tags": "game",
    "storage": [
      {"name":"horsey.app.js","url":"horse-race.js"},
      {"name":"horsey.img","url":"horse-race-icon.js","evaluate":true}
    ]
  },
  { "id": "compass",
    "name": "Compass",
    "icon": "compass.png",
    "version":"0.03",
    "description": "Simple compass that points North",
    "tags": "tool,outdoors",
    "storage": [
      {"name":"compass.app.js","url":"compass.js"},
      {"name":"compass.img","url":"compass-icon.js","evaluate":true}
    ]
  },
  { "id": "gpstime",
    "name": "GPS Time",
    "icon": "gpstime.png",
    "version":"0.04",
    "description": "Update the Bangle.js's clock based on the time from the GPS receiver",
    "tags": "tool,gps",
    "storage": [
      {"name":"gpstime.app.js","url":"gpstime.js"},
      {"name":"gpstime.img","url":"gpstime-icon.js","evaluate":true}
    ]
  },
  { "id": "openloc",
    "name": "Open Location / Plus Codes",
    "shortName": "Open Location",
    "icon": "app.png",
    "version":"0.01",
    "description": "Convert your current GPS location to a series of characters",
    "tags": "tool,outdoors,gps",
    "storage": [
      {"name":"openloc.app.js","url":"app.js"},
      {"name":"openloc.img","url":"app-icon.js","evaluate":true}
    ]
  },
  { "id": "speedo",
    "name": "Speedo",
    "icon": "speedo.png",
    "version":"0.04",
    "description": "Show the current speed according to the GPS",
    "tags": "tool,outdoors,gps",
    "storage": [
      {"name":"speedo.app.js","url":"speedo.js"},
      {"name":"speedo.img","url":"speedo-icon.js","evaluate":true}
    ]
  },
  { "id": "gpsrec",
    "name": "GPS Recorder",
    "icon": "app.png",
    "version":"0.23",
    "interface": "interface.html",
    "description": "Application that allows you to record a GPS track. Can run in background",
    "tags": "tool,outdoors,gps,widget",
    "readme": "README.md",
    "storage": [
      {"name":"gpsrec.app.js","url":"app.js"},
      {"name":"gpsrec.img","url":"app-icon.js","evaluate":true},
      {"name":"gpsrec.wid.js","url":"widget.js"},
      {"name":"gpsrec.settings.js","url":"settings.js"}
    ],
    "data": [
      {"name":"gpsrec.json"},
      {"wildcard":".gpsrc?","storageFile": true}
    ]
  },
  { "id": "gpsnav",
    "name": "GPS Navigation",
    "icon": "icon.png",
    "version":"0.05",
    "description": "Displays GPS Course and Speed, + Directions to waypoint and waypoint recording, now with waypoint editor",
    "tags": "tool,outdoors,gps",
    "readme": "README.md",
    "interface":"waypoints.html",
    "storage": [
      {"name":"gpsnav.app.js","url":"app.min.js"},
      {"name":"gpsnav.img","url":"app-icon.js","evaluate":true}
    ],
    "data": [
      {"name":"waypoints.json","url":"waypoints.json"}
    ]
  },
  { "id": "heart",
    "name": "Heart Rate Recorder",
    "icon": "app.png",
    "version":"0.06",
    "interface": "interface.html",
    "description": "Application that allows you to record your heart rate. Can run in background",
    "tags": "tool,health,widget",
    "storage": [
      {"name":"heart.app.js","url":"app.js"},
      {"name":"heart.img","url":"app-icon.js","evaluate":true},
      {"name":"heart.wid.js","url":"widget.js"}
    ],
    "data": [
      {"name":"heart.json"},
      {"wildcard":".heart?","storageFile": true}
    ]
  },
  { "id": "slevel",
    "name": "Spirit Level",
    "icon": "spiritlevel.png",
    "version":"0.01",
    "description": "Show the current angle of the watch, so you can use it to make sure something is absolutely flat",
    "tags": "tool",
    "storage": [
      {"name":"slevel.app.js","url":"spiritlevel.js"},
      {"name":"slevel.img","url":"spiritlevel-icon.js","evaluate":true}
    ]
  },
  { "id": "files",
    "name": "App Manager",
    "icon": "files.png",
    "version":"0.07",
    "description": "Show currently installed apps, free space, and allow their deletion from the watch",
    "tags": "tool,system,files",
    "storage": [
      {"name":"files.app.js","url":"files.js"},
      {"name":"files.img","url":"files-icon.js","evaluate":true}
    ]
  },
  { "id": "weather",
    "name": "Weather",
    "icon": "icon.png",
    "version":"0.06",
    "description": "Show Gadgetbridge weather report",
    "readme": "readme.md",
    "tags": "widget,outdoors",
    "storage": [
      {"name":"weather.app.js","url":"app.js"},
      {"name":"weather.wid.js","url":"widget.js"},
      {"name":"weather","url":"lib.js"},
      {"name":"weather.img","url":"icon.js","evaluate":true},
      {"name":"weather.settings.js","url":"settings.js"}
    ],
    "data": [
      {"name": "weather.json"}
    ]
  },
  { "id": "chargeanim",
    "name": "Charge Animation",
    "icon": "icon.png",
    "version":"0.01",
    "description": "When charging, show a sideways charging animation and keep the screen on. When removed from the charger load the clock again.",
    "tags": "battery",
    "allow_emulator":true,
    "storage": [
      {"name":"chargeanim.app.js","url":"app.js"},
      {"name":"chargeanim.boot.js","url":"boot.js"},
      {"name":"chargeanim.img","url":"app-icon.js","evaluate":true}
    ]
  },
  { "id": "bluetoothdock",
    "name": "Bluetooth Dock",
    "shortName":"Dock",
    "icon": "app.png",
    "version":"0.01",
    "description": "When charging shows the time, scans Bluetooth for known devices (eg temperature) and shows them on the screen",
    "tags": "bluetooth",
    "readme": "README.md",
    "storage": [
      {"name":"bluetoothdock.app.js","url":"app.js"},
      {"name":"bluetoothdock.boot.js","url":"boot.js"},
      {"name":"bluetoothdock.img","url":"app-icon.js","evaluate":true}
    ]
  },
  { "id": "widbat",
    "name": "Battery Level Widget",
    "icon": "widget.png",
    "version":"0.08",
    "description": "Show the current battery level and charging status in the top right of the clock",
    "tags": "widget,battery,b2",
    "type":"widget",
    "storage": [
      {"name":"widbat.wid.js","url":"widget.js"}
    ]
  },
  { "id": "widlock",
    "name": "Lock Widget",
    "icon": "widget.png",
    "version":"0.03",
    "description": "On devices with always-on display (Bangle.js 2) this displays lock icon whenever the display is locked",
    "tags": "widget,lock,b2",
    "type":"widget",
    "storage": [
      {"name":"widlock.wid.js","url":"widget.js"}
    ]
  },
  { "id": "widbatpc",
    "name": "Battery Level Widget (with percentage)",
    "shortName": "Battery Widget",
    "icon": "widget.png",
    "version":"0.11",
    "description": "Show the current battery level and charging status in the top right of the clock, with charge percentage",
    "tags": "widget,battery",
    "type":"widget",
    "storage": [
      {"name":"widbatpc.wid.js","url":"widget.js"},
      {"name":"widbatpc.settings.js","url":"settings.js"}
    ],
    "data": [
      {"name":"widbatpc.json"}
    ]
  },
  { "id": "widbatwarn",
    "name": "Battery Warning",
    "shortName": "Battery Warning",
    "icon": "widget.png",
    "readme": "README.md",
    "version":"0.02",
    "description": "Show a warning when the battery runs low.",
    "tags": "tool,battery",
    "type":"widget",
    "dependencies": { "notify":"type" },
    "storage": [
      {"name":"widbatwarn.wid.js","url":"widget.js"},
      {"name":"widbatwarn.settings.js","url":"settings.js"}
    ],
    "data": [
      {"name":"widbatwarn.json"}
    ]
  },
  { "id": "widbt",
    "name": "Bluetooth Widget",
    "icon": "widget.png",
    "version":"0.05",
    "description": "Show the current Bluetooth connection status in the top right of the clock",
    "tags": "widget,bluetooth,b2",
    "type":"widget",
    "storage": [
      {"name":"widbt.wid.js","url":"widget.js"}
    ]
  },
  { "id": "widchime",
    "name": "Hour Chime",
    "icon": "widget.png",
    "version":"0.02",
    "description": "Buzz or beep on every whole hour.",
    "tags": "widget",
    "type": "widget",
    "storage": [
      {"name":"widchime.wid.js","url":"widget.js"},
      {"name":"widchime.settings.js","url":"settings.js"}
    ],
    "data": [
      {"name":"widchime.json"}
    ]
  },
  { "id": "widram",
    "name": "RAM Widget",
    "shortName":"RAM Widget",
    "icon": "widget.png",
    "version":"0.01",
    "description": "Display your Bangle's available RAM percentage in a widget",
    "tags": "widget",
    "type": "widget",
    "storage": [
      {"name":"widram.wid.js","url":"widget.js"}
    ]
  },
  { "id": "hrm",
    "name": "Heart Rate Monitor",
    "icon": "heartrate.png",
    "version":"0.05",
    "description": "Measure your heart rate and see live sensor data",
    "tags": "health",
    "storage": [
      {"name":"hrm.app.js","url":"heartrate.js"},
      {"name":"hrm.img","url":"heartrate-icon.js","evaluate":true}
    ]
  },
  { "id": "widhrm",
    "name": "Simple Heart Rate widget",
    "icon": "widget.png",
    "version":"0.04",
    "description": "When the screen is on, the widget turns on the heart rate monitor and displays the current heart rate (or last known in grey). For this to work well you'll need at least a 15 second LCD Timeout.",
    "tags": "health,widget",
    "type": "widget",
    "storage": [
      {"name":"widhrm.wid.js","url":"widget.js"}
    ]
  },
  { "id": "stetho",
    "name": "Stethoscope",
    "icon": "stetho.png",
    "version":"0.01",
    "description": "Hear your heart rate",
    "tags": "health",
    "storage": [
      {"name":"stetho.app.js","url":"stetho.js"},
      {"name":"stetho.img","url":"stetho-icon.js","evaluate":true}
    ]
  },
  { "id": "swatch",
    "name": "Stopwatch",
    "icon": "stopwatch.png",
    "version":"0.07",
    "interface": "interface.html",
    "description": "Simple stopwatch with Lap Time logging to a JSON file",
    "tags": "health",
    "allow_emulator":true,
    "readme": "README.md",
    "storage": [
      {"name":"swatch.app.js","url":"stopwatch.js"},
      {"name":"swatch.img","url":"stopwatch-icon.js","evaluate":true}
    ]
  },
  { "id": "hidmsic",
    "name": "Bluetooth Music Controls",
    "shortName": "Music Control",
    "icon": "hid-music.png",
    "version":"0.02",
    "description": "Enable HID in settings, pair with your phone, then use this app to control music from your watch!",
    "tags": "bluetooth",
    "storage": [
      {"name":"hidmsic.app.js","url":"hid-music.js"},
      {"name":"hidmsic.img","url":"hid-music-icon.js","evaluate":true}
    ]
  },
  { "id": "hidkbd",
    "name": "Bluetooth Keyboard",
    "shortName": "Bluetooth Kbd",
    "icon": "hid-keyboard.png",
    "version":"0.02",
    "description": "Enable HID in settings, pair with your phone/PC, then use this app to control other apps",
    "tags": "bluetooth",
    "storage": [
      {"name":"hidkbd.app.js","url":"hid-keyboard.js"},
      {"name":"hidkbd.img","url":"hid-keyboard-icon.js","evaluate":true}
    ]
  },
  { "id": "hidbkbd",
    "name": "Binary Bluetooth Keyboard",
    "shortName": "Binary BT Kbd",
    "icon": "hid-binary-keyboard.png",
    "version":"0.02",
    "description": "Enable HID in settings, pair with your phone/PC, then type messages using the onscreen keyboard by tapping repeatedly on the key you want",
    "tags": "bluetooth",
    "storage": [
      {"name":"hidbkbd.app.js","url":"hid-binary-keyboard.js"},
      {"name":"hidbkbd.img","url":"hid-binary-keyboard-icon.js","evaluate":true}
    ]
  },
  { "id": "animals",
    "name": "Animals Game",
    "icon": "animals.png",
    "version":"0.01",
    "description": "Simple toddler's game - displays a different number of animals each time the screen is pressed",
    "tags": "game",
    "storage": [
      {"name":"animals.app.js","url":"animals.js"},
      {"name":"animals.img","url":"animals-icon.js","evaluate":true},
      {"name":"animals-snake.img","url":"animals-snake.js","evaluate":true},
      {"name":"animals-duck.img","url":"animals-duck.js","evaluate":true},
      {"name":"animals-swan.img","url":"animals-swan.js","evaluate":true},
      {"name":"animals-fox.img","url":"animals-fox.js","evaluate":true},
      {"name":"animals-camel.img","url":"animals-camel.js","evaluate":true},
      {"name":"animals-pig.img","url":"animals-pig.js","evaluate":true},
      {"name":"animals-sheep.img","url":"animals-sheep.js","evaluate":true},
      {"name":"animals-mouse.img","url":"animals-mouse.js","evaluate":true}
    ]
  },
  { "id": "qrcode",
    "name": "Custom QR Code",
    "icon": "app.png",
    "version":"0.02",
    "description": "Use this to upload a customised QR code to Bangle.js",
    "tags": "qrcode,b2",
    "custom": "custom.html", "customConnect":true,
    "storage": [
      {"name":"qrcode.app.js"},
      {"name":"qrcode.img","url":"app-icon.js","evaluate":true}
    ]
  },
  { "id": "beer",
    "name": "Beer Compass",
    "icon": "app.png",
    "version":"0.01",
    "description": "Uploads all the pubs in an area onto your watch, so it can always point you at the nearest one",
    "tags": "",
    "custom": "custom.html",
    "storage": [
      {"name":"beer.app.js"},
      {"name":"beer.img","url":"app-icon.js","evaluate":true}
    ]
  },
  { "id": "route",
    "name": "Route Viewer",
    "icon": "app.png",
    "version":"0.02",
    "description": "Upload a KML file of a route, and have your watch display a map with how far around it you are",
    "tags": "",
    "custom": "custom.html",
    "storage": [
      {"name":"route.app.js"},
      {"name":"route.img","url":"app-icon.js","evaluate":true}
    ]
  },
  {
    "id": "ncstart",
    "name": "NCEU Startup",
    "icon": "start.png",
    "version":"0.06",
    "description": "NodeConfEU 2019 'First Start' Sequence",
    "tags": "start,welcome",
    "storage": [
      {"name":"ncstart.app.js","url":"start.js"},
      {"name":"ncstart.boot.js","url":"boot.js"},
      {"name":"ncstart.settings.js","url":"settings.js"},
      {"name":"ncstart.img","url":"start-icon.js","evaluate":true},
      {"name":"nc-bangle.img","url":"start-bangle.js","evaluate":true},
      {"name":"nc-nceu.img","url":"start-nceu.js","evaluate":true},
      {"name":"nc-nfr.img","url":"start-nfr.js","evaluate":true},
      {"name":"nc-nodew.img","url":"start-nodew.js","evaluate":true},
      {"name":"nc-tf.img","url":"start-tf.js","evaluate":true}
    ],
    "data": [
      {"name":"ncstart.json"}
    ]
  },
  { "id": "ncfrun",
    "name": "NCEU 5K Fun Run",
    "icon": "nceu-funrun.png",
    "version":"0.01",
    "description": "Display a map of the NodeConf EU 2019 5K Fun Run route and your location on it",
    "tags": "health",
    "storage": [
      {"name":"ncfrun.app.js","url":"nceu-funrun.js"},
      {"name":"ncfrun.img","url":"nceu-funrun-icon.js","evaluate":true}
    ]
  },
  { "id": "widnceu",
    "name": "NCEU Logo Widget",
    "icon": "widget.png",
    "version":"0.02",
    "description": "Show the NodeConf EU logo in the top left",
    "tags": "widget",
    "type":"widget",
    "storage": [
      {"name":"widnceu.wid.js","url":"widget.js"}
    ]
  },
  { "id": "sclock",
    "name": "Simple Clock",
    "icon": "clock-simple.png",
    "version":"0.06",
    "description": "A Simple Digital Clock",
    "tags": "clock,b2",
    "type":"clock",
    "allow_emulator":true,
    "storage": [
      {"name":"sclock.app.js","url":"clock-simple.js"},
      {"name":"sclock.img","url":"clock-simple-icon.js","evaluate":true}
    ]
  },
  { "id": "s7clk",
    "name": "Simple 7 segment Clock",
    "icon": "icon.png",
    "version":"0.03",
    "description": "A simple 7 segment Clock with date",
    "tags": "clock,b2",
    "type":"clock",
    "allow_emulator":true,
    "storage": [
      {"name":"s7clk.app.js","url":"app.js"},
      {"name":"s7clk.img","url":"icon.js","evaluate":true}
    ]
  },
  { "id": "vibrclock",
    "name": "Vibrate Clock",
    "icon": "app.png",
    "version":"0.03",
    "description": "When BTN1 is pressed, vibrate out the time as a series of buzzes, one digit at a time. Hours, then Minutes. Zero is signified by one long buzz. Otherwise a simple digital clock.",
    "tags": "clock",
    "type":"clock",
    "allow_emulator":true,
    "storage": [
      {"name":"vibrclock.app.js","url":"app.js"},
      {"name":"vibrclock.img","url":"app-icon.js","evaluate":true}
    ]
  },
  { "id": "svclock",
    "name": "Simple V-Clock",
    "icon": "vclock-simple.png",
    "version":"0.02",
    "description": "Modification of Simple Clock 0.04 to use Vectorfont",
    "tags": "clock",
    "type":"clock",
    "allow_emulator":true,
    "storage": [
      {"name":"svclock.app.js","url":"vclock-simple.js"},
      {"name":"svclock.img","url":"vclock-simple-icon.js","evaluate":true}
    ]
  },
  { "id": "dclock",
    "name": "Dev Clock",
    "icon": "clock-dev.png",
    "version":"0.10",
    "description": "A Digital Clock including timestamp (tst), beats(@), days in current month (dm) and days since new moon (l)",
    "tags": "clock,b2",
    "type":"clock",
    "allow_emulator":true,
    "storage": [
      {"name":"dclock.app.js","url":"clock-dev.js"},
      {"name":"dclock.img","url":"clock-dev-icon.js","evaluate":true}
    ]
  },
  { "id": "gesture",
    "name": "Gesture Test",
    "icon": "gesture.png",
    "version":"0.01",
    "description": "BETA! Uploads a basic Tensorflow Gesture model, and then outputs each gesture as a message",
    "tags": "gesture,ai",
    "type":"app",
    "storage": [
      {"name":"gesture.app.js","url":"gesture.js"},
      {"name":".tfnames","url":"gesture-tfnames.js","evaluate":true},
      {"name":".tfmodel","url":"gesture-tfmodel.js","evaluate":true},
      {"name":"gesture.img","url":"gesture-icon.js","evaluate":true}
    ]
  },
  { "id": "pparrot",
    "name": "Party Parrot",
    "icon": "party-parrot.png",
    "version":"0.01",
    "description": "Party with a parrot on your wrist",
    "tags": "party,parrot,lol",
    "type":"app",
    "allow_emulator":true,
    "storage": [
      {"name":"pparrot.app.js","url":"party-parrot.js"},
      {"name":"pparrot.img","url":"party-parrot-icon.js","evaluate":true}
    ]
  },
  { "id": "hrings",
    "name": "Hypno Rings",
    "icon": "hypno-rings.png",
    "version":"0.01",
    "description": "Experiment with trippy rings, press buttons for change",
    "tags": "rings,hypnosis,psychadelic",
    "type":"app",
    "allow_emulator":true,
    "storage": [
      {"name":"hrings.app.js","url":"hypno-rings.js"},
      {"name":"hrings.img","url":"hypno-rings-icon.js","evaluate":true}
    ]
  },
  { "id": "morse",
    "name": "Morse Code",
    "icon": "morse-code.png",
    "version":"0.01",
    "description": "Learn morse code by hearing/seeing/feeling the code. Tap to toggle buzz!",
    "tags": "morse,sound,visual,input",
    "type":"app",
    "storage": [
      {"name":"morse.app.js","url":"morse-code.js"},
      {"name":"morse.img","url":"morse-code-icon.js","evaluate":true}
    ]
  },
  {
    "id": "blescan",
    "name": "BLE Scanner",
    "icon": "blescan.png",
    "version":"0.01",
    "description": "Scan for advertising BLE devices",
    "tags" : "bluetooth",
    "storage" : [
      {"name":"blescan.app.js","url":"blescan.js"},
      {"name":"blescan.img","url":"blescan-icon.js", "evaluate":true}
    ]
  },
  { "id": "mmonday",
  "name": "Manic Monday Tone",
  "icon": "manic-monday-icon.png",
  "version":"0.02",
  "description": "The Bangles make a comeback",
  "tags": "sound",
  "storage": [
    {"name":"mmonday.app.js","url":"manic-monday.js"},
    {"name":"mmonday.img","url":"manic-monday-icon.js","evaluate":true}
  ]
  },
  { "id": "jbells",
    "name": "Jingle Bells",
    "icon": "jbells.png",
    "version":"0.01",
    "description": "Play Jingle Bells",
    "tags": "sound",
    "type":"app",
    "storage": [
      {"name":"jbells.app.js","url":"jbells.js"},
      {"name":"jbells.img","url":"jbells-icon.js","evaluate":true}
    ]
  },
  { "id": "scolor",
    "name": "Show Color",
    "icon": "show-color.png",
    "version":"0.01",
    "description": "Display all available Colors and Names",
    "tags": "tool",
    "type":"app",
    "allow_emulator":true,
    "storage": [
      {"name":"scolor.app.js","url":"show-color.js"},
      {"name":"scolor.img","url":"show-color-icon.js","evaluate":true}
    ]
  },
  { "id": "miclock",
    "name": "Mixed Clock",
    "icon": "clock-mixed.png",
    "version":"0.05",
    "description": "A mix of analog and digital Clock",
    "tags": "clock",
    "type":"clock",
    "allow_emulator":true,
    "storage": [
      {"name":"miclock.app.js","url":"clock-mixed.js"},
      {"name":"miclock.img","url":"clock-mixed-icon.js","evaluate":true}
    ]
  },
  { "id": "bclock",
    "name": "Binary Clock",
    "icon": "clock-binary.png",
    "version":"0.03",
    "description": "A simple binary clock watch face",
    "tags": "clock",
    "type":"clock",
    "allow_emulator":true,
    "storage": [
      {"name":"bclock.app.js","url":"clock-binary.js"},
      {"name":"bclock.img","url":"clock-binary-icon.js","evaluate":true}
    ]
  },
  { "id": "clotris",
    "name": "Clock-Tris",
    "icon": "clock-tris.png",
    "version":"0.01",
    "description": "A fully functional clone of a classic game of falling blocks",
    "tags": "game",
    "allow_emulator":true,
    "storage": [
      {"name":"clotris.app.js","url":"clock-tris.js"},
      {"name":"clotris.img","url":"clock-tris-icon.js","evaluate":true},
      {"name":".trishig","url":"clock-tris-high"}
    ]
  },
  { "id": "flappy",
    "name": "Flappy Bird",
    "icon": "app.png",
    "version":"0.05",
    "description": "A Flappy Bird game clone",
    "tags": "game,b2",
    "allow_emulator":true,
    "storage": [
      {"name":"flappy.app.js","url":"app.js"},
      {"name":"flappy.img","url":"app-icon.js","evaluate":true}
    ]
  },
  {
    "id": "gpsinfo",
    "name": "GPS Info",
    "icon": "gps-info.png",
    "version":"0.04",
    "description": "An application that displays information about altitude, lat/lon, satellites and time",
    "tags": "gps",
    "type": "app",
    "storage": [
      {"name":"gpsinfo.app.js","url": "gps-info.js"},
      {"name":"gpsinfo.img","url": "gps-info-icon.js","evaluate": true}
    ]
  },
  { "id": "assistedgps",
    "name": "Assisted GPS Update (AGPS)",
    "icon": "app.png",
    "version":"0.01",
    "description": "Downloads assisted GPS (AGPS) data to Bangle.js for faster GPS startup and more accurate fixes. **No app will be installed**, this just uploads new data to the GPS chip.",
    "custom": "custom.html",
    "tags": "tool,outdoors,agps",
    "type": "RAM",
    "storage": [ ]
  },
  {
    "id": "pomodo",
    "name":"Pomodoro",
    "icon":"pomodoro.png",
    "version":"0.01",
    "description": "A simple pomodoro timer.",
    "tags": "pomodoro,cooking,tools",
    "type": "app",
    "allow_emulator":true,
    "storage": [
      {"name":"pomodo.app.js","url": "pomodoro.js"},
      {"name":"pomodo.img","url": "pomodoro-icon.js","evaluate": true}
    ]
  },
  { "id": "blobclk",
    "name": "Large Digit Blob Clock",
    "shortName" : "Blob Clock",
    "icon": "clock-blob.png",
    "version":"0.06",
    "description": "A clock with big digits",
    "tags": "clock,b2",
    "type":"clock",
    "allow_emulator":true,
    "storage": [
      {"name":"blobclk.app.js","url":"clock-blob.js"},
      {"name":"blobclk.img","url":"clock-blob-icon.js","evaluate":true}
    ]
  },
  { "id": "boldclk",
    "name": "Bold Clock",
    "icon": "bold_clock.png",
    "version":"0.05",
    "description": "Simple, readable and practical clock",
    "tags": "clock,b2",
    "type":"clock",
    "allow_emulator":true,
    "storage": [
      {"name":"boldclk.app.js","url":"bold_clock.js"},
      {"name":"boldclk.img","url":"bold_clock-icon.js","evaluate":true}
    ]
  },
  { "id": "widclk",
    "name": "Digital clock widget",
    "icon": "widget.png",
    "version":"0.05",
    "description": "A simple digital clock widget",
    "tags": "widget,clock",
    "type":"widget",
    "storage": [
      {"name":"widclk.wid.js","url":"widget.js"}
    ]
  },
  { "id": "widpedom",
    "name": "Pedometer widget",
    "icon": "widget.png",
    "version":"0.17",
    "description": "Daily pedometer widget",
    "tags": "widget,b2",
    "type":"widget",
    "storage": [
      {"name":"widpedom.wid.js","url":"widget.js"},
      {"name":"widpedom.settings.js","url":"settings.js"}
    ]
  },
  { "id": "berlinc",
    "name": "Berlin Clock",
    "icon": "berlin-clock.png",
    "version":"0.04",
    "description": "Berlin Clock (see https://en.wikipedia.org/wiki/Mengenlehreuhr)",
    "tags": "clock",
    "type":"clock",
    "allow_emulator":true,
    "storage": [
      {"name":"berlinc.app.js","url":"berlin-clock.js"},
      {"name":"berlinc.img","url":"berlin-clock-icon.js","evaluate":true}
    ]
  },
  { "id": "ctrclk",
    "name": "Centerclock",
    "icon": "app.png",
    "version":"0.03",
    "description": "Watch-centered digital 24h clock with date in dd.mm.yyyy format.",
    "tags": "clock,bno2",
    "type":"clock",
    "allow_emulator":true,
    "storage": [
      {"name":"ctrclk.app.js","url":"app.js"},
      {"name":"ctrclk.img","url":"app-icon.js","evaluate":true}
    ]
  },
  { "id": "demoapp",
    "name": "Demo Loop",
    "icon": "app.png",
    "version":"0.01",
    "description": "Simple demo app - displays Bangle.js, JS logo, graphics, and Bangle.js information",
    "tags": "",
    "type":"app",
    "allow_emulator":true,
    "storage": [
      {"name":"demoapp.app.js","url":"app.js"},
      {"name":"demoapp.img","url":"app-icon.js","evaluate":true}
    ],
    "sortorder" : -9
  },
  { "id": "flagrse",
    "name": "Espruino Flag Raiser",
    "icon": "app.png",
    "version":"0.01",
    "readme": "README.md",
    "description": "App to send a command to another Espruino to cause it to raise a flag",
    "tags": "",
    "storage": [
      {"name":"flagrse.app.js","url":"app.js"},
      {"name":"flagrse.img","url":"app-icon.js","evaluate":true}
    ]
  },
  {
    "id": "pipboy",
    "name": "Pipboy",
    "icon": "app.png",
    "version": "0.04",
    "description": "Pipboy themed clock",
    "tags": "clock,bno2",
    "type":"clock",
    "allow_emulator":true,
    "storage": [
      {"name":"pipboy.app.js","url":"app.js"},
      {"name":"pipboy.img","url":"app-icon.js","evaluate":true}
    ]
  },
  { "id": "torch",
    "name": "Torch",
    "shortName":"Torch",
    "icon": "app.png",
    "version":"0.02",
    "description": "Turns screen white to help you see in the dark. Select from the launcher or press BTN1,BTN3,BTN1,BTN3 quickly to start when in any app that shows widgets",
    "tags": "tool,torch",
    "storage": [
      {"name":"torch.app.js","url":"app.js"},
      {"name":"torch.wid.js","url":"widget.js"},
      {"name":"torch.img","url":"app-icon.js","evaluate":true}
    ]
  },
  { "id": "rtorch",
    "name": "Red Torch",
    "shortName":"RedTorch",
    "icon": "app.png",
    "version":"0.01",
    "description": "Turns screen RED to help you see in the dark without breaking your night vision. Select from the launcher or press BTN3,BTN1,BTN3,BTN1 quickly to start when in any app that shows widgets",
    "tags": "tool,torch",
    "storage": [
      {"name":"rtorch.app.js","url":"app.js"},
      {"name":"rtorch.wid.js","url":"widget.js"},
      {"name":"rtorch.img","url":"app-icon.js","evaluate":true}
    ]
  },
  { "id": "wohrm",
    "name": "Workout HRM",
    "icon": "app.png",
    "version":"0.08",
    "readme": "README.md",
    "description": "Workout heart rate monitor notifies you with a buzz if your heart rate goes above or below the set limits.",
    "tags": "hrm,workout",
    "type": "app",
    "allow_emulator":true,
    "storage": [
      {"name":"wohrm.app.js","url":"app.js"},
      {"name":"wohrm.img","url":"app-icon.js","evaluate":true}
    ]
  },
  { "id": "widid",
    "name": "Bluetooth ID Widget",
    "icon": "widget.png",
    "version":"0.02",
    "description": "Display the last two tuple of your Bangle.js MAC address in the widget section. This is useful for figuring out which Bangle.js to connect to if you have more than one Bangle.js!",
    "tags": "widget,address,mac",
    "type":"widget",
    "storage": [
      {"name":"widid.wid.js","url":"widget.js"}
    ]
  },
  {
    "id": "grocery",
    "name": "Grocery",
    "icon": "grocery.png",
    "version":"0.01",
    "description": "Simple grocery (shopping) list - Display a list of product and track if you already put them in your cart.",
    "tags": "tool,outdoors,shopping,list",
    "type": "app",
    "custom":"grocery.html",
    "storage": [
      {"name":"grocery"},
      {"name":"grocery.app.js"},
      {"name":"grocery.img","url":"grocery-icon.js","evaluate":true}
    ]
  },
  { "id": "marioclock",
    "name": "Mario Clock",
    "icon": "marioclock.png",
    "version":"0.15",
    "description": "Animated retro Mario clock, with Gameboy style 8-bit grey-scale graphics.",
    "tags": "clock,mario,retro",
    "type": "clock",
    "allow_emulator":false,
    "readme": "README.md",
    "storage": [
      {"name":"marioclock.app.js","url":"marioclock-app.js"},
      {"name":"marioclock.img","url":"marioclock-icon.js","evaluate":true}
    ]
  },
  { "id": "cliock",
    "name": "Commandline-Clock",
    "shortName":"CLI-Clock",
    "icon": "app.png",
    "version":"0.13",
    "description": "Simple CLI-Styled Clock",
    "tags": "clock,cli,command,bash,shell,b2",
    "type":"clock",
    "allow_emulator":true,
    "storage": [
      {"name":"cliock.app.js","url":"app.js"},
      {"name":"cliock.img","url":"app-icon.js","evaluate":true}
    ]
  },
  { "id": "widver",
    "name": "Firmware Version Widget",
    "icon": "widget.png",
    "version":"0.01",
    "description": "Display the version of the installed firmware in the top widget section.",
    "tags": "widget,tool,system",
    "type":"widget",
    "storage": [
      {"name":"widver.wid.js","url":"widget.js"}
    ]
  },
  { "id": "barclock",
    "name": "Bar Clock",
    "icon": "clock-bar.png",
    "version":"0.07",
    "description": "A simple digital clock showing seconds as a bar",
    "tags": "clock",
    "type":"clock",
    "readme": "README.md",
    "allow_emulator":true,
    "storage": [
      {"name":"barclock.app.js","url":"clock-bar.js"},
      {"name":"barclock.img","url":"clock-bar-icon.js","evaluate":true}
    ]
  },
  { "id": "dotclock",
    "name": "Dot Clock",
    "icon": "clock-dot.png",
    "version":"0.03",
    "description": "A Minimal Dot Analog Clock",
    "tags": "clock,b2",
    "type":"clock",
    "allow_emulator":true,
    "storage": [
      {"name":"dotclock.app.js","url":"clock-dot.js"},
      {"name":"dotclock.img","url":"clock-dot-icon.js","evaluate":true}
    ]
  },
  { "id": "widtbat",
    "name": "Tiny Battery Widget",
    "icon": "widget.png",
    "version":"0.01",
    "description": "Tiny blueish battery widget, vibs and changes level color when charging",
    "tags": "widget,tool,system",
    "type":"widget",
    "storage": [
      {"name":"widtbat.wid.js","url":"widget.js"}
    ]
  },
  { "id": "chrono",
    "name": "Chrono",
    "shortName":"Chrono",
    "icon": "chrono.png",
    "version":"0.01",
    "description": "Single click BTN1 to add 5 minutes. Single click BTN2 to add 30 seconds. Single click BTN3 to add 5 seconds. Tap to pause or play to timer. Double click BTN1 to reset. When timer finishes the watch vibrates.",
    "tags": "Tools",
    "storage": [
      {"name":"chrono.app.js","url":"chrono.js"},
      {"name":"chrono.img","url":"chrono-icon.js","evaluate":true}
    ]
  },
  { "id": "astrocalc",
    "name": "Astrocalc",
    "icon": "astrocalc.png",
    "version":"0.02",
    "description": "Calculates interesting information on the sun and moon cycles for the current day based on your location.",
    "tags": "app,sun,moon,cycles,tool,outdoors",
    "allow_emulator":true,
    "storage": [
      {"name":"astrocalc.app.js","url":"astrocalc-app.js"},
      {"name":"suncalc.js","url":"suncalc.js"},
      {"name":"astrocalc.img","url":"astrocalc-icon.js","evaluate":true},
      {"name":"first-quarter.img","url":"first-quarter-icon.js","evaluate":true},
      {"name":"last-quarter.img","url":"last-quarter-icon.js","evaluate":true},
      {"name":"waning-crescent.img","url":"waning-crescent-icon.js","evaluate":true},
      {"name":"waning-gibbous.img","url":"waning-gibbous-icon.js","evaluate":true},
      {"name":"full.img","url":"full-icon.js","evaluate":true},
      {"name":"new.img","url":"new-icon.js","evaluate":true},
      {"name":"waxing-gibbous.img","url":"waxing-gibbous-icon.js","evaluate":true},
      {"name":"waxing-crescent.img","url":"waxing-crescent-icon.js","evaluate":true}
    ]
  },
  { "id": "widhwt",
    "name": "Hand Wash Timer",
    "icon": "widget.png",
    "version":"0.01",
    "description": "Swipe your wrist over the watch face to start your personal Bangle.js hand wash timer for 35 sec. Start washing after the short buzz and stop after the long buzz.",
    "tags": "widget,tool",
    "type":"widget",
    "storage": [
      {"name":"widhwt.wid.js","url":"widget.js"}
    ]
  },
  { "id": "toucher",
    "name": "Touch Launcher",
    "shortName":"Toucher",
    "icon": "app.png",
    "version":"0.06",
    "description": "Touch enable left to right launcher.",
    "tags": "tool,system,launcher",
    "type":"launch",
    "data": [
      {"name":"toucher.json"}
    ],
    "storage": [
      {"name":"toucher.app.js","url":"app.js"},
      {"name":"toucher.settings.js","url":"settings.js"}
    ],
    "sortorder" : -10
  },
  {
    "id": "balltastic",
    "name": "Balltastic",
    "icon": "app.png",
    "version": "0.02",
    "description": "Simple but fun ball eats dots game.",
    "tags": "game,fun",
    "type": "app",
    "storage": [
        {"name":"balltastic.app.js","url":"app.js"},
        {"name":"balltastic.img","url":"app-icon.js","evaluate":true}
      ]
  },
  {
    "id": "rpgdice",
    "name": "RPG dice",
    "icon": "rpgdice.png",
    "version": "0.02",
    "description": "Simple RPG dice rolling app.",
    "tags": "game,fun",
    "type": "app",
    "allow_emulator": true,
    "storage": [
      {"name":"rpgdice.app.js","url": "app.js"},
      {"name":"rpgdice.img","url": "app-icon.js","evaluate":true}
    ]
  },
  { "id": "widmp",
    "name": "Moon Phase Widget",
    "icon": "widget.png",
    "version":"0.01",
    "description": "Display the current moon phase in blueish for the northern hemisphere in eight phases",
    "tags": "widget,tools",
    "type":"widget",
    "storage": [
      {"name":"widmp.wid.js","url":"widget.js"}
    ]
  },
  { "id": "minionclk",
    "name": "Minion clock",
    "icon": "minionclk.png",
    "version": "0.05",
    "description": "Minion themed clock.",
    "tags": "clock,minion",
    "type": "clock",
    "allow_emulator": true,
    "storage": [
      {"name":"minionclk.app.js","url":"app.js"},
      {"name":"minionclk.img","url":"app-icon.js","evaluate":true}
    ]
  },
  { "id": "openstmap",
    "name": "OpenStreetMap",
    "shortName":"OpenStMap",
    "icon": "app.png",
    "version":"0.09",
    "description": "[BETA] Loads map tiles from OpenStreetMap onto your Bangle.js and displays a map of where you are",
    "tags": "outdoors,gps,b2",
    "custom": "custom.html", "customConnect":true,
    "storage": [
      {"name":"openstmap","url":"openstmap.js"},
      {"name":"openstmap.app.js","url":"app.js"},
      {"name":"openstmap.img","url":"app-icon.js","evaluate":true}
    ]
  },
  { "id": "activepedom",
    "name": "Active Pedometer",
    "shortName":"Active Pedometer",
    "icon": "app.png",
    "version":"0.09",
    "description": "Pedometer that filters out arm movement and displays a step goal progress. Steps are saved to a daily file and can be viewed as graph.",
    "tags": "outdoors,widget",
     "readme": "README.md",
    "storage": [
      {"name":"activepedom.wid.js","url":"widget.js"},
      {"name":"activepedom.settings.js","url":"settings.js"},
      {"name":"activepedom.img","url":"app-icon.js","evaluate":true},
      {"name":"activepedom.app.js","url":"app.js"}
    ]
  },
  { "id": "chronowid",
    "name": "Chrono Widget",
    "shortName":"Chrono Widget",
    "icon": "app.png",
    "version":"0.03",
    "description": "Chronometer (timer) which runs as widget.",
    "tags": "tools,widget",
     "readme": "README.md",
    "storage": [
      {"name":"chronowid.wid.js","url":"widget.js"},
      {"name":"chronowid.app.js","url":"app.js"},
      {"name":"chronowid.img","url":"app-icon.js","evaluate":true}
    ]
  },
  { "id": "tabata",
    "name": "Tabata",
    "shortName": "Tabata - Control High-Intensity Interval Training",
    "icon": "tabata.png",
    "version":"0.01",
    "description": "Control high-intensity interval training (according to tabata: https://en.wikipedia.org/wiki/Tabata_method).",
    "tags": "workout,health",
    "storage": [
      {"name":"tabata.app.js","url":"tabata.js"},
      {"name":"tabata.img","url":"tabata-icon.js","evaluate":true}
    ]
  },
  { "id": "custom",
    "name": "Custom Boot Code ",
    "icon": "custom.png",
    "version":"0.01",
    "description": "Add code you want to run at boot time",
    "tags": "tool,system",
    "type": "bootloader",
    "custom":"custom.html",
    "storage": [
       {"name":"custom"}
    ]
  },
  { "id": "devstopwatch",
  "name": "Dev Stopwatch",
  "shortName":"Dev Stopwatch",
  "icon": "app.png",
  "version":"0.03",
  "description": "Stopwatch with 5 laps supported (cyclically replaced)",
  "tags": "stopwatch,chrono,timer,chronometer,b2",
  "allow_emulator":true,
  "storage": [
    {"name":"devstopwatch.app.js","url":"app.js"},
    {"name":"devstopwatch.img","url":"app-icon.js","evaluate":true}
  ]
  },
  { "id": "batchart",
    "name": "Battery Chart",
    "shortName":"Battery Chart",
    "icon": "app.png",
    "version":"0.10",
    "readme": "README.md",
    "description": "A widget and an app for recording and visualizing battery percentage over time.",
    "tags": "app,widget,battery,time,record,chart,tool",
    "storage": [
      {"name":"batchart.wid.js","url":"widget.js"},
      {"name":"batchart.app.js","url":"app.js"},
      {"name":"batchart.img","url":"app-icon.js","evaluate":true}
    ]
  },
  { "id": "nato",
    "name": "NATO Alphabet",
    "shortName" : "NATOAlphabet",
    "icon": "nato.png",
    "version":"0.01",
    "type": "app",
    "description": "Learn the NATO Phonetic alphabet plus some numbers.",
    "tags": "app,learn,visual",
    "allow_emulator":true,
    "storage": [
      {"name":"nato.app.js","url":"nato.js"},
      {"name":"nato.img","url":"nato-icon.js","evaluate":true}
    ]
  },
  { "id": "numerals",
    "name": "Numerals Clock",
    "shortName": "Numerals Clock",
    "icon": "numerals.png",
    "version":"0.09",
    "description": "A simple big numerals clock",
    "tags": "numerals,clock",
	"type":"clock",
    "allow_emulator":true,
    "storage": [
      {"name":"numerals.app.js","url":"numerals.app.js"},
      {"name":"numerals.img","url":"numerals-icon.js","evaluate":true},
      {"name":"numerals.settings.js","url":"numerals.settings.js"}
    ],
    "data":[
      {"name":"numerals.json"}
    ]
  },
  { "id": "bledetect",
    "name": "BLE Detector",
    "shortName":"BLE Detector",
    "icon": "bledetect.png",
    "version":"0.03",
    "description": "Detect BLE devices and show some informations.",
    "tags": "app,bluetooth,tool",
    "readme": "README.md",
    "storage": [
      {"name":"bledetect.app.js","url":"bledetect.js"},
      {"name":"bledetect.img","url":"bledetect-icon.js","evaluate":true}
    ]
  },
  { "id": "snake",
    "name": "Snake",
    "shortName":"Snake",
    "icon": "snake.png",
    "version":"0.02",
    "description": "The classic snake game. Eat apples and don't bite your tail.",
    "tags": "game,fun",
    "readme": "README.md",
    "storage": [
      {"name":"snake.app.js","url":"snake.js"},
      {"name":"snake.img","url":"snake-icon.js","evaluate":true}
    ]
  },
    { "id": "calculator",
    "name": "Calculator",
    "shortName":"Calculator",
    "icon": "calculator.png",
    "version":"0.03",
    "description": "Basic calculator reminiscent of MacOs's one. Handy for small calculus.",
    "tags": "app,tool,b2",
    "storage": [
      {"name":"calculator.app.js","url":"app.js"},
      {"name":"calculator.img","url":"calculator-icon.js","evaluate":true}
    ]
  },
  {
    "id": "dane",
    "name": "Digital Assistant, not EDITH",
    "shortName": "DANE",
    "icon": "app.png",
    "version": "0.16",
    "description": "A Watchface inspired by Tony Stark's EDITH and based on https://arwes.dev/",
    "tags": "clock",
    "type": "clock",
    "allow_emulator": true,
    "storage": [
      {
        "name": "dane.app.js",
        "url": "app.js"
      },
      {
        "name": "dane.img",
        "url": "app-icon.js",
        "evaluate": true
      }
    ]
  },
  { "id": "dane_tcr",
    "name": "DANE Touch Launcher",
    "shortName":"DANE Toucher",
    "icon": "app.png",
    "version":"0.07",
    "description": "Touch enable left to right launcher in the style of the DANE Watchface",
    "tags": "tool,system,launcher",
    "type":"launch",
    "data": [
      {"name":"dane_tcr.json"}
    ],
    "storage": [
      {"name":"dane_tcr.app.js","url":"app.js"},
      {"name":"dane_tcr.settings.js","url":"settings.js"}
    ],
    "sortorder" : -10
  },
  {
    "id": "buffgym",
    "name": "BuffGym",
    "icon": "buffgym.png",
    "version":"0.02",
    "description": "BuffGym is the famous 5x5 workout program for the BangleJS",
    "tags": "tool,outdoors,gym,exercise",
    "type": "app",
    "interface": "buffgym.html",
    "allow_emulator": false,
    "readme": "README.md",
    "storage": [
      {"name":"buffgym.app.js", "url": "buffgym.app.js"},
      {"name":"buffgym-set.js","url":"buffgym-set.js"},
      {"name":"buffgym-exercise.js","url":"buffgym-exercise.js"},
      {"name":"buffgym-workout.js","url":"buffgym-workout.js"},
      {"name":"buffgym-workout-a.json","url":"buffgym-workout-a.json"},
      {"name":"buffgym-workout-b.json","url":"buffgym-workout-b.json"},
      {"name":"buffgym-workout-index.json","url":"buffgym-workout-index.json"},
      {"name":"buffgym.img","url":"buffgym-icon.js","evaluate":true}
    ]
  },
  {
    "id": "banglerun",
    "name": "BangleRun",
    "shortName": "BangleRun",
    "icon": "banglerun.png",
    "version": "0.10",
    "interface": "interface.html",
    "description": "An app for running sessions. Displays info and logs your run for later viewing.",
    "tags": "run,running,fitness,outdoors",
    "allow_emulator": false,
    "storage": [
      {
        "name": "banglerun.app.js",
        "url": "app.js"
      },
      {
        "name": "banglerun.img",
        "url": "app-icon.js",
        "evaluate": true
      }
    ]
  },
  {
    "id": "metronome",
    "name": "Metronome",
    "icon": "metronome_icon.png",
    "version": "0.06",
    "readme": "README.md",
    "description": "Makes the watch blinking and vibrating with a given rate",
    "tags": "tool",
    "allow_emulator": true,
    "storage": [
      {
        "name": "metronome.app.js",
        "url": "metronome.js"
      },
      {
        "name": "metronome.img",
        "url": "metronome-icon.js",
        "evaluate": true
      },
      {"name":"metronome.settings.js","url":"settings.js"}
    ]
  },
  { "id": "blackjack",
    "name": "Black Jack game",
    "shortName":"Black Jack game",
    "icon": "blackjack.png",
    "version":"0.02",
    "description": "Simple implementation of card game Black Jack",
    "tags": "game",
    "allow_emulator":true,
    "storage": [
      {"name":"blackjack.app.js","url":"blackjack.app.js"},
      {"name":"blackjack.img","url":"blackjack-icon.js","evaluate":true}
    ]
  },
  { "id": "hidcam",
    "name": "Camera shutter",
    "shortName":"Cam shutter",
    "icon": "app.png",
    "version":"0.03",
    "description": "Enable HID, connect to your phone, start your camera and trigger the shot on your Bangle",
    "readme": "README.md",
    "tags": "bluetooth,tool",
    "storage": [
        {"name":"hidcam.app.js","url":"app.js"},
        {"name":"hidcam.img","url":"app-icon.js","evaluate":true}
    ]
  },
  { "id": "swlclk",
    "name": "SWL Clock / Short Wave Listner Clock",
    "shortName": "SWL Clock",
    "icon": "swlclk.png",
    "version":"0.02",
    "description": "Display Local, UTC time and some programs on the shorts waves along the day, with the frequencies",
    "tags": "tool,clock",
    "type":"clock",
    "readme": "README.md",
    "allow_emulator":true,
    "storage": [
      {"name":"swlclk.app.js","url":"app.js"},
      {"name":"swlclk.img","url":"app-icon.js","evaluate":true}
    ]
  },
  {
    "id": "rclock",
    "name": "Round clock with seconds,  minutes and date",
    "shortName": "Round Clock",
    "icon": "app.png",
    "version": "0.06",
    "description": "Designed round clock with ticks for minutes and seconds and heart rate indication",
    "tags": "clock",
    "type": "clock",
    "storage": [
      {"name":"rclock.app.js","url":"rclock.app.js"},
      {"name":"rclock.img","url":"app-icon.js","evaluate":true}
    ]
  },
  {
    "id": "fclock",
    "name": "fclock",
    "shortName": "F Clock",
    "icon": "app.png",
    "version": "0.02",
    "description": "Simple design of a digital clock",
    "tags": "clock",
    "type": "clock",
    "storage": [
      {"name":"fclock.app.js","url":"fclock.app.js"},
      {"name":"fclock.img","url":"app-icon.js","evaluate":true}
    ]
  },
  { "id": "hamloc",
    "name": "QTH Locator / Maidenhead Locator System",
    "shortName": "QTH Locator",
    "icon": "app.png",
    "version":"0.01",
    "description": "Convert your current GPS location to the Maidenhead locator system used by HAM amateur radio operators",
    "tags": "tool,outdoors,gps",
    "readme": "README.md",
    "storage": [
      {"name":"hamloc.app.js","url":"app.js"},
      {"name":"hamloc.img","url":"app-icon.js","evaluate":true}
    ]
  },
  { "id": "osmpoi",
    "name": "POI Compass",
    "icon": "app.png",
    "version":"0.03",
    "description": "Uploads all the points of interest in an area onto your watch, same as Beer Compass with more p.o.i.",
    "tags": "tool,outdoors,gps",
    "readme": "README.md",
    "custom": "custom.html",
    "storage": [
      {"name":"osmpoi.app.js"},
      {"name":"osmpoi.img","url":"app-icon.js","evaluate":true}
    ]
  },
  { "id": "pong",
    "name": "Pong",
    "shortName": "Pong",
    "icon": "pong.png",
    "version": "0.03",
    "description": "A clone of the Atari game Pong",
    "tags": "game",
    "type": "app",
    "allow_emulator": true,
    "readme": "README.md",
    "storage": [
      {"name":"pong.app.js","url":"app.js"},
      {"name":"pong.img","url":"app-icon.js","evaluate":true}
    ]
  },
  { "id": "ballmaze",
    "name": "Ball Maze",
    "icon": "icon.png",
    "version": "0.02",
    "description": "Navigate a ball through a maze by tilting your watch.",
    "readme": "README.md",
    "tags": "game",
    "type": "app",
    "storage": [
      {"name": "ballmaze.app.js","url":"app.js"},
      {"name": "ballmaze.img","url":"icon.js","evaluate": true}
    ],
    "data": [
      {"name": "ballmaze.json"}
    ]
  },
  { "id": "calendar",
    "name": "Calendar",
    "icon": "calendar.png",
    "version": "0.02",
    "description": "Simple calendar",
    "tags": "calendar,b2",
    "readme": "README.md",
    "allow_emulator": true,
    "storage": [
      {
        "name": "calendar.app.js",
        "url": "calendar.js"
      },
      {
        "name": "calendar.img",
        "url": "calendar-icon.js",
        "evaluate": true
      }
    ]
  },
  { "id": "hidjoystick",
    "name": "Bluetooth Joystick",
    "shortName": "Joystick",
    "icon": "app.png",
    "version":"0.01",
    "description": "Emulates a 2 axis/5 button Joystick using the accelerometer as stick input and buttons 1-3, touch left as button 4 and touch right as button 5.",
    "tags": "bluetooth",
    "storage": [
      {"name":"hidjoystick.app.js","url":"app.js"},
      {"name":"hidjoystick.img","url":"app-icon.js","evaluate":true}
    ]
  },
  {
    "id": "largeclock",
    "name": "Large Clock",
    "icon": "largeclock.png",
    "version": "0.10",
    "description": "A readable and informational digital watch, with date, seconds and moon phase",
    "readme": "README.md",
    "tags": "clock",
    "type": "clock",
    "allow_emulator": true,
    "storage": [
      {"name": "largeclock.app.js", "url": "largeclock.js"},
      {"name": "largeclock.img", "url": "largeclock-icon.js", "evaluate": true},
      {"name": "largeclock.settings.js", "url": "settings.js"}
    ],
    "data": [
      {"name":"largeclock.json"}
    ]
  },
  { "id": "smtswch",
    "name": "Smart Switch",
    "shortName":"Smart Switch",
    "icon": "app.png",
    "version":"0.01",
    "description": "Using EspruinoHub, control your smart devices on and off via Bluetooth Low Energy!",
    "tags": "bluetooth,btle,smart,switch",
    "type": "app",
    "readme": "README.md",
    "storage": [
      {"name":"smtswch.app.js","url":"app.js"},
      {"name":"smtswch.img","url":"app-icon.js","evaluate":true},
      {"name":"light-on.img","url":"light-on.js","evaluate":true},
      {"name":"light-off.img","url":"light-off.js","evaluate":true},
      {"name":"switch-on.img","url":"switch-on.js","evaluate":true},
      {"name":"switch-off.img","url":"switch-off.js","evaluate":true}
    ]
  },
  { "id": "miplant",
    "name": "Xiaomi Plant Sensor",
    "shortName":"Mi Plant",
    "icon": "app.png",
    "version":"0.02",
    "description": "Reads and displays data from Xiaomi bluetooth plant moisture sensors",
    "tags": "xiaomi,mi,plant,ble,bluetooth",
    "storage": [
      {"name":"miplant.app.js","url":"app.js"},
      {"name":"miplant.img","url":"app-icon.js","evaluate":true}
    ]
  },
  {
    "id": "simpletimer",
    "name": "Timer",
    "icon": "app.png",
    "version": "0.07",
    "description": "Simple timer, useful when playing board games or cooking",
    "tags": "timer",
    "readme": "README.md",
    "allow_emulator": true,
    "storage": [
      {
        "name": "simpletimer.app.js",
        "url": "app.js"
      },
      {
        "name": ".tfnames",
        "url": "gesture-tfnames.js",
        "evaluate": true
      },
      {
        "name": ".tfmodel",
        "url": "gesture-tfmodel.js",
        "evaluate": true
      },
      {
        "name": "simpletimer.img",
        "url": "app-icon.js",
        "evaluate": true
      }
    ],
    "data": [
      {
        "name": "simpletimer.json"
      }
    ]
  },
  {
    "id": "beebclock",
    "name": "Beeb Clock",
    "icon": "beebclock.png",
    "version":"0.05",
    "description": "Clock face that may be coincidentally familiar to BBC viewers",
    "tags": "clock",
    "type": "clock",
    "allow_emulator": true,
    "storage": [
        {"name":"beebclock.app.js","url":"beebclock.js"},
        {"name":"beebclock.img","url":"beebclock-icon.js","evaluate":true}
    ]
  },
  { "id": "findphone",
    "name": "Find Phone",
    "shortName":"Find Phone",
    "icon": "app.png",
    "version":"0.02",
    "description": "Find your phone via Gadgetbridge. Click any button to let your phone ring. 📳  Note: The functionality is available even without this app, just go to Settings, App Settings, Gadgetbridge, Find Phone.",
    "tags": "tool,android",
    "readme": "README.md",
    "allow_emulator": true,
    "storage": [
        {"name":"findphone.app.js","url":"app.js"},
        {"name":"findphone.img","url":"app-icon.js","evaluate":true}
    ]
  },
  { "id": "getup",
    "name": "Get Up",
    "shortName":"Get Up",
    "icon": "app.png",
    "version":"0.01",
    "description": "Reminds you to getup every x minutes. Sitting to long is dangerous!",
    "tags": "tools,health",
    "readme": "README.md",
    "allow_emulator":true,
    "storage": [
      {"name":"getup.app.js","url":"app.js"},
      {"name":"getup.settings.js","url":"settings.js"},
      {"name":"getup.img","url":"app-icon.js","evaluate":true}
    ]
  },
  {
    "id": "gallifr",
    "name": "Time Traveller's Chronometer",
    "shortName": "Time Travel Clock",
    "icon": "gallifr.png",
    "version": "0.02",
    "description": "A clock for time travellers. The light pie segment shows the minutes, the black circle, the hour. The dial itself reads 'time' just in case you forget.",
    "tags": "clock,b2",
    "readme": "README.md",
    "type": "clock",
    "allow_emulator":true,
    "storage": [
      { "name": "gallifr.app.js", "url": "app.js" },
      { "name": "gallifr.img", "url": "app-icon.js", "evaluate": true },
      { "name": "gallifr.settings.js", "url": "settings.js" }
    ],
    "data": [
      {"name":"gallifr.json"}
    ]
  },
  { "id": "rndmclk",
    "name": "Random Clock Loader",
    "icon": "rndmclk.png",
    "version":"0.03",
    "description": "Load a different clock whenever the LCD is switched on.",
    "readme": "README.md",
    "tags": "widget,clock",
    "type":"widget",
    "storage": [
      {"name":"rndmclk.wid.js","url":"widget.js"}
    ]
  },
  { "id": "dotmatrixclock",
    "name": "Dotmatrix Clock",
    "icon": "dotmatrixclock.png",
    "version":"0.01",
    "description": "A clear white-on-blue dotmatrix simulated clock",
    "tags": "clock,dotmatrix,retro",
    "type": "clock",
    "allow_emulator":true,
    "readme": "README.md",
    "storage": [
      {"name":"dotmatrixclock.app.js","url":"app.js"},
      {"name":"dotmatrixclock.img","url":"dotmatrixclock-icon.js","evaluate":true}
    ]
  },
  {
    "id": "jbm8b",
    "name": "Magic 8 Ball",
    "shortName": "Magic 8 Ball",
    "icon": "app.png",
    "description": "A simple fortune telling app",
    "tags": "game",
    "version": "0.03",
    "storage": [
      { "name": "jbm8b.app.js", "url": "app.js" },
      { "name": "jbm8b.img", "url": "app-icon.js",  "evaluate": true  }
  ]
  },
  {
    "id": "jbm8b_IT",
    "name": "Magic 8 Ball Italiano",
    "shortName": "Magic 8 Ball IT",
    "icon": "app.png",
    "description": "La palla predice il futuro",
    "tags": "game",
    "version": "0.01",
    "allow_emulator":true,
    "storage": [
      { "name": "jbm8b_IT.app.js", "url": "app.js" },
      { "name": "jbm8b_IT.img", "url": "app-icon.js",  "evaluate": true  }
  ]
  },
  { "id": "BLEcontroller",
    "name": "BLE Customisable Controller with Joystick",
    "shortName": "BLE Controller",
    "icon": "BLEcontroller.png",
    "version": "0.01",
    "description": "A configurable controller for BLE devices and robots, with a basic four direction joystick. Designed to be easy to customise so you can add your own menus.",
    "tags": "tool,bluetooth",
    "readme": "README.md",
    "allow_emulator":false,
    "storage": [
      { "name": "BLEcontroller.app.js", "url": "app.js" },
      { "name": "BLEcontroller.img", "url": "app-icon.js", "evaluate": true }
    ]
  },
  { "id": "widviz",
    "name": "Widget Visibility Widget",
    "shortName":"Viz Widget",
    "icon": "eye.png",
    "version":"0.02",
    "description": "Swipe left to hide top bar widgets, swipe right to redisplay.",
    "tags": "widget",
    "type": "widget",
    "storage": [
      {"name":"widviz.wid.js","url":"widget.js"}
    ]
  },
  { "id": "binclock",
    "name": "Binary Clock",
    "shortName":"Binary Clock",
    "icon": "app.png",
    "version":"0.03",
    "description": "A binary clock with hours and minutes. BTN1 toggles a digital clock.",
    "tags": "clock,binary",
    "type": "clock",
    "storage": [
      {"name":"binclock.app.js","url":"app.js"},
      {"name":"binclock.img","url":"app-icon.js","evaluate":true}
    ]
  },
  {
    "id": "pizzatimer",
    "name": "Pizza Timer",
    "shortName":"Pizza Timer",
    "icon": "pizza.png",
    "version":"0.01",
    "description": "A timer app for when you cook Pizza. Some say it can also time other things",
    "tags": "timer,tool,pizza",
    "readme": "README.md",
    "storage": [
      {"name":"pizzatimer.app.js","url":"app.js"},
      {"name":"pizzatimer.img","url":"app-icon.js","evaluate":true}
    ]
  },
  { "id": "animclk",
    "name": "Animated Clock",
    "shortName":"Anim Clock",
    "icon": "app.png",
    "version":"0.03",
    "description": "An animated clock face using Mark Ferrari's amazing 8 bit game art and palette cycling: http://www.markferrari.com/art/8bit-game-art",
    "tags": "clock,animated,bno2",
    "type": "clock",
    "storage": [
      {"name":"animclk.app.js","url":"app.js"},
      {"name":"animclk.pixels1","url":"animclk.pixels1"},
      {"name":"animclk.pixels2","url":"animclk.pixels2"},
      {"name":"animclk.pal","url":"animclk.pal"},
      {"name":"animclk.img","url":"app-icon.js","evaluate":true}
    ]
  },
  { "id": "analogimgclk",
    "name": "Analog Clock (Image background)",
    "shortName":"Analog Clock",
    "icon": "app.png",
    "version":"0.03",
    "description": "An analog clock with an image background",
    "tags": "clock,bno2",
    "type": "clock",
    "storage": [
      {"name":"analogimgclk.app.js","url":"app.js"},
      {"name":"analogimgclk.bg.img","url":"bg.img"},
      {"name":"analogimgclk.img","url":"app-icon.js","evaluate":true}
    ]
  },
  {
    "id": "verticalface",
    "name": "Vertical watch face",
    "shortName":"Vertical Face",
    "icon": "app.png",
    "version":"0.09",
    "description": "A simple vertical watch face with the date. Heart rate monitor is toggled with BTN1",
    "tags": "clock",
    "type":"clock",
    "allow_emulator":true,
    "storage": [
      {"name":"verticalface.app.js","url":"app.js"},
      {"name":"verticalface.img","url":"app-icon.js","evaluate":true}
    ]
  },
  { "id": "sleepphasealarm",
    "name": "SleepPhaseAlarm",
    "shortName":"SleepPhaseAlarm",
    "icon": "app.png",
    "version":"0.02",
    "description": "Uses the accelerometer to estimate sleep and wake states with the principle of Estimation of Stationary Sleep-segments (ESS, see https://ubicomp.eti.uni-siegen.de/home/datasets/ichi14/index.html.en). This app will read the next alarm from the alarm application and will wake you up to 30 minutes early at the best guessed time when you are almost already awake.",
    "tags": "alarm",
    "storage": [
      {"name":"sleepphasealarm.app.js","url":"app.js"},
      {"name":"sleepphasealarm.img","url":"app-icon.js","evaluate":true}
    ]
  },
  { "id": "life",
    "name": "Game of Life",
    "icon": "life.png",
    "version":"0.04",
    "description": "Conway's Game of Life - 16x16 board",
    "tags": "game",
    "allow_emulator":true,
    "storage": [
      {"name":"life.app.js","url":"life.min.js"},
      {"name":"life.img","url":"life-icon.js","evaluate":true}
    ]
  },
   { "id": "magnav",
    "name": "Navigation Compass",
    "icon": "magnav.png",
    "version":"0.04",
    "description": "Compass with linear display as for GPSNAV. Has Tilt compensation and remembers calibration.",
    "readme": "README.md",
    "tags": "tool,outdoors",
    "storage": [
      {"name":"magnav.app.js","url":"magnav.min.js"},
      {"name":"magnav.img","url":"magnav-icon.js","evaluate":true}
    ],
    "data":[{"name":"magnav.json"}]
  },
  { "id": "gpspoilog",
    "name": "GPS POI Logger",
    "shortName":"GPS POI Log",
    "icon": "app.png",
    "version":"0.01",
    "description": "A simple app to log points of interest with their GPS coordinates and read them back onto your PC. Based on the https://www.espruino.com/Bangle.js+Storage tutorial",
    "tags": "outdoors",
    "interface": "interface.html",
    "storage": [
      {"name":"gpspoilog.app.js","url":"app.js"},
      {"name":"gpspoilog.img","url":"app-icon.js","evaluate":true}
    ]
  },
  { "id": "miclock2",
    "name": "Mixed Clock 2",
    "icon": "clock-mixed.png",
    "version":"0.01",
    "description": "White color variant of the Mixed Clock with thicker clock hands for better readability in the bright sunlight, extra space under the clock for widgets and seconds in the digital clock.",
    "tags": "clock",
    "type":"clock",
    "allow_emulator":true,
    "storage": [
      {"name":"miclock2.app.js","url":"clock-mixed.js"},
      {"name":"miclock2.img","url":"clock-mixed-icon.js","evaluate":true}
    ]
  },
  { "id": "1button",
    "name": "One-Button-Tracker",
    "icon": "widget.png",
    "version":"0.01",
    "interface": "interface.html",
    "description": "A widget that turns BTN1 into a tracker, records time of button press/release.",
    "tags": "tool,quantifiedself,widget",
    "type": "widget",
    "readme": "README.md",
    "storage": [
      {"name":"1button.wid.js","url":"widget.js"}
    ],
    "data": [
      {"name":"one_button_presses.csv","storageFile": true}
    ]
  },
  { "id": "gpsautotime",
    "name": "GPS auto time",
    "shortName":"GPS auto time",
    "icon": "widget.png",
    "version":"0.01",
    "description": "A widget that automatically updates the Bangle.js time to the GPS time whenever there is a valid GPS fix.",
    "tags": "widget,gps",
    "type": "widget",
    "storage": [
      {"name":"gpsautotime.wid.js","url":"widget.js"}
    ]
  },
  { "id": "espruinoctrl",
    "name": "Espruino Control",
    "shortName":"Espruino Ctrl",
    "icon": "app.png",
    "version":"0.01",
    "description": "Send commands to other Espruino devices via the Bluetooth UART interface. Customisable commands!",
    "tags": "",
    "readme": "README.md",
    "custom": "custom.html",
    "storage": [
      {"name":"espruinoctrl.app.js"},
      {"name":"espruinoctrl.img","url":"app-icon.js","evaluate":true}
    ]
  },
  { "id": "multiclock",
    "name": "Multi Clock",
    "icon": "multiclock.png",
    "version":"0.13",
    "description": "Clock with multiple faces - Big, Analogue, Digital, Text, Time-Date.\n Switch between faces with BTN1 & BTN3",
    "readme": "README.md",
    "tags": "clock",
    "type":"clock",
    "allow_emulator":true,
    "storage": [
      {"name":"multiclock.app.js","url":"clock.js"},
      {"name":"big.face.js","url":"big.js"},
      {"name":"ana.face.js","url":"ana.js"},
      {"name":"digi.face.js","url":"digi.js"},
      {"name":"txt.face.js","url":"txt.js"},
      {"name":"timdat.face.js","url":"timdat.js"},
      {"name":"ped.face.js","url":"ped.js"},
      {"name":"multiclock.img","url":"multiclock-icon.js","evaluate":true}
    ]
  },
   { "id": "widancs",
    "name": "Apple Notification Widget",
    "shortName":"ANCS Widget",
    "icon": "widget.png",
    "version":"0.07",
    "description": "Displays call, message etc notifications from a paired iPhone. Read README before installation as it only works with compatible apps",
    "readme": "README.md",
    "tags": "widget",
    "type": "widget",
    "storage": [
      {"name":"widancs.wid.js","url":"ancs.min.js"},
      {"name":"widancs.settings.js","url":"settings.js"}
    ]
  },
  { "id": "accelrec",
    "name": "Acceleration Recorder",
    "shortName":"Accel Rec",
    "icon": "app.png",
    "version":"0.02",
    "interface": "interface.html",
    "description": "This app puts the Bangle's accelerometer into 100Hz mode and reads 2 seconds worth of data after movement starts. The data can then be exported back to the PC.",
    "tags": "",
    "readme": "README.md",
    "storage": [
      {"name":"accelrec.app.js","url":"app.js"},
      {"name":"accelrec.img","url":"app-icon.js","evaluate":true}
    ],
    "data": [
      {"wildcard":"accelrec.?.csv" }
    ]
  },
  { "id": "accellog",
    "name": "Acceleration Logger",
    "shortName":"Accel Log",
    "icon": "app.png",
    "version":"0.02",
    "interface": "interface.html",
    "description": "Logs XYZ acceleration data to a CSV file that can be downloaded to your PC",
    "tags": "outdoor,b2",
    "readme": "README.md",
    "storage": [
      {"name":"accellog.app.js","url":"app.js"},
      {"name":"accellog.img","url":"app-icon.js","evaluate":true}
    ],
    "data": [
      {"wildcard":"accellog.?.csv" }
    ]
  },
  {
    "id": "cprassist",
    "name":"CPR Assist",
    "icon":"cprassist-icon.png",
    "version": "0.01",
    "readme": "README.md",
    "description": "Provides assistance while performing a CPR",
    "tags": "tool,firstaid",
    "allow_emulator": true,
    "storage": [
      {
        "name": "cprassist.app.js",
        "url": "cprassist.js"
      },
      {
        "name": "cprassist.img",
        "url": "cprassist-icon.js",
        "evaluate": true
      },
      {
        "name": "cprassist.settings.js",
        "url": "settings.js"
      }
    ]
  },
  { "id": "osgridref",
    "name": "Ordnance Survey Grid Reference",
    "shortName":"OS Grid ref",
    "icon": "app.png",
    "version":"0.01",
    "description": "Displays the UK Ordnance Survey grid reference of your current GPS location. Useful when in the United Kingdom with an Ordnance Survey map",
    "tags": "outdoors,gps",
    "storage": [
      {"name":"osgridref.app.js","url":"app.js"},
      {"name":"osgridref.img","url":"app-icon.js","evaluate":true}
    ]
  },
  { "id": "openseizure",
    "name": "OpenSeizureDetector Widget",
    "shortName":"Short Name",
    "icon": "widget.png",
    "version":"0.01",
    "description": "[BETA!] A widget to work alongside [OpenSeizureDetector](https://www.openseizuredetector.org.uk/)",
    "tags": "widget",
    "type": "widget",
    "readme": "README.md",
    "storage": [
      {"name":"openseizure.wid.js","url":"widget.js"}
    ]
  },
  {"id": "counter",
  "name": "Counter",
  "icon": "counter_icon.png",
  "version": "0.03",
  "description": "Simple counter",
  "tags": "tool",
  "allow_emulator": true,
  "storage": [
    {"name": "counter.app.js", "url": "counter.js"},
    {"name": "counter.img", "url": "counter-icon.js", "evaluate": true}
   ]
  },
  { "id": "bootgattbat",
    "name": "BLE GATT Battery Service",
    "shortName":"BLE Battery Service",
    "icon": "bluetooth.png",
    "version":"0.01",
    "description": "Adds the GATT Battery Service to advertise the percentage of battery currently remaining over Bluetooth.\n",
    "tags": "battery,ble,bluetooth,gatt",
    "type": "bootloader",
    "readme": "README.md",
    "storage": [
      {"name":"gattbat.boot.js","url":"boot.js"}
    ]
  },
  { "id": "viewstl",
  "name": "STL file viewer",
  "shortName":"ViewSTL",
  "icon": "icons8-octahedron-48.png",
  "version":"0.02",
  "description": "This app allows you to view STL 3D models on your watch",
  "tags": "tool",
  "readme": "README.md",
  "storage": [
    {"name":"viewstl.app.js","url":"viewstl.min.js"},
    {"name":"viewstl.img","url":"viewstl-icon.js","evaluate":true},
    {"name":"tetra.stl","url":"tetra.stl"},
    {"name":"cube.stl","url":"cube.stl"},
    {"name":"icosa.stl","url":"icosa.stl"}
   ]
  },
  { "id": "cscsensor",
    "name": "Cycling speed sensor",
    "shortName":"CSCSensor",
    "icon": "icons8-cycling-48.png",
    "version":"0.04",
    "description": "Read BLE enabled cycling speed and cadence sensor and display readings on watch",
    "tags": "outdoors,exercise,ble,bluetooth",
    "readme": "README.md",
    "storage": [
      {"name":"cscsensor.app.js","url":"cscsensor.app.js"},
      {"name":"cscsensor.settings.js","url":"settings.js"},
      {"name":"cscsensor.img","url":"cscsensor-icon.js","evaluate":true}
    ]
  },
  { "id": "fileman",
    "name": "File manager",
    "shortName":"FileManager",
    "icon": "icons8-filing-cabinet-48.png",
    "version":"0.03",
    "description": "Simple file manager, allows user to examine watch storage and display, load or delete individual files",
    "tags": "tools",
    "readme": "README.md",
    "storage": [
      {"name":"fileman.app.js","url":"fileman.app.js"},
      {"name":"fileman.img","url":"fileman-icon.js","evaluate":true}
    ]
  },
 { "id": "worldclock",
    "name": "World Clock - 4 time zones",
    "shortName":"World Clock",
    "icon": "app.png",
    "version":"0.04",
    "description": "Current time zone plus up to four others",
    "tags": "clock",
    "type" : "clock",
    "custom": "custom.html",
    "readme": "README.md",
    "storage": [
      {"name":"worldclock.app.js","url":"app.js"},
      {"name":"worldclock.img","url":"worldclock-icon.js","evaluate":true}
    ],
    "data": [
      {"name":"worldclock.settings.json"}
    ]
 },
{ "id": "digiclock",
  "name": "Digital Clock Face",
  "shortName":"Digi Clock",
  "icon": "digiclock.png",
  "version":"0.02",
  "description": "A simple digital clock with the time, day, month, and year",
  "tags": "clock,bno2",
  "type" : "clock",
  "storage": [
    {"name":"digiclock.app.js","url":"digiclock.js"},
    {"name":"digiclock.img","url":"digiclock-icon.js","evaluate":true}
 ]
},
  { "id": "dsdrelay",
    "name": "DSD BLE Relay controller",
    "shortName":"DSDRelay",
    "icon": "icons8-relay-48.png",
    "version":"0.01",
    "description": "Control BLE relay board from the watch",
    "tags": "ble,bluetooth",
    "readme": "README.md",
    "storage": [
      {"name":"dsdrelay.app.js","url":"dsdrelay.app.js"},
      {"name":"dsdrelay.img","url":"dsdrelay-icon.js","evaluate":true}
    ]
  },
  { "id": "mandel",
    "name": "Mandelbrot",
    "shortName":"Mandel",
    "icon": "mandel.png",
    "version":"0.01",
    "description": "Draw a zoomable Mandelbrot set",
    "tags": "game",
    "readme": "README.md",
    "storage": [
      {"name":"mandel.app.js","url":"mandel.min.js"},
      {"name":"mandel.img","url":"mandel-icon.js","evaluate":true}
    ]
  },
  {
    "id": "petrock",
    "name": "Pet rock",
    "icon": "petrock.png",
    "version": "0.02",
    "description": "A virtual pet rock with wobbly eyes",
    "tags": "game",
    "type": "app",
    "storage": [
      {"name": "petrock.app.js", "url": "app.js"},
      {"name": "petrock.img", "url": "app-icon.js", "evaluate": true}
    ]
  },
  { "id": "smartibot",
    "name": "Smartibot controller",
    "shortName":"Smartibot",
    "icon": "app.png",
    "version":"0.01",
    "description": "Control a [Smartibot Robot](https://thecraftyrobot.net/) straight from your Bangle.js",
    "tags": "",
    "storage": [
      {"name":"smartibot.app.js","url":"app.js"},
      {"name":"smartibot.img","url":"app-icon.js","evaluate":true}
    ]
  },
  { "id": "widncr",
    "name": "NCR Logo Widget",
    "icon": "widget.png",
    "version":"0.01",
    "description": "Show the NodeConf Remote logo in the top left",
    "tags": "widget",
    "type":"widget",
    "storage": [
      {"name":"widncr.wid.js","url":"widget.js"}
    ]
  },
  { "id": "ncrclk",
    "name": "NCR Clock",
    "shortName":"NCR Clock",
    "icon": "app.png",
    "version":"0.02",
    "description": "NodeConf Remote clock",
    "tags": "clock",
    "type": "clock",
    "storage": [
      {"name":"ncrclk.app.js","url":"app.js"},
      {"name":"ncrclk.img","url":"app-icon.js","evaluate":true}
    ]
  },
{ "id": "isoclock",
  "name": "ISO Compliant Clock Face",
  "shortName":"ISO Clock",
  "icon": "isoclock.png",
  "version":"0.02",
  "description": "Tweaked fork of digiclock for ISO date and time",
  "tags": "clock",
  "type" : "clock",
  "storage": [
    {"name":"isoclock.app.js","url":"isoclock.js"},
    {"name":"isoclock.img","url":"isoclock-icon.js","evaluate":true}
 ]
},
{ "id": "gpstimeserver",
  "name": "GPS Time Server",
  "icon": "widget.png",
  "version":"0.01",
  "description": "A widget which automatically starts the GPS and turns Bangle.js into a Bluetooth time server.",
  "tags": "widget",
  "type": "widget",
  "readme": "README.md",
  "storage": [
    {"name":"gpstimeserver.wid.js","url":"widget.js"}
  ]
},
{ "id": "tilthydro",
  "name": "Tilt Hydrometer Display",
  "shortName":"Tilt Hydro",
  "icon": "app.png",
  "version":"0.01",
  "description": "A display for the [Tilt Hydrometer](https://tilthydrometer.com/) - [more info here](http://www.espruino.com/Tilt+Hydrometer+Display)",
  "tags": "tools,bluetooth",
  "storage": [
    {"name":"tilthydro.app.js","url":"app.js"},
    {"name":"tilthydro.img","url":"app-icon.js","evaluate":true}
  ]
},
{ "id": "supmariodark",
  "name": "Super mario clock night mode",
  "shortName":"supmariodark",
  "icon": "supmariodark.png",
  "version":"0.01",
  "description": "Super mario clock in night mode",
  "tags": "clock",
  "type" : "clock",
  "storage": [
    {"name":"supmariodark.app.js","url":"supmariodark.js"},
    {"name":"supmariodark.img","url":"supmariodark-icon.js","evaluate":true},
    {"name":"supmario30x24.bin","url":"supmario30x24.bin.js"},
    {"name":"supmario30x24.wdt","url":"supmario30x24.wdt.js"},
    {"name":"banner-up.img","url":"banner-up.js","evaluate":true},
    {"name":"banner-down.img","url":"banner-down.js","evaluate":true},
    {"name":"brick2.img","url":"brick2.js","evaluate":true},
    {"name":"enemy.img","url":"enemy.js","evaluate":true},
    {"name":"flower.img","url":"flower.js","evaluate":true},
    {"name":"flower_b.img","url":"flower_b.js","evaluate":true},
    {"name":"mario_wh.img","url":"mario_wh.js","evaluate":true},
    {"name":"pipe.img","url":"pipe.js","evaluate":true}
  ]
},
{ "id": "gmeter",
  "name": "G-Meter",
  "shortName":"G-Meter",
  "icon": "app.png",
  "version":"0.01",
  "description": "Simple G-Meter",
  "tags": "",
  "storage": [
    {"name":"gmeter.app.js","url":"app.js"},
    {"name":"gmeter.img","url":"app-icon.js","evaluate":true}
  ]
},
{ "id": "dtlaunch",
  "name": "Desktop Launcher",
  "icon": "icon.png",
  "version":"0.04",
  "description": "Desktop style App Launcher with six apps per page - fast access if you have lots of apps installed.",
  "readme": "README.md",
  "tags": "tool,system,launcher",
  "type":"launch",
  "storage": [
    {"name":"dtlaunch.app.js","url":"app.js"},
    {"name":"dtlaunch.img","url":"app-icon.js","evaluate":true}
  ]
},
{ "id": "HRV",
  "name": "Heart Rate Variability monitor",
  "shortName":"HRV monitor",
  "icon": "hrv.png",
  "version":"0.04",
  "description": "Heart Rate Variability monitor, see Readme for more info",
  "tags": "",
  "readme": "README.md",
  "storage": [
    {"name":"HRV.app.js","url":"app.js"},
    {"name":"HRV.img","url":"app-icon.js","evaluate":true}
  ]
},
{ "id": "hardalarm",
  "name": "Hard Alarm",
  "shortName":"HardAlarm",
  "icon": "app.png",
  "version":"0.02",
  "description": "Make sure you wake up! Count to the right number to turn off the alarm",
  "tags": "tool,alarm,widget",
  "storage": [
    {"name":"hardalarm.app.js","url":"app.js"},
    {"name":"hardalarm.boot.js","url":"boot.js"},
    {"name":"hardalarm.js","url":"hardalarm.js"},
    {"name":"hardalarm.img","url":"app-icon.js","evaluate":true},
    {"name":"hardalarm.wid.js","url":"widget.js"}
  ],
  "data": [
    {"name":"hardalarm.json"}
  ]
},
{ "id": "edisonsball",
  "name": "Edison's Ball",
  "shortName":"Edison's Ball",
  "icon": "app-icon.png",
  "version":"0.01",
  "description": "Hypnagogia/Micro-Sleep alarm for experimental use in exploring sleep transition and combating drowsiness",
  "tags": "",
  "readme": "README.md",
  "storage": [
    {"name":"edisonsball.app.js","url":"app.js"},
    {"name":"edisonsball.img","url":"app-icon.js","evaluate":true}
  ]
},
{ "id": "hrrawexp",
  "name": "HRM Data Exporter",
  "shortName":"HRM Data Exporter",
  "icon": "app-icon.png",
  "version":"0.01",
  "description": "export raw hrm signal data to a csv file",
  "tags": "",
  "readme": "README.md",
  "interface": "interface.html",
  "storage": [
    {"name":"hrrawexp.app.js","url":"app.js"},
    {"name":"hrrawexp.img","url":"app-icon.js","evaluate":true}
  ]
},
{ "id": "breath",
  "name": "Breathing App",
  "shortName":"Breathing App",
  "icon": "app-icon.png",
  "version":"0.01",
  "description": "app to aid relaxation and train breath syncronicity using haptics and visualisation, also displays HR",
  "tags": "tools,health",
  "readme": "README.md",
  "storage": [
    {"name":"breath.app.js","url":"app.js"},
    {"name":"breath.img","url":"app-icon.js","evaluate":true}
  ],
  "data": [
    {"name":"breath.settings.json","url":"settings.json"}
  ]
},
{ "id": "lazyclock",
  "name": "Lazy Clock",
  "icon": "lazyclock.png",
  "version":"0.03",
  "readme": "README.md",
  "description": "Tells the time, roughly",
  "tags": "clock",
  "type":"clock",
  "allow_emulator":true,
  "storage": [
    {"name":"lazyclock.app.js","url":"lazyclock-app.js"},
    {"name":"lazyclock.img","url":"lazyclock-icon.js","evaluate":true}
  ]
},
{ "id": "astral",
  "name": "Astral Clock",
  "icon": "app-icon.png",
  "version":"0.03",
  "readme": "README.md",
  "description": "Clock that calculates and displays Alt Az positions of all planets, Sun as well as several other astronomy targets (customizable) and current Moon phase. Coordinates are calculated by GPS & time and onscreen compass assists orienting. See Readme before using.",
  "tags": "clock",
  "type":"clock",
  "storage": [
    {"name":"astral.app.js","url":"app.js"},
    {"name":"astral.img","url":"app-icon.js","evaluate":true}
  ]
},
{ "id": "alpinenav",
  "name": "Alpine Nav",
  "icon": "app-icon.png",
  "version":"0.01",
  "readme": "README.md",
  "description": "App that performs GPS monitoring to track and display position relative to a given origin in realtime",
  "tags": "outdoors,gps",
  "storage": [
    {"name":"alpinenav.app.js","url":"app.js"},
    {"name":"alpinenav.img","url":"app-icon.js","evaluate":true}
  ]
},
{ "id": "lifeclk",
  "name": "Game of Life Clock",
  "shortName":"Conway's Clock",
  "icon": "app.png",
  "version":"0.06",
  "description": "Modification and clockification of Conway's Game of Life",
  "tags": "clock",
  "type" : "clock",
  "readme": "README.md",
  "storage": [
    {"name":"lifeclk.app.js","url":"app.min.js"},
    {"name":"lifeclk.img","url":"app-icon.js","evaluate":true}
  ]
},
{ "id": "speedalt",
  "name": "GPS Adventure Sports",
  "shortName":"GPS Adv Sport",
  "icon": "app.png",
  "version":"1.02",
  "description": "GPS speed, altitude and distance to waypoint display. Designed for easy viewing and use during outdoor activities such as para-gliding, hang-gliding, sailing, cycling etc.",
  "tags": "tool,outdoors",
  "type":"app",
  "allow_emulator":true,
  "readme": "README.md",
  "storage": [
    {"name":"speedalt.app.js","url":"app.js"},
    {"name":"speedalt.img","url":"app-icon.js","evaluate":true},
    {"name":"speedalt.settings.js","url":"settings.js"}
  ],
 "data": [
      {"name":"speedalt.json"}
    ]
},
{ "id": "de-stress",
  "name": "De-Stress",
  "shortName":"De-Stress",
  "icon": "app.png",
  "version":"0.02",
  "description": "Simple haptic heartbeat",
  "storage": [
    {"name":"de-stress.app.js","url":"app.js"},
    {"name":"de-stress.img","url":"app-icon.js","evaluate":true}
  ]
},
{ "id": "gpsservice",
  "name": "Low power GPS Service",
  "shortName":"GPS Service",
  "icon": "gpsservice.png",
  "version":"0.04",
  "description": "low power GPS widget",
  "tags": "gps outdoors navigation",
  "readme": "README.md",
  "storage": [
    {"name":"gpsservice.app.js","url":"app.js"},
    {"name":"gpsservice.settings.js","url":"settings.js"},
    {"name":"gpsservice.wid.js","url":"widget.js"},
    {"name":"gpsservice.img","url":"gpsservice-icon.js","evaluate":true}
  ],
  "data": [
    {"name":"gpsservice.settings.json","url":"settings.json"}
  ]
},
{ "id": "mclockplus",
  "name": "Morph Clock+",
  "shortName":"Morph Clock+",
  "icon": "mclockplus.png",
  "version":"0.02",
  "description": "Morphing Clock with more readable seconds and date and additional stopwatch",
  "tags": "clock",
  "type": "clock",
  "readme": "README.md",
  "storage": [
    {"name":"mclockplus.app.js","url":"mclockplus.app.js"},
    {"name":"mclockplus.img","url":"mclockplus-icon.js","evaluate":true}
  ]
},
{ "id": "intervals",
  "name": "Intervals App",
  "shortName":"Intervals",
  "icon": "intervals.png",
  "version":"0.01",
  "description": "Intervals for training. It is possible to configure work time and rest time and number of sets.",
  "tags": "",
  "storage": [
    {"name":"intervals.app.js","url":"intervals.app.js"},
    {"name":"intervals.img","url":"intervals-icon.js","evaluate":true}
  ]
},
{ "id": "planetarium",
  "name": "Planetarium",
  "shortName":"Planetarium",
  "icon": "planetarium.png",
  "readme": "README.md",
  "version":"0.03",
  "description": "Planetarium showing up to 500 stars using the watch location and time",
  "tags": "",
  "storage": [
    {"name":"planetarium.app.js","url":"planetarium.app.js"},
    {"name":"planetarium.data.csv","url":"planetarium.data.csv"},
    {"name":"planetarium.const.csv","url":"planetarium.const.csv"},
    {"name":"planetarium.extra.csv","url":"planetarium.extra.csv"},
    {"name":"planetarium.settings.js","url":"settings.js"},
    {"name":"planetarium.img","url":"planetarium-icon.js","evaluate":true}
  ],
  "data":[
    {"name":"planetarium.json"}
  ]
},
{ "id": "tapelauncher",
  "name": "Tape Launcher",
  "icon": "icon.png",
  "version":"0.02",
  "description": "An App launcher, icons displayed in a horizontal tape, swipe or use buttons",
  "readme": "README.md",
  "tags": "tool,system,launcher",
  "type":"launch",
  "storage": [
    {"name":"tapelauncher.app.js","url":"app.js"},
    {"name":"tapelauncher.img","url":"icon.js","evaluate":true}
  ]
},
{ "id": "oblique",
  "name": "Oblique Strategies",
  "icon": "eno.png",
  "version": "0.01",
  "description": "Oblique Strategies for creativity. Copied from Brian Eno.",
  "tags": "tool",
  "storage": [
    {"name":"oblique.app.js","url":"app.js"},
    {"name":"oblique.img","url":"app-icon.js","evaluate":true}
  ]
},
{ "id": "testuserinput",
  "name": "Test User Input",
  "shortName":"Test User Input",
  "icon": "app.png",
  "version":"0.06",
  "description": "App to test the bangle.js input interface. It displays the user action in text, circle buttons or on/off switch UI elements.",
  "readme": "README.md",
  "tags": "input,interface,buttons,touch,UI",
  "storage": [
    {"name":"testuserinput.app.js","url":"app.js"},
    {"name":"testuserinput.img","url":"app-icon.js","evaluate":true}
  ]
},
{ "id": "gpssetup",
  "name": "GPS Setup",
  "shortName":"GPS Setup",
  "icon": "gpssetup.png",
  "version":"0.02",
  "description": "Configure the GPS power options and store them in the GPS nvram",
  "tags": "gps, tools, outdoors",
  "readme": "README.md",
  "storage": [
    {"name":"gpssetup","url":"gpssetup.js"},
    {"name":"gpssetup.settings.js","url":"settings.js"},
    {"name":"gpssetup.app.js","url":"app.js"},
    {"name":"gpssetup.img","url":"icon.js","evaluate":true}
  ],
  "data": [
    {"name":"gpssetup.settings.json","url":"settings.json"}
  ]
},
{ "id": "walkersclock",
  "name": "Walkers Clock",
  "shortName":"Walkers Clock",
  "icon": "walkersclock48.png",
  "version":"0.04",
  "description": "A large font watch, displays steps, can switch GPS on/off, displays grid reference",
  "type":"clock",
  "tags": "clock, gps, tools, outdoors",
  "readme": "README.md",
  "storage": [
    {"name":"walkersclock.app.js","url":"app.js"},
    {"name":"walkersclock.img","url":"icon.js","evaluate":true}
  ]
},
{ "id": "widgps",
  "name": "GPS Widget",
  "icon": "widget.png",
  "version":"0.02",
  "description": "Tiny widget to show the power on/off status of the GPS. Require firmware v2.08.167 or later",
  "tags": "widget,gps",
  "type":"widget",
  "readme": "README.md",
  "storage": [
    {"name":"widgps.wid.js","url":"widget.js"}
  ]
},
{ "id": "widhrt",
  "name": "HRM Widget",
  "icon": "widget.png",
  "version":"0.02",
  "description": "Tiny widget to show the power on/off status of the Heart Rate Monitor. Requires firmware v2.08.167 or later",
  "tags": "widget, hrm",
  "type":"widget",
  "readme": "README.md",
  "storage": [
    {"name":"widhrt.wid.js","url":"widget.js"}
  ]
},
{ "id": "countdowntimer",
  "name" : "Countdown Timer",
  "icon": "countdowntimer.png",
  "version": "0.01",
  "description": "A simple countdown timer with a focus on usability",
  "tags": "timer, tool",
  "readme": "README.md",
  "storage": [
    {"name": "countdowntimer.app.js", "url": "countdowntimer.js"},
    {"name": "countdowntimer.img", "url": "countdowntimer-icon.js", "evaluate": true}
  ]
},
{ "id": "helloworld",
  "name": "hello, world!",
  "shortName":"hello world",
  "icon": "app.png",
  "version":"0.02",
  "description": "A cross cultural hello world!/hola mundo! app with colors and languages",
  "readme": "README.md",
  "tags": "input,interface,buttons,touch",
  "storage": [
    {"name":"helloworld.app.js","url":"app.js"},
    {"name":"helloworld.img","url":"app-icon.js","evaluate":true}
  ]
},
{ "id": "widcom",
  "name": "Compass Widget",
  "icon": "widget.png",
  "version":"0.01",
  "description": "Tiny widget to show the power on/off status of the Compass. Requires firmware v2.08.167 or later",
  "tags": "widget, compass",
  "type":"widget",
  "readme": "README.md",
  "storage": [
    {"name":"widcom.wid.js","url":"widget.js"}
  ]
},
{ "id": "arrow",
  "name": "Arrow Compass",
  "icon": "arrow.png",
  "type":"app",
  "version":"0.04",
  "description": "Moving arrow compass that points North, shows heading, with tilt correction. Based on jeffmer's Navigation Compass",
  "tags": "tool,outdoors",
  "readme": "README.md",
  "storage": [
    {"name":"arrow.app.js","url":"app.js"},
    {"name":"arrow.img","url":"icon.js","evaluate":true}
  ]
},
{ "id": "waypointer",
  "name": "Way Pointer",
  "icon": "waypointer.png",
  "version":"0.01",
  "description": "Navigate to a waypoint using the GPS for bearing and compass to point way, uses the same waypoint interface as GPS Navigation",
  "tags": "tool,outdoors,gps",
  "readme": "README.md",
  "interface":"waypoints.html",
  "storage": [
    {"name":"waypointer.app.js","url":"app.js"},
    {"name":"waypointer.img","url":"icon.js","evaluate":true}
  ],
  "data": [
    {"name":"waypoints.json","url":"waypoints.json"}
  ]
},
{ "id": "color_catalog",
  "name": "Colors Catalog",
  "shortName":"Colors Catalog",
  "icon": "app.png",
  "version":"0.01",
  "description": "Displays RGB565 and RGB888 colors, its name and code in screen.",
  "readme": "README.md",
  "tags": "Color,input,buttons,touch,UI,bno2",
  "storage": [
    {"name":"color_catalog.app.js","url":"app.js"},
    {"name":"color_catalog.img","url":"app-icon.js","evaluate":true}
  ]
},
{ "id": "UI4swatch",
  "name": "UI 4 swatch",
  "shortName":"UI 4 swatch",
  "icon": "app.png",
  "version":"0.01",
  "description": "A UI/UX for espruino smartwatches, displays dinamically calc. x,y coordinates.",
  "readme": "README.md",
  "tags": "Color, input,buttons,touch,UI",
  "storage": [
    {"name":"UI4swatch.app.js","url":"app.js"},
    {"name":"UI4swatch.img","url":"app-icon.js","evaluate":true}
  ]
},
{ "id": "simplest",
  "name": "Simplest Clock",
  "icon": "simplest.png",
  "version":"0.02",
  "description": "The simplest working clock, acts as a tutorial piece",
  "tags": "clock",
  "type":"clock",
  "readme": "README.md",
  "storage": [
    {"name":"simplest.app.js","url":"app.js"},
    {"name":"simplest.img","url":"icon.js","evaluate":true}
  ]
},
{ "id": "stepo",
  "name": "Stepometer Clock",
  "icon": "stepo.png",
  "version":"0.03",
  "description": "A large font watch, displays step count in a doughnut guage and warns of low battery, requires one of the steps widgets to be installed",
  "tags": "clock",
  "type":"clock",
  "readme": "README.md",
  "storage": [
    {"name":"stepo.app.js","url":"app.js"},
    {"name":"stepo.img","url":"icon.js","evaluate":true}
  ]
},
{ "id": "gbmusic",
  "name": "Gadgetbridge Music Controls",
  "shortName":"Music Controls",
  "icon": "icon.png",
  "version":"0.05",
  "description": "Control the music on your Gadgetbridge-connected phone",
  "tags": "tools,bluetooth,gadgetbridge,music",
  "type":"app",
  "allow_emulator": false,
  "readme": "README.md",
  "storage": [
    {"name":"gbmusic.app.js","url":"app.js"},
    {"name":"gbmusic.settings.js","url":"settings.js"},
    {"name":"gbmusic.wid.js","url":"widget.js"},
    {"name":"gbmusic.img","url":"icon.js","evaluate":true}
  ],
  "data": [
    {"name":"gbmusic.json"},
    {"name":"gbmusic.load.json"}
  ]
},
{
  "id": "battleship",
  "name":"Battleship",
  "icon":"battleship-icon.png",
  "version": "0.01",
  "readme": "README.md",
  "description": "The classic game of battleship",
  "tags": "game",
  "allow_emulator": true,
  "storage": [
    {
      "name": "battleship.app.js",
      "url": "battleship.js"
    },
    {
      "name": "battleship.img",
      "url": "battleship-icon.js",
      "evaluate": true
    }
  ]
},
{ "id": "kitchen",
  "name": "Kitchen Combo",
  "icon": "kitchen.png",
  "version":"0.13",
  "description": "Combination of the Stepo, Walkersclock, Arrow and Waypointer apps into a multiclock format. 'Everything but the kitchen sink'. Requires firmware v2.08.167 or later",
  "tags": "tool,outdoors,gps",
  "type":"clock",
  "readme": "README.md",
  "interface":"waypoints.html",
  "storage": [
    {"name":"kitchen.app.js","url":"kitchen.app.js"},
    {"name":"stepo2.kit.js","url":"stepo2.kit.js"},
    {"name":"swatch.kit.js","url":"swatch.kit.js"},
    {"name":"gps.kit.js","url":"gps.kit.js"},
    {"name":"compass.kit.js","url":"compass.kit.js"},
    {"name":"kitchen.img","url":"kitchen.icon.js","evaluate":true}
  ],
  "data": [
      {"name":"waypoints.json","url":"waypoints.json"}
  ]
},
{ "id": "banglebridge",
    "name": "BangleBridge",
    "shortName":"BangleBridge",
    "icon": "widget.png",
    "version":"0.01",
    "description": "Widget that allows Bangle Js to record pair and end data using Bluetooth Low Energy in combination with the BangleBridge Android App",
    "tags": "widget",
    "type": "widget",
    "readme": "README.md",
    "storage": [
      {"name":"banglebridge.wid.js","url":"widget.js"},
	    {"name":"banglebridge.watch.img","url":"watch.img"},
	    {"name":"banglebridge.heart.img","url":"heart.img"}
    ]
 },
{ "id": "qmsched",
  "name": "Quiet Mode Schedule and Widget",
  "shortName":"Quiet Mode",
  "icon": "app.png",
  "version":"0.02",
  "description": "Automatically turn Quiet Mode on or off at set times",
  "readme": "README.md",
  "tags": "tool,widget",
  "storage": [
    {"name":"qmsched","url":"lib.js"},
    {"name":"qmsched.app.js","url":"app.js"},
    {"name":"qmsched.boot.js","url":"boot.js"},
    {"name":"qmsched.img","url":"icon.js","evaluate":true},
    {"name":"qmsched.wid.js","url":"widget.js"}
  ],
  "data": [
    {"name":"qmsched.json"}
  ]
},
{
  "id": "hourstrike",
  "name": "Hour Strike",
  "shortName": "Hour Strike",
  "icon": "app-icon.png",
  "version": "0.08",
  "description": "Strike the clock on the hour. A great tool to remind you an hour has passed!",
  "tags": "tool,alarm",
  "readme": "README.md",
  "storage": [
    {"name":"hourstrike.app.js","url":"app.js"},
    {"name":"hourstrike.boot.js","url":"boot.js"},
    {"name":"hourstrike.img","url":"app-icon.js","evaluate":true},
    {"name":"hourstrike.json","url":"hourstrike.json"}
  ]
},
{ "id": "whereworld",
  "name": "Where in the World?",
  "shortName" : "Where World",
  "icon": "app.png",
  "version": "0.01",
  "description": "Shows your current location on the world map",
  "tags": "gps",
  "storage": [
    {"name":"whereworld.app.js","url":"app.js"},
    {"name":"whereworld.img","url":"app-icon.js","evaluate":true},
    {"name":"whereworld.worldmap","url":"worldmap"}
  ]
},
{
  "id": "omnitrix",
  "name":"Omnitrix",
  "icon":"omnitrix.png",
  "version": "0.01",
  "readme": "README.md",
  "description": "An Omnitrix Showpiece",
  "tags": "game",
  "storage": [
    {"name":"omnitrix.app.js","url":"omnitrix.app.js"},
    {"name":"omnitrix.img","url":"omnitrix.icon.js","evaluate":true}
  ]
},
{ "id": "batclock",
  "name": "Bat Clock",
  "shortName":"Bat Clock",
  "icon": "bat-clock.png",
  "version":"0.02",
  "description": "Morphing Clock, with an awesome \"The Dark Knight\" themed logo.",
  "tags": "clock",
  "type": "clock",
  "readme": "README.md",
  "storage": [
    {"name":"batclock.app.js","url":"bat-clock.app.js"},
    {"name":"batclock.img","url":"bat-clock.icon.js","evaluate":true}
  ]
},
{ "id":"doztime",
  "name":"Dozenal Time",
  "shortName":"Dozenal Time",
  "icon":"app.png",
  "version":"0.04",
  "description":"A dozenal Holocene calendar and dozenal diurnal clock",
  "tags":"clock",
  "type":"clock",
  "allow_emulator":true,
  "readme": "README.md",
  "storage": [
    {"name":"doztime.app.js","url":"app.js"},
    {"name":"doztime.img","url":"app-icon.js","evaluate":true}
  ]
},
{ "id":"gbtwist",
  "name":"Gadgetbridge Twist Control",
  "shortName":"Twist Control",
  "icon":"app.png",
  "version":"0.01",
  "description":"Shake your wrist to control your music app via Gadgetbridge",
  "tags":"tools,bluetooth,gadgetbridge,music",
  "type":"app",
  "allow_emulator":false,
  "readme": "README.md",
  "storage": [
    {"name":"gbtwist.app.js","url":"app.js"},
    {"name":"gbtwist.img","url":"app-icon.js","evaluate":true}
  ]
},
{ "id": "thermom",
  "name": "Thermometer",
  "icon": "app.png",
  "version":"0.02",
  "description": "Displays the current temperature, updated every 20 seconds",
  "tags": "tool",
  "allow_emulator":true,
  "storage": [
    {"name":"thermom.app.js","url":"app.js"},
    {"name":"thermom.img","url":"app-icon.js","evaluate":true}
  ]
},
{ "id": "mysticdock",
  "name": "Mystic Dock",
  "icon": "mystic-dock.png",
  "version":"1.00",
  "description": "A retro-inspired dockface that displays the current time and battery charge while plugged in, and which features an interactive mode that shows the time, date, and a rotating data display line.",
  "tags": "dock",
  "type":"dock",
  "readme": "README.md",
  "storage": [
    {"name":"mysticdock.app.js","url":"mystic-dock-app.js"},
    {"name":"mysticdock.boot.js","url":"mystic-dock-boot.js"},
    {"name":"mysticdock.settings.js","url":"mystic-dock-settings.js"},
    {"name":"mysticdock.img","url":"mystic-dock-icon.js","evaluate":true}
  ]
},
{ "id": "mysticclock",
  "name": "Mystic Clock",
  "icon": "mystic-clock.png",
  "version":"1.01",
  "description": "A retro-inspired watchface featuring time, date, and an interactive data display line.",
  "tags": "clock",
  "type":"clock",
  "readme": "README.md",
  "allow_emulator":true,
  "storage": [
    {"name":"mysticclock.app.js","url":"mystic-clock-app.js"},
    {"name":"mysticclock.settings.js","url":"mystic-clock-settings.js"},
    {"name":"mysticclock.img","url":"mystic-clock-icon.js","evaluate":true}
  ]
},
{ "id": "hcclock",
  "name": "Hi-Contrast Clock",
  "icon": "hcclock-icon.png",
  "version":"0.01",
  "description": "Hi-Contrast Clock : A simple yet very bold clock that aims to be readable in high luninosity environments. Uses big 10x5 pixel digits. Use BTN 1 to switch background and foreground colors.",
  "tags": "clock",
  "type":"clock",
  "allow_emulator":true,
  "storage": [
    {"name":"hcclock.app.js","url":"hcclock.app.js"},
    {"name":"hcclock.img","url":"hcclock-icon.js","evaluate":true}
  ]
},
{ "id": "thermomF",
  "name": "Fahrenheit Temp",
  "icon": "thermf.png",
  "version":"0.01",
  "description": "A modification of the Thermometer App to display temprature in Fahrenheit",
  "tags": "tool",
  "storage": [
    {"name":"thermomF.app.js","url":"app.js"},
    {"name":"thermomF.img","url":"app-icon.js","evaluate":true}
  ]
},
{ "id": "nixie",
  "name": "Nixie Clock",
  "shortName":"Nixie",
  "icon": "nixie.png",
  "version":"0.01",
  "description": "A nixie tube clock for both Bangle 1 and 2.",
  "tags": "clock",
  "type":"clock",
  "readme": "README.md",
  "storage": [
    {"name":"nixie.app.js","url":"app.js"},
    {"name":"nixie.img","url":"app-icon.js","evaluate":true},
    {"name":"m_vatch.js","url":"m_vatch.js"}
  ]
},
{ "id": "carcrazy",
  "name": "Car Crazy",
  "shortName":"Car Crazy",
  "icon": "carcrash.png",
  "version":"0.03",
  "description": "A simple car game where you try to avoid the other cars by tilting your wrist left and right. Hold down button 2 to start.",
  "tags": "game",
  "readme": "README.md",
  "storage": [
    {"name":"carcrazy.app.js","url":"app.js"},
    {"name":"carcrazy.img","url":"app-icon.js","evaluate":true},
    {"name":"carcrazy.settings.js","url":"settings.js"}
  ],
  "data": [
    {"name":"app.json"}
  ]
},
{ "id": "shortcuts",
  "name": "Shortcuts",
  "shortName":"Shortcuts",
  "icon": "app.png",
  "version":"0.01",
  "description": "Quickly load your favourite apps from (almost) any watch face.",
  "tags": "tool",
  "type": "bootloader",
  "readme": "README.md",
  "storage": [
    {"name":"shortcuts.boot.js","url":"boot.js"},
    {"name":"shortcuts.settings.js","url":"settings.js"}
  ],
  "data": [
    {"name":"shortcuts.json"}
  ]
},
{ "id": "vectorclock",
  "name": "Vector Clock",
  "icon": "app.png",
  "version": "0.02",
  "description": "A digital clock that uses the built-in vector font.",
  "tags": "clock",
  "type": "clock",
  "allow_emulator": true,
  "storage": [
    {"name":"vectorclock.app.js","url":"app.js"},
    {"name":"vectorclock.img","url":"app-icon.js","evaluate":true}
  ]
},
{ "id": "fd6fdetect",
  "name": "fd6fdetect",
  "shortName":"fd6fdetect",
  "icon": "app.png",
  "version":"0.1",
  "description": "Allows you to see 0xFD6F beacons near you.",
  "tags": "tool",
  "storage": [
    {"name":"fd6fdetect.app.js","url":"app.js"},
    {"name":"fd6fdetect.img","url":"app-icon.js","evaluate":true}
  ]
},
{ "id": "choozi",
  "name": "Choozi",
  "icon": "app.png",
  "version":"0.01",
  "description": "Choose people or things at random using Bangle.js.",
  "tags": "tool",
  "readme": "README.md",
  "allow_emulator":true,
  "storage": [
    {"name":"choozi.app.js","url":"app.js"},
    {"name":"choozi.img","url":"app-icon.js","evaluate":true}
  ]
<<<<<<< HEAD
 },
 { "id": "widclkbttm",
    "name": "Digital clock (Bottom) widget",
    "shortName":"Digital clock Bottom Widget",
    "icon": "widclkbttm.png",
    "version":"0.03",
    "description": "Displays time in the bottom area.",
	"readme": "README.md",
    "tags": "widget",
    "type": "widget",
    "storage": [
      {"name":"widclkbttm.wid.js","url":"widclkbttm.wid.js"}
    ]
  },
  { "id": "schoolCalender",
  "name": "School Calendar",
  "shortName":"SCalender",
  "icon": "CalenderLogo.png",
  "version":"0.01",
  "description": "A simple calendar that you can see your upcoming events. Keep in note that your events reapeat weekly.",
  "tags": "tool",
  "readme": "README.md",
  "custom":"interface.html",
  "data": [
    {"name":"app.json"}
  ]
}

=======
},
{ "id": "widclkbttm",
  "name": "Digital clock (Bottom) widget",
  "shortName":"Digital clock Bottom Widget",
  "icon": "widclkbttm.png",
  "version":"0.03",
  "description": "Displays time in the bottom area.",
  "readme": "README.md",
  "tags": "widget",
  "type": "widget",
  "storage": [
    {"name":"widclkbttm.wid.js","url":"widclkbttm.wid.js"}
  ]
},
{ "id": "pastel",
  "name": "Pastel Clock",
  "shortName": "Pastel",
  "icon": "pastel.png",
  "version":"0.01",
  "description": "A Configurable clock with custom fonts and background",
  "tags": "clock,b2",
  "type":"clock",
  "readme": "README.md",
  "storage": [
    {"name":"pastel.app.js","url":"pastel.app.js"},
    {"name":"pastel.img","url":"pastel.icon.js","evaluate":true},
    {"name":"pastel.settings.js","url":"pastel.settings.js"}
  ],
  "data": [
    {"name":"pastel.json"}
  ]
}
>>>>>>> cc2e1bbd
]<|MERGE_RESOLUTION|>--- conflicted
+++ resolved
@@ -3488,7 +3488,6 @@
     {"name":"choozi.app.js","url":"app.js"},
     {"name":"choozi.img","url":"app-icon.js","evaluate":true}
   ]
-<<<<<<< HEAD
  },
  { "id": "widclkbttm",
     "name": "Digital clock (Bottom) widget",
@@ -3503,7 +3502,7 @@
       {"name":"widclkbttm.wid.js","url":"widclkbttm.wid.js"}
     ]
   },
-  { "id": "schoolCalender",
+{ "id": "schoolCalender",
   "name": "School Calendar",
   "shortName":"SCalender",
   "icon": "CalenderLogo.png",
@@ -3514,22 +3513,6 @@
   "custom":"interface.html",
   "data": [
     {"name":"app.json"}
-  ]
-}
-
-=======
-},
-{ "id": "widclkbttm",
-  "name": "Digital clock (Bottom) widget",
-  "shortName":"Digital clock Bottom Widget",
-  "icon": "widclkbttm.png",
-  "version":"0.03",
-  "description": "Displays time in the bottom area.",
-  "readme": "README.md",
-  "tags": "widget",
-  "type": "widget",
-  "storage": [
-    {"name":"widclkbttm.wid.js","url":"widclkbttm.wid.js"}
   ]
 },
 { "id": "pastel",
@@ -3550,5 +3533,4 @@
     {"name":"pastel.json"}
   ]
 }
->>>>>>> cc2e1bbd
 ]