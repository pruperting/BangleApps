[
  {
    "id": "fwupdate",
    "name": "Firmware Update",
    "version": "0.02",
    "description": "[BETA] Uploads new Espruino firmwares to Bangle.js 2. For now, please use the instructions under https://www.espruino.com/Bangle.js2#firmware-updates",
    "icon": "app.png",
    "type": "RAM",
    "tags": "tools,system",
    "supports": ["BANGLEJS2"],
    "custom": "custom.html",
    "customConnect": true,
    "storage": [],
    "sortorder": 20
  },
  {
    "id": "boot",
    "name": "Bootloader",
    "version": "0.39",
    "description": "This is needed by Bangle.js to automatically load the clock, menu, widgets and settings",
    "icon": "bootloader.png",
    "type": "bootloader",
    "tags": "tool,system",
    "supports": ["BANGLEJS","BANGLEJS2"],
    "storage": [
      {"name":".boot0","url":"boot0.js"},
      {"name":".bootcde","url":"bootloader.js"},
      {"name":"bootupdate.js","url":"bootupdate.js"}
    ],
    "sortorder": -10
  },
  {
    "id": "hebrew_calendar",
    "name": "Hebrew Calendar",
    "shortName": "HebCal",
    "version": "0.04",
    "description": "lists the date according to the hebrew calendar",
    "icon": "app.png",
    "allow_emulator": false,
    "tags": "tool,locale",
    "supports": [
      "BANGLEJS",
      "BANGLEJS2"
    ],
    "readme": "README.md",
    "storage": [
      {
        "name": "hebrew_calendar.app.js",
        "url": "app.js"
      },
      {
        "name": "hebrewDate",
        "url": "hebrewDate.js"
      },
      {
        "name": "hebrew_calendar.img",
        "url": "app-icon.js",
        "evaluate": true
      }
    ]
  },
  { "id": "golfscore",
    "name": "Golf Score",
    "shortName":"golfscore",
    "version":"0.02",
    "description": "keeps track of strokes during a golf game",
    "icon": "app.png",
    "tags": "outdoors",
    "allow_emulator": true,
    "supports" : ["BANGLEJS","BANGLEJS2"],
    "readme": "README.md",
    "storage": [
      {"name":"golfscore.app.js","url":"app.js"},
      {"name":"golfscore.img","url":"app-icon.js","evaluate":true}
    ]
  },
  {
    "id": "messages",
    "name": "Messages",
    "version": "0.16",
    "description": "App to display notifications from iOS and Gadgetbridge",
    "icon": "app.png",
    "type": "app",
    "tags": "tool,system",
    "supports": ["BANGLEJS","BANGLEJS2"],
    "readme": "README.md",
    "storage": [
      {"name":"messages.app.js","url":"app.js"},
      {"name":"messages.settings.js","url":"settings.js"},
      {"name":"messages.img","url":"app-icon.js","evaluate":true},
      {"name":"messages.wid.js","url":"widget.js"},
      {"name":"messages","url":"lib.js"}
    ],
    "data": [{"name":"messages.json"},{"name":"messages.settings.json"}],
    "screenshots": [{"url":"screenshot.png"},{"url":"screenshot-notify.gif"}],
    "sortorder": -9
  },
  {
    "id": "android",
    "name": "Android Integration",
    "shortName": "Android",
    "version": "0.05",
    "description": "Display notifications/music/etc sent from the Gadgetbridge app on Android. This replaces the old 'Gadgetbridge' Bangle.js widget.",
    "icon": "app.png",
    "tags": "tool,system,messages,notifications",
    "dependencies": {"messages":"app"},
    "supports": ["BANGLEJS","BANGLEJS2"],
    "storage": [
      {"name":"android.app.js","url":"app.js"},
      {"name":"android.settings.js","url":"settings.js"},
      {"name":"android.img","url":"app-icon.js","evaluate":true},
      {"name":"android.boot.js","url":"boot.js"}
    ],
    "sortorder": -8
  },
  {
    "id": "ios",
    "name": "iOS Integration",
    "version": "0.07",
    "description": "Display notifications/music/etc from iOS devices",
    "icon": "app.png",
    "tags": "tool,system,ios,apple,messages,notifications",
    "dependencies": {"messages":"app"},
    "supports": ["BANGLEJS","BANGLEJS2"],
    "storage": [
      {"name":"ios.app.js","url":"app.js"},
      {"name":"ios.img","url":"app-icon.js","evaluate":true},
      {"name":"ios.boot.js","url":"boot.js"}
    ],
    "sortorder": -8
  },
  {
    "id": "health",
    "name": "Health Tracking",
    "version": "0.09",
    "description": "Logs health data and provides an app to view it (requires firmware 2v10.100 or later)",
    "icon": "app.png",
    "tags": "tool,system,health",
    "supports": ["BANGLEJS","BANGLEJS2"],
    "readme": "README.md",
    "interface": "interface.html",
    "storage": [
      {"name":"health.app.js","url":"app.js"},
      {"name":"health.img","url":"app-icon.js","evaluate":true},
      {"name":"health.boot.js","url":"boot.js"},
      {"name":"health","url":"lib.js"}
    ]
  },
  {
    "id": "launch",
    "name": "Launcher",
    "shortName": "Launcher",
    "version": "0.10",
    "description": "This is needed to display a menu allowing you to choose your own applications. You can replace this with a customised launcher.",
    "icon": "app.png",
    "type": "launch",
    "tags": "tool,system,launcher",
    "supports": ["BANGLEJS","BANGLEJS2"],
    "storage": [
      {"name":"launch.app.js","url":"app-bangle1.js","supports":["BANGLEJS"]},
      {"name":"launch.app.js","url":"app-bangle2.js","supports":["BANGLEJS2"]},
      {"name":"launch.settings.js","url":"settings.js","supports":["BANGLEJS2"]}
    ],
    "data": [{"name":"launch.json"}],
    "sortorder": -10
  },
  {
    "id": "setting",
    "name": "Settings",
    "version": "0.39",
    "description": "A menu for setting up Bangle.js",
    "icon": "settings.png",
    "tags": "tool,system",
    "supports": ["BANGLEJS","BANGLEJS2"],
    "readme": "README.md",
    "storage": [
      {"name":"setting.app.js","url":"settings.js"},
      {"name":"setting.img","url":"settings-icon.js","evaluate":true}
    ],
    "data": [{"name":"setting.json","url":"settings.min.json","evaluate":true}],
    "sortorder": -5
  },
  {
    "id": "about",
    "name": "About",
    "version": "0.12",
    "description": "Bangle.js About page - showing software version, stats, and a collaborative mural from the Bangle.js KickStarter backers",
    "icon": "app.png",
    "tags": "tool,system",
    "supports": ["BANGLEJS","BANGLEJS2"],
    "screenshots": [{"url":"bangle1-about-screenshot.png"}],
    "allow_emulator": true,
    "storage": [
      {"name":"about.app.js","url":"app-bangle1.js","supports": ["BANGLEJS"]},
      {"name":"about.app.js","url":"app-bangle2.js","supports": ["BANGLEJS2"]},
      {"name":"about.img","url":"app-icon.js","evaluate":true}
    ],
    "sortorder": -4
  },
  {
    "id": "alarm",
    "name": "Default Alarm & Timer",
    "shortName": "Alarms",
    "version": "0.14",
    "description": "Set and respond to alarms and timers",
    "icon": "app.png",
    "tags": "tool,alarm,widget",
    "supports": ["BANGLEJS","BANGLEJS2"],
    "storage": [
      {"name":"alarm.app.js","url":"app.js"},
      {"name":"alarm.boot.js","url":"boot.js"},
      {"name":"alarm.js","url":"alarm.js"},
      {"name":"alarm.img","url":"app-icon.js","evaluate":true},
      {"name":"alarm.wid.js","url":"widget.js"}
    ],
    "data": [{"name":"alarm.json"}]
  },
  {
    "id": "locale",
    "name": "Languages",
    "version": "0.14",
    "description": "Translations for different countries",
    "icon": "locale.png",
    "type": "locale",
    "tags": "tool,system,locale,translate",
    "supports": ["BANGLEJS","BANGLEJS2"],
    "readme": "README.md",
    "custom": "locale.html",
    "storage": [
      {"name":"locale"}
    ],
    "sortorder": -10
  },
  {
    "id": "notify",
    "name": "Notifications (default)",
    "shortName": "Notifications",
    "version": "0.11",
    "description": "Provides the default `notify` module used by applications to display notifications in a bar at the top of the screen. This module is installed by default by client applications such as the Gadgetbridge app.  Installing `Fullscreen Notifications` replaces this module with a version that displays the notifications using the full screen",
    "icon": "notify.png",
    "type": "notify",
    "tags": "widget",
    "supports": ["BANGLEJS"],
    "readme": "README.md",
    "storage": [
      {"name":"notify","url":"notify.js"}
    ]
  },
  {
    "id": "notifyfs",
    "name": "Fullscreen Notifications",
    "shortName": "Notifications",
    "version": "0.12",
    "description": "Provides a replacement for the `Notifications (default)` `notify` module.   This version is used by applications to display notifications fullscreen. This may not fully restore the screen after on some apps. See `Notifications (default)` for more information about the notify module.",
    "icon": "notify.png",
    "type": "notify",
    "tags": "widget",
    "supports": ["BANGLEJS","BANGLEJS2"],
    "storage": [
      {"name":"notify","url":"notify.js"}
    ]
  },
  {
    "id": "welcome",
    "name": "Welcome",
    "shortName": "Welcome",
    "version": "0.14",
    "description": "Appears at first boot and explains how to use Bangle.js",
    "icon": "app.png",
    "screenshots": [{"url":"screenshot_welcome.png"}],
    "tags": "start,welcome",
    "supports": ["BANGLEJS","BANGLEJS2"],
    "allow_emulator": true,
    "storage": [
      {"name":"welcome.boot.js","url":"boot.js"},
      {"name":"welcome.app.js","url":"app-bangle1.js","supports": ["BANGLEJS"]},
      {"name":"welcome.app.js","url":"app-bangle2.js","supports": ["BANGLEJS2"]},
      {"name":"welcome.settings.js","url":"settings.js"},
      {"name":"welcome.img","url":"app-icon.js","evaluate":true}
    ],
    "data": [{"name":"welcome.json"}]
  },
  {
    "id": "mywelcome",
    "name": "Customised Welcome",
    "shortName": "My Welcome",
    "version": "0.13",
    "description": "Appears at first boot and explains how to use Bangle.js. Like 'Welcome', but can be customised with a greeting",
    "icon": "app.png",
    "tags": "start,welcome",
    "supports": ["BANGLEJS","BANGLEJS2"],
    "custom": "custom.html",
    "screenshots": [{"url":"bangle1-customized-welcome-screenshot.png"}],
    "storage": [
      {"name":"mywelcome.boot.js","url":"boot.js"},
      {"name":"mywelcome.app.js","url":"app-bangle1.js","supports": ["BANGLEJS"]},
      {"name":"mywelcome.app.js","url":"app-bangle2.js","supports": ["BANGLEJS2"]},
      {"name":"mywelcome.settings.js","url":"settings.js"},
      {"name":"mywelcome.img","url":"app-icon.js","evaluate":true}
    ],
    "data": [{"name":"mywelcome.json"}]
  },
  {
    "id": "gbridge",
    "name": "Gadgetbridge",
    "version": "0.25",
    "description": "(NOT RECOMMENDED) Displays Gadgetbridge notifications from Android. Please use the 'Android' Bangle.js app instead.",
    "icon": "app.png",
    "type": "widget",
    "tags": "tool,system,android,widget",
    "supports": ["BANGLEJS","BANGLEJS2"],
    "dependencies": {"notify":"type"},
    "readme": "README.md",
    "storage": [
      {"name":"gbridge.settings.js","url":"settings.js"},
      {"name":"gbridge.img","url":"app-icon.js","evaluate":true},
      {"name":"gbridge.wid.js","url":"widget.js"}
    ],
    "data": [{"name":"gbridge.json"}]
  },
  { "id": "gbdebug",
    "name": "Gadgetbridge Debug",
    "shortName":"GB Debug",
    "version":"0.01",
    "description": "Debug info for Gadgetbridge. Run this app and when Gadgetbridge messages arrive they are displayed on-screen.",
    "icon": "app.png",
    "tags": "",
    "supports" : ["BANGLEJS2"],
    "readme": "README.md",
    "storage": [
      {"name":"gbdebug.app.js","url":"app.js"},
      {"name":"gbdebug.img","url":"app-icon.js","evaluate":true}
    ]
  },
  {
    "id": "mclock",
    "name": "Morphing Clock",
    "version": "0.07",
    "description": "7 segment clock that morphs between minutes and hours",
    "icon": "clock-morphing.png",
    "type": "clock",
    "tags": "clock",
    "supports": ["BANGLEJS"],
    "allow_emulator": true,
    "screenshots": [{"url":"bangle1-morphing-clock-screenshot.png"}],
    "storage": [
      {"name":"mclock.app.js","url":"clock-morphing.js"},
      {"name":"mclock.img","url":"clock-morphing-icon.js","evaluate":true}
    ],
    "sortorder": -9
  },
  {
    "id": "moonphase",
    "name": "Moonphase",
    "version": "0.02",
    "description": "Shows current moon phase. Now with GPS function.",
    "icon": "app.png",
    "tags": "",
    "supports": ["BANGLEJS"],
    "screenshots": [{"url":"bangle1-moon-phase-screenshot.png"}],
    "allow_emulator": true,
    "storage": [
      {"name":"moonphase.app.js","url":"app.js"},
      {"name":"moonphase.img","url":"app-icon.js","evaluate":true}
    ]
  },
  {
    "id": "daysl",
    "name": "Days left",
    "version": "0.03",
    "description": "Shows you the days left until a certain date. Date can be set with a settings app and is written to a file.",
    "icon": "app.png",
    "tags": "",
    "supports": ["BANGLEJS"],
    "allow_emulator": false,
    "storage": [
      {"name":"daysl.app.js","url":"app.js"},
      {"name":"daysl.img","url":"app-icon.js","evaluate":true},
      {"name":"daysl.wid.js","url":"widget.js"}
    ]
  },
  {
    "id": "wclock",
    "name": "Word Clock",
    "version": "0.03",
    "description": "Display Time as Text",
    "icon": "clock-word.png",
    "screenshots": [{"url":"screenshot_word.png"}],
    "type": "clock",
    "tags": "clock",
    "supports": ["BANGLEJS","BANGLEJS2"],
    "allow_emulator": true,
    "storage": [
      {"name":"wclock.app.js","url":"clock-word.js"},
      {"name":"wclock.img","url":"clock-word-icon.js","evaluate":true}
    ]
  },
  {
    "id": "fontclock",
    "name": "Font Clock",
    "version": "0.01",
    "description": "Choose the font and design of clock face from a library of available designs",
    "icon": "fontclock.png",
    "type": "clock",
    "tags": "clock",
    "supports": ["BANGLEJS"],
    "readme": "README.md",
    "custom": "custom.html",
    "allow_emulator": false,
    "storage": [
      {"name":"fontclock.app.js","url":"fontclock.js"},
      {"name":"fontclock.img","url":"fontclock-icon.js","evaluate":true},
      {"name":"fontclock.hand.js","url":"fontclock.hand.js"},
      {"name":"fontclock.thinhand.js","url":"fontclock.thinhand.js"},
      {"name":"fontclock.thickhand.js","url":"fontclock.thickhand.js"},
      {"name":"fontclock.hourscriber.js","url":"fontclock.hourscriber.js"},
      {"name":"fontclock.font.js","url":"fontclock.font.js"},
      {"name":"fontclock.font.abril_ff50.js","url":"fontclock.font.abril_ff50.js"},
      {"name":"fontclock.font.cpstc58.js","url":"fontclock.font.cpstc58.js"},
      {"name":"fontclock.font.mntn25.js","url":"fontclock.font.mntn25.js"},
      {"name":"fontclock.font.mntn50.js","url":"fontclock.font.mntn50.js"},
      {"name":"fontclock.font.vector25.js","url":"fontclock.font.vector25.js"},
      {"name":"fontclock.font.vector50.js","url":"fontclock.font.vector50.js"}
    ]
  },
  {
    "id": "slidingtext",
    "name": "Sliding Clock",
    "version": "0.07",
    "description": "Inspired by the Pebble sliding clock, old times are scrolled off the screen and new times on. You are also able to change language on the fly so you can see the time written in other languages using button 1. Currently English, French, Japanese, Spanish and German are supported",
    "icon": "slidingtext.png",
    "type": "clock",
    "tags": "clock",
    "supports": ["BANGLEJS","BANGLEJS2"],
    "readme": "README.md",
    "custom": "custom.html",
    "allow_emulator": false,
    "storage": [
      {"name":"slidingtext.app.js","url":"slidingtext.js"},
      {"name":"slidingtext.img","url":"slidingtext-icon.js","evaluate":true},
      {"name":"slidingtext.locale.en.js","url":"slidingtext.locale.en.js"},
      {"name":"slidingtext.locale.en2.js","url":"slidingtext.locale.en2.js"},
      {"name":"slidingtext.utils.en.js","url":"slidingtext.utils.en.js"},
      {"name":"slidingtext.locale.es.js","url":"slidingtext.locale.es.js"},
      {"name":"slidingtext.locale.fr.js","url":"slidingtext.locale.fr.js"},
      {"name":"slidingtext.locale.jp.js","url":"slidingtext.locale.jp.js"},
      {"name":"slidingtext.locale.de.js","url":"slidingtext.locale.de.js"},
      {"name":"slidingtext.dtfmt.js","url":"slidingtext.dtfmt.js"}
    ]
  },
  {
    "id": "solarclock",
    "name": "Solar Clock",
    "version": "0.02",
    "description": "Using your current or chosen location the solar watch face shows the Sun's sky position, time and date. Also allows you to wind backwards and forwards in time to see the sun's position",
    "icon": "solar_clock.png",
    "type": "clock",
    "tags": "clock",
    "supports": ["BANGLEJS"],
    "readme": "README.md",
    "custom": "custom.html",
    "allow_emulator": false,
    "storage": [
      {"name":"solarclock.app.js","url":"solar_clock.js"},
      {"name":"solarclock.img","url":"solar_clock-icon.js","evaluate":true},
      {"name":"solar_colors.js","url":"solar_colors.js"},
      {"name":"solar_controller.js","url":"solar_controller.js"},
      {"name":"solar_date_utils.js","url":"solar_date_utils.js"},
      {"name":"solar_graphic_utils.js","url":"solar_graphic_utils.js"},
      {"name":"solar_location.js","url":"solar_location.js"},
      {"name":"solar_math_utils.js","url":"solar_math_utils.js"},
      {"name":"solar_loc.Reykjavik.json","url":"solar_loc.Reykjavik.json"},
      {"name":"solar_loc.Hong_Kong.json","url":"solar_loc.Hong_Kong.json"},
      {"name":"solar_loc.Honolulu.json","url":"solar_loc.Honolulu.json"},
      {"name":"solar_loc.Rio.json","url":"solar_loc.Rio.json"},
      {"name":"solar_loc.Tokyo.json","url":"solar_loc.Tokyo.json"},
      {"name":"solar_loc.Seoul.json","url":"solar_loc.Seoul.json"}
    ]
  },
  {
    "id": "sweepclock",
    "name": "Sweep Clock",
    "version": "0.04",
    "description": "Smooth sweep secondhand with single hour numeral. Use button 1 to toggle the numeral font, button 3 to change the colour theme and button 4 to change the date placement",
    "icon": "sweepclock.png",
    "type": "clock",
    "tags": "clock",
    "supports": ["BANGLEJS"],
    "readme": "README.md",
    "allow_emulator": true,
    "screenshots": [{"url":"bangle1-sweep-clock-screenshot.png"}],
    "storage": [
      {"name":"sweepclock.app.js","url":"sweepclock.js"},
      {"name":"sweepclock.img","url":"sweepclock-icon.js","evaluate":true}
    ]
  },
  {
    "id": "matrixclock",
    "name": "Matrix Clock",
    "version": "0.02",
    "description": "inspired by The Matrix, a clock of the same style",
    "icon": "matrixclock.png",
    "screenshots": [{"url":"screenshot_matrix.png"}],
    "type": "clock",
    "tags": "clock",
    "supports": ["BANGLEJS","BANGLEJS2"],
    "readme": "README.md",
    "allow_emulator": true,
    "storage": [
      {"name":"matrixclock.app.js","url":"matrixclock.js"},
      {"name":"matrixclock.img","url":"matrixclock-icon.js","evaluate":true}
    ]
  },
  {
    "id": "mandelbrotclock",
    "name": "Mandelbrot Clock",
    "version": "0.01",
    "description": "A mandelbrot set themed clock cool",
    "icon": "mandelbrotclock.png",
    "screenshots": [{ "url": "screenshot_mandelbrotclock.png" }],
    "type": "clock",
    "tags": "clock",
    "supports": ["BANGLEJS2"],
    "readme": "README.md",
    "allow_emulator": true,
    "storage": [
      { "name": "mandelbrotclock.app.js", "url": "mandelbrotclock.js" },
      {
        "name": "mandelbrotclock.img",
        "url": "mandelbrotclock-icon.js",
        "evaluate": true
      }
    ]
  },
  {
    "id": "imgclock",
    "name": "Image background clock",
    "shortName": "Image Clock",
    "version": "0.08",
    "description": "A clock with an image as a background",
    "icon": "app.png",
    "type": "clock",
    "tags": "clock",
    "supports": ["BANGLEJS"],
    "custom": "custom.html",
    "storage": [
      {"name":"imgclock.app.js","url":"app.js"},
      {"name":"imgclock.img","url":"app-icon.js","evaluate":true},
      {"name":"imgclock.face.img"},
      {"name":"imgclock.face.json"},
      {"name":"imgclock.face.bg","content":""}
    ]
  },
  {
    "id": "impwclock",
    "name": "Imprecise Word Clock",
    "version": "0.04",
    "description": "Imprecise word clock for vacations, weekends, and those who never need accurate time.",
    "icon": "clock-impword.png",
    "type": "clock",
    "tags": "clock",
    "supports": ["BANGLEJS","BANGLEJS2"],
    "screenshots": [{"url":"bangle1-impercise-word-clock-screenshot.png"}],
    "allow_emulator": true,
    "storage": [
      {"name":"impwclock.app.js","url":"clock-impword.js"},
      {"name":"impwclock.img","url":"clock-impword-icon.js","evaluate":true}
    ]
  },
  {
    "id": "aclock",
    "name": "Analog Clock",
    "version": "0.15",
    "description": "An Analog Clock",
    "icon": "clock-analog.png",
    "screenshots": [{"url":"screenshot_analog.png"}],
    "type": "clock",
    "tags": "clock",
    "supports": ["BANGLEJS","BANGLEJS2"],
    "allow_emulator": true,
    "storage": [
      {"name":"aclock.app.js","url":"clock-analog.js"},
      {"name":"aclock.img","url":"clock-analog-icon.js","evaluate":true}
    ]
  },
  {
    "id": "clock2x3",
    "name": "2x3 Pixel Clock",
    "version": "0.05",
    "description": "This is a simple clock using minimalist 2x3 pixel numerical digits",
    "icon": "clock2x3.png",
    "screenshots": [{"url":"screenshot_pixel.png"}],
    "type": "clock",
    "tags": "clock",
    "supports": ["BANGLEJS","BANGLEJS2"],
    "readme": "README.md",
    "allow_emulator": true,
    "storage": [
      {"name":"clock2x3.app.js","url":"clock2x3-app.js"},
      {"name":"clock2x3.img","url":"clock2x3-icon.js","evaluate":true}
    ]
  },
  {
    "id": "geissclk",
    "name": "Geiss Clock",
    "version": "0.03",
    "description": "7 segment clock with animated background in the style of Ryan Geiss' music visualisation. NOTE: The first run will take ~1 minute to do some precalculation",
    "icon": "clock.png",
    "type": "clock",
    "tags": "clock",
    "supports": ["BANGLEJS"],
    "storage": [
      {"name":"geissclk.app.js","url":"clock.js"},
      {"name":"geissclk.precompute.js","url":"precompute.js"},
      {"name":"geissclk.img","url":"clock-icon.js","evaluate":true}
    ],
    "data": [{"name":"geissclk.0.map"},{"name":"geissclk.1.map"},{"name":"geissclk.2.map"},{"name":"geissclk.3.map"},{"name":"geissclk.4.map"},{"name":"geissclk.5.map"},{"name":"geissclk.0.pal"},{"name":"geissclk.1.pal"},{"name":"geissclk.2.pal"}]
  },
  {
    "id": "trex",
    "name": "T-Rex",
    "version": "0.04",
    "description": "T-Rex game in the style of Chrome's offline game",
    "icon": "trex.png",
    "screenshots": [{"url":"screenshot_trex.png"}],
    "tags": "game",
    "supports": ["BANGLEJS","BANGLEJS2"],
    "readme": "README.md",
    "allow_emulator": true,
    "storage": [
      {"name":"trex.app.js","url":"trex.js"},
      {"name":"trex.img","url":"trex-icon.js","evaluate":true},
      {"name":"trex.settings.js","url":"settings.js"}
    ],
    "data": [{"name":"trex.score","storageFile":true}]
  },
  {
    "id": "cubescramble",
    "name": "Cube Scramble",
    "version":"0.04",
    "description": "A random scramble generator for the 3x3 Rubik's cube with a basic timer",
    "icon": "cube-scramble.png",
    "tags": "",
    "supports" : ["BANGLEJS","BANGLEJS2"],
    "readme": "README.md",
    "allow_emulator": true,
    "screenshots": [{"url":"bangle2-cube-scramble-screenshot.png"},{"url":"bangle1-cube-scramble-screenshot.png"}],
    "storage": [
      {"name":"cubescramble.app.js","url":"cube-scramble.js"},
      {"name":"cubescramble.img","url":"cube-scramble-icon.js","evaluate":true}
    ]
  },
  {
    "id": "astroid",
    "name": "Asteroids!",
    "version": "0.03",
    "description": "Retro asteroids game",
    "icon": "asteroids.png",
    "screenshots": [{"url":"screenshot_asteroids.png"}],
    "tags": "game",
    "supports": ["BANGLEJS","BANGLEJS2"],
    "allow_emulator": true,
    "storage": [
      {"name":"astroid.app.js","url":"asteroids.js"},
      {"name":"astroid.img","url":"asteroids-icon.js","evaluate":true}
    ]
  },
  {
    "id": "clickms",
    "name": "Click Master",
    "version": "0.01",
    "description": "Get several friends to start the game, then compete to see who can press BTN1 the most!",
    "icon": "click-master.png",
    "tags": "game",
    "supports": ["BANGLEJS"],
    "storage": [
      {"name":"clickms.app.js","url":"click-master.js"},
      {"name":"clickms.img","url":"click-master-icon.js","evaluate":true}
    ]
  },
  {
    "id": "horsey",
    "name": "Horse Race!",
    "version": "0.01",
    "description": "Get several friends to start the game, then compete to see who can press BTN1 the most!",
    "icon": "horse-race.png",
    "tags": "game",
    "supports": ["BANGLEJS"],
    "storage": [
      {"name":"horsey.app.js","url":"horse-race.js"},
      {"name":"horsey.img","url":"horse-race-icon.js","evaluate":true}
    ]
  },
  {
    "id": "compass",
    "name": "Compass",
    "version": "0.05",
    "description": "Simple compass that points North",
    "icon": "compass.png",
    "screenshots": [{"url":"screenshot_compass.png"}],
    "tags": "tool,outdoors",
    "supports": ["BANGLEJS","BANGLEJS2"],
    "storage": [
      {"name":"compass.app.js","url":"compass.js"},
      {"name":"compass.img","url":"compass-icon.js","evaluate":true}
    ]
  },
  {
    "id": "gpstime",
    "name": "GPS Time",
    "version": "0.05",
    "description": "Update the Bangle.js's clock based on the time from the GPS receiver",
    "icon": "gpstime.png",
    "tags": "tool,gps",
    "supports": ["BANGLEJS","BANGLEJS2"],
    "storage": [
      {"name":"gpstime.app.js","url":"gpstime.js"},
      {"name":"gpstime.img","url":"gpstime-icon.js","evaluate":true}
    ]
  },
  {
    "id": "openloc",
    "name": "Open Location / Plus Codes",
    "shortName": "Open Location",
    "version": "0.01",
    "description": "Convert your current GPS location to a series of characters",
    "icon": "app.png",
    "tags": "tool,outdoors,gps",
    "supports": ["BANGLEJS"],
    "storage": [
      {"name":"openloc.app.js","url":"app.js"},
      {"name":"openloc.img","url":"app-icon.js","evaluate":true}
    ]
  },
  {
    "id": "speedo",
    "name": "Speedo",
    "version": "0.05",
    "description": "Show the current speed according to the GPS",
    "icon": "speedo.png",
    "tags": "tool,outdoors,gps",
    "supports": ["BANGLEJS","BANGLEJS2"],
    "storage": [
      {"name":"speedo.app.js","url":"speedo.js"},
      {"name":"speedo.img","url":"speedo-icon.js","evaluate":true}
    ]
  },
  {
    "id": "gpsrec",
    "name": "GPS Recorder",
    "version": "0.27",
    "description": "Application that allows you to record a GPS track. Can run in background",
    "icon": "app.png",
    "tags": "tool,outdoors,gps,widget",
    "screenshots": [{"url":"screenshot.png"}],
    "supports": ["BANGLEJS","BANGLEJS2"],
    "readme": "README.md",
    "interface": "interface.html",
    "storage": [
      {"name":"gpsrec.app.js","url":"app.js"},
      {"name":"gpsrec.img","url":"app-icon.js","evaluate":true},
      {"name":"gpsrec.wid.js","url":"widget.js"},
      {"name":"gpsrec.settings.js","url":"settings.js"}
    ],
    "data": [{"name":"gpsrec.json"},{"wildcard":".gpsrc?","storageFile":true}]
  },
  {
    "id": "recorder",
    "name": "Recorder (BETA)",
    "shortName": "Recorder",
    "version": "0.05",
    "description": "Record GPS position, heart rate and more in the background, then download to your PC.",
    "icon": "app.png",
    "tags": "tool,outdoors,gps,widget",
    "supports": ["BANGLEJS","BANGLEJS2"],
    "readme": "README.md",
    "interface": "interface.html",
    "storage": [
      {"name":"recorder.app.js","url":"app.js"},
      {"name":"recorder.img","url":"app-icon.js","evaluate":true},
      {"name":"recorder.wid.js","url":"widget.js"},
      {"name":"recorder.settings.js","url":"settings.js"}
    ],
    "data": [{"name":"recorder.json"},{"wildcard":"recorder.log?.csv","storageFile":true}]
  },
  {
    "id": "gpsnav",
    "name": "GPS Navigation",
    "version": "0.05",
    "description": "Displays GPS Course and Speed, + Directions to waypoint and waypoint recording, now with waypoint editor",
    "icon": "icon.png",
    "tags": "tool,outdoors,gps",
    "supports": ["BANGLEJS"],
    "readme": "README.md",
    "interface": "waypoints.html",
    "storage": [
      {"name":"gpsnav.app.js","url":"app.min.js"},
      {"name":"gpsnav.img","url":"app-icon.js","evaluate":true}
    ],
    "data": [{"name":"waypoints.json","url":"waypoints.json"}]
  },
  {
    "id": "heart",
    "name": "Heart Rate Recorder",
    "shortName": "HRM Record",
    "version": "0.07",
    "description": "Application that allows you to record your heart rate. Can run in background",
    "icon": "app.png",
    "tags": "tool,health,widget",
    "supports": ["BANGLEJS","BANGLEJS2"],
    "interface": "interface.html",
    "storage": [
      {"name":"heart.app.js","url":"app.js"},
      {"name":"heart.img","url":"app-icon.js","evaluate":true},
      {"name":"heart.wid.js","url":"widget.js"}
    ],
    "data": [{"name":"heart.json"},{"wildcard":".heart?","storageFile":true}]
  },
  {
    "id": "slevel",
    "name": "Spirit Level",
    "version": "0.02",
    "description": "Show the current angle of the watch, so you can use it to make sure something is absolutely flat",
    "icon": "spiritlevel.png",
    "tags": "tool",
    "supports": ["BANGLEJS","BANGLEJS2"],
    "storage": [
      {"name":"slevel.app.js","url":"spiritlevel.js"},
      {"name":"slevel.img","url":"spiritlevel-icon.js","evaluate":true}
    ]
  },
  {
    "id": "files",
    "name": "App Manager",
    "version": "0.07",
    "description": "Show currently installed apps, free space, and allow their deletion from the watch",
    "icon": "files.png",
    "tags": "tool,system,files",
    "supports": ["BANGLEJS","BANGLEJS2"],
    "storage": [
      {"name":"files.app.js","url":"files.js"},
      {"name":"files.img","url":"files-icon.js","evaluate":true}
    ]
  },
  {
    "id": "weather",
    "name": "Weather",
    "version": "0.13",
    "description": "Show Gadgetbridge weather report",
    "icon": "icon.png",
    "screenshots": [{"url":"screenshot.png"}],
    "tags": "widget,outdoors",
    "supports": ["BANGLEJS","BANGLEJS2"],
    "readme": "readme.md",
    "storage": [
      {"name":"weather.app.js","url":"app.js"},
      {"name":"weather.wid.js","url":"widget.js"},
      {"name":"weather","url":"lib.js"},
      {"name":"weather.img","url":"icon.js","evaluate":true},
      {"name":"weather.settings.js","url":"settings.js"}
    ],
    "data": [{"name":"weather.json"}]
  },
  {
    "id": "chargeanim",
    "name": "Charge Animation",
    "version": "0.02",
    "description": "When charging, show a sideways charging animation and keep the screen on. When removed from the charger load the clock again.",
    "icon": "icon.png",
    "tags": "battery",
    "supports": ["BANGLEJS", "BANGLEJS2"],
    "allow_emulator": true,
    "screenshots": [{"url":"bangle2-charge-animation-screenshot.png"},{"url":"bangle-charge-animation-screenshot.png"}],
    "storage": [
      {"name":"chargeanim.app.js","url":"app.js"},
      {"name":"chargeanim.boot.js","url":"boot.js"},
      {"name":"chargeanim.img","url":"app-icon.js","evaluate":true}
    ]
  },
  {
    "id": "bluetoothdock",
    "name": "Bluetooth Dock",
    "shortName": "Dock",
    "version": "0.01",
    "description": "When charging shows the time, scans Bluetooth for known devices (eg temperature) and shows them on the screen",
    "icon": "app.png",
    "tags": "bluetooth",
    "supports": ["BANGLEJS"],
    "readme": "README.md",
    "storage": [
      {"name":"bluetoothdock.app.js","url":"app.js"},
      {"name":"bluetoothdock.boot.js","url":"boot.js"},
      {"name":"bluetoothdock.img","url":"app-icon.js","evaluate":true}
    ]
  },
  {
    "id": "widbat",
    "name": "Battery Level Widget",
    "version": "0.09",
    "description": "Show the current battery level and charging status in the top right of the clock",
    "icon": "widget.png",
    "type": "widget",
    "tags": "widget,battery",
    "supports": ["BANGLEJS","BANGLEJS2"],
    "storage": [
      {"name":"widbat.wid.js","url":"widget.js"}
    ]
  },
  {
    "id": "widbatv",
    "name": "Battery Level Widget (Vertical)",
    "version": "0.01",
    "description": "Slim, vertical battery widget that only takes up 14px",
    "icon": "widget.png",
    "type": "widget",
    "tags": "widget,battery",
    "supports": ["BANGLEJS","BANGLEJS2"],
    "storage": [
      {"name":"widbatv.wid.js","url":"widget.js"}
    ]
  },
  {
    "id": "widlock",
    "name": "Lock Widget",
    "version": "0.03",
    "description": "On devices with always-on display (Bangle.js 2) this displays lock icon whenever the display is locked",
    "icon": "widget.png",
    "type": "widget",
    "tags": "widget,lock",
    "supports": ["BANGLEJS","BANGLEJS2"],
    "storage": [
      {"name":"widlock.wid.js","url":"widget.js"}
    ]
  },
  {
    "id": "widbatpc",
    "name": "Battery Level Widget (with percentage)",
    "shortName": "Battery Widget",
    "version": "0.14",
    "description": "Show the current battery level and charging status in the top right of the clock, with charge percentage",
    "icon": "widget.png",
    "type": "widget",
    "tags": "widget,battery",
    "supports": ["BANGLEJS","BANGLEJS2"],
    "readme": "README.md",
    "storage": [
      {"name":"widbatpc.wid.js","url":"widget.js"},
      {"name":"widbatpc.settings.js","url":"settings.js"}
    ],
    "data": [{"name":"widbatpc.json"}]
  },
  {
    "id": "widbatwarn",
    "name": "Battery Warning",
    "shortName": "Battery Warning",
    "version": "0.02",
    "description": "Show a warning when the battery runs low.",
    "icon": "widget.png",
    "screenshots": [{"url":"screenshot.png"}],
    "type": "widget",
    "tags": "tool,battery",
    "supports": ["BANGLEJS"],
    "dependencies": {"notify":"type"},
    "readme": "README.md",
    "storage": [
      {"name":"widbatwarn.wid.js","url":"widget.js"},
      {"name":"widbatwarn.settings.js","url":"settings.js"}
    ],
    "data": [{"name":"widbatwarn.json"}]
  },
  {
    "id": "widbt",
    "name": "Bluetooth Widget",
    "version": "0.08",
    "description": "Show the current Bluetooth connection status in the top right of the clock",
    "icon": "widget.png",
    "type": "widget",
    "tags": "widget,bluetooth",
    "supports": ["BANGLEJS","BANGLEJS2"],
    "storage": [
      {"name":"widbt.wid.js","url":"widget.js"}
    ]
  },
  {
    "id": "widchime",
    "name": "Hour Chime",
    "version": "0.02",
    "description": "Buzz or beep on every whole hour.",
    "icon": "widget.png",
    "type": "widget",
    "tags": "widget",
    "supports": ["BANGLEJS","BANGLEJS2"],
    "storage": [
      {"name":"widchime.wid.js","url":"widget.js"},
      {"name":"widchime.settings.js","url":"settings.js"}
    ],
    "data": [{"name":"widchime.json"}]
  },
  {
    "id": "widram",
    "name": "RAM Widget",
    "shortName": "RAM Widget",
    "version": "0.01",
    "description": "Display your Bangle's available RAM percentage in a widget",
    "icon": "widget.png",
    "type": "widget",
    "tags": "widget",
    "supports": ["BANGLEJS","BANGLEJS2"],
    "storage": [
      {"name":"widram.wid.js","url":"widget.js"}
    ]
  },
  {
    "id": "hrm",
    "name": "Heart Rate Monitor",
    "version": "0.06",
    "description": "Measure your heart rate and see live sensor data",
    "icon": "heartrate.png",
    "tags": "health",
    "supports": ["BANGLEJS","BANGLEJS2"],
    "storage": [
      {"name":"hrm.app.js","url":"heartrate.js"},
      {"name":"hrm.img","url":"heartrate-icon.js","evaluate":true}
    ]
  },
  {
    "id": "widhrm",
    "name": "Simple Heart Rate widget",
    "version": "0.05",
    "description": "When the screen is on, the widget turns on the heart rate monitor and displays the current heart rate (or last known in grey). For this to work well you'll need at least a 15 second LCD Timeout.",
    "icon": "widget.png",
    "type": "widget",
    "tags": "health,widget",
    "supports": ["BANGLEJS","BANGLEJS2"],
    "storage": [
      {"name":"widhrm.wid.js","url":"widget.js"}
    ]
  },
  {
    "id": "bthrm",
    "name": "Bluetooth Heart Rate Monitor",
    "shortName": "BT HRM",
    "version": "0.01",
    "description": "Overrides Bangle.js's build in heart rate monitor with an external Bluetooth one.",
    "icon": "app.png",
    "type": "boot",
    "tags": "health,bluetooth",
    "supports": ["BANGLEJS","BANGLEJS2"],
    "readme": "README.md",
    "storage": [
      {"name":"bthrm.boot.js","url":"boot.js"},
      {"name":"bthrm.img","url":"app-icon.js","evaluate":true}
    ]
  },
  {
    "id": "stetho",
    "name": "Stethoscope",
    "version": "0.01",
    "description": "Hear your heart rate",
    "icon": "stetho.png",
    "tags": "health",
    "supports": ["BANGLEJS"],
    "storage": [
      {"name":"stetho.app.js","url":"stetho.js"},
      {"name":"stetho.img","url":"stetho-icon.js","evaluate":true}
    ]
  },
  {
    "id": "swatch",
    "name": "Stopwatch",
    "version": "0.07",
    "description": "Simple stopwatch with Lap Time logging to a JSON file",
    "icon": "stopwatch.png",
    "tags": "health",
    "supports": ["BANGLEJS"],
    "readme": "README.md",
    "interface": "interface.html",
    "allow_emulator": true,
    "screenshots": [{"url":"bangle1-stopwatch-screenshot.png"}],
    "storage": [
      {"name":"swatch.app.js","url":"stopwatch.js"},
      {"name":"swatch.img","url":"stopwatch-icon.js","evaluate":true}
    ]
  },
  {
    "id": "hidmsic",
    "name": "Bluetooth Music Controls",
    "shortName": "Music Control",
    "version": "0.02",
    "description": "Enable HID in settings, pair with your phone, then use this app to control music from your watch!",
    "icon": "hid-music.png",
    "tags": "bluetooth",
    "supports": ["BANGLEJS"],
    "storage": [
      {"name":"hidmsic.app.js","url":"hid-music.js"},
      {"name":"hidmsic.img","url":"hid-music-icon.js","evaluate":true}
    ]
  },
  {
    "id": "hidkbd",
    "name": "Bluetooth Keyboard",
    "shortName": "Bluetooth Kbd",
    "version": "0.02",
    "description": "Enable HID in settings, pair with your phone/PC, then use this app to control other apps",
    "icon": "hid-keyboard.png",
    "tags": "bluetooth",
    "supports": ["BANGLEJS"],
    "storage": [
      {"name":"hidkbd.app.js","url":"hid-keyboard.js"},
      {"name":"hidkbd.img","url":"hid-keyboard-icon.js","evaluate":true}
    ]
  },
  {
    "id": "hidbkbd",
    "name": "Binary Bluetooth Keyboard",
    "shortName": "Binary BT Kbd",
    "version": "0.02",
    "description": "Enable HID in settings, pair with your phone/PC, then type messages using the onscreen keyboard by tapping repeatedly on the key you want",
    "icon": "hid-binary-keyboard.png",
    "tags": "bluetooth",
    "supports": ["BANGLEJS"],
    "storage": [
      {"name":"hidbkbd.app.js","url":"hid-binary-keyboard.js"},
      {"name":"hidbkbd.img","url":"hid-binary-keyboard-icon.js","evaluate":true}
    ]
  },
  {
    "id": "animals",
    "name": "Animals Game",
    "version": "0.01",
    "description": "Simple toddler's game - displays a different number of animals each time the screen is pressed",
    "icon": "animals.png",
    "tags": "game",
    "supports": ["BANGLEJS"],
    "storage": [
      {"name":"animals.app.js","url":"animals.js"},
      {"name":"animals.img","url":"animals-icon.js","evaluate":true},
      {"name":"animals-snake.img","url":"animals-snake.js","evaluate":true},
      {"name":"animals-duck.img","url":"animals-duck.js","evaluate":true},
      {"name":"animals-swan.img","url":"animals-swan.js","evaluate":true},
      {"name":"animals-fox.img","url":"animals-fox.js","evaluate":true},
      {"name":"animals-camel.img","url":"animals-camel.js","evaluate":true},
      {"name":"animals-pig.img","url":"animals-pig.js","evaluate":true},
      {"name":"animals-sheep.img","url":"animals-sheep.js","evaluate":true},
      {"name":"animals-mouse.img","url":"animals-mouse.js","evaluate":true}
    ]
  },
  {
    "id": "qrcode",
    "name": "Custom QR Code",
    "version": "0.05",
    "description": "Use this to upload a customised QR code to Bangle.js",
    "icon": "app.png",
    "tags": "qrcode",
    "supports": ["BANGLEJS","BANGLEJS2"],
    "custom": "custom.html",
    "customConnect": true,
    "storage": [
      {"name":"qrcode.app.js"},
      {"name":"qrcode.img","url":"app-icon.js","evaluate":true}
    ]
  },
  {
    "id": "beer",
    "name": "Beer Compass",
    "version": "0.01",
    "description": "Uploads all the pubs in an area onto your watch, so it can always point you at the nearest one",
    "icon": "app.png",
    "tags": "",
    "supports": ["BANGLEJS"],
    "custom": "custom.html",
    "storage": [
      {"name":"beer.app.js"},
      {"name":"beer.img","url":"app-icon.js","evaluate":true}
    ]
  },
  {
    "id": "route",
    "name": "Route Viewer",
    "version": "0.02",
    "description": "Upload a KML file of a route, and have your watch display a map with how far around it you are",
    "icon": "app.png",
    "tags": "",
    "supports": ["BANGLEJS"],
    "custom": "custom.html",
    "storage": [
      {"name":"route.app.js"},
      {"name":"route.img","url":"app-icon.js","evaluate":true}
    ]
  },
  {
    "id": "ncstart",
    "name": "NCEU Startup",
    "version": "0.06",
    "description": "NodeConfEU 2019 'First Start' Sequence",
    "icon": "start.png",
    "tags": "start,welcome",
    "supports": ["BANGLEJS"],
    "storage": [
      {"name":"ncstart.app.js","url":"start.js"},
      {"name":"ncstart.boot.js","url":"boot.js"},
      {"name":"ncstart.settings.js","url":"settings.js"},
      {"name":"ncstart.img","url":"start-icon.js","evaluate":true},
      {"name":"nc-bangle.img","url":"start-bangle.js","evaluate":true},
      {"name":"nc-nceu.img","url":"start-nceu.js","evaluate":true},
      {"name":"nc-nfr.img","url":"start-nfr.js","evaluate":true},
      {"name":"nc-nodew.img","url":"start-nodew.js","evaluate":true},
      {"name":"nc-tf.img","url":"start-tf.js","evaluate":true}
    ],
    "data": [{"name":"ncstart.json"}]
  },
  {
    "id": "ncfrun",
    "name": "NCEU 5K Fun Run",
    "version": "0.01",
    "description": "Display a map of the NodeConf EU 2019 5K Fun Run route and your location on it",
    "icon": "nceu-funrun.png",
    "tags": "health",
    "supports": ["BANGLEJS"],
    "storage": [
      {"name":"ncfrun.app.js","url":"nceu-funrun.js"},
      {"name":"ncfrun.img","url":"nceu-funrun-icon.js","evaluate":true}
    ]
  },
  {
    "id": "widnceu",
    "name": "NCEU Logo Widget",
    "version": "0.02",
    "description": "Show the NodeConf EU logo in the top left",
    "icon": "widget.png",
    "type": "widget",
    "tags": "widget",
    "supports": ["BANGLEJS"],
    "storage": [
      {"name":"widnceu.wid.js","url":"widget.js"}
    ]
  },
  {
    "id": "sclock",
    "name": "Simple Clock",
    "version": "0.07",
    "description": "A Simple Digital Clock",
    "icon": "clock-simple.png",
    "screenshots": [{"url":"screenshot_simplec.png"}],
    "type": "clock",
    "tags": "clock",
    "supports": ["BANGLEJS","BANGLEJS2"],
    "allow_emulator": true,
    "storage": [
      {"name":"sclock.app.js","url":"clock-simple.js"},
      {"name":"sclock.img","url":"clock-simple-icon.js","evaluate":true}
    ]
  },
  {
    "id": "s7clk",
    "name": "Simple 7 segment Clock",
    "version": "0.03",
    "description": "A simple 7 segment Clock with date",
    "icon": "icon.png",
    "screenshots": [{"url":"screenshot_s7segment.png"}],
    "type": "clock",
    "tags": "clock",
    "supports": ["BANGLEJS","BANGLEJS2"],
    "readme": "README.md",
    "allow_emulator": true,
    "storage": [
      {"name":"s7clk.app.js","url":"app.js"},
      {"name":"s7clk.img","url":"icon.js","evaluate":true}
    ]
  },
  {
    "id": "vibrclock",
    "name": "Vibrate Clock",
    "version": "0.03",
    "description": "When BTN1 is pressed, vibrate out the time as a series of buzzes, one digit at a time. Hours, then Minutes. Zero is signified by one long buzz. Otherwise a simple digital clock.",
    "icon": "app.png",
    "type": "clock",
    "tags": "clock",
    "supports": ["BANGLEJS"],
    "allow_emulator": true,
    "screenshots": [{"url":"bangle1-vibrate-clock-screenshot.png"}],
    "storage": [
      {"name":"vibrclock.app.js","url":"app.js"},
      {"name":"vibrclock.img","url":"app-icon.js","evaluate":true}
    ]
  },
  {
    "id": "svclock",
    "name": "Simple V-Clock",
    "version": "0.04",
    "description": "Modification of Simple Clock 0.04 to use Vectorfont",
    "icon": "vclock-simple.png",
    "type": "clock",
    "tags": "clock",
    "supports": ["BANGLEJS","BANGLEJS2"],
    "allow_emulator": true,
    "screenshots": [{"url":"bangle2-simple-v-clock-screenshot.png"}],
    "storage": [
      {"name":"svclock.app.js","url":"vclock-simple.js"},
      {"name":"svclock.img","url":"vclock-simple-icon.js","evaluate":true}
    ]
  },
  {
    "id": "dclock",
    "name": "Dev Clock",
    "version": "0.10",
    "description": "A Digital Clock including timestamp (tst), beats(@), days in current month (dm) and days since new moon (l)",
    "icon": "clock-dev.png",
    "type": "clock",
    "tags": "clock",
    "supports": ["BANGLEJS","BANGLEJS2"],
    "allow_emulator": true,
    "screenshots": [{"url":"bangle2-dev-clock-screenshot.png"},{"url":"bangle1-dev-clock-screenshot.png"}],
    "storage": [
      {"name":"dclock.app.js","url":"clock-dev.js"},
      {"name":"dclock.img","url":"clock-dev-icon.js","evaluate":true}
    ]
  },
  {
    "id": "gesture",
    "name": "Gesture Test",
    "version": "0.01",
    "description": "BETA! Uploads a basic Tensorflow Gesture model, and then outputs each gesture as a message",
    "icon": "gesture.png",
    "type": "app",
    "tags": "gesture,ai",
    "supports": ["BANGLEJS"],
    "storage": [
      {"name":"gesture.app.js","url":"gesture.js"},
      {"name":".tfnames","url":"gesture-tfnames.js","evaluate":true},
      {"name":".tfmodel","url":"gesture-tfmodel.js","evaluate":true},
      {"name":"gesture.img","url":"gesture-icon.js","evaluate":true}
    ]
  },
  {
    "id": "pparrot",
    "name": "Party Parrot",
    "version": "0.01",
    "description": "Party with a parrot on your wrist",
    "icon": "party-parrot.png",
    "type": "app",
    "tags": "party,parrot,lol",
    "supports": ["BANGLEJS"],
    "allow_emulator": true,
    "screenshots": [{"url":"bangle1-party-parrot-screenshot.png"}],
    "storage": [
      {"name":"pparrot.app.js","url":"party-parrot.js"},
      {"name":"pparrot.img","url":"party-parrot-icon.js","evaluate":true}
    ]
  },
  {
    "id": "hrings",
    "name": "Hypno Rings",
    "version": "0.01",
    "description": "Experiment with trippy rings, press buttons for change",
    "icon": "hypno-rings.png",
    "type": "app",
    "tags": "rings,hypnosis,psychadelic",
    "supports": ["BANGLEJS"],
    "allow_emulator": true,
    "screenshots": [{"url":"bangle1-hypno-rings-screenshot.png"}],
    "storage": [
      {"name":"hrings.app.js","url":"hypno-rings.js"},
      {"name":"hrings.img","url":"hypno-rings-icon.js","evaluate":true}
    ]
  },
  {
    "id": "morse",
    "name": "Morse Code",
    "version": "0.01",
    "description": "Learn morse code by hearing/seeing/feeling the code. Tap to toggle buzz!",
    "icon": "morse-code.png",
    "type": "app",
    "tags": "morse,sound,visual,input",
    "supports": ["BANGLEJS"],
    "storage": [
      {"name":"morse.app.js","url":"morse-code.js"},
      {"name":"morse.img","url":"morse-code-icon.js","evaluate":true}
    ]
  },
  {
    "id": "blescan",
    "name": "BLE Scanner",
    "version": "0.01",
    "description": "Scan for advertising BLE devices",
    "icon": "blescan.png",
    "tags": "bluetooth",
    "supports": ["BANGLEJS"],
    "storage": [
      {"name":"blescan.app.js","url":"blescan.js"},
      {"name":"blescan.img","url":"blescan-icon.js","evaluate":true}
    ]
  },
  {
    "id": "mmonday",
    "name": "Manic Monday Tone",
    "version": "0.02",
    "description": "The Bangles make a comeback",
    "icon": "manic-monday-icon.png",
    "tags": "sound",
    "supports": ["BANGLEJS"],
    "storage": [
      {"name":"mmonday.app.js","url":"manic-monday.js"},
      {"name":"mmonday.img","url":"manic-monday-icon.js","evaluate":true}
    ]
  },
  {
    "id": "jbells",
    "name": "Jingle Bells",
    "version": "0.01",
    "description": "Play Jingle Bells",
    "icon": "jbells.png",
    "type": "app",
    "tags": "sound",
    "supports": ["BANGLEJS"],
    "storage": [
      {"name":"jbells.app.js","url":"jbells.js"},
      {"name":"jbells.img","url":"jbells-icon.js","evaluate":true}
    ]
  },
  {
    "id": "scolor",
    "name": "Show Color",
    "version": "0.01",
    "description": "Display all available Colors and Names",
    "icon": "show-color.png",
    "type": "app",
    "tags": "tool",
    "screenshots": [{"url":"bangle1-view-color-screenshot.png"}],
    "supports": ["BANGLEJS"],
    "allow_emulator": true,
    "storage": [
      {"name":"scolor.app.js","url":"show-color.js"},
      {"name":"scolor.img","url":"show-color-icon.js","evaluate":true}
    ]
  },
  {
    "id": "miclock",
    "name": "Mixed Clock",
    "version": "0.05",
    "description": "A mix of analog and digital Clock",
    "icon": "clock-mixed.png",
    "type": "clock",
    "tags": "clock",
    "screenshots": [{"url":"bangle1-mixed-clock-screenshot.png"}],
    "supports": ["BANGLEJS"],
    "allow_emulator": true,
    "storage": [
      {"name":"miclock.app.js","url":"clock-mixed.js"},
      {"name":"miclock.img","url":"clock-mixed-icon.js","evaluate":true}
    ]
  },
  {
    "id": "bclock",
    "name": "Binary Clock",
    "version": "0.03",
    "description": "A simple binary clock watch face",
    "icon": "clock-binary.png",
    "type": "clock",
    "tags": "clock",
    "supports": ["BANGLEJS"],
    "allow_emulator": true,
    "screenshots": [{"url":"bangle1-binary-clock-screenshot.png"}],
    "storage": [
      {"name":"bclock.app.js","url":"clock-binary.js"},
      {"name":"bclock.img","url":"clock-binary-icon.js","evaluate":true}
    ]
  },
  {
    "id": "clotris",
    "name": "Clock-Tris",
    "version": "0.01",
    "description": "A fully functional clone of a classic game of falling blocks",
    "icon": "clock-tris.png",
    "tags": "game",
    "supports": ["BANGLEJS"],
    "screenshots": [{"url":"bangle1-clock-tris-screenshot.png"}],
    "allow_emulator": true,
    "storage": [
      {"name":"clotris.app.js","url":"clock-tris.js"},
      {"name":"clotris.img","url":"clock-tris-icon.js","evaluate":true},
      {"name":".trishig","url":"clock-tris-high"}
    ]
  },
  {
    "id": "flappy",
    "name": "Flappy Bird",
    "version": "0.05",
    "description": "A Flappy Bird game clone",
    "icon": "app.png",
    "screenshots": [{"url":"screenshot1_flappy.png"},{"url":"screenshot2_flappy.png"}],
    "tags": "game",
    "supports": ["BANGLEJS","BANGLEJS2"],
    "readme": "README.md",
    "allow_emulator": true,
    "storage": [
      {"name":"flappy.app.js","url":"app.js"},
      {"name":"flappy.img","url":"app-icon.js","evaluate":true}
    ]
  },
  {
    "id": "gpsinfo",
    "name": "GPS Info",
    "version": "0.06",
    "description": "An application that displays information about altitude, lat/lon, satellites and time",
    "icon": "gps-info.png",
    "type": "app",
    "tags": "gps",
    "supports": ["BANGLEJS","BANGLEJS2"],
    "storage": [
      {"name":"gpsinfo.app.js","url":"gps-info.js"},
      {"name":"gpsinfo.img","url":"gps-info-icon.js","evaluate":true}
    ]
  },
  {
    "id": "assistedgps",
    "name": "Assisted GPS Update (AGPS)",
    "version": "0.01",
    "description": "Downloads assisted GPS (AGPS) data to Bangle.js 1 for faster GPS startup and more accurate fixes. **No app will be installed**, this just uploads new data to the GPS chip.",
    "icon": "app.png",
    "type": "RAM",
    "tags": "tool,outdoors,agps",
    "supports": ["BANGLEJS"],
    "custom": "custom.html",
    "storage": []
  },
  {
    "id": "pomodo",
    "name": "Pomodoro",
    "version": "0.02",
    "description": "A simple pomodoro timer.",
    "icon": "pomodoro.png",
    "type": "app",
    "tags": "pomodoro,cooking,tools",
    "supports": ["BANGLEJS", "BANGLEJS2"],
    "allow_emulator": true,
    "screenshots": [{"url":"bangle2-pomodoro-screenshot.png"}],
    "storage": [
      {"name":"pomodo.app.js","url":"pomodoro.js"},
      {"name":"pomodo.img","url":"pomodoro-icon.js","evaluate":true}
    ]
  },
  {
    "id": "blobclk",
    "name": "Large Digit Blob Clock",
    "shortName": "Blob Clock",
    "version": "0.06",
    "description": "A clock with big digits",
    "icon": "clock-blob.png",
    "type": "clock",
    "tags": "clock",
    "supports": ["BANGLEJS","BANGLEJS2"],
    "allow_emulator": true,
    "screenshots": [{"url":"bangle2-large-digit-blob-clock-screenshot.png"},{"url":"bangle1-large-digit-blob-clock-screenshot.png"}],
    "storage": [
      {"name":"blobclk.app.js","url":"clock-blob.js"},
      {"name":"blobclk.img","url":"clock-blob-icon.js","evaluate":true}
    ]
  },
  {
    "id": "boldclk",
    "name": "Bold Clock",
    "version": "0.05",
    "description": "Simple, readable and practical clock",
    "icon": "bold_clock.png",
    "screenshots": [{"url":"screenshot_bold.png"}],
    "type": "clock",
    "tags": "clock",
    "supports": ["BANGLEJS","BANGLEJS2"],
    "readme": "README.md",
    "allow_emulator": true,
    "storage": [
      {"name":"boldclk.app.js","url":"bold_clock.js"},
      {"name":"boldclk.img","url":"bold_clock-icon.js","evaluate":true}
    ]
  },
  {
    "id": "widclk",
    "name": "Digital clock widget",
    "version": "0.06",
    "description": "A simple digital clock widget",
    "icon": "widget.png",
    "type": "widget",
    "tags": "widget,clock",
    "supports": ["BANGLEJS","BANGLEJS2"],
    "storage": [
      {"name":"widclk.wid.js","url":"widget.js"}
    ]
  },
  {
    "id": "widpedom",
    "name": "Pedometer widget",
    "version": "0.20",
    "description": "Daily pedometer widget",
    "icon": "widget.png",
    "type": "widget",
    "tags": "widget",
    "supports": ["BANGLEJS","BANGLEJS2"],
    "storage": [
      {"name":"widpedom.wid.js","url":"widget.js"},
      {"name":"widpedom.settings.js","url":"settings.js"}
    ]
  },
  {
    "id": "berlinc",
    "name": "Berlin Clock",
    "version": "0.05",
    "description": "Berlin Clock (see https://en.wikipedia.org/wiki/Mengenlehreuhr)",
    "icon": "berlin-clock.png",
    "type": "clock",
    "tags": "clock",
    "supports": ["BANGLEJS","BANGLEJS2"],
    "allow_emulator": true,
    "screenshots": [{"url":"berlin-clock-screenshot.png"}],
    "storage": [
      {"name":"berlinc.app.js","url":"berlin-clock.js"},
      {"name":"berlinc.img","url":"berlin-clock-icon.js","evaluate":true}
    ]
  },
  {
    "id": "ctrclk",
    "name": "Centerclock",
    "version": "0.03",
    "description": "Watch-centered digital 24h clock with date in dd.mm.yyyy format.",
    "icon": "app.png",
    "type": "clock",
    "tags": "clock",
    "supports": ["BANGLEJS"],
    "screenshots": [{"url":"bangle1-center-clock-screenshot.png"}],
    "allow_emulator": true,
    "storage": [
      {"name":"ctrclk.app.js","url":"app.js"},
      {"name":"ctrclk.img","url":"app-icon.js","evaluate":true}
    ]
  },
  {
    "id": "demoapp",
    "name": "Demo Loop",
    "version": "0.02",
    "description": "Simple demo app - displays Bangle.js, JS logo, graphics, and Bangle.js information",
    "icon": "app.png",
    "type": "app",
    "tags": "",
    "screenshots": [{"url":"bangle1-demo-loop-screenshot1.png"},{"url":"bangle1-demo-loop-screenshot2.png"},{"url":"bangle1-demo-loop-screenshot3.png"},{"url":"bangle1-demo-loop-screenshot4.png"}],
    "supports": ["BANGLEJS"],
    "allow_emulator": true,
    "storage": [
      {"name":"demoapp.app.js","url":"app.js"},
      {"name":"demoapp.img","url":"app-icon.js","evaluate":true}
    ],
    "sortorder": -9
  },
  {
    "id": "flagrse",
    "name": "Espruino Flag Raiser",
    "version": "0.01",
    "description": "App to send a command to another Espruino to cause it to raise a flag",
    "icon": "app.png",
    "tags": "",
    "supports": ["BANGLEJS"],
    "readme": "README.md",
    "storage": [
      {"name":"flagrse.app.js","url":"app.js"},
      {"name":"flagrse.img","url":"app-icon.js","evaluate":true}
    ]
  },
  {
    "id": "pipboy",
    "name": "Pipboy",
    "version": "0.04",
    "description": "Pipboy themed clock",
    "icon": "app.png",
    "type": "clock",
    "tags": "clock",
    "supports": ["BANGLEJS"],
    "allow_emulator": true,
    "screenshots": [{"url":"bangle1-pipboy-themed-clock-screenshot.png"}],
    "storage": [
      {"name":"pipboy.app.js","url":"app.js"},
      {"name":"pipboy.img","url":"app-icon.js","evaluate":true}
    ]
  },
  {
    "id": "torch",
    "name": "Torch",
    "shortName": "Torch",
    "version": "0.02",
    "description": "Turns screen white to help you see in the dark. Select from the launcher or press BTN1,BTN3,BTN1,BTN3 quickly to start when in any app that shows widgets",
    "icon": "app.png",
    "tags": "tool,torch",
    "supports": ["BANGLEJS"],
    "storage": [
      {"name":"torch.app.js","url":"app.js"},
      {"name":"torch.wid.js","url":"widget.js"},
      {"name":"torch.img","url":"app-icon.js","evaluate":true}
    ]
  },
  {
    "id": "rtorch",
    "name": "Red Torch",
    "shortName": "RedTorch",
    "version": "0.02",
    "description": "Turns screen RED to help you see in the dark without breaking your night vision. Select from the launcher or on Bangle 1 press BTN3,BTN1,BTN3,BTN1 quickly to start when in any app that shows widgets",
    "icon": "app.png",
    "tags": "tool,torch",
    "supports": ["BANGLEJS","BANGLEJS2"],
    "allow_emulator": true,
    "storage": [
      {"name":"rtorch.app.js","url":"app.js"},
      {"name":"rtorch.wid.js","url":"widget.js", "supports": ["BANGLEJS"]},
      {"name":"rtorch.img","url":"app-icon.js","evaluate":true}
    ]
  },
  {
    "id": "wohrm",
    "name": "Workout HRM",
    "version": "0.08",
    "description": "Workout heart rate monitor notifies you with a buzz if your heart rate goes above or below the set limits.",
    "icon": "app.png",
    "type": "app",
    "tags": "hrm,workout",
    "supports": ["BANGLEJS"],
    "readme": "README.md",
    "allow_emulator": true,
    "screenshots": [{"url":"bangle1-workout-HRM-screenshot.png"}],
    "storage": [
      {"name":"wohrm.app.js","url":"app.js"},
      {"name":"wohrm.img","url":"app-icon.js","evaluate":true}
    ]
  },
  {
    "id": "widid",
    "name": "Bluetooth ID Widget",
    "version": "0.03",
    "description": "Display the last two tuple of your Bangle.js MAC address in the widget section. This is useful for figuring out which Bangle.js to connect to if you have more than one Bangle.js!",
    "icon": "widget.png",
    "type": "widget",
    "tags": "widget,address,mac",
    "supports": ["BANGLEJS","BANGLEJS2"],
    "storage": [
      {"name":"widid.wid.js","url":"widget.js"}
    ]
  },
  {
    "id": "grocery",
    "name": "Grocery",
    "version": "0.02",
    "description": "Simple grocery (shopping) list - Display a list of product and track if you already put them in your cart.",
    "icon": "grocery.png",
    "type": "app",
    "tags": "tool,outdoors,shopping,list",
    "supports": ["BANGLEJS"],
    "custom": "grocery.html",
    "storage": [
      {"name":"grocery.app.js","url":"app.js"},
      {"name":"grocery.img","url":"grocery-icon.js","evaluate":true}
    ]
  },
  {
    "id": "marioclock",
    "name": "Mario Clock",
    "version": "0.15",
    "description": "Animated retro Mario clock, with Gameboy style 8-bit grey-scale graphics.",
    "icon": "marioclock.png",
    "type": "clock",
    "tags": "clock,mario,retro",
    "supports": ["BANGLEJS"],
    "readme": "README.md",
    "allow_emulator": false,
    "screenshots": [{"url":"bangle1-mario-clock-screenshot.png"}],
    "storage": [
      {"name":"marioclock.app.js","url":"marioclock-app.js"},
      {"name":"marioclock.img","url":"marioclock-icon.js","evaluate":true}
    ]
  },
  {
    "id": "cliock",
    "name": "Commandline-Clock",
    "shortName": "CLI-Clock",
    "version": "0.15",
    "description": "Simple CLI-Styled Clock",
    "icon": "app.png",
    "screenshots": [{"url":"screenshot_cli.png"}],
    "type": "clock",
    "tags": "clock,cli,command,bash,shell",
    "supports": ["BANGLEJS","BANGLEJS2"],
    "allow_emulator": true,
    "storage": [
      {"name":"cliock.app.js","url":"app.js"},
      {"name":"cliock.img","url":"app-icon.js","evaluate":true}
    ]
  },
  {
    "id": "widver",
    "name": "Firmware Version Widget",
    "version": "0.03",
    "description": "Display the version of the installed firmware in the top widget section.",
    "icon": "widget.png",
    "type": "widget",
    "tags": "widget,tool,system",
    "supports": ["BANGLEJS","BANGLEJS2"],
    "storage": [
      {"name":"widver.wid.js","url":"widget.js"}
    ]
  },
  {
    "id": "barclock",
    "name": "Bar Clock",
    "version": "0.09",
    "description": "A simple digital clock showing seconds as a bar",
    "icon": "clock-bar.png",
    "screenshots": [{"url":"screenshot.png"},{"url":"screenshot_pm.png"}],
    "type": "clock",
    "tags": "clock",
    "supports": ["BANGLEJS","BANGLEJS2"],
    "readme": "README.md",
    "allow_emulator": true,
    "storage": [
      {"name":"barclock.app.js","url":"clock-bar.js"},
      {"name":"barclock.img","url":"clock-bar-icon.js","evaluate":true}
    ]
  },
  {
    "id": "dotclock",
    "name": "Dot Clock",
    "version": "0.03",
    "description": "A Minimal Dot Analog Clock",
    "icon": "clock-dot.png",
    "type": "clock",
    "tags": "clock",
    "supports": ["BANGLEJS","BANGLEJS2"],
    "allow_emulator": true,
    "screenshots": [{"url":"bangle2-dot-clcok-screenshot.png"},{"url":"bangle1-dot-clock-screenshot.png"}],
    "storage": [
      {"name":"dotclock.app.js","url":"clock-dot.js"},
      {"name":"dotclock.img","url":"clock-dot-icon.js","evaluate":true}
    ]
  },
  {
    "id": "widtbat",
    "name": "Tiny Battery Widget",
    "version": "0.02",
    "description": "Tiny blueish battery widget, vibs and changes level color when charging",
    "icon": "widget.png",
    "type": "widget",
    "tags": "widget,tool,system",
    "supports": ["BANGLEJS","BANGLEJS2"],
    "storage": [
      {"name":"widtbat.wid.js","url":"widget.js"}
    ]
  },
  {
    "id": "chrono",
    "name": "Chrono",
    "shortName": "Chrono",
    "version": "0.01",
    "description": "Single click BTN1 to add 5 minutes. Single click BTN2 to add 30 seconds. Single click BTN3 to add 5 seconds. Tap to pause or play to timer. Double click BTN1 to reset. When timer finishes the watch vibrates.",
    "icon": "chrono.png",
    "tags": "tool",
    "supports": ["BANGLEJS"],
    "storage": [
      {"name":"chrono.app.js","url":"chrono.js"},
      {"name":"chrono.img","url":"chrono-icon.js","evaluate":true}
    ]
  },
  {
    "id": "astrocalc",
    "name": "Astrocalc",
    "version": "0.02",
    "description": "Calculates interesting information on the sun and moon cycles for the current day based on your location.",
    "icon": "astrocalc.png",
    "tags": "app,sun,moon,cycles,tool,outdoors",
    "supports": ["BANGLEJS"],
    "allow_emulator": true,
    "storage": [
      {"name":"astrocalc.app.js","url":"astrocalc-app.js"},
      {"name":"suncalc.js","url":"suncalc.js"},
      {"name":"astrocalc.img","url":"astrocalc-icon.js","evaluate":true},
      {"name":"first-quarter.img","url":"first-quarter-icon.js","evaluate":true},
      {"name":"last-quarter.img","url":"last-quarter-icon.js","evaluate":true},
      {"name":"waning-crescent.img","url":"waning-crescent-icon.js","evaluate":true},
      {"name":"waning-gibbous.img","url":"waning-gibbous-icon.js","evaluate":true},
      {"name":"full.img","url":"full-icon.js","evaluate":true},
      {"name":"new.img","url":"new-icon.js","evaluate":true},
      {"name":"waxing-gibbous.img","url":"waxing-gibbous-icon.js","evaluate":true},
      {"name":"waxing-crescent.img","url":"waxing-crescent-icon.js","evaluate":true}
    ]
  },
  {
    "id": "widhwt",
    "name": "Hand Wash Timer",
    "version": "0.01",
    "description": "Swipe your wrist over the watch face to start your personal Bangle.js hand wash timer for 35 sec. Start washing after the short buzz and stop after the long buzz.",
    "icon": "widget.png",
    "type": "widget",
    "tags": "widget,tool",
    "supports": ["BANGLEJS"],
    "storage": [
      {"name":"widhwt.wid.js","url":"widget.js"}
    ]
  },
  {
    "id": "toucher",
    "name": "Touch Launcher",
    "shortName": "Toucher",
    "version": "0.07",
    "description": "Touch enable left to right launcher.",
    "icon": "app.png",
    "type": "launch",
    "tags": "tool,system,launcher",
    "supports": ["BANGLEJS","BANGLEJS2"],
    "readme": "README.md",
    "storage": [
      {"name":"toucher.app.js","url":"app.js"},
      {"name":"toucher.settings.js","url":"settings.js"}
    ],
    "data": [{"name":"toucher.json"}]
  },
  {
    "id": "balltastic",
    "name": "Balltastic",
    "version": "0.02",
    "description": "Simple but fun ball eats dots game.",
    "icon": "app.png",
    "type": "app",
    "tags": "game,fun",
    "supports": ["BANGLEJS"],
    "storage": [
      {"name":"balltastic.app.js","url":"app.js"},
      {"name":"balltastic.img","url":"app-icon.js","evaluate":true}
    ]
  },
  {
    "id": "rpgdice",
    "name": "RPG dice",
    "version": "0.02",
    "description": "Simple RPG dice rolling app.",
    "icon": "rpgdice.png",
    "type": "app",
    "tags": "game,fun",
    "supports": ["BANGLEJS"],
    "allow_emulator": true,
    "screenshots": [{"url":"bangle1-rpg-dice-screenshot.png"}],
    "storage": [
      {"name":"rpgdice.app.js","url":"app.js"},
      {"name":"rpgdice.img","url":"app-icon.js","evaluate":true}
    ]
  },
  {
    "id": "widmp",
    "name": "Moon Phase Widget",
    "version": "0.02",
    "description": "Display the current moon phase in blueish for the northern hemisphere in eight phases",
    "icon": "widget.png",
    "type": "widget",
    "tags": "widget,tools",
    "supports": ["BANGLEJS","BANGLEJS2"],
    "storage": [
      {"name":"widmp.wid.js","url":"widget.js"}
    ]
  },
  {
    "id": "widmpsh",
    "name": "Moon Phase Widget Southern Hemisphere",
    "version": "0.01",
    "description": "Display the current moon phase in blueish for the southern hemisphere in eight phases",
    "icon": "widget.png",
    "type": "widget",
    "tags": "widget,tools",
    "supports": ["BANGLEJS","BANGLEJS2"],
    "storage": [
      {"name":"widmpsh.wid.js","url":"widget.js"}
    ]
  },
  {
    "id": "minionclk",
    "name": "Minion clock",
    "version": "0.05",
    "description": "Minion themed clock.",
    "icon": "minionclk.png",
    "type": "clock",
    "tags": "clock,minion",
    "supports": ["BANGLEJS"],
    "allow_emulator": true,
    "screenshots": [{"url":"bangle1-minion-clock-screenshot.png"}],
    "storage": [
      {"name":"minionclk.app.js","url":"app.js"},
      {"name":"minionclk.img","url":"app-icon.js","evaluate":true}
    ]
  },
  {
    "id": "openstmap",
    "name": "OpenStreetMap",
    "shortName": "OpenStMap",
    "version": "0.11",
    "description": "Loads map tiles from OpenStreetMap onto your Bangle.js and displays a map of where you are. Once installed this also adds map functionality to `GPS Recorder` and `Recorder` apps",
    "icon": "app.png",
    "tags": "outdoors,gps,osm",
    "supports": ["BANGLEJS","BANGLEJS2"],
    "screenshots": [{"url":"screenshot.png"}],
    "custom": "custom.html",
    "customConnect": true,
    "storage": [
      {"name":"openstmap","url":"openstmap.js"},
      {"name":"openstmap.app.js","url":"app.js"},
      {"name":"openstmap.img","url":"app-icon.js","evaluate":true}
    ]
  },
  {
    "id": "activepedom",
    "name": "Active Pedometer",
    "shortName": "Active Pedometer",
    "version": "0.09",
    "description": "Pedometer that filters out arm movement and displays a step goal progress. Steps are saved to a daily file and can be viewed as graph.",
    "icon": "app.png",
    "tags": "outdoors,widget",
    "supports": ["BANGLEJS"],
    "readme": "README.md",
    "storage": [
      {"name":"activepedom.wid.js","url":"widget.js"},
      {"name":"activepedom.settings.js","url":"settings.js"},
      {"name":"activepedom.img","url":"app-icon.js","evaluate":true},
      {"name":"activepedom.app.js","url":"app.js"}
    ]
  },
  {
    "id": "chronowid",
    "name": "Chrono Widget",
    "shortName": "Chrono Widget",
    "version": "0.05",
    "description": "Chronometer (timer) which runs as widget.",
    "icon": "app.png",
    "tags": "tool,widget",
    "supports": ["BANGLEJS","BANGLEJS2"],
    "screenshots": [{"url":"screenshot.png"}],
    "readme": "README.md",
    "storage": [
      {"name":"chronowid.wid.js","url":"widget.js"},
      {"name":"chronowid.app.js","url":"app.js"},
      {"name":"chronowid.img","url":"app-icon.js","evaluate":true}
    ]
  },
  {
    "id": "tabata",
    "name": "Tabata",
    "shortName": "Tabata - Control High-Intensity Interval Training",
    "version": "0.01",
    "description": "Control high-intensity interval training (according to tabata: https://en.wikipedia.org/wiki/Tabata_method).",
    "icon": "tabata.png",
    "tags": "workout,health",
    "supports": ["BANGLEJS"],
    "storage": [
      {"name":"tabata.app.js","url":"tabata.js"},
      {"name":"tabata.img","url":"tabata-icon.js","evaluate":true}
    ]
  },
  {
    "id": "custom",
    "name": "Custom Boot Code ",
    "version": "0.01",
    "description": "Add code you want to run at boot time",
    "icon": "custom.png",
    "type": "bootloader",
    "tags": "tool,system",
    "supports": ["BANGLEJS","BANGLEJS2"],
    "custom": "custom.html",
    "storage": [
      {"name":"custom"}
    ]
  },
  {
    "id": "devstopwatch",
    "name": "Dev Stopwatch",
    "shortName": "Dev Stopwatch",
    "version": "0.03",
    "description": "Stopwatch with 5 laps supported (cyclically replaced)",
    "icon": "app.png",
    "tags": "stopwatch,chrono,timer,chronometer",
    "supports": ["BANGLEJS","BANGLEJS2"],
    "screenshots": [{"url":"bangle1-dev-stopwatch-screenshot.png"}],
    "allow_emulator": true,
    "storage": [
      {"name":"devstopwatch.app.js","url":"app.js"},
      {"name":"devstopwatch.img","url":"app-icon.js","evaluate":true}
    ]
  },
  {
    "id": "batchart",
    "name": "Battery Chart",
    "shortName": "Battery Chart",
    "version": "0.10",
    "description": "A widget and an app for recording and visualizing battery percentage over time.",
    "icon": "app.png",
    "tags": "app,widget,battery,time,record,chart,tool",
    "supports": ["BANGLEJS"],
    "readme": "README.md",
    "storage": [
      {"name":"batchart.wid.js","url":"widget.js"},
      {"name":"batchart.app.js","url":"app.js"},
      {"name":"batchart.img","url":"app-icon.js","evaluate":true}
    ]
  },
  {
    "id": "nato",
    "name": "NATO Alphabet",
    "shortName": "NATOAlphabet",
    "version": "0.01",
    "description": "Learn the NATO Phonetic alphabet plus some numbers.",
    "icon": "nato.png",
    "type": "app",
    "tags": "app,learn,visual",
    "supports": ["BANGLEJS"],
    "allow_emulator": true,
    "screenshots": [{"url":"bangle1-NATO-alphabet-screenshot.png"},{"url":"bangle1-NATO-alphabet-screenshot2.png"}],
    "storage": [
      {"name":"nato.app.js","url":"nato.js"},
      {"name":"nato.img","url":"nato-icon.js","evaluate":true}
    ]
  },
  {
    "id": "numerals",
    "name": "Numerals Clock",
    "shortName": "Numerals Clock",
    "version": "0.10",
    "description": "A simple big numerals clock",
    "icon": "numerals.png",
    "type": "clock",
    "tags": "numerals,clock",
    "supports": ["BANGLEJS","BANGLEJS2"],
    "allow_emulator": true,
    "screenshots": [{"url":"bangle1-numerals-screenshot.png"}],
    "storage": [
      {"name":"numerals.app.js","url":"numerals.app.js"},
      {"name":"numerals.img","url":"numerals-icon.js","evaluate":true},
      {"name":"numerals.settings.js","url":"numerals.settings.js"}
    ],
    "data": [{"name":"numerals.json"}]
  },
  {
    "id": "bledetect",
    "name": "BLE Detector",
    "shortName": "BLE Detector",
    "version": "0.03",
    "description": "Detect BLE devices and show some informations.",
    "icon": "bledetect.png",
    "tags": "app,bluetooth,tool",
    "supports": ["BANGLEJS"],
    "readme": "README.md",
    "storage": [
      {"name":"bledetect.app.js","url":"bledetect.js"},
      {"name":"bledetect.img","url":"bledetect-icon.js","evaluate":true}
    ]
  },
  {
    "id": "snake",
    "name": "Snake",
    "shortName": "Snake",
    "version": "0.02",
    "description": "The classic snake game. Eat apples and don't bite your tail.",
    "icon": "snake.png",
    "tags": "game,fun",
    "supports": ["BANGLEJS"],
    "readme": "README.md",
    "storage": [
      {"name":"snake.app.js","url":"snake.js"},
      {"name":"snake.img","url":"snake-icon.js","evaluate":true}
    ]
  },
  { "id": "snek",
    "name": "The snek game",
    "shortName":"Snek",
    "version": "0.02",
    "description": "A snek game where you control a snek to eat all the apples!",
    "screenshots": [{"url":"screenshot_snek.png"}],
    "icon": "snek.png",
    "supports": ["BANGLEJS2"],
    "tags": "game,fun",
    "storage": [
      {"name":"snek.app.js","url":"snek.js"},
      {"name":"snek.img","url":"snek.icon.js","evaluate":true}
    ]
  },
  {
    "id": "calculator",
    "name": "Calculator",
    "shortName": "Calculator",
    "version": "0.05",
    "description": "Basic calculator reminiscent of MacOs's one. Handy for small calculus.",
    "icon": "calculator.png",
    "screenshots": [{"url":"screenshot_calculator.png"}],
    "tags": "app,tool",
    "supports": ["BANGLEJS","BANGLEJS2"],
    "storage": [
      {"name":"calculator.app.js","url":"app.js"},
      {"name":"calculator.img","url":"calculator-icon.js","evaluate":true}
    ]
  },
  {
    "id": "dane",
    "name": "Digital Assistant, not EDITH",
    "shortName": "DANE",
    "version": "0.16",
    "description": "A Watchface inspired by Tony Stark's EDITH and based on https://arwes.dev/",
    "icon": "app.png",
    "type": "clock",
    "tags": "clock",
    "supports": ["BANGLEJS"],
    "allow_emulator": true,
    "storage": [
      {"name":"dane.app.js","url":"app.js"},
      {"name":"dane.img","url":"app-icon.js","evaluate":true}
    ]
  },
  {
    "id": "dane_tcr",
    "name": "DANE Touch Launcher",
    "shortName": "DANE Toucher",
    "version": "0.07",
    "description": "Touch enable left to right launcher in the style of the DANE Watchface",
    "icon": "app.png",
    "type": "launch",
    "tags": "tool,system,launcher",
    "supports": ["BANGLEJS"],
    "storage": [
      {"name":"dane_tcr.app.js","url":"app.js"},
      {"name":"dane_tcr.settings.js","url":"settings.js"}
    ],
    "data": [{"name":"dane_tcr.json"}]
  },
  {
    "id": "buffgym",
    "name": "BuffGym",
    "version": "0.02",
    "description": "BuffGym is the famous 5x5 workout program for the BangleJS",
    "icon": "buffgym.png",
    "type": "app",
    "tags": "tool,outdoors,gym,exercise",
    "supports": ["BANGLEJS"],
    "readme": "README.md",
    "interface": "buffgym.html",
    "allow_emulator": false,
    "storage": [
      {"name":"buffgym.app.js","url":"buffgym.app.js"},
      {"name":"buffgym-set.js","url":"buffgym-set.js"},
      {"name":"buffgym-exercise.js","url":"buffgym-exercise.js"},
      {"name":"buffgym-workout.js","url":"buffgym-workout.js"},
      {"name":"buffgym-workout-a.json","url":"buffgym-workout-a.json"},
      {"name":"buffgym-workout-b.json","url":"buffgym-workout-b.json"},
      {"name":"buffgym-workout-index.json","url":"buffgym-workout-index.json"},
      {"name":"buffgym.img","url":"buffgym-icon.js","evaluate":true}
    ]
  },
  {
    "id": "banglerun",
    "name": "BangleRun",
    "shortName": "BangleRun",
    "version": "0.10",
    "description": "An app for running sessions. Displays info and logs your run for later viewing.",
    "icon": "banglerun.png",
    "tags": "run,running,fitness,outdoors",
    "supports": ["BANGLEJS"],
    "interface": "interface.html",
    "allow_emulator": false,
    "storage": [
      {"name":"banglerun.app.js","url":"app.js"},
      {"name":"banglerun.img","url":"app-icon.js","evaluate":true}
    ]
  },
  {
    "id": "metronome",
    "name": "Metronome",
    "version": "0.07",
    "readme": "README.md",
    "description": "Makes the watch blinking and vibrating with a given rate",
    "icon": "metronome_icon.png",
    "tags": "tool",
    "supports": ["BANGLEJS","BANGLEJS2"],
    "allow_emulator": true,
    "screenshots": [{"url":"bangle1-metronome-screenshot.png"}],
    "storage": [
      {"name":"metronome.app.js","url":"metronome.js"},
      {"name":"metronome.img","url":"metronome-icon.js","evaluate":true},
      {"name":"metronome.settings.js","url":"settings.js"}
    ]
  },
  {
    "id": "blackjack",
    "name": "Black Jack game",
    "shortName": "Black Jack game",
    "version": "0.02",
    "description": "Simple implementation of card game Black Jack",
    "icon": "blackjack.png",
    "tags": "game",
    "supports": ["BANGLEJS"],
    "screenshots": [{"url":"bangle1-black-jack-game-screenshot.png"}],
    "allow_emulator": true,
    "storage": [
      {"name":"blackjack.app.js","url":"blackjack.app.js"},
      {"name":"blackjack.img","url":"blackjack-icon.js","evaluate":true}
    ]
  },
  {
    "id": "hidcam",
    "name": "Camera shutter",
    "shortName": "Cam shutter",
    "version": "0.03",
    "description": "Enable HID, connect to your phone, start your camera and trigger the shot on your Bangle",
    "icon": "app.png",
    "tags": "bluetooth,tool",
    "supports": ["BANGLEJS"],
    "readme": "README.md",
    "storage": [
      {"name":"hidcam.app.js","url":"app.js"},
      {"name":"hidcam.img","url":"app-icon.js","evaluate":true}
    ]
  },
  {
    "id": "swlclk",
    "name": "SWL Clock / Short Wave Listner Clock",
    "shortName": "SWL Clock",
    "version": "0.02",
    "description": "Display Local, UTC time and some programs on the shorts waves along the day, with the frequencies",
    "icon": "swlclk.png",
    "type": "clock",
    "tags": "tool,clock",
    "supports": ["BANGLEJS"],
    "readme": "README.md",
    "allow_emulator": true,
    "screenshots": [{"url":"bangle1-SWL-clock-screenshot.png"}],
    "storage": [
      {"name":"swlclk.app.js","url":"app.js"},
      {"name":"swlclk.img","url":"app-icon.js","evaluate":true}
    ]
  },
  {
    "id": "rclock",
    "name": "Round clock with seconds,  minutes and date",
    "shortName": "Round Clock",
    "version": "0.06",
    "description": "Designed round clock with ticks for minutes and seconds and heart rate indication",
    "icon": "app.png",
    "type": "clock",
    "tags": "clock",
    "supports": ["BANGLEJS"],
    "storage": [
      {"name":"rclock.app.js","url":"rclock.app.js"},
      {"name":"rclock.img","url":"app-icon.js","evaluate":true}
    ]
  },
  {
    "id": "fclock",
    "name": "fclock",
    "shortName": "F Clock",
    "version": "0.02",
    "description": "Simple design of a digital clock",
    "icon": "app.png",
    "type": "clock",
    "tags": "clock",
    "supports": ["BANGLEJS"],
    "storage": [
      {"name":"fclock.app.js","url":"fclock.app.js"},
      {"name":"fclock.img","url":"app-icon.js","evaluate":true}
    ]
  },
  {
    "id": "hamloc",
    "name": "QTH Locator / Maidenhead Locator System",
    "shortName": "QTH Locator",
    "version": "0.01",
    "description": "Convert your current GPS location to the Maidenhead locator system used by HAM amateur radio operators",
    "icon": "app.png",
    "tags": "tool,outdoors,gps",
    "supports": ["BANGLEJS"],
    "readme": "README.md",
    "storage": [
      {"name":"hamloc.app.js","url":"app.js"},
      {"name":"hamloc.img","url":"app-icon.js","evaluate":true}
    ]
  },
  {
    "id": "osmpoi",
    "name": "POI Compass",
    "version": "0.03",
    "description": "Uploads all the points of interest in an area onto your watch, same as Beer Compass with more p.o.i.",
    "icon": "app.png",
    "tags": "tool,outdoors,gps",
    "supports": ["BANGLEJS"],
    "readme": "README.md",
    "custom": "custom.html",
    "storage": [
      {"name":"osmpoi.app.js"},
      {"name":"osmpoi.img","url":"app-icon.js","evaluate":true}
    ]
  },
  {
    "id": "pong",
    "name": "Pong",
    "shortName": "Pong",
    "version": "0.03",
    "description": "A clone of the Atari game Pong",
    "icon": "pong.png",
    "type": "app",
    "tags": "game",
    "supports": ["BANGLEJS"],
    "readme": "README.md",
    "allow_emulator": true,
    "screenshots": [{"url":"bangle1-pong-screenshot.png"}],
    "storage": [
      {"name":"pong.app.js","url":"app.js"},
      {"name":"pong.img","url":"app-icon.js","evaluate":true}
    ]
  },
  {
    "id": "ballmaze",
    "name": "Ball Maze",
    "version": "0.02",
    "description": "Navigate a ball through a maze by tilting your watch.",
    "icon": "icon.png",
    "type": "app",
    "tags": "game",
    "supports": ["BANGLEJS"],
    "readme": "README.md",
    "storage": [
      {"name":"ballmaze.app.js","url":"app.js"},
      {"name":"ballmaze.img","url":"icon.js","evaluate":true}
    ],
    "data": [{"name":"ballmaze.json"}]
  },
  {
    "id": "calendar",
    "name": "Calendar",
    "version": "0.05",
    "description": "Simple calendar",
    "icon": "calendar.png",
    "screenshots": [{"url":"screenshot_calendar.png"}],
    "tags": "calendar",
    "supports": ["BANGLEJS","BANGLEJS2"],
    "readme": "README.md",
    "allow_emulator": true,
    "storage": [
      {"name":"calendar.app.js","url":"calendar.js"},
      {"name":"calendar.settings.js","url":"settings.js"},
      {"name":"calendar.img","url":"calendar-icon.js","evaluate":true}
    ],
    "data": [{"name":"calendar.json"}]
  },
  {
    "id": "hidjoystick",
    "name": "Bluetooth Joystick",
    "shortName": "Joystick",
    "version": "0.01",
    "description": "Emulates a 2 axis/5 button Joystick using the accelerometer as stick input and buttons 1-3, touch left as button 4 and touch right as button 5.",
    "icon": "app.png",
    "tags": "bluetooth",
    "supports": ["BANGLEJS"],
    "storage": [
      {"name":"hidjoystick.app.js","url":"app.js"},
      {"name":"hidjoystick.img","url":"app-icon.js","evaluate":true}
    ]
  },
  {
    "id": "largeclock",
    "name": "Large Clock",
    "version": "0.10",
    "description": "A readable and informational digital watch, with date, seconds and moon phase",
    "icon": "largeclock.png",
    "type": "clock",
    "tags": "clock",
    "supports": ["BANGLEJS"],
    "readme": "README.md",
    "allow_emulator": true,
    "screenshots": [{"url":"bangle1-large-clock-screenshot.png"}],
    "storage": [
      {"name":"largeclock.app.js","url":"largeclock.js"},
      {"name":"largeclock.img","url":"largeclock-icon.js","evaluate":true},
      {"name":"largeclock.settings.js","url":"settings.js"}
    ],
    "data": [{"name":"largeclock.json"}]
  },
  {
    "id": "smtswch",
    "name": "Smart Switch",
    "shortName": "Smart Switch",
    "version": "0.01",
    "description": "Using EspruinoHub, control your smart devices on and off via Bluetooth Low Energy!",
    "icon": "app.png",
    "type": "app",
    "tags": "bluetooth,btle,smart,switch",
    "supports": ["BANGLEJS"],
    "readme": "README.md",
    "storage": [
      {"name":"smtswch.app.js","url":"app.js"},
      {"name":"smtswch.img","url":"app-icon.js","evaluate":true},
      {"name":"light-on.img","url":"light-on.js","evaluate":true},
      {"name":"light-off.img","url":"light-off.js","evaluate":true},
      {"name":"switch-on.img","url":"switch-on.js","evaluate":true},
      {"name":"switch-off.img","url":"switch-off.js","evaluate":true}
    ]
  },
  {
    "id": "miplant",
    "name": "Xiaomi Plant Sensor",
    "shortName": "Mi Plant",
    "version": "0.02",
    "description": "Reads and displays data from Xiaomi bluetooth plant moisture sensors",
    "icon": "app.png",
    "tags": "xiaomi,mi,plant,ble,bluetooth",
    "supports": ["BANGLEJS"],
    "storage": [
      {"name":"miplant.app.js","url":"app.js"},
      {"name":"miplant.img","url":"app-icon.js","evaluate":true}
    ]
  },
  {
    "id": "simpletimer",
    "name": "Timer",
    "version": "0.07",
    "description": "Simple timer, useful when playing board games or cooking",
    "icon": "app.png",
    "tags": "timer",
    "supports": ["BANGLEJS"],
    "readme": "README.md",
    "allow_emulator": true,
    "screenshots": [{"url":"bangle1-timer-screenshot.png"}],
    "storage": [
      {"name":"simpletimer.app.js","url":"app.js"},
      {"name":".tfnames","url":"gesture-tfnames.js","evaluate":true},
      {"name":".tfmodel","url":"gesture-tfmodel.js","evaluate":true},
      {"name":"simpletimer.img","url":"app-icon.js","evaluate":true}
    ],
    "data": [{"name":"simpletimer.json"}]
  },
  {
    "id": "beebclock",
    "name": "Beeb Clock",
    "version": "0.05",
    "description": "Clock face that may be coincidentally familiar to BBC viewers",
    "icon": "beebclock.png",
    "type": "clock",
    "tags": "clock",
    "screenshots": [{"url":"bangle1-beeb-clock-screenshot.png"}],
    "supports": ["BANGLEJS"],
    "allow_emulator": true,
    "storage": [
      {"name":"beebclock.app.js","url":"beebclock.js"},
      {"name":"beebclock.img","url":"beebclock-icon.js","evaluate":true}
    ]
  },
  {
    "id": "findphone",
    "name": "Find Phone",
    "shortName": "Find Phone",
    "version": "0.03",
    "description": "Find your phone via Gadgetbridge. Click any button to let your phone ring. 📳  Note: The functionality is available even without this app, just go to Settings, App Settings, Gadgetbridge, Find Phone.",
    "icon": "app.png",
    "tags": "tool,android",
    "supports": ["BANGLEJS"],
    "readme": "README.md",
    "allow_emulator": true,
    "storage": [
      {"name":"findphone.app.js","url":"app.js"},
      {"name":"findphone.img","url":"app-icon.js","evaluate":true}
    ]
  },
  {
    "id": "getup",
    "name": "Get Up",
    "shortName": "Get Up",
    "version": "0.01",
    "description": "Reminds you to getup every x minutes. Sitting to long is dangerous!",
    "icon": "app.png",
    "tags": "tools,health",
    "supports": ["BANGLEJS"],
    "readme": "README.md",
    "screenshots": [{"url":"bangle1-get-up-screenshot.png"}],
    "allow_emulator": true,
    "storage": [
      {"name":"getup.app.js","url":"app.js"},
      {"name":"getup.settings.js","url":"settings.js"},
      {"name":"getup.img","url":"app-icon.js","evaluate":true}
    ]
  },
  {
    "id": "gallifr",
    "name": "Time Traveller's Chronometer",
    "shortName": "Time Travel Clock",
    "version": "0.02",
    "description": "A clock for time travellers. The light pie segment shows the minutes, the black circle, the hour. The dial itself reads 'time' just in case you forget.",
    "icon": "gallifr.png",
    "screenshots": [{"url":"screenshot_time.png"}],
    "type": "clock",
    "tags": "clock",
    "supports": ["BANGLEJS","BANGLEJS2"],
    "readme": "README.md",
    "allow_emulator": true,
    "storage": [
      {"name":"gallifr.app.js","url":"app.js"},
      {"name":"gallifr.img","url":"app-icon.js","evaluate":true},
      {"name":"gallifr.settings.js","url":"settings.js"}
    ],
    "data": [{"name":"gallifr.json"}]
  },
  {
    "id": "rndmclk",
    "name": "Random Clock Loader",
    "version": "0.03",
    "description": "Load a different clock whenever the LCD is switched on.",
    "icon": "rndmclk.png",
    "type": "widget",
    "tags": "widget,clock",
    "supports": ["BANGLEJS"],
    "readme": "README.md",
    "storage": [
      {"name":"rndmclk.wid.js","url":"widget.js"}
    ]
  },
  {
    "id": "dotmatrixclock",
    "name": "Dotmatrix Clock",
    "version": "0.01",
    "description": "A clear white-on-blue dotmatrix simulated clock",
    "icon": "dotmatrixclock.png",
    "type": "clock",
    "tags": "clock,dotmatrix,retro",
    "supports": ["BANGLEJS"],
    "readme": "README.md",
    "allow_emulator": true,
    "storage": [
      {"name":"dotmatrixclock.app.js","url":"app.js"},
      {"name":"dotmatrixclock.img","url":"dotmatrixclock-icon.js","evaluate":true}
    ]
  },
  {
    "id": "jbm8b",
    "name": "Magic 8 Ball",
    "shortName": "Magic 8 Ball",
    "version": "0.03",
    "description": "A simple fortune telling app",
    "icon": "app.png",
    "tags": "game",
    "supports": ["BANGLEJS"],
    "storage": [
      {"name":"jbm8b.app.js","url":"app.js"},
      {"name":"jbm8b.img","url":"app-icon.js","evaluate":true}
    ]
  },
  {
    "id": "jbm8b_IT",
    "name": "Magic 8 Ball Italiano",
    "shortName": "Magic 8 Ball IT",
    "version": "0.01",
    "description": "La palla predice il futuro",
    "icon": "app.png",
    "screenshots": [{"url":"bangle1-magic-8-ball-italiano-screenshot.png"}],
    "tags": "game",
    "supports": ["BANGLEJS"],
    "allow_emulator": true,
    "storage": [
      {"name":"jbm8b_IT.app.js","url":"app.js"},
      {"name":"jbm8b_IT.img","url":"app-icon.js","evaluate":true}
    ]
  },
  {
    "id": "BLEcontroller",
    "name": "BLE Customisable Controller with Joystick",
    "shortName": "BLE Controller",
    "version": "0.01",
    "description": "A configurable controller for BLE devices and robots, with a basic four direction joystick. Designed to be easy to customise so you can add your own menus.",
    "icon": "BLEcontroller.png",
    "tags": "tool,bluetooth",
    "supports": ["BANGLEJS"],
    "readme": "README.md",
    "allow_emulator": false,
    "storage": [
      {"name":"BLEcontroller.app.js","url":"app.js"},
      {"name":"BLEcontroller.img","url":"app-icon.js","evaluate":true}
    ]
  },
  {
    "id": "widviz",
    "name": "Widget Visibility Widget",
    "shortName": "Viz Widget",
    "version": "0.03",
    "description": "Swipe left to hide top bar widgets, swipe right to redisplay.",
    "icon": "eye.png",
    "type": "widget",
    "tags": "widget",
    "supports": ["BANGLEJS","BANGLEJS2"],
    "storage": [
      {"name":"widviz.wid.js","url":"widget.js"}
    ]
  },
  {
    "id": "binclock",
    "name": "Binary Clock",
    "shortName": "Binary Clock",
    "version": "0.03",
    "description": "A binary clock with hours and minutes. BTN1 toggles a digital clock.",
    "icon": "app.png",
    "type": "clock",
    "tags": "clock,binary",
    "supports": ["BANGLEJS"],
    "storage": [
      {"name":"binclock.app.js","url":"app.js"},
      {"name":"binclock.img","url":"app-icon.js","evaluate":true}
    ]
  },
  {
    "id": "pizzatimer",
    "name": "Pizza Timer",
    "shortName": "Pizza Timer",
    "version": "0.01",
    "description": "A timer app for when you cook Pizza. Some say it can also time other things",
    "icon": "pizza.png",
    "tags": "timer,tool,pizza",
    "supports": ["BANGLEJS"],
    "readme": "README.md",
    "storage": [
      {"name":"pizzatimer.app.js","url":"app.js"},
      {"name":"pizzatimer.img","url":"app-icon.js","evaluate":true}
    ]
  },
  {
    "id": "animclk",
    "name": "Animated Clock",
    "shortName": "Anim Clock",
    "version": "0.03",
    "description": "An animated clock face using Mark Ferrari's amazing 8 bit game art and palette cycling: http://www.markferrari.com/art/8bit-game-art",
    "icon": "app.png",
    "type": "clock",
    "tags": "clock,animated",
    "supports": ["BANGLEJS"],
    "storage": [
      {"name":"animclk.app.js","url":"app.js"},
      {"name":"animclk.pixels1","url":"animclk.pixels1"},
      {"name":"animclk.pixels2","url":"animclk.pixels2"},
      {"name":"animclk.pal","url":"animclk.pal"},
      {"name":"animclk.img","url":"app-icon.js","evaluate":true}
    ]
  },
  {
    "id": "analogimgclk",
    "name": "Analog Clock (Image background)",
    "shortName": "Analog Clock",
    "version": "0.03",
    "description": "An analog clock with an image background",
    "icon": "app.png",
    "type": "clock",
    "tags": "clock",
    "supports": ["BANGLEJS"],
    "storage": [
      {"name":"analogimgclk.app.js","url":"app.js"},
      {"name":"analogimgclk.bg.img","url":"bg.img"},
      {"name":"analogimgclk.img","url":"app-icon.js","evaluate":true}
    ]
  },
  {
    "id": "verticalface",
    "name": "Vertical watch face",
    "shortName": "Vertical Face",
    "version": "0.09",
    "description": "A simple vertical watch face with the date. Heart rate monitor is toggled with BTN1",
    "icon": "app.png",
    "type": "clock",
    "tags": "clock",
    "supports": ["BANGLEJS"],
    "allow_emulator": true,
    "screenshots": [{"url":"bangle1-vertical-watch-face-screenshot.png"}],
    "storage": [
      {"name":"verticalface.app.js","url":"app.js"},
      {"name":"verticalface.img","url":"app-icon.js","evaluate":true}
    ]
  },
  {
    "id": "sleepphasealarm",
    "name": "SleepPhaseAlarm",
    "shortName": "SleepPhaseAlarm",
    "version": "0.02",
    "description": "Uses the accelerometer to estimate sleep and wake states with the principle of Estimation of Stationary Sleep-segments (ESS, see https://ubicomp.eti.uni-siegen.de/home/datasets/ichi14/index.html.en). This app will read the next alarm from the alarm application and will wake you up to 30 minutes early at the best guessed time when you are almost already awake.",
    "icon": "app.png",
    "tags": "alarm",
    "supports": ["BANGLEJS"],
    "storage": [
      {"name":"sleepphasealarm.app.js","url":"app.js"},
      {"name":"sleepphasealarm.img","url":"app-icon.js","evaluate":true}
    ]
  },
  {
    "id": "life",
    "name": "Game of Life",
    "version": "0.04",
    "description": "Conway's Game of Life - 16x16 board",
    "icon": "life.png",
    "tags": "game",
    "supports": ["BANGLEJS"],
    "screenshots": [{"url":"bangle1-game-of-life-screenshot.png"}],
    "allow_emulator": true,
    "storage": [
      {"name":"life.app.js","url":"life.min.js"},
      {"name":"life.img","url":"life-icon.js","evaluate":true}
    ]
  },
  {
    "id": "magnav",
    "name": "Navigation Compass",
    "version": "0.05",
    "description": "Compass with linear display as for GPSNAV. Has Tilt compensation and remembers calibration.",
    "screenshots": [{"url":"screenshot-b2.png"},{"url":"screenshot-light-b2.png"}],
    "icon": "magnav.png",
    "tags": "tool,outdoors",
    "supports": ["BANGLEJS","BANGLEJS2"],
    "readme": "README.md",
    "storage": [
      {"name":"magnav.app.js","url":"magnav_b1.js","supports":["BANGLEJS"]},
      {"name":"magnav.app.js","url":"magnav_b2.js","supports":["BANGLEJS2"]},
      {"name":"magnav.img","url":"magnav-icon.js","evaluate":true}
    ],
    "data": [{"name":"magnav.json"}]
  },
  {
    "id": "gpspoilog",
    "name": "GPS POI Logger",
    "shortName": "GPS POI Log",
    "version": "0.01",
    "description": "A simple app to log points of interest with their GPS coordinates and read them back onto your PC. Based on the https://www.espruino.com/Bangle.js+Storage tutorial",
    "icon": "app.png",
    "tags": "outdoors",
    "supports": ["BANGLEJS"],
    "interface": "interface.html",
    "storage": [
      {"name":"gpspoilog.app.js","url":"app.js"},
      {"name":"gpspoilog.img","url":"app-icon.js","evaluate":true}
    ]
  },
  {
    "id": "miclock2",
    "name": "Mixed Clock 2",
    "version": "0.01",
    "description": "White color variant of the Mixed Clock with thicker clock hands for better readability in the bright sunlight, extra space under the clock for widgets and seconds in the digital clock.",
    "icon": "clock-mixed.png",
    "type": "clock",
    "tags": "clock",
    "supports": ["BANGLEJS"],
    "screenshots": [{"url":"bangle1-mixed-clock-2-screenshot.png"}],
    "allow_emulator": true,
    "storage": [
      {"name":"miclock2.app.js","url":"clock-mixed.js"},
      {"name":"miclock2.img","url":"clock-mixed-icon.js","evaluate":true}
    ]
  },
  {
    "id": "1button",
    "name": "One-Button-Tracker",
    "version": "0.01",
    "description": "A widget that turns BTN1 into a tracker, records time of button press/release.",
    "icon": "widget.png",
    "type": "widget",
    "tags": "tool,quantifiedself,widget",
    "supports": ["BANGLEJS"],
    "readme": "README.md",
    "interface": "interface.html",
    "storage": [
      {"name":"1button.wid.js","url":"widget.js"}
    ],
    "data": [{"name":"one_button_presses.csv","storageFile":true}]
  },
  {
    "id": "gpsautotime",
    "name": "GPS auto time",
    "shortName": "GPS auto time",
    "version": "0.01",
    "description": "A widget that automatically updates the Bangle.js time to the GPS time whenever there is a valid GPS fix.",
    "icon": "widget.png",
    "type": "widget",
    "tags": "widget,gps",
    "supports": ["BANGLEJS"],
    "storage": [
      {"name":"gpsautotime.wid.js","url":"widget.js"}
    ]
  },
  {
    "id": "espruinoctrl",
    "name": "Espruino Control",
    "shortName": "Espruino Ctrl",
    "version": "0.01",
    "description": "Send commands to other Espruino devices via the Bluetooth UART interface. Customisable commands!",
    "icon": "app.png",
    "tags": "",
    "supports": ["BANGLEJS"],
    "readme": "README.md",
    "custom": "custom.html",
    "storage": [
      {"name":"espruinoctrl.app.js"},
      {"name":"espruinoctrl.img","url":"app-icon.js","evaluate":true}
    ]
  },
  {
    "id": "multiclock",
    "name": "Multi Clock",
    "version": "0.09",
    "description": "Clock with multiple faces.  Switch between faces with BTN1 & BTN3 (Bangle 2 touch top-right, bottom right). For best display set theme Background 2 to cyan or some other bright colour in settings.",
    "screenshots": [{"url":"screen-ana.png"},{"url":"screen-big.png"},{"url":"screen-td.png"},{"url":"screen-nifty.png"},{"url":"screen-word.png"},{"url":"screen-sec.png"}],
    "icon": "multiclock.png",
    "type": "clock",
    "tags": "clock",
    "supports": ["BANGLEJS","BANGLEJS2"],
    "readme": "README.md",
    "allow_emulator": true,
    "storage": [
      {"name":"multiclock.app.js","url":"multiclock.app.js"},
      {"name":"big.face.js","url":"big.face.js"},
      {"name":"ana.face.js","url":"ana.face.js"},
      {"name":"digi.face.js","url":"digi.face.js"},
      {"name":"txt.face.js","url":"txt.face.js"},
      {"name":"dk.face.js","url":"dk.face.js"},
      {"name":"nifty.face.js","url":"nifty.face.js"},
      {"name":"multiclock.img","url":"multiclock-icon.js","evaluate":true}
    ]
  },
  {
    "id": "widancs",
    "name": "Apple Notification Widget",
    "shortName": "ANCS Widget",
    "version": "0.07",
    "description": "Displays call, message etc notifications from a paired iPhone. Read README before installation as it only works with compatible apps",
    "icon": "widget.png",
    "type": "widget",
    "tags": "widget",
    "supports": ["BANGLEJS"],
    "readme": "README.md",
    "storage": [
      {"name":"widancs.wid.js","url":"ancs.min.js"},
      {"name":"widancs.settings.js","url":"settings.js"}
    ]
  },
  {
    "id": "accelrec",
    "name": "Acceleration Recorder",
    "shortName": "Accel Rec",
    "version": "0.02",
    "description": "This app puts the Bangle's accelerometer into 100Hz mode and reads 2 seconds worth of data after movement starts. The data can then be exported back to the PC.",
    "icon": "app.png",
    "tags": "",
    "supports": ["BANGLEJS"],
    "readme": "README.md",
    "interface": "interface.html",
    "storage": [
      {"name":"accelrec.app.js","url":"app.js"},
      {"name":"accelrec.img","url":"app-icon.js","evaluate":true}
    ],
    "data": [{"wildcard":"accelrec.?.csv"}]
  },
  {
    "id": "accellog",
    "name": "Acceleration Logger",
    "shortName": "Accel Log",
    "version": "0.03",
    "description": "Logs XYZ acceleration data to a CSV file that can be downloaded to your PC",
    "icon": "app.png",
    "tags": "outdoor",
    "supports": ["BANGLEJS","BANGLEJS2"],
    "readme": "README.md",
    "interface": "interface.html",
    "storage": [
      {"name":"accellog.app.js","url":"app.js"},
      {"name":"accellog.img","url":"app-icon.js","evaluate":true}
    ],
    "data": [{"wildcard":"accellog.?.csv"}]
  },
  {
    "id": "cprassist",
    "name": "CPR Assist",
    "version": "0.01",
    "description": "Provides assistance while performing a CPR",
    "icon": "cprassist-icon.png",
    "tags": "tool,firstaid",
    "supports": ["BANGLEJS"],
    "readme": "README.md",
    "allow_emulator": true,
    "screenshots": [{"url":"bangle1-CPR-assist-screenshot.png"}],
    "storage": [
      {"name":"cprassist.app.js","url":"cprassist.js"},
      {"name":"cprassist.img","url":"cprassist-icon.js","evaluate":true},
      {"name":"cprassist.settings.js","url":"settings.js"}
    ]
  },
  {
    "id": "osgridref",
    "name": "Ordnance Survey Grid Reference",
    "shortName": "OS Grid ref",
    "version": "0.01",
    "description": "Displays the UK Ordnance Survey grid reference of your current GPS location. Useful when in the United Kingdom with an Ordnance Survey map",
    "icon": "app.png",
    "tags": "outdoors,gps",
    "supports": ["BANGLEJS"],
    "storage": [
      {"name":"osgridref.app.js","url":"app.js"},
      {"name":"osgridref.img","url":"app-icon.js","evaluate":true}
    ]
  },
  {
    "id": "openseizure",
    "name": "OpenSeizureDetector Widget",
    "shortName": "Short Name",
    "version": "0.01",
    "description": "[BETA!] A widget to work alongside [OpenSeizureDetector](https://www.openseizuredetector.org.uk/)",
    "icon": "widget.png",
    "type": "widget",
    "tags": "widget",
    "supports": ["BANGLEJS"],
    "readme": "README.md",
    "storage": [
      {"name":"openseizure.wid.js","url":"widget.js"}
    ]
  },
  {
    "id": "counter",
    "name": "Counter",
    "version": "0.03",
    "description": "Simple counter",
    "icon": "counter_icon.png",
    "tags": "tool",
    "supports": ["BANGLEJS"],
    "screenshots": [{"url":"bangle1-counter-screenshot.png"}],
    "allow_emulator": true,
    "storage": [
      {"name":"counter.app.js","url":"counter.js"},
      {"name":"counter.img","url":"counter-icon.js","evaluate":true}
    ]
  },
  {
    "id": "bootgattbat",
    "name": "BLE GATT Battery Service",
    "shortName": "BLE Battery Service",
    "version": "0.01",
    "description": "Adds the GATT Battery Service to advertise the percentage of battery currently remaining over Bluetooth.\n",
    "icon": "bluetooth.png",
    "type": "bootloader",
    "tags": "battery,ble,bluetooth,gatt",
    "supports": ["BANGLEJS","BANGLEJS2"],
    "readme": "README.md",
    "storage": [
      {"name":"gattbat.boot.js","url":"boot.js"}
    ]
  },
  {
    "id": "viewstl",
    "name": "STL file viewer",
    "shortName": "ViewSTL",
    "version": "0.02",
    "description": "This app allows you to view STL 3D models on your watch",
    "icon": "icons8-octahedron-48.png",
    "tags": "tool",
    "supports": ["BANGLEJS"],
    "readme": "README.md",
    "storage": [
      {"name":"viewstl.app.js","url":"viewstl.min.js"},
      {"name":"viewstl.img","url":"viewstl-icon.js","evaluate":true},
      {"name":"tetra.stl","url":"tetra.stl"},
      {"name":"cube.stl","url":"cube.stl"},
      {"name":"icosa.stl","url":"icosa.stl"}
    ]
  },
  {
    "id": "cscsensor",
    "name": "Cycling speed sensor",
    "shortName": "CSCSensor",
    "version": "0.06",
    "description": "Read BLE enabled cycling speed and cadence sensor and display readings on watch",
    "icon": "icons8-cycling-48.png",
    "tags": "outdoors,exercise,ble,bluetooth",
    "supports": ["BANGLEJS"],
    "readme": "README.md",
    "storage": [
      {"name":"cscsensor.app.js","url":"cscsensor.app.js"},
      {"name":"cscsensor.settings.js","url":"settings.js"},
      {"name":"cscsensor.img","url":"cscsensor-icon.js","evaluate":true}
    ]
  },
  {
    "id": "fileman",
    "name": "File manager",
    "shortName": "FileManager",
    "version": "0.03",
    "description": "Simple file manager, allows user to examine watch storage and display, load or delete individual files",
    "icon": "icons8-filing-cabinet-48.png",
    "tags": "tools",
    "supports": ["BANGLEJS"],
    "readme": "README.md",
    "storage": [
      {"name":"fileman.app.js","url":"fileman.app.js"},
      {"name":"fileman.img","url":"fileman-icon.js","evaluate":true}
    ]
  },
  {
    "id": "worldclock",
    "name": "World Clock - 4 time zones",
    "shortName": "World Clock",
    "version": "0.05",
    "description": "Current time zone plus up to four others",
    "icon": "app.png",
    "screenshots": [{"url":"screenshot_world.png"}],
    "type": "clock",
    "tags": "clock",
    "supports": ["BANGLEJS","BANGLEJS2"],
    "readme": "README.md",
    "custom": "custom.html",
    "storage": [
      {"name":"worldclock.app.js","url":"app.js"},
      {"name":"worldclock.img","url":"worldclock-icon.js","evaluate":true}
    ],
    "data": [{"name":"worldclock.settings.json"}]
  },
  {
    "id": "digiclock",
    "name": "Digital Clock Face",
    "shortName": "Digi Clock",
    "version": "0.02",
    "description": "A simple digital clock with the time, day, month, and year",
    "icon": "digiclock.png",
    "type": "clock",
    "tags": "clock",
    "supports": ["BANGLEJS"],
    "storage": [
      {"name":"digiclock.app.js","url":"digiclock.js"},
      {"name":"digiclock.img","url":"digiclock-icon.js","evaluate":true}
    ]
  },
  {
    "id": "dsdrelay",
    "name": "DSD BLE Relay controller",
    "shortName": "DSDRelay",
    "version": "0.01",
    "description": "Control BLE relay board from the watch",
    "icon": "icons8-relay-48.png",
    "tags": "ble,bluetooth",
    "supports": ["BANGLEJS"],
    "readme": "README.md",
    "storage": [
      {"name":"dsdrelay.app.js","url":"dsdrelay.app.js"},
      {"name":"dsdrelay.img","url":"dsdrelay-icon.js","evaluate":true}
    ]
  },
  {
    "id": "mandel",
    "name": "Mandelbrot",
    "shortName": "Mandel",
    "version": "0.01",
    "description": "Draw a zoomable Mandelbrot set",
    "icon": "mandel.png",
    "tags": "game",
    "supports": ["BANGLEJS"],
    "readme": "README.md",
    "storage": [
      {"name":"mandel.app.js","url":"mandel.min.js"},
      {"name":"mandel.img","url":"mandel-icon.js","evaluate":true}
    ]
  },
  {
    "id": "petrock",
    "name": "Pet rock",
    "version": "0.02",
    "description": "A virtual pet rock with wobbly eyes",
    "icon": "petrock.png",
    "type": "app",
    "tags": "game",
    "supports": ["BANGLEJS"],
    "storage": [
      {"name":"petrock.app.js","url":"app.js"},
      {"name":"petrock.img","url":"app-icon.js","evaluate":true}
    ]
  },
  {
    "id": "smartibot",
    "name": "Smartibot controller",
    "shortName": "Smartibot",
    "version": "0.01",
    "description": "Control a [Smartibot Robot](https://thecraftyrobot.net/) straight from your Bangle.js",
    "icon": "app.png",
    "tags": "",
    "supports": ["BANGLEJS"],
    "storage": [
      {"name":"smartibot.app.js","url":"app.js"},
      {"name":"smartibot.img","url":"app-icon.js","evaluate":true}
    ]
  },
  {
    "id": "widncr",
    "name": "NCR Logo Widget",
    "version": "0.01",
    "description": "Show the NodeConf Remote logo in the top left",
    "icon": "widget.png",
    "type": "widget",
    "tags": "widget",
    "supports": ["BANGLEJS"],
    "storage": [
      {"name":"widncr.wid.js","url":"widget.js"}
    ]
  },
  {
    "id": "ncrclk",
    "name": "NCR Clock",
    "shortName": "NCR Clock",
    "version": "0.02",
    "description": "NodeConf Remote clock",
    "icon": "app.png",
    "type": "clock",
    "tags": "clock",
    "supports": ["BANGLEJS"],
    "storage": [
      {"name":"ncrclk.app.js","url":"app.js"},
      {"name":"ncrclk.img","url":"app-icon.js","evaluate":true}
    ]
  },
  {
    "id": "isoclock",
    "name": "ISO Compliant Clock Face",
    "shortName": "ISO Clock",
    "version": "0.02",
    "description": "Tweaked fork of digiclock for ISO date and time",
    "icon": "isoclock.png",
    "type": "clock",
    "tags": "clock",
    "supports": ["BANGLEJS"],
    "storage": [
      {"name":"isoclock.app.js","url":"isoclock.js"},
      {"name":"isoclock.img","url":"isoclock-icon.js","evaluate":true}
    ]
  },
  {
    "id": "gpstimeserver",
    "name": "GPS Time Server",
    "version": "0.01",
    "description": "A widget which automatically starts the GPS and turns Bangle.js into a Bluetooth time server.",
    "icon": "widget.png",
    "type": "widget",
    "tags": "widget",
    "supports": ["BANGLEJS"],
    "readme": "README.md",
    "storage": [
      {"name":"gpstimeserver.wid.js","url":"widget.js"}
    ]
  },
  {
    "id": "tilthydro",
    "name": "Tilt Hydrometer Display",
    "shortName": "Tilt Hydro",
    "version": "0.01",
    "description": "A display for the [Tilt Hydrometer](https://tilthydrometer.com/) - [more info here](http://www.espruino.com/Tilt+Hydrometer+Display)",
    "icon": "app.png",
    "tags": "tools,bluetooth",
    "supports": ["BANGLEJS"],
    "storage": [
      {"name":"tilthydro.app.js","url":"app.js"},
      {"name":"tilthydro.img","url":"app-icon.js","evaluate":true}
    ]
  },
  {
    "id": "supmariodark",
    "name": "Super mario clock night mode",
    "shortName": "supmariodark",
    "version": "0.01",
    "description": "Super mario clock in night mode",
    "icon": "supmariodark.png",
    "type": "clock",
    "tags": "clock",
    "supports": ["BANGLEJS"],
    "storage": [
      {"name":"supmariodark.app.js","url":"supmariodark.js"},
      {"name":"supmariodark.img","url":"supmariodark-icon.js","evaluate":true},
      {"name":"supmario30x24.bin","url":"supmario30x24.bin.js"},
      {"name":"supmario30x24.wdt","url":"supmario30x24.wdt.js"},
      {"name":"banner-up.img","url":"banner-up.js","evaluate":true},
      {"name":"banner-down.img","url":"banner-down.js","evaluate":true},
      {"name":"brick2.img","url":"brick2.js","evaluate":true},
      {"name":"enemy.img","url":"enemy.js","evaluate":true},
      {"name":"flower.img","url":"flower.js","evaluate":true},
      {"name":"flower_b.img","url":"flower_b.js","evaluate":true},
      {"name":"mario_wh.img","url":"mario_wh.js","evaluate":true},
      {"name":"pipe.img","url":"pipe.js","evaluate":true}
    ]
  },
  {
    "id": "gmeter",
    "name": "G-Meter",
    "shortName": "G-Meter",
    "version": "0.01",
    "description": "Simple G-Meter",
    "icon": "app.png",
    "tags": "",
    "supports": ["BANGLEJS"],
    "storage": [
      {"name":"gmeter.app.js","url":"app.js"},
      {"name":"gmeter.img","url":"app-icon.js","evaluate":true}
    ]
  },
  {
    "id": "dtlaunch",
    "name": "Desktop Launcher",
    "version": "0.07",
    "description": "Desktop style App Launcher with six (four for Bangle 2) apps per page - fast access if you have lots of apps installed.",
    "screenshots": [{"url":"shot1.png"},{"url":"shot2.png"},{"url":"shot3.png"}],
    "icon": "icon.png",
    "type": "launch",
    "tags": "tool,system,launcher",
    "supports": ["BANGLEJS","BANGLEJS2"],
    "readme": "README.md",
    "storage": [
      {"name":"dtlaunch.app.js","url":"app-b1.js", "supports": ["BANGLEJS"]},
      {"name":"dtlaunch.app.js","url":"app-b2.js", "supports": ["BANGLEJS2"]},
      {"name":"dtlaunch.settings.js","url":"settings-b1.js", "supports": ["BANGLEJS"]},
      {"name":"dtlaunch.settings.js","url":"settings-b2.js", "supports": ["BANGLEJS2"]},
      {"name":"dtlaunch.img","url":"app-icon.js","evaluate":true}
    ],
    "data": [{"name":"dtlaunch.json"}]
  },
  {
    "id": "HRV",
    "name": "Heart Rate Variability monitor",
    "shortName": "HRV monitor",
    "version": "0.04",
    "description": "Heart Rate Variability monitor, see Readme for more info",
    "icon": "hrv.png",
    "tags": "",
    "supports": ["BANGLEJS"],
    "readme": "README.md",
    "storage": [
      {"name":"HRV.app.js","url":"app.js"},
      {"name":"HRV.img","url":"app-icon.js","evaluate":true}
    ]
  },
  {
    "id": "hardalarm",
    "name": "Hard Alarm",
    "shortName": "HardAlarm",
    "version": "0.02",
    "description": "Make sure you wake up! Count to the right number to turn off the alarm",
    "icon": "app.png",
    "tags": "tool,alarm,widget",
    "supports": ["BANGLEJS"],
    "storage": [
      {"name":"hardalarm.app.js","url":"app.js"},
      {"name":"hardalarm.boot.js","url":"boot.js"},
      {"name":"hardalarm.js","url":"hardalarm.js"},
      {"name":"hardalarm.img","url":"app-icon.js","evaluate":true},
      {"name":"hardalarm.wid.js","url":"widget.js"}
    ],
    "data": [{"name":"hardalarm.json"}]
  },
  {
    "id": "edisonsball",
    "name": "Edison's Ball",
    "shortName": "Edison's Ball",
    "version": "0.01",
    "description": "Hypnagogia/Micro-Sleep alarm for experimental use in exploring sleep transition and combating drowsiness",
    "icon": "app-icon.png",
    "tags": "",
    "supports": ["BANGLEJS"],
    "readme": "README.md",
    "storage": [
      {"name":"edisonsball.app.js","url":"app.js"},
      {"name":"edisonsball.img","url":"app-icon.js","evaluate":true}
    ]
  },
  {
    "id": "hrrawexp",
    "name": "HRM Data Exporter",
    "shortName": "HRM Data Exporter",
    "version": "0.01",
    "description": "export raw hrm signal data to a csv file",
    "icon": "app-icon.png",
    "tags": "",
    "supports": ["BANGLEJS"],
    "readme": "README.md",
    "interface": "interface.html",
    "storage": [
      {"name":"hrrawexp.app.js","url":"app.js"},
      {"name":"hrrawexp.img","url":"app-icon.js","evaluate":true}
    ]
  },
  {
    "id": "breath",
    "name": "Breathing App",
    "shortName": "Breathing App",
    "version": "0.01",
    "description": "app to aid relaxation and train breath syncronicity using haptics and visualisation, also displays HR",
    "icon": "app-icon.png",
    "tags": "tools,health",
    "supports": ["BANGLEJS"],
    "readme": "README.md",
    "storage": [
      {"name":"breath.app.js","url":"app.js"},
      {"name":"breath.img","url":"app-icon.js","evaluate":true}
    ],
    "data": [{"name":"breath.settings.json","url":"settings.json"}]
  },
  {
    "id": "lazyclock",
    "name": "Lazy Clock",
    "version": "0.03",
    "description": "Tells the time, roughly",
    "icon": "lazyclock.png",
    "type": "clock",
    "tags": "clock",
    "supports": ["BANGLEJS"],
    "readme": "README.md",
    "screenshots": [{"url":"bangle1-lazy-clock-screenshot.png"}],
    "allow_emulator": true,
    "storage": [
      {"name":"lazyclock.app.js","url":"lazyclock-app.js"},
      {"name":"lazyclock.img","url":"lazyclock-icon.js","evaluate":true}
    ]
  },
  {
    "id": "astral",
    "name": "Astral Clock",
    "version": "0.03",
    "description": "Clock that calculates and displays Alt Az positions of all planets, Sun as well as several other astronomy targets (customizable) and current Moon phase. Coordinates are calculated by GPS & time and onscreen compass assists orienting. See Readme before using.",
    "icon": "app-icon.png",
    "type": "clock",
    "tags": "clock",
    "supports": ["BANGLEJS"],
    "readme": "README.md",
    "storage": [
      {"name":"astral.app.js","url":"app.js"},
      {"name":"astral.img","url":"app-icon.js","evaluate":true}
    ]
  },
  {
    "id": "alpinenav",
    "name": "Alpine Nav",
    "version": "0.01",
    "description": "App that performs GPS monitoring to track and display position relative to a given origin in realtime",
    "icon": "app-icon.png",
    "tags": "outdoors,gps",
    "supports": ["BANGLEJS"],
    "readme": "README.md",
    "storage": [
      {"name":"alpinenav.app.js","url":"app.js"},
      {"name":"alpinenav.img","url":"app-icon.js","evaluate":true}
    ]
  },
  {
    "id": "lifeclk",
    "name": "Game of Life Clock",
    "shortName": "Conway's Clock",
    "version": "0.06",
    "description": "Modification and clockification of Conway's Game of Life",
    "icon": "app.png",
    "type": "clock",
    "tags": "clock",
    "supports": ["BANGLEJS"],
    "readme": "README.md",
    "storage": [
      {"name":"lifeclk.app.js","url":"app.min.js"},
      {"name":"lifeclk.img","url":"app-icon.js","evaluate":true}
    ]
  },
  {
    "id": "speedalt",
    "name": "GPS Adventure Sports",
    "shortName": "GPS Adv Sport",
    "version": "1.02",
    "description": "GPS speed, altitude and distance to waypoint display. Designed for easy viewing and use during outdoor activities such as para-gliding, hang-gliding, sailing, cycling etc.",
    "icon": "app.png",
    "type": "app",
    "tags": "tool,outdoors",
    "supports": ["BANGLEJS"],
    "readme": "README.md",
    "allow_emulator": true,
    "storage": [
      {"name":"speedalt.app.js","url":"app.js"},
      {"name":"speedalt.img","url":"app-icon.js","evaluate":true},
      {"name":"speedalt.settings.js","url":"settings.js"}
    ],
    "data": [{"name":"speedalt.json"}]
  },
  {
    "id": "speedalt2",
    "name": "GPS Adventure Sports II",
    "shortName":"GPS Adv Sport II",
    "version":"1.10",
    "description": "GPS speed, altitude and distance to waypoint display. Designed for easy viewing and use during outdoor activities such as para-gliding, hang-gliding, sailing, cycling etc.",
    "icon": "app.png",
    "type": "app",
    "tags": "tool,outdoors",
    "supports": ["BANGLEJS"],
    "readme": "README.md",
    "allow_emulator": true,
    "storage": [
      {"name":"speedalt2.app.js","url":"app.js"},
      {"name":"speedalt2.img","url":"app-icon.js","evaluate":true},
      {"name":"speedalt2.settings.js","url":"settings.js"}
    ],
    "data": [{"name":"speedalt2.json"}]
  },
  {
    "id": "slomoclock",
    "name": "SloMo Clock",
    "shortName": "SloMo Clock",
    "version": "0.10",
    "description": "Simple 24h clock face with large digits, hour above minute. Uses Layout library.",
    "icon": "watch.png",
    "type": "clock",
    "tags": "clock",
    "supports": ["BANGLEJS"],
    "readme": "README.md",
    "allow_emulator": true,
    "screenshots": [{"url":"bangle1-slow-mo-clock-screenshot.png"}],
    "storage": [
      {"name":"slomoclock.app.js","url":"app.js"},
      {"name":"slomoclock.img","url":"app-icon.js","evaluate":true},
      {"name":"slomoclock.settings.js","url":"settings.js"}
    ],
    "data": [{"name":"slomoclock.json"}]
  },
  {
    "id": "de-stress",
    "name": "De-Stress",
    "shortName": "De-Stress",
    "version": "0.02",
    "description": "Simple haptic heartbeat",
    "icon": "app.png",
    "tags": "",
    "supports": ["BANGLEJS"],
    "storage": [
      {"name":"de-stress.app.js","url":"app.js"},
      {"name":"de-stress.img","url":"app-icon.js","evaluate":true}
    ]
  },
  {
    "id": "mclockplus",
    "name": "Morph Clock+",
    "shortName": "Morph Clock+",
    "version": "0.02",
    "description": "Morphing Clock with more readable seconds and date and additional stopwatch",
    "icon": "mclockplus.png",
    "type": "clock",
    "tags": "clock",
    "supports": ["BANGLEJS"],
    "readme": "README.md",
    "storage": [
      {"name":"mclockplus.app.js","url":"mclockplus.app.js"},
      {"name":"mclockplus.img","url":"mclockplus-icon.js","evaluate":true}
    ]
  },
  {
    "id": "intervals",
    "name": "Intervals App",
    "shortName": "Intervals",
    "version": "0.01",
    "description": "Intervals for training. It is possible to configure work time and rest time and number of sets.",
    "icon": "intervals.png",
    "tags": "",
    "supports": ["BANGLEJS"],
    "storage": [
      {"name":"intervals.app.js","url":"intervals.app.js"},
      {"name":"intervals.img","url":"intervals-icon.js","evaluate":true}
    ]
  },
  {
    "id": "planetarium",
    "name": "Planetarium",
    "shortName": "Planetarium",
    "version": "0.03",
    "description": "Planetarium showing up to 500 stars using the watch location and time",
    "icon": "planetarium.png",
    "tags": "",
    "supports": ["BANGLEJS"],
    "readme": "README.md",
    "storage": [
      {"name":"planetarium.app.js","url":"planetarium.app.js"},
      {"name":"planetarium.data.csv","url":"planetarium.data.csv"},
      {"name":"planetarium.const.csv","url":"planetarium.const.csv"},
      {"name":"planetarium.extra.csv","url":"planetarium.extra.csv"},
      {"name":"planetarium.settings.js","url":"settings.js"},
      {"name":"planetarium.img","url":"planetarium-icon.js","evaluate":true}
    ],
    "data": [{"name":"planetarium.json"}]
  },
  {
    "id": "tapelauncher",
    "name": "Tape Launcher",
    "version": "0.02",
    "description": "An App launcher, icons displayed in a horizontal tape, swipe or use buttons",
    "icon": "icon.png",
    "type": "launch",
    "tags": "tool,system,launcher",
    "supports": ["BANGLEJS"],
    "readme": "README.md",
    "storage": [
      {"name":"tapelauncher.app.js","url":"app.js"},
      {"name":"tapelauncher.img","url":"icon.js","evaluate":true}
    ]
  },
  {
    "id": "oblique",
    "name": "Oblique Strategies",
    "version": "0.01",
    "description": "Oblique Strategies for creativity. Copied from Brian Eno.",
    "icon": "eno.png",
    "tags": "tool",
    "supports": ["BANGLEJS"],
    "storage": [
      {"name":"oblique.app.js","url":"app.js"},
      {"name":"oblique.img","url":"app-icon.js","evaluate":true}
    ]
  },
  {
    "id": "testuserinput",
    "name": "Test User Input",
    "shortName": "Test User Input",
    "version": "0.06",
    "description": "App to test the bangle.js input interface. It displays the user action in text, circle buttons or on/off switch UI elements.",
    "icon": "app.png",
    "tags": "input,interface,buttons,touch,UI",
    "supports": ["BANGLEJS"],
    "readme": "README.md",
    "storage": [
      {"name":"testuserinput.app.js","url":"app.js"},
      {"name":"testuserinput.img","url":"app-icon.js","evaluate":true}
    ]
  },
  {
    "id": "gpssetup",
    "name": "GPS Setup",
    "shortName": "GPS Setup",
    "version": "0.02",
    "description": "Configure the GPS power options and store them in the GPS nvram",
    "icon": "gpssetup.png",
    "tags": "gps,tools,outdoors",
    "supports": ["BANGLEJS"],
    "readme": "README.md",
    "storage": [
      {"name":"gpssetup","url":"gpssetup.js"},
      {"name":"gpssetup.settings.js","url":"settings.js"},
      {"name":"gpssetup.app.js","url":"app.js"},
      {"name":"gpssetup.img","url":"icon.js","evaluate":true}
    ],
    "data": [{"name":"gpssetup.settings.json","url":"settings.json"}]
  },
  {
    "id": "walkersclock",
    "name": "Walkers Clock",
    "shortName": "Walkers Clock",
    "version": "0.04",
    "description": "A large font watch, displays steps, can switch GPS on/off, displays grid reference",
    "icon": "walkersclock48.png",
    "type": "clock",
    "tags": "clock,gps,tools,outdoors",
    "supports": ["BANGLEJS"],
    "readme": "README.md",
    "storage": [
      {"name":"walkersclock.app.js","url":"app.js"},
      {"name":"walkersclock.img","url":"icon.js","evaluate":true}
    ]
  },
  {
    "id": "widgps",
    "name": "GPS Widget",
    "version": "0.03",
    "description": "Tiny widget to show the power on/off status of the GPS",
    "icon": "widget.png",
    "type": "widget",
    "tags": "widget,gps",
    "supports": ["BANGLEJS","BANGLEJS2"],
    "readme": "README.md",
    "storage": [
      {"name":"widgps.wid.js","url":"widget.js"}
    ]
  },
  {
    "id": "widhrt",
    "name": "HRM Widget",
    "version": "0.03",
    "description": "Tiny widget to show the power on/off status of the Heart Rate Monitor",
    "icon": "widget.png",
    "type": "widget",
    "tags": "widget,hrm",
    "supports": ["BANGLEJS","BANGLEJS2"],
    "readme": "README.md",
    "storage": [
      {"name":"widhrt.wid.js","url":"widget.js"}
    ]
  },
  {
    "id": "countdowntimer",
    "name": "Countdown Timer",
    "version": "0.01",
    "description": "A simple countdown timer with a focus on usability",
    "icon": "countdowntimer.png",
    "tags": "timer,tool",
    "supports": ["BANGLEJS"],
    "readme": "README.md",
    "storage": [
      {"name":"countdowntimer.app.js","url":"countdowntimer.js"},
      {"name":"countdowntimer.img","url":"countdowntimer-icon.js","evaluate":true}
    ]
  },
  {
    "id": "helloworld",
    "name": "hello, world!",
    "shortName": "hello world",
    "version": "0.02",
    "description": "A cross cultural hello world!/hola mundo! app with colors and languages",
    "icon": "app.png",
    "tags": "input,interface,buttons,touch",
    "supports": ["BANGLEJS"],
    "readme": "README.md",
    "storage": [
      {"name":"helloworld.app.js","url":"app.js"},
      {"name":"helloworld.img","url":"app-icon.js","evaluate":true}
    ]
  },
  {
    "id": "widcom",
    "name": "Compass Widget",
    "version": "0.02",
    "description": "Tiny widget to show the power on/off status of the Compass",
    "icon": "widget.png",
    "type": "widget",
    "tags": "widget,compass",
    "supports": ["BANGLEJS","BANGLEJS2"],
    "readme": "README.md",
    "storage": [
      {"name":"widcom.wid.js","url":"widget.js"}
    ]
  },
  {
    "id": "arrow",
    "name": "Arrow Compass",
    "version": "0.05",
    "description": "Moving arrow compass that points North, shows heading, with tilt correction. Based on jeffmer's Navigation Compass",
    "icon": "arrow.png",
    "type": "app",
    "tags": "tool,outdoors",
    "supports": ["BANGLEJS"],
    "readme": "README.md",
    "storage": [
      {"name":"arrow.app.js","url":"app.js"},
      {"name":"arrow.img","url":"icon.js","evaluate":true}
    ]
  },
  {
    "id": "waypointer",
    "name": "Way Pointer",
    "version": "0.01",
    "description": "Navigate to a waypoint using the GPS for bearing and compass to point way, uses the same waypoint interface as GPS Navigation",
    "icon": "waypointer.png",
    "tags": "tool,outdoors,gps",
    "supports": ["BANGLEJS"],
    "readme": "README.md",
    "interface": "waypoints.html",
    "storage": [
      {"name":"waypointer.app.js","url":"app.js"},
      {"name":"waypointer.img","url":"icon.js","evaluate":true}
    ],
    "data": [{"name":"waypoints.json","url":"waypoints.json"}]
  },
  {
    "id": "color_catalog",
    "name": "Colors Catalog",
    "shortName": "Colors Catalog",
    "version": "0.01",
    "description": "Displays RGB565 and RGB888 colors, its name and code in screen.",
    "icon": "app.png",
    "tags": "Color,input,buttons,touch,UI",
    "supports": ["BANGLEJS"],
    "readme": "README.md",
    "storage": [
      {"name":"color_catalog.app.js","url":"app.js"},
      {"name":"color_catalog.img","url":"app-icon.js","evaluate":true}
    ]
  },
  {
    "id": "UI4swatch",
    "name": "UI 4 swatch",
    "shortName": "UI 4 swatch",
    "version": "0.01",
    "description": "A UI/UX for espruino smartwatches, displays dinamically calc. x,y coordinates.",
    "icon": "app.png",
    "tags": "Color,input,buttons,touch,UI",
    "supports": ["BANGLEJS"],
    "readme": "README.md",
    "storage": [
      {"name":"UI4swatch.app.js","url":"app.js"},
      {"name":"UI4swatch.img","url":"app-icon.js","evaluate":true}
    ]
  },
  {
    "id": "simplest",
    "name": "Simplest Clock",
    "version": "0.03",
    "description": "The simplest working clock, acts as a tutorial piece",
    "icon": "simplest.png",
    "screenshots": [{"url":"screenshot_simplest.png"}],
    "type": "clock",
    "tags": "clock",
    "supports": ["BANGLEJS","BANGLEJS2"],
    "storage": [
      {"name":"simplest.app.js","url":"app.js"},
      {"name":"simplest.img","url":"icon.js","evaluate":true}
    ]
  },
  {
    "id": "stepo",
    "name": "Stepometer Clock",
    "version": "0.03",
    "description": "A large font watch, displays step count in a doughnut guage and warns of low battery, requires one of the steps widgets to be installed",
    "icon": "stepo.png",
    "type": "clock",
    "tags": "clock",
    "supports": ["BANGLEJS"],
    "readme": "README.md",
    "storage": [
      {"name":"stepo.app.js","url":"app.js"},
      {"name":"stepo.img","url":"icon.js","evaluate":true}
    ]
  },
  {
    "id": "gbmusic",
    "name": "Gadgetbridge Music Controls",
    "shortName": "Music Controls",
    "version": "0.08",
    "description": "Control the music on your Gadgetbridge-connected phone",
    "icon": "icon.png",
    "screenshots": [{"url":"screenshot_v1.png"},{"url":"screenshot_v2.png"}],
    "type": "app",
    "tags": "tools,bluetooth,gadgetbridge,music",
    "supports": ["BANGLEJS","BANGLEJS2"],
    "readme": "README.md",
    "allow_emulator": true,
    "storage": [
      {"name":"gbmusic.app.js","url":"app.js"},
      {"name":"gbmusic.settings.js","url":"settings.js"},
      {"name":"gbmusic.wid.js","url":"widget.js"},
      {"name":"gbmusic.img","url":"icon.js","evaluate":true}
    ],
    "data": [{"name":"gbmusic.json"},{"name":"gbmusic.load.json"}]
  },
  {
    "id": "battleship",
    "name": "Battleship",
    "version": "0.01",
    "description": "The classic game of battleship",
    "icon": "battleship-icon.png",
    "tags": "game",
    "supports": ["BANGLEJS"],
    "screenshots": [{"url":"bangle1-battle-ship-screenshot.png"}],
    "readme": "README.md",
    "allow_emulator": true,
    "storage": [
      {"name":"battleship.app.js","url":"battleship.js"},
      {"name":"battleship.img","url":"battleship-icon.js","evaluate":true}
    ]
  },
  {
    "id": "kitchen",
    "name": "Kitchen Combo",
    "version": "0.13",
    "description": "Combination of the Stepo, Walkersclock, Arrow and Waypointer apps into a multiclock format. 'Everything but the kitchen sink'",
    "icon": "kitchen.png",
    "type": "clock",
    "tags": "tool,outdoors,gps",
    "supports": ["BANGLEJS"],
    "readme": "README.md",
    "interface": "waypoints.html",
    "storage": [
      {"name":"kitchen.app.js","url":"kitchen.app.js"},
      {"name":"stepo2.kit.js","url":"stepo2.kit.js"},
      {"name":"swatch.kit.js","url":"swatch.kit.js"},
      {"name":"gps.kit.js","url":"gps.kit.js"},
      {"name":"compass.kit.js","url":"compass.kit.js"},
      {"name":"kitchen.img","url":"kitchen.icon.js","evaluate":true}
    ],
    "data": [{"name":"waypoints.json","url":"waypoints.json"}]
  },
  {
    "id": "banglebridge",
    "name": "BangleBridge",
    "shortName": "BangleBridge",
    "version": "0.01",
    "description": "Widget that allows Bangle Js to record pair and end data using Bluetooth Low Energy in combination with the BangleBridge Android App",
    "icon": "widget.png",
    "type": "widget",
    "tags": "widget",
    "supports": ["BANGLEJS"],
    "readme": "README.md",
    "storage": [
      {"name":"banglebridge.wid.js","url":"widget.js"},
      {"name":"banglebridge.watch.img","url":"watch.img"},
      {"name":"banglebridge.heart.img","url":"heart.img"}
    ]
  },
  {
    "id": "qmsched",
    "name": "Quiet Mode Schedule and Widget",
    "shortName": "Quiet Mode",
    "version": "0.06",
    "description": "Automatically turn Quiet Mode on or off at set times, and change LCD options while Quiet Mode is active.",
    "icon": "app.png",
    "screenshots": [{"url":"screenshot_b1_main.png"},{"url":"screenshot_b1_edit.png"},{"url":"screenshot_b1_lcd.png"},
                    {"url":"screenshot_b2_main.png"},{"url":"screenshot_b2_edit.png"},{"url":"screenshot_b2_lcd.png"}],
    "tags": "tool,widget",
    "supports": ["BANGLEJS","BANGLEJS2"],
    "readme": "README.md",
    "storage": [
      {"name":"qmsched","url":"lib.js"},
      {"name":"qmsched.app.js","url":"app.js"},
      {"name":"qmsched.boot.js","url":"boot.js"},
      {"name":"qmsched.img","url":"icon.js","evaluate":true},
      {"name":"qmsched.wid.js","url":"widget.js"}
    ],
    "data": [{"name":"qmsched.json"}]
  },
  {
    "id": "hourstrike",
    "name": "Hour Strike",
    "shortName": "Hour Strike",
    "version": "0.08",
    "description": "Strike the clock on the hour. A great tool to remind you an hour has passed!",
    "icon": "app-icon.png",
    "tags": "tool,alarm",
    "supports": ["BANGLEJS"],
    "readme": "README.md",
    "storage": [
      {"name":"hourstrike.app.js","url":"app.js"},
      {"name":"hourstrike.boot.js","url":"boot.js"},
      {"name":"hourstrike.img","url":"app-icon.js","evaluate":true},
      {"name":"hourstrike.json","url":"hourstrike.json"}
    ]
  },
  {
    "id": "whereworld",
    "name": "Where in the World?",
    "shortName": "Where World",
    "version": "0.01",
    "description": "Shows your current location on the world map",
    "icon": "app.png",
    "tags": "gps",
    "supports": ["BANGLEJS"],
    "storage": [
      {"name":"whereworld.app.js","url":"app.js"},
      {"name":"whereworld.img","url":"app-icon.js","evaluate":true},
      {"name":"whereworld.worldmap","url":"worldmap"}
    ]
  },
  {
    "id": "omnitrix",
    "name": "Omnitrix",
    "version": "0.01",
    "description": "An Omnitrix Showpiece",
    "icon": "omnitrix.png",
    "screenshots": [{"url":"screenshot.png"}],
    "tags": "game",
    "supports": ["BANGLEJS"],
    "readme": "README.md",
    "storage": [
      {"name":"omnitrix.app.js","url":"omnitrix.app.js"},
      {"name":"omnitrix.img","url":"omnitrix.icon.js","evaluate":true}
    ]
  },
  {
    "id": "batclock",
    "name": "Bat Clock",
    "shortName": "Bat Clock",
    "version": "0.02",
    "description": "Morphing Clock, with an awesome \"The Dark Knight\" themed logo.",
    "icon": "bat-clock.png",
    "screenshots": [{"url":"screenshot.png"}],
    "type": "clock",
    "tags": "clock",
    "supports": ["BANGLEJS"],
    "readme": "README.md",
    "storage": [
      {"name":"batclock.app.js","url":"bat-clock.app.js"},
      {"name":"batclock.img","url":"bat-clock.icon.js","evaluate":true}
    ]
  },
  {
    "id": "doztime",
    "name": "Dozenal Time",
    "shortName": "Dozenal Time",
    "version": "0.04",
    "description": "A dozenal Holocene calendar and dozenal diurnal clock",
    "icon": "app.png",
    "type": "clock",
    "tags": "clock",
    "supports": ["BANGLEJS"],
    "readme": "README.md",
    "allow_emulator": true,
    "storage": [
      {"name":"doztime.app.js","url":"app.js"},
      {"name":"doztime.img","url":"app-icon.js","evaluate":true}
    ]
  },
  {
    "id": "gbtwist",
    "name": "Gadgetbridge Twist Control",
    "shortName": "Twist Control",
    "version": "0.01",
    "description": "Shake your wrist to control your music app via Gadgetbridge",
    "icon": "app.png",
    "type": "app",
    "tags": "tools,bluetooth,gadgetbridge,music",
    "supports": ["BANGLEJS"],
    "readme": "README.md",
    "allow_emulator": false,
    "storage": [
      {"name":"gbtwist.app.js","url":"app.js"},
      {"name":"gbtwist.img","url":"app-icon.js","evaluate":true}
    ]
  },
  {
    "id": "thermom",
    "name": "Thermometer",
    "version": "0.05",
    "description": "Displays the current temperature in degree Celsius/Fahrenheit (depending on locale), updates every 10 seconds with average of last 5 readings.",
    "icon": "app.png",
    "tags": "tool",
    "supports": ["BANGLEJS", "BANGLEJS2"],
    "screenshots": [{"url":"screenshot.png"}],
    "allow_emulator": true,
    "storage": [
      {"name":"thermom.app.js","url":"app.js"},
      {"name":"thermom.img","url":"app-icon.js","evaluate":true}
    ]
  },
  {
    "id": "mysticdock",
    "name": "Mystic Dock",
    "version": "1.00",
    "description": "A retro-inspired dockface that displays the current time and battery charge while plugged in, and which features an interactive mode that shows the time, date, and a rotating data display line.",
    "icon": "mystic-dock.png",
    "type": "dock",
    "tags": "dock",
    "supports": ["BANGLEJS"],
    "readme": "README.md",
    "storage": [
      {"name":"mysticdock.app.js","url":"mystic-dock-app.js"},
      {"name":"mysticdock.boot.js","url":"mystic-dock-boot.js"},
      {"name":"mysticdock.settings.js","url":"mystic-dock-settings.js"},
      {"name":"mysticdock.img","url":"mystic-dock-icon.js","evaluate":true}
    ]
  },
  {
    "id": "mysticclock",
    "name": "Mystic Clock",
    "version": "1.01",
    "description": "A retro-inspired watchface featuring time, date, and an interactive data display line.",
    "icon": "mystic-clock.png",
    "type": "clock",
    "tags": "clock",
    "supports": ["BANGLEJS"],
    "screenshots": [{"url":"bangle1-mystic-clock-screenshot.png"}],
    "readme": "README.md",
    "allow_emulator": true,
    "storage": [
      {"name":"mysticclock.app.js","url":"mystic-clock-app.js"},
      {"name":"mysticclock.settings.js","url":"mystic-clock-settings.js"},
      {"name":"mysticclock.img","url":"mystic-clock-icon.js","evaluate":true}
    ]
  },
  {
    "id": "hcclock",
    "name": "Hi-Contrast Clock",
    "version": "0.03",
    "description": "Hi-Contrast Clock : A simple yet very bold clock that aims to be readable in high luninosity environments. Uses big 10x5 pixel digits. Use BTN 1 to switch background and foreground colors.",
    "icon": "hcclock-icon.png",
    "type": "clock",
    "tags": "clock",
    "screenshots": [{"url":"bangle1-high-contrast-clock-screenshot.png"}],
    "supports": ["BANGLEJS"],
    "allow_emulator": true,
    "storage": [
      {"name":"hcclock.app.js","url":"hcclock.app.js"},
      {"name":"hcclock.img","url":"hcclock-icon.js","evaluate":true}
    ]
  },
  {
    "id": "thermomF",
    "name": "Fahrenheit Temp",
    "version": "0.01",
    "description": "[NOT RECOMMENDED] A modification of the Thermometer App to display temprature in Fahrenheit. Please use the 'Thermometer App' and install 'Languages' to get the temperature in the correct format for your locale.",
    "icon": "thermf.png",
    "tags": "tool",
    "supports": ["BANGLEJS"],
    "storage": [
      {"name":"thermomF.app.js","url":"app.js"},
      {"name":"thermomF.img","url":"app-icon.js","evaluate":true}
    ]
  },
  {
    "id": "nixie",
    "name": "Nixie Clock",
    "shortName": "Nixie",
    "version": "0.01",
    "description": "A nixie tube clock for both Bangle 1 and 2.",
    "icon": "nixie.png",
    "type": "clock",
    "tags": "clock",
    "supports": ["BANGLEJS"],
    "readme": "README.md",
    "storage": [
      {"name":"nixie.app.js","url":"app.js"},
      {"name":"nixie.img","url":"app-icon.js","evaluate":true},
      {"name":"m_vatch.js","url":"m_vatch.js"}
    ]
  },
  {
    "id": "carcrazy",
    "name": "Car Crazy",
    "shortName": "Car Crazy",
    "version": "0.03",
    "description": "A simple car game where you try to avoid the other cars by tilting your wrist left and right. Hold down button 2 to start.",
    "icon": "carcrash.png",
    "tags": "game",
    "supports": ["BANGLEJS"],
    "readme": "README.md",
    "storage": [
      {"name":"carcrazy.app.js","url":"app.js"},
      {"name":"carcrazy.img","url":"app-icon.js","evaluate":true},
      {"name":"carcrazy.settings.js","url":"settings.js"}
    ],
    "data": [{"name":"CarCrazy.csv"}]
  },
  {
    "id": "shortcuts",
    "name": "Shortcuts",
    "shortName": "Shortcuts",
    "version": "0.01",
    "description": "Quickly load your favourite apps from (almost) any watch face.",
    "icon": "app.png",
    "type": "bootloader",
    "tags": "tool",
    "supports": ["BANGLEJS"],
    "readme": "README.md",
    "storage": [
      {"name":"shortcuts.boot.js","url":"boot.js"},
      {"name":"shortcuts.settings.js","url":"settings.js"}
    ],
    "data": [{"name":"shortcuts.json"}]
  },
  {
    "id": "vectorclock",
    "name": "Vector Clock",
    "version": "0.03",
    "description": "A digital clock that uses the built-in vector font.",
    "icon": "app.png",
    "type": "clock",
    "tags": "clock",
    "supports": ["BANGLEJS", "BANGLEJS2"],
    "allow_emulator": true,
    "screenshots": [
      {"url":"bangle2-vector-clock-screenshot.png"},
      {"url":"bangle1-vector-clock-screenshot.png"}
    ],
    "storage": [
      {"name":"vectorclock.app.js","url":"app.js"},
      {"name":"vectorclock.img","url":"app-icon.js","evaluate":true}
    ]
  },
  {
    "id": "fd6fdetect",
    "name": "fd6fdetect",
    "shortName": "fd6fdetect",
    "version": "0.2",
    "description": "Allows you to see 0xFD6F beacons near you.",
    "icon": "app.png",
    "tags": "tool",
    "readme": "README.md",
    "supports": ["BANGLEJS"],
    "storage": [
      {"name":"fd6fdetect.app.js","url":"app.js"},
      {"name":"fd6fdetect.img","url":"app-icon.js","evaluate":true}
    ]
  },
  {
    "id": "choozi",
    "name": "Choozi",
    "version": "0.01",
    "description": "Choose people or things at random using Bangle.js.",
    "icon": "app.png",
    "tags": "tool",
    "supports": ["BANGLEJS"],
    "readme": "README.md",
    "allow_emulator": true,
    "screenshots": [{"url":"bangle1-choozi-screenshot1.png"},{"url":"bangle1-choozi-screenshot2.png"}],
    "storage": [
      {"name":"choozi.app.js","url":"app.js"},
      {"name":"choozi.img","url":"app-icon.js","evaluate":true}
    ]
  },
  {
    "id": "widclkbttm",
    "name": "Digital clock (Bottom) widget",
    "shortName": "Digital clock Bottom Widget",
    "version": "0.03",
    "description": "Displays time in the bottom area.",
    "icon": "widclkbttm.png",
    "type": "widget",
    "tags": "widget",
    "supports": ["BANGLEJS","BANGLEJS2"],
    "readme": "README.md",
    "storage": [
      {"name":"widclkbttm.wid.js","url":"widclkbttm.wid.js"}
    ]
  },
  {
    "id": "pastel",
    "name": "Pastel Clock",
    "shortName": "Pastel",
    "version": "0.09",
    "description": "A Configurable clock with custom fonts and background. Has a cyclic information line that includes, day, date, battery, sunrise and sunset times",
    "icon": "pastel.png",
    "dependencies": {"mylocation":"app", "widpedom":"app"},
    "screenshots": [{"url":"screenshot_pastel.png"}],
    "type": "clock",
    "tags": "clock",
    "supports": ["BANGLEJS","BANGLEJS2"],
    "readme": "README.md",
    "storage": [
      {"name":"f_architect","url":"f_architect.js"},
      {"name":"f_gochihand","url":"f_gochihand.js"},
      {"name":"f_cabin","url":"f_cabin.js"},
      {"name":"f_orbitron","url":"f_orbitron.js"},
      {"name":"f_monoton","url":"f_monoton.js"},
      {"name":"f_elite","url":"f_elite.js"},
      {"name":"f_lato","url":"f_lato.js"},
      {"name":"f_latosmall","url":"f_latosmall.js"},
      {"name":"pastel.app.js","url":"pastel.app.js"},
      {"name":"pastel.img","url":"pastel.icon.js","evaluate":true},
      {"name":"pastel.settings.js","url":"pastel.settings.js"}
    ],
    "data": [{"name":"pastel.json"}]
  },
  {
    "id": "antonclk",
    "name": "Anton Clock",
    "version": "0.03",
    "description": "A simple clock using the bold Anton font.",
    "icon": "app.png",
    "screenshots": [{"url":"screenshot.png"}],
    "type": "clock",
    "tags": "clock",
    "supports": ["BANGLEJS","BANGLEJS2"],
    "allow_emulator": true,
    "storage": [
      {"name":"antonclk.app.js","url":"app.js"},
      {"name":"antonclk.img","url":"app-icon.js","evaluate":true}
    ]
  },
  {
    "id": "waveclk",
    "name": "Wave Clock",
    "version": "0.02",
    "description": "A clock using a wave image by [Lillith May](https://www.instagram.com/_lilustrations_/). **Note: Works on any Bangle.js 2, but requires firmware 2v11 or later on Bangle.js 1**",
    "icon": "app.png",
    "screenshots": [{"url":"screenshot.png"}],
    "type": "clock",
    "tags": "clock",
    "supports": ["BANGLEJS","BANGLEJS2"],
    "allow_emulator": true,
    "storage": [
      {"name":"waveclk.app.js","url":"app.js"},
      {"name":"waveclk.img","url":"app-icon.js","evaluate":true}
    ]
  },
  {
    "id": "floralclk",
    "name": "Floral Clock",
    "version": "0.01",
    "description": "A clock with a flower background by [Lillith May](https://www.instagram.com/_lilustrations_/). **Note: Works on any Bangle.js 2 but requires firmware 2v11 or later on Bangle.js 1**",
    "icon": "app.png",
    "screenshots": [{"url":"screenshot_floral.png"}],
    "type": "clock",
    "tags": "clock",
    "supports": ["BANGLEJS","BANGLEJS2"],
    "allow_emulator": true,
    "storage": [
      {"name":"floralclk.app.js","url":"app.js"},
      {"name":"floralclk.img","url":"app-icon.js","evaluate":true}
    ]
  },
  {
    "id": "score",
    "name": "Score Tracker",
    "version": "0.01",
    "description": "Score Tracker for sports that use plain numbers (e.g. Badminton, Volleyball, Soccer, Table Tennis, ...). Also supports tennis scoring.",
    "icon": "score.app.png",
    "screenshots": [{"url":"screenshot_score.png"}],
    "type": "app",
    "tags": "",
    "supports": ["BANGLEJS","BANGLEJS2"],
    "storage": [
      {"name":"score.app.js","url":"score.app.js"},
      {"name":"score.settings.js","url":"score.settings.js"},
      {"name":"score.presets.json","url":"score.presets.json"},
      {"name":"score.img","url":"score.app-icon.js","evaluate":true}
    ],
    "data": [{"name":"score.json"}]
  },
  {
    "id": "menusmall",
    "name": "Small Menus",
    "version": "0.02",
    "description": "Replace Bangle.js 2's menus with a version that contains smaller text",
    "icon": "app.png",
    "type": "boot",
    "tags": "system",
    "supports": ["BANGLEJS2"],
    "storage": [
      {"name":"menusmall.boot.js","url":"boot.js"}
    ]
  },
  {
    "id": "ffcniftya",
    "name": "Nifty-A Clock",
    "version": "0.01",
    "description": "A nifty clock with time and date",
    "icon": "app.png",
    "screenshots": [{"url":"screenshot_nifty.png"}],
    "type": "clock",
    "tags": "clock",
    "supports": ["BANGLEJS","BANGLEJS2"],
    "readme": "README.md",
    "allow_emulator": true,
    "storage": [
      {"name":"ffcniftya.app.js","url":"app.js"},
      {"name":"ffcniftya.img","url":"app-icon.js","evaluate":true}
    ]
  },
  {
    "id": "ffcniftyb",
    "name": "Nifty-B Clock",
    "version": "0.02",
    "description": "A nifty clock (series B) with time, date and color configuration",
    "icon": "app.png",
    "screenshots": [{"url":"screenshot.png"}],
    "type": "clock",
    "tags": "clock",
    "supports": ["BANGLEJS","BANGLEJS2"],
    "allow_emulator": true,
    "storage": [
      {"name":"ffcniftyb.app.js","url":"app.js"},
      {"name":"ffcniftyb.img","url":"app-icon.js","evaluate":true},
      {"name":"ffcniftyb.settings.js","url":"settings.js"}
    ],
    "data": [{"name":"ffcniftyb.json"}]
  },
  {
    "id": "stopwatch",
    "name": "Stopwatch Touch",
    "version": "0.01",
    "description": "A touch based stop watch for Bangle JS 2",
    "icon": "stopwatch.png",
    "screenshots": [{"url":"screenshot1.png"},{"url":"screenshot2.png"},{"url":"screenshot3.png"}],
    "tags": "tools,app",
    "supports": ["BANGLEJS2"],
    "readme": "README.md",
    "storage": [
      {"name":"stopwatch.app.js","url":"stopwatch.app.js"},
      {"name":"stopwatch.img","url":"stopwatch.icon.js","evaluate":true}
    ]
  },
  {
    "id": "vernierrespirate",
    "name": "Vernier Go Direct Respiration Belt",
    "shortName": "Respiration Belt",
    "version": "0.01",
    "description": "Connects to a Go Direct Respiration Belt and shows respiration rate",
    "icon": "app.png",
    "tags": "health,bluetooth",
    "supports": ["BANGLEJS","BANGLEJS2"],
    "readme": "README.md",
    "storage": [
      {"name":"vernierrespirate.app.js","url":"app.js"},
      {"name":"vernierrespirate.img","url":"app-icon.js","evaluate":true}
    ],
    "data": [{"name":"vernierrespirate.json"}]
  },
  {
    "id": "gpstouch",
    "name": "GPS Touch",
    "version": "0.01",
    "description": "A touch based GPS watch, shows OS map reference",
    "icon": "gpstouch.png",
    "screenshots": [{"url":"screenshot4.png"},{"url":"screenshot2.png"},{"url":"screenshot3.png"},{"url":"screenshot1.png"}],
    "tags": "tools,app",
    "supports": ["BANGLEJS2"],
    "readme": "README.md",
    "storage": [
      {"name":"geotools","url":"geotools.js"},
      {"name":"gpstouch.app.js","url":"gpstouch.app.js"},
      {"name":"gpstouch.img","url":"gpstouch.icon.js","evaluate":true}
    ]
  },
  {
    "id": "swiperclocklaunch",
    "name": "Swiper Clock Launch",
    "version": "0.02",
    "description": "Navigate between clock and launcher with Swipe action",
    "icon": "swiperclocklaunch.png",
    "type": "bootloader",
    "tags": "tools, system",
    "supports": ["BANGLEJS", "BANGLEJS2"],
    "storage": [
      {"name":"swiperclocklaunch.boot.js","url":"boot.js"},
      {"name":"swiperclocklaunch.img","url":"icon.js","evaluate":true}
    ]
  },
  {
    "id": "qalarm",
    "name": "Q Alarm and Timer",
    "shortName": "Q Alarm",
    "icon": "app.png",
    "version": "0.03",
    "description": "Alarm and timer app with days of week and 'hard' option.",
    "tags": "tool,alarm,widget",
    "supports": ["BANGLEJS", "BANGLEJS2"],
    "storage": [
      { "name": "qalarm.app.js", "url": "app.js" },
      { "name": "qalarm.boot.js", "url": "boot.js" },
      { "name": "qalarm.js", "url": "qalarm.js" },
      { "name": "qalarmcheck.js", "url": "qalarmcheck.js" },
      { "name": "qalarm.img", "url": "app-icon.js", "evaluate": true },
      { "name": "qalarm.wid.js", "url": "widget.js" }
    ],
    "data": [{ "name": "qalarm.json" }]
  },
  {
    "id": "emojuino",
    "name": "Emojuino",
    "shortName": "Emojuino",
    "version": "0.03",
    "description": "Emojis & Espruino: broadcast Unicode emojis via Bluetooth Low Energy.",
    "icon": "emojuino.png",
    "screenshots": [
      { "url": "screenshot-tx.png" },
      { "url": "screenshot-swipe.png" },
      { "url": "screenshot-welcome.png" }
    ],
    "type": "app",
    "tags": "emoji",
    "supports" : [ "BANGLEJS2" ],
    "allow_emulator": true,
    "readme": "README.md",
    "storage": [
      { "name": "emojuino.app.js", "url": "emojuino.js" },
      { "name": "emojuino.img", "url": "emojuino-icon.js", "evaluate": true }
    ]
  },
  {
    "id": "cliclockJS2Enhanced",
    "name": "Commandline-Clock JS2 Enhanced",
    "shortName": "CLI-Clock JS2",
    "version": "0.03",
    "description": "Simple CLI-Styled Clock with enhancements. Modes that are hard to use and unneded are removed (BPM, battery info, memory ect) credit to hughbarney for the original code and design. Also added HID media controlls, just swipe on the clock face to controll the media! Gadgetbride support coming soon(hopefully) Thanks to t0m1o1 for media controls!",
    "icon": "app.png",
    "screenshots": [{"url":"screengrab.png"}],
    "type": "clock",
    "tags": "clock,cli,command,bash,shell",
    "supports": ["BANGLEJS","BANGLEJS2"],
    "allow_emulator": true,
    "storage": [
      {"name":"cliclockJS2Enhanced.app.js","url":"app.js"},
      {"name":"cliclockJS2Enhanced.img","url":"app.icon.js","evaluate":true}
    ]
  },
  {
    "id": "wid_a_battery_widget",
    "name": "A Battery Widget (with percentage)",
    "shortName":"A Battery Widget",
    "icon": "widget.png",
    "version":"1.02",
    "type": "widget",
    "supports": ["BANGLEJS", "BANGLEJS2"],
    "readme": "README.md",
    "description": "Simple and slim battery widget with charge status and percentage",
    "tags": "widget,battery",
    "storage": [
      {"name":"wid_a_battery_widget.wid.js","url":"widget.js"}
    ]
  },
  {
    "id": "lcars",
    "name": "LCARS Clock",
    "shortName":"LCARS",
    "icon": "lcars.png",
    "version":"0.08",
    "readme": "README.md",
    "supports": ["BANGLEJS2"],
    "description": "Library Computer Access Retrieval System (LCARS) clock.",
    "type": "clock",
    "tags": "clock",
    "screenshots": [{"url":"screenshot.png"}],
    "storage": [
      {"name":"lcars.app.js","url":"lcars.app.js"},
      {"name":"lcars.img","url":"lcars.icon.js","evaluate":true},
      {"name":"lcars.settings.js","url":"lcars.settings.js"}
    ]
  },
  { "id": "binwatch",
    "name": "Binary Watch",
    "shortName":"BinWatch",
    "icon": "app.png",
    "screenshots": [{"url":"screenshot.png"}],
    "version":"0.04",
    "supports": ["BANGLEJS2"],
    "readme": "README.md",
    "allow_emulator":true,
    "description": "Famous binary watch",
    "tags": "clock",
    "type": "clock",
    "storage": [
      {"name":"binwatch.app.js","url":"app.js"},
      {"name":"binwatch.bg176.img","url":"Background176_center.img"},
      {"name":"binwatch.bg240.img","url":"Background240_center.img"},
      {"name":"binwatch.img","url":"app-icon.js","evaluate":true}
    ]
  },
  {
    "id": "hidmsicswipe",
    "name": "Bluetooth Music Swipe Controls",
    "shortName": "Swipe Control",
    "version": "0.01",
    "description": "Based on the original Bluetooth Music Controls. Swipe up/down for volume, left/right for previous and next, tap for play/pause and btn1 to lock and unlock the controls. Enable HID in settings, pair with your phone, then use this app to control music from your watch!",
    "icon": "hidmsicswipe.png",
    "tags": "bluetooth",
    "supports": ["BANGLEJS2"],
    "storage": [
      {"name":"hidmsicswipe.app.js","url":"hidmsicswipe.js"},
      {"name":"hidmsicswipe.img","url":"hidmsicswipe-icon.js","evaluate":true}
    ]
  },
  {
    "id": "authentiwatch",
    "name": "2FA Authenticator",
    "shortName": "AuthWatch",
    "icon": "app.png",
    "screenshots": [{"url":"screenshot.png"}],
    "version": "0.04",
    "description": "Google Authenticator compatible tool.",
    "tags": "tool",
    "interface": "interface.html",
    "supports": ["BANGLEJS", "BANGLEJS2"],
    "readme": "README.md",
    "allow_emulator": true,
    "storage": [
      {"name":"authentiwatch.app.js","url":"app.js"},
      {"name":"authentiwatch.img","url":"app-icon.js","evaluate":true}
    ],
    "data": [{"name":"authentiwatch.json"}]
  },
  { "id": "schoolCalendar",
    "name": "School Calendar",
    "shortName":"SCalendar",
    "icon": "CalenderLogo.png",
    "version": "0.01",
    "description": "A simple calendar that you can see your upcoming events that you create in the customizer. Keep in note that your events reapeat weekly.(Beta)",
    "tags": "tool",
    "readme":"README.md",
    "custom":"custom.html",
    "supports": ["BANGLEJS"],
    "screenshots": [{"url":"screenshot_basic.png"},{"url":"screenshot_info.png"}],
    "storage": [
      {"name":"schoolCalendar.app.js"},
      {"name":"schoolCalendar.img","url":"app-icon.js","evaluate":true}
    ],
    "data": [
      {"name":"calendarItems.csv"}
    ]
  },
  { "id": "timecal",
    "name": "TimeCal",
    "shortName":"TimeCal",
    "icon": "icon.png",
    "version":"0.01",
    "description": "TimeCal shows the Time along with a 3 week calendar",
    "tags": "clock",
    "type": "clock",
    "supports":["BANGLEJS2"],
    "storage": [
      {"name":"timecal.app.js","url":"timecal.app.js"}
    ]
  },
  {
    "id": "a_clock_timer",
    "name": "A Clock with Timer",
    "version": "0.01",
    "description": "A Clock with Timer, Map and Time Zones",
    "icon": "app.png",
    "screenshots": [{"url":"screenshot.png"}],
    "type": "clock",
    "tags": "clock",
    "supports": ["BANGLEJS2"],
    "allow_emulator": true,
    "readme": "README.md",
    "storage": [
      {"name":"a_clock_timer.app.js","url":"app.js"},
      {"name":"a_clock_timer.img","url":"app-icon.js","evaluate":true}
    ]
  },
  {
    "id":"intervalTimer",
    "name":"Interval Timer",
    "shortName":"Interval Timer",
    "icon": "app.png",
    "version":"0.01",
    "description": "Interval Timer for workouts, HIIT, or whatever else.",
    "tags": "timer, interval, hiit, workout",
    "readme":"README.md",
    "supports":["BANGLEJS2"],
    "storage": [
      {"name":"intervalTimer.app.js","url":"app.js"},
      {"name":"intervalTimer.img","url":"app-icon.js","evaluate":true}
    ]
  },
  { "id": "93dub",
   "name": "93 Dub",
   "shortName":"93 Dub",
   "icon": "93dub.png",
   "screenshots": [{"url":"screenshot.png"}],
   "version":"0.05",
   "description": "Fan recreation of orviwan's 91 Dub app for the Pebble smartwatch. Uses assets from his 91-Dub-v2.0 repo",
   "tags": "clock",
   "type": "clock",
   "supports":["BANGLEJS2"],
   "readme": "README.md",
   "allow_emulator": true,
   "storage": [
     {"name":"93dub.app.js","url":"app.js"},
     {"name":"93dub.img","url":"app-icon.js","evaluate":true}
   ]
  },
  { "id": "poweroff",
  "name": "Poweroff",
  "shortName":"Poweroff",
  "version":"0.01",
  "description": "Simple app to power off your Bangle.js",
  "icon": "app.png",
  "tags": "tool, poweroff, shutdown",
  "supports" : ["BANGLEJS", "BANGLEJS2"],
  "readme": "README.md",
  "allow_emulator": true,
  "storage": [
    {"name":"poweroff.app.js","url":"app.js"},
    {"name":"poweroff.img","url":"app-icon.js","evaluate":true}
  ]
},
{
  "id": "sensible",
  "name": "SensiBLE",
  "shortName": "SensiBLE",
  "version": "0.05",
  "description": "Collect, display and advertise real-time sensor data.",
  "icon": "sensible.png",
  "screenshots": [
    { "url": "screenshot-top.png" },
    { "url": "screenshot-acc.png" },
    { "url": "screenshot-bar.png" },
    { "url": "screenshot-gps.png" },
    { "url": "screenshot-hrm.png" },
    { "url": "screenshot-mag.png" }
  ],
  "type": "app",
  "tags": "tool,sensors",
  "supports" : [ "BANGLEJS2" ],
  "allow_emulator": true,
  "readme": "README.md",
  "storage": [
    { "name": "sensible.app.js", "url": "sensible.js" },
    { "name": "sensible.img", "url": "sensible-icon.js", "evaluate": true }
  ]
},
  {
    "id": "widbars",
    "name": "Bars Widget",
    "version": "0.01",
    "description": "Display several measurements as vertical bars.",
    "icon": "icon.png",
    "screenshots": [{"url":"screenshot.png"}],
    "readme": "README.md",
    "type": "widget",
    "tags": "widget",
    "supports": ["BANGLEJS","BANGLEJS2"],
    "storage": [
      {"name":"widbars.wid.js","url":"widget.js"}
  ]
},
{
  "id":"a_speech_timer",
  "name":"Speech Timer",
  "icon": "app.png",
  "version":"1.01",
  "description": "A timer designed to help keeping your speeches and presentations to time.",
  "tags": "tool,timer",
  "readme":"README.md",
  "supports":["BANGLEJS2"],
  "screenshots": [{"url":"screenshot1.png"},{"url":"screenshot2.png"},{"url":"screenshot3.png"}],
  "allow_emulator": true,
  "storage": [
    {"name":"a_speech_timer.app.js","url":"app.js"},
    {"name":"a_speech_timer.img","url":"app-icon.js","evaluate":true}
  ]
},
  { "id": "mylocation",
    "name": "My Location",
    "shortName":"My Location",
    "icon": "mylocation.png",
    "type": "app",
    "screenshots": [{"url":"screenshot_1.png"}],
    "version":"0.01",
    "description": "Sets and stores the lat and long of your preferred City or it can be set from the GPS. mylocation.json can be used by other apps that need your main location lat and lon. See README",
    "readme": "README.md",
    "tags": "tool,utility",
    "supports": ["BANGLEJS", "BANGLEJS2"],
    "storage": [
      {"name":"mylocation.app.js","url":"mylocation.app.js"},
      {"name":"mylocation.img","url":"mylocation.icon.js","evaluate": true }
    ],
    "data": [
      {"name":"mylocation.json"}
    ]
  },
  {
    "id": "pebble",
    "name": "Pebble Clock",
    "shortName": "Pebble",
    "version": "0.06",
    "description": "A pebble style clock to keep the rebellion going",
    "dependencies": {"widpedom":"app"},
    "readme": "README.md",
    "icon": "pebble.png",
    "screenshots": [{"url":"pebble_screenshot.png"}],
    "type": "clock",
    "tags": "clock",
    "supports": ["BANGLEJS2"],
    "storage": [
      {"name":"pebble.app.js","url":"pebble.app.js"},
      {"name":"pebble.settings.js","url":"pebble.settings.js"},
      {"name":"pebble.img","url":"pebble.icon.js","evaluate":true}
    ]
  },
  { "id": "pooqroman",
    "name": "pooq Roman watch face",
    "shortName":"pooq Roman",
    "version":"0.03",
    "description": "A classic watch face with a certain dynamicity. Most amusing in 24h mode. Slide up to show more hands, down for less(!). By design does not support standard widgets, sorry!",
    "icon": "app.png",
    "type": "clock",
    "tags": "clock",
    "supports" : ["BANGLEJS2"],
    "allow_emulator":true,
    "readme": "README.md",
    "storage": [
      {"name":"pooqroman.app.js","url":"app.js"},
      {"name":"pooqroman.img","url":"app-icon.js","evaluate":true}
     ],
     "data": [
       {"name":"pooqroman.json"}
     ]
  },
  {
    "id": "widbata",
    "name": "Battery Level Widget (Themed)",
    "shortName":"Battery Theme",
    "icon": "widbata.png",
    "screenshots": [{"url":"screenshot_widbata_1.png"}],
    "version":"0.01",
    "type": "widget",
    "supports": ["BANGLEJS2"],
    "readme": "README.md",
    "description": "Shows the current battery level status in the top right using the clocks colour theme",
    "tags": "widget,battery",
    "storage": [
      {"name":"widbata.wid.js","url":"widbata.wid.js"}
     ]
  },
  {
    "id": "weatherClock",
    "name": "Weather Clock",
    "version": "0.05",
    "description": "A clock which displays current weather conditions (requires Gadgetbridge and Weather apps).",
    "icon": "app.png",
    "screenshots": [{"url":"screens/screen1.png"}],
    "type": "clock",
    "tags": "clock, weather",
    "supports": ["BANGLEJS","BANGLEJS2"],
    "allow_emulator": true,
    "readme": "README.md",
    "storage": [
      {"name":"weatherClock.app.js","url":"app.js"},
      {"name":"weatherClock.img","url":"app-icon.js","evaluate":true}
     ]
  },
  {
    "id": "menuwheel",
    "name": "Wheel Menus",
    "version": "0.01",
    "description": "Replace Bangle.js 2's menus with a version that contains variable-size text and a back button",
    "readme": "README.md",
    "icon": "icon.png",
    "screenshots": [
      {"url":"screenshot_b1_dark.png"},{"url":"screenshot_b1_edit.png"},{"url":"screenshot_b1_light.png"},
      {"url":"screenshot_b2_dark.png"},{"url":"screenshot_b2_edit.png"},{"url":"screenshot_b2_light.png"}
    ],
    "type": "boot",
    "tags": "system",
    "supports": ["BANGLEJS","BANGLEJS2"],
    "storage": [
      {"name":"menuwheel.boot.js","url":"boot.js"}
     ]
  },
  { "id": "widChargingStatus",
    "name": "Charging Status",
    "shortName":"ChargingStatus",
    "icon": "widget.png",
    "version":"0.1",
    "type": "widget",
    "description": "A simple widget that shows a yellow lightning icon to indicate whenever the watch is charging. This way one can see the charging status at a glance, no matter which battery widget is being used.",
    "tags": "widget",
        "supports": ["BANGLEJS","BANGLEJS2"],
    "storage": [
      {"name":"widChargingStatus.wid.js","url":"widget.js"}
     ]
  },
  {
    "id": "flow",
    "name": "FLOW",
    "shortName": "FLOW",
    "version": "0.01",
    "description": "A game where you have to help a flow avoid white obstacles thing by tapping! This is a demake of an app which I forgot the name of. Press BTN(1) to restart. See if you can get to 2500 score!",
    "icon": "app.png",
    "tags": "game",
    "supports" : ["BANGLEJS", "BANGLEJS2"],
    "readme": "README.md",
    "storage": [
      {"name": "flow.app.js", "url": "app.js" },
      {"name": "flow.img", "url": "app-icon.js","evaluate": true }
    ]
  },
  { "id": "tinydraw",
    "name": "TinyDraw",
    "shortName":"TinyDraw",
    "version":"0.01",
    "type": "app",
    "description": "Draw stuff in your wrist",
    "icon": "app.png",
    "allow_emulator": true,
    "tags": "tools, keyboard, text, scribble",
    "supports" : ["BANGLEJS2"],
    "readme": "README.md",
    "storage": [
      {"name":"tinydraw.app.js","url":"app.js"},
      {"name":"tinydraw.img","url":"app-icon.js","evaluate":true}
    ],
    "screenshots":[
      { "url":"screenshot.png" }
    ]
  },
  { "id": "scribble",
    "name": "Scribble",
    "shortName":"Scribble",
    "version":"0.01",
    "type": "app",
    "description": "A keyboard on your wrist! Swipe right for space, left for delete.",
    "icon": "app.png",
    "allow_emulator": true,
    "tags": "tools, keyboard, text, scribble",
    "supports" : ["BANGLEJS2"],
    "readme": "README.md",
    "storage": [
      {"name":"scribble.app.js","url":"app.js"},
      {"name":"scribble.img","url":"app-icon.js","evaluate":true}
    ],
    "screenshots":[
      { "url":"screenshot.png" }
    ]
  },
  {
    "id": "ptlaunch",
    "name": "Pattern Launcher",
    "shortName": "Pattern Launcher",
    "version": "0.13",
    "description": "Directly launch apps from the clock screen with custom patterns.",
    "icon": "app.png",
    "screenshots": [{"url":"manage_patterns_light.png"}],
    "tags": "tools",
    "supports": ["BANGLEJS2"],
    "readme": "README.md",
    "storage": [
      { "name": "ptlaunch.app.js", "url": "app.js" },
      { "name": "ptlaunch.boot.js", "url": "boot.js" },
      { "name": "ptlaunch.img", "url": "app-icon.js", "evaluate": true }
    ],
    "data": [{"name":"ptlaunch.patterns.json"}]
  },
  { "id": "slimehunt",
    "name": "Slime Hunt",
    "shortName":"SlimeHunt",
    "icon": "app.png",
    "version":"0.02",
    "description": "Fight against slimes in turn based combat, try to get the highscore!",
    "tags": "rpg,slime",
    "supports" : ["BANGLEJS"],
    "readme": "README.md",
    "storage": [
      {"name":"slimehunt.app.js","url":"app.js"},
      {"name":"slimehunt.img","url":"app-icon.js","evaluate":true}
  ]
  },
  {
    "id": "rebble",
    "name": "Rebble Clock",
    "shortName": "Rebble",
    "version": "0.03",
    "description": "A Pebble style clock, with configurable background, three sidebars including steps, day, date, sunrise, sunset, long live the rebellion",
    "readme": "README.md",
    "icon": "rebble.png",
    "dependencies": {"mylocation":"app", "widpedom":"app"},
    "screenshots": [{"url":"screenshot_rebble.png"}],
    "type": "clock",
    "tags": "clock",
    "supports": ["BANGLEJS2"],
    "storage": [
      {"name":"rebble.app.js","url":"rebble.app.js"},
      {"name":"rebble.settings.js","url":"rebble.settings.js"},
      {"name":"rebble.img","url":"rebble.icon.js","evaluate":true}
    ]
  },
  { "id": "snaky",
    "name": "Snaky",
    "shortName":"Snaky",
    "version":"0.01",
    "description": "The classic snake game. Eat apples and don't bite your tail. Control the snake with the touch screen.",
    "tags": "game,fun",
    "icon": "snaky.png",
    "supports" : ["BANGLEJS2"],
    "readme": "README.md",
    "storage": [
      {"name":"snaky.app.js","url":"snaky.js"},
      {"name":"snaky.img","url":"snaky-icon.js","evaluate":true}
    ]
  },
  {
    "id": "clicompleteclk",
    "name": "CLI complete clock",
    "shortName":"CLI cmplt clock",
    "version":"0.03",
    "description": "Command line styled clock with lots of information",
    "icon": "app.png",
    "allow_emulator": true,
    "type": "clock",
    "tags": "clock,cli,command,bash,shell,weather,hrt",
    "supports" : ["BANGLEJS", "BANGLEJS2"],
    "readme": "README.md",
    "storage": [
      {"name":"clicompleteclk.app.js","url":"app.js"},
      {"name":"clicompleteclk.img","url":"app-icon.js","evaluate":true},
      {"name":"clicompleteclk.settings.js","url":"settings.js"}
     ],
     "data": [{"name":"clicompleteclk.json"}]
  },
  {
    "id":"awairmonitor",
    "name":"Awair Monitor",
    "icon": "app.png",
    "screenshots": [{"url":"screenshot.png"}],
    "allow_emulator": true,
    "version":"0.03",
    "description": "Displays the level of CO2, VOC, PM 2.5, Humidity and Temperature, from your Awair device.",
    "type": "clock",
    "tags": "clock,tool,health",
    "readme":"README.md",
    "supports":["BANGLEJS2"],
    "storage": [
      {"name":"awairmonitor.app.js","url":"app.js"},
      {"name":"awairmonitor.img","url":"app-icon.js","evaluate":true}
    ]
  },
  { "id": "pooqround",
    "name": "pooq Round watch face",
    "shortName":"pooq Round",
    "version":"0.01",
    "description": "A 24 hour analogue watchface with high legibility and a novel style.",
    "icon": "app.png",
    "type": "clock",
    "tags": "clock",
    "supports" : ["BANGLEJS2"],
    "allow_emulator":true,
    "readme": "README.md",
    "storage": [
      {"name":"pooqround.app.js","url":"app.js"},
      {"name":"pooqround.img","url":"app-icon.js","evaluate":true}
     ],
     "data": [
       {"name":"pooqround.json"}
     ]
  },
  {
    "id": "coretemp",
    "name": "CoreTemp",
    "version": "0.02",
    "description": "Display CoreTemp device sensor data",
    "icon": "coretemp.png",
    "type": "app",
    "tags": "health",
    "readme": "README.md",
    "supports": ["BANGLEJS","BANGLEJS2"],
    "storage": [
      {"name":"coretemp.wid.js","url":"widget.js"},
      {"name":"coretemp.app.js","url":"coretemp.js"},
      {"name":"coretemp.settings.js","url":"settings.js"},
      {"name":"coretemp.img","url":"coretemp-icon.js","evaluate":true},
      {"name":"coretemp.boot.js","url":"boot.js"}
    ],
    "data": [{"name":"coretemp.json","url":"app-settings.json"}],
    "screenshots": [{"url":"screenshot.png"}]
  },
  {
    "id": "showimg",
    "name": "simple image viewer",
    "shortName":"showImage",
    "version":"0.2",
    "description": "Displays the image in \"showimg.user.img\". The file has to be uploaded via the espruino IDE. Returns to watch face after 60s or button push. I use it to display my vaccination certificate.",
    "icon": "app.png",
    "tags": "tool",
    "supports" : ["BANGLEJS2"],
    "storage": [
      {"name":"showimg.app.js","url":"app.js"},
      {"name":"showimg.img","url":"app-icon.js","evaluate":true}
    ]
  },
  {
    "id": "lapcounter",
    "name": "Lap Counter",
    "version": "0.01",
    "description": "Click button to count laps. Shows count and total time snapshot (like a stopwatch, but laid back).",
    "icon": "app.png",
    "screenshots": [{"url":"screenshot.png"}],
    "type": "app",
    "tags": "tool,outdoors",
    "readme":"README.md",
    "supports": ["BANGLEJS", "BANGLEJS2"],
    "allow_emulator": true,
    "storage": [
      {"name":"lapcounter.app.js","url":"app.js"},
      {"name":"lapcounter.img","url":"app-icon.js","evaluate":true}
    ]
  },
  {
    "id": "pebbled",
    "name": "Pebble Clock with distance",
    "shortName": "Pebble + distance",
    "version": "0.1",
    "description": "Fork of Pebble Clock with distance in KM. Both step count and the distance are on the main screen. Default step length = 0.75m (can be changed in settings).",
    "readme": "README.md",
    "icon": "pebbled.png",
    "screenshots": [{"url":"pebble_screenshot.png"}],
    "type": "clock",
    "tags": "clock,distance",
    "supports": ["BANGLEJS2"],
    "storage": [
      {"name":"pebbled.app.js","url":"pebbled.app.js"},
      {"name":"pebbled.settings.js","url":"pebbled.settings.js"},
      {"name":"pebbled.img","url":"pebbled.icon.js","evaluate":true}
    ]
  },
  { "id": "circlesclock",
    "name": "Circles clock",
    "shortName":"Circles clock",
    "version":"0.03",
    "description": "A clock with circles for different data at the bottom in a probably familiar style",
    "icon": "app.png",
    "screenshots": [{"url":"screenshot.png"}],
    "dependencies": {"widpedom":"app"},
    "type": "clock",
    "tags": "clock",
    "supports" : ["BANGLEJS2"],
    "allow_emulator":true,
    "readme": "README.md",
    "storage": [
      {"name":"circlesclock.app.js","url":"app.js"},
      {"name":"circlesclock.img","url":"app-icon.js","evaluate":true},
      {"name":"circlesclock.settings.js","url":"settings.js"}
     ],
     "data": [
       {"name":"circlesclock.json"}
     ]
  },
  { "id": "contourclock",
    "name": "Contour Clock",
    "shortName" : "Contour Clock",
    "version":"0.01",
    "icon": "app.png",
    "description": "A Minimalist clockface with large Digits. Looks best with the dark theme",
    "screenshots" : [{"url":"screenshot.png"}],
    "tags": "clock",
    "allow_emulator":true,
    "supports" : ["BANGLEJS2"],
    "type": "clock",  
    "storage": [
      {"name":"contourclock.app.js","url":"app.js"},
      {"name":"contourclock.img","url":"app-icon.js","evaluate":true}
      ]
  },
  {
    "id": "ltherm",
    "name": "Localized Thermometer",
    "shortName": "Thermometer",
    "version": "0.01",
    "description": "Displays the current temperature in localized units.",
    "icon": "thermf.png",
    "tags": "tool",
    "supports": ["BANGLEJS2"],
    "allow_emulator": true,
    "readme": "README.md",
    "storage": [
      {"name":"ltherm.app.js","url":"app.js"},
      {"name":"ltherm.img","url":"icon.js","evaluate":true}
    ]
  },
  {
<<<<<<< HEAD
    "id": "sonicclk",
    "name": "Sonic Clock",
    "version": "1.01",
    "description": "A classic sonic clock featuring run, stop and wait animations.",
    "icon": "app.png",
    "screenshots": [{"url":"screenshot.png"}],
=======
    "id": "slash",
    "name": "Slash Watch",
    "shortName":"Slash",
    "icon": "slash.png",
    "screenshots": [{"url":"screenshot.png"}],
    "version":"0.01",
    "description": "Slash Watch based on Pebble watch face by Nikki.",
    "tags": "clock",
    "type": "clock",
    "supports":["BANGLEJS2"],
    "readme": "README.md",
    "allow_emulator": true,
    "storage": [
      {"name":"slash.app.js","url":"app.js"},
      {"name":"slash.img","url":"app-icon.js","evaluate":true}
    ]
  },
  {
    "id": "promenu",
    "name": "Pro Menu",
    "version": "0.01",
    "description": "Replace Bangle.js 1's built in menu function.",
    "icon": "icon.png",
    "type": "boot",
    "tags": "system",
    "supports": ["BANGLEJS"],
    "screenshots": [{"url":"pro-menu-screenshot.png"}],
    "storage": [
      {"name":"promenu.boot.js","url":"boot.js"},
      {"name":"promenu.img","url":"promenuIcon.js","evaluate":true}
    ]
  },
  {
    "id": "touchtimer",
    "name": "Touch Timer",
    "shortName": "Touch Timer",
    "version": "0.02",
    "description": "Quickly and easily create a timer with touch-only input. The time can be easily set with a number pad.",
    "icon": "app.png",
    "tags": "tools",
    "supports": ["BANGLEJS2"],
    "readme": "README.md",
    "screenshots": [{"url":"0_light_timer_edit.png"},{"url":"1_light_timer_ready.png"},{"url":"2_light_timer_running.png"},{"url":"3_light_timer_finished.png"}],
    "storage": [
      { "name": "touchtimer.app.js", "url": "app.js" },
      { "name":"touchtimer.settings.js", "url":"settings.js"},
      { "name": "touchtimer.img", "url": "app-icon.js", "evaluate": true }
    ],
    "data": [{"name":"touchtimer.data.json"}]
  },
  {
    "id": "teatimer",
    "name": "Tea Timer",
    "version": "1.00",
    "description": "A simple timer. You can easyly set up the time.",
    "icon": "teatimer.png",
    "type": "app",
    "tags": "tool",
    "supports": ["BANGLEJS2"],
    "readme": "README.md",
    "storage": [
      {"name":"teatimer.app.js","url":"app.js"},
      {"name":"teatimer.img","url":"app-icon.js","evaluate":true}
    ],
    "screenshots": [
      {"url":"TeatimerStart.jpg"},
      {"url":"TeatimerHelp.jpg"},
      {"url":"TeatimerRun.jpg"},
      {"url":"TeatimerUp.jpg"}
    ]
  },
  {
    "id": "swp2clk",
    "name": "Swipe back to the Clock",
    "shortName": "Swipe to Clock",
    "version": "0.01",
    "description": "Let's you swipe from left to right on any app to return back to the clock face. Please configure in the settings app after installing to activate, since its disabled by default.",
    "icon": "app.png",
    "type": "boot",
    "tags": "tools",
    "supports": ["BANGLEJS2"],
    "readme": "README.md",
    "storage": [
      { "name": "swp2clk.boot.js", "url": "boot.js" },
      {"name":"swp2clk.settings.js","url":"settings.js"}
    ],
    "data": [{"name":"swp2clk.data.json"}]
  },
  {
    "id":"colorwheel",
    "name":"Color Wheel",
    "tags":"app,tool",
    "version":"0.01",
    "description":"a tappable wheel of good-looking colors",
    "readme":"README.md",
    "supports":["BANGLEJS2"],
    "allow_emulator":true,
    "icon":"colorwheel.png",
    "storage": [
      {"name":"colorwheel.app.js","url":"app.js"},
      {"name":"colorwheel.img","url":"app-icon.js","evaluate":true}
    ]
  },
  { "id": "minimal_clock",
    "name": "Minimal Analog Clock",
    "shortName":"Minimal Clock",
    "version":"0.03",
    "description": "a minimal analog clock - just with some hands and no clock face",
    "icon": "app-icon.png",
    "type": "clock",
    "tags": "clock",
    "supports" : ["BANGLEJS2"],
    "allow_emulator": true,
    "screenshots": [{"url":"app-screenshot.png"}],
    "readme": "README.md",
    "storage": [
      {"name":"minimal_clock.app.js","url":"app.js"},
      {"name":"minimal_clock.img","url":"app-icon.js","evaluate":true}
    ]
  },
  { "id": "simple_clock",
    "name": "Simple Analog Clock",
    "shortName":"Simple Clock",
    "version":"0.02",
    "description": "a simple, yet stylish, analog clock",
    "icon": "app-icon.png",
    "type": "clock",
    "tags": "clock",
    "supports" : ["BANGLEJS2"],
    "allow_emulator": true,
    "screenshots": [{"url":"app-screenshot.png"}],
    "readme": "README.md",
    "storage": [
      {"name":"simple_clock.app.js","url":"app.js"},
      {"name":"simple_clock.img","url":"app-icon.js","evaluate":true}
    ]
  },
  { "id": "colorful_clock",
    "name": "Colorful Analog Clock",
    "shortName":"Colorful Clock",
    "version":"0.02",
    "description": "a colorful analog clock",
    "icon": "app-icon.png",
    "type": "clock",
    "tags": "clock",
    "supports" : ["BANGLEJS2"],
    "allow_emulator": true,
    "screenshots": [{"url":"app-screenshot.png"}],
    "readme": "README.md",
    "storage": [
      {"name":"colorful_clock.app.js","url":"app.js"},
      {"name":"colorful_clock.img","url":"app-icon.js","evaluate":true}
    ]
  },
  { "id": "themesetter",
    "name": "Theme Setter",
    "shortName":"Theme Setter",
    "version":"0.04",
    "description": "a comfortable way to configure theme colors",
    "icon": "app-icon.png",
    "type": "app",
    "tags": "tool",
    "supports" : ["BANGLEJS2"],
    "allow_emulator": true,
    "screenshots": [{"url":"app-screenshot.png"}],
    "readme": "README.md",
    "storage": [
      {"name":"themesetter.app.js","url":"app.js"},
      {"name":"themesetter.img","url":"app-icon.js","evaluate":true}
    ]
  },
  {
    "id": "widviztime",
    "name": "Widget Autohide Widget",
    "shortName": "Viz Time Widget",
    "version": "0.01",
    "description": "The widgets will be shown for four seconds after the device is unlocked.",
    "icon": "eye.png",
    "type": "widget",
    "tags": "widget",
    "readme":"README.md",
    "supports": ["BANGLEJS","BANGLEJS2"],
    "storage": [
      {"name":"widviztime.wid.js","url":"widget.js"}
    ]
  },
  {
    "id": "supf",
    "name": "Simple Clock with Date",
    "shortName": "supf Clock",
    "version": "0.01",
    "description": "Simple Clock with seconds and date in custom language. Install 'Languages' to get localized names.",
    "icon": "icon.png",
    "screenshots": [{"url":"screenshot_supf.png"}],
>>>>>>> 128f2d4e
    "type": "clock",
    "tags": "clock",
    "supports": ["BANGLEJS2"],
    "allow_emulator": true,
    "readme": "README.md",
    "storage": [
<<<<<<< HEAD
      {"name":"sonicclk.app.js","url":"app.js"},
      {"name":"sonicclk.img","url":"app-icon.js","evaluate":true}
=======
      {"name":"supf.app.js","url":"app.js"},
      {"name":"supf.img","url":"icon.js","evaluate":true}
    ]
  },
  { "id": "andark",
    "name": "Analog Dark",
    "shortName":"AnDark",
    "version":"0.04",
    "description": "analog clock face without disturbing widgets",
    "icon": "andark_icon.png",
    "type": "clock",
    "tags": "clock",
    "supports" : ["BANGLEJS2"],  
    "readme": "README.md",
    "storage": [
      {"name":"andark.app.js","url":"app.js"},
      {"name":"andark.img","url":"app_icon.js","evaluate":true}
    ]
  },
  {
    "id": "diract",
    "name": "DirAct",
    "shortName": "DirAct",
    "version": "0.01",
    "description": "Proximity interaction detection.",
    "icon": "diract.png",
    "type": "app",
    "tags": "tool,sensors",
    "supports" : [ "BANGLEJS2" ],
    "allow_emulator": false,
    "readme": "README.md",
    "storage": [
      { "name": "diract.app.js", "url": "diract.js" },
      { "name": "diract.img", "url": "diract-icon.js", "evaluate": true }
>>>>>>> 128f2d4e
    ]
  }
]<|MERGE_RESOLUTION|>--- conflicted
+++ resolved
@@ -5122,14 +5122,6 @@
     ]
   },
   {
-<<<<<<< HEAD
-    "id": "sonicclk",
-    "name": "Sonic Clock",
-    "version": "1.01",
-    "description": "A classic sonic clock featuring run, stop and wait animations.",
-    "icon": "app.png",
-    "screenshots": [{"url":"screenshot.png"}],
-=======
     "id": "slash",
     "name": "Slash Watch",
     "shortName":"Slash",
@@ -5324,17 +5316,12 @@
     "description": "Simple Clock with seconds and date in custom language. Install 'Languages' to get localized names.",
     "icon": "icon.png",
     "screenshots": [{"url":"screenshot_supf.png"}],
->>>>>>> 128f2d4e
     "type": "clock",
     "tags": "clock",
     "supports": ["BANGLEJS2"],
     "allow_emulator": true,
     "readme": "README.md",
     "storage": [
-<<<<<<< HEAD
-      {"name":"sonicclk.app.js","url":"app.js"},
-      {"name":"sonicclk.img","url":"app-icon.js","evaluate":true}
-=======
       {"name":"supf.app.js","url":"app.js"},
       {"name":"supf.img","url":"icon.js","evaluate":true}
     ]
@@ -5369,7 +5356,23 @@
     "storage": [
       { "name": "diract.app.js", "url": "diract.js" },
       { "name": "diract.img", "url": "diract-icon.js", "evaluate": true }
->>>>>>> 128f2d4e
+    ]
+  },
+  {
+    "id": "sonicclk",
+    "name": "Sonic Clock",
+    "version": "1.01",
+    "description": "A classic sonic clock featuring run, stop and wait animations.",
+    "icon": "app.png",
+    "screenshots": [{"url":"screenshot.png"}],
+    "type": "clock",
+    "tags": "clock",
+    "supports": ["BANGLEJS2"],
+    "allow_emulator": true,
+    "readme": "README.md",
+    "storage": [
+      {"name":"sonicclk.app.js","url":"app.js"},
+      {"name":"sonicclk.img","url":"app-icon.js","evaluate":true}
     ]
   }
 ]