--- conflicted
+++ resolved
@@ -5099,7 +5099,6 @@
     ]
   },
   {
-<<<<<<< HEAD
     "id": "teatimer",
     "name": "Tea Timer",
     "version": "1.00",
@@ -5118,7 +5117,9 @@
       {"url":"TeatimerHelp.jpg"},
       {"url":"TeatimerRun.jpg"},
       {"url":"TeatimerUp.jpg"}
-=======
+    ]
+  },
+  {
     "id": "swp2clk",
     "name": "Swipe back to the Clock",
     "shortName": "Swipe to Clock",
@@ -5281,7 +5282,6 @@
     "storage": [
       { "name": "diract.app.js", "url": "diract.js" },
       { "name": "diract.img", "url": "diract-icon.js", "evaluate": true }
->>>>>>> c56044ef
     ]
   }
 ]