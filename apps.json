--- conflicted
+++ resolved
@@ -1775,7 +1775,6 @@
       {"name":"widviz.wid.js","url":"widget.js"}
     ]
   },
-<<<<<<< HEAD
   { "id": "binclock",
     "name": "Binary Clock",
     "shortName":"Binary Clock",
@@ -1788,8 +1787,7 @@
       {"name":"binclock.app.js","url":"app.js"},
       {"name":"binclock.img","url":"app-icon.js","evaluate":true}
     ]
-  }	
-=======
+  }	,
   {
     "id": "pizzatimer",
     "name": "Pizza Timer",
@@ -1804,5 +1802,4 @@
       {"name":"pizzatimer.img","url":"app-icon.js","evaluate":true}
     ]
   }
->>>>>>> 6869bd38
 ]