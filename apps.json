--- conflicted
+++ resolved
@@ -5437,7 +5437,7 @@
   },
   {
     "id": "flipper",
-    "name": "flipper",
+    "name": "Flipper",
     "version": "0.01",
     "description": "Switch between dark and light theme and vice versa, combine with pattern launcher and swipe to flip.",
     "readme":"README.md",
@@ -5452,23 +5452,6 @@
       {"name":"flipper.img","url":"flipper.icon.js","evaluate":true}
     ]
   },
-<<<<<<< HEAD
-  {
-    "id": "limelight",
-    "name": "Limelight",
-    "version": "0.01",
-    "description": "Simple analogue clock (with configurable fonts) based on the work of @Andreas_Rozek (Simple_Clock)",
-    "icon": "limelight.png",
-    "readme":"README.md",
-    "screenshots": [{"url":"screenshot_limelight.png"}],
-    "type": "clock",
-    "tags": "clock",
-    "supports": ["BANGLEJS","BANGLEJS2"],
-    "storage": [
-      {"name":"limelight.app.js","url":"limelight.app.js"},
-      {"name":"limelight.settings.js","url":"limelight.settings.js"},
-      {"name":"limelight.img","url":"limelight.icon.js","evaluate":true}
-=======
   { "id": "ruuviwatch",
     "name": "Ruuvi Watch",
     "shortName":"Ruuvi Watch",
@@ -5481,7 +5464,23 @@
     "storage": [
       {"name":"ruuviwatch.app.js","url":"ruuviwatch.app.js"},
       {"name":"ruuviwatch.img","url":"ruuviwatch.app-icon.js","evaluate":true}
->>>>>>> 53d71032
+    ]
+  },
+  {
+    "id": "limelight",
+    "name": "Limelight",
+    "version": "0.01",
+    "description": "Simple analogue clock (with configurable fonts) based on the work of @Andreas_Rozek (Simple_Clock)",
+    "icon": "limelight.png",
+    "readme":"README.md",
+    "screenshots": [{"url":"screenshot_limelight.png"}],
+    "type": "clock",
+    "tags": "clock",
+    "supports": ["BANGLEJS","BANGLEJS2"],
+    "storage": [
+      {"name":"limelight.app.js","url":"limelight.app.js"},
+      {"name":"limelight.settings.js","url":"limelight.settings.js"},
+      {"name":"limelight.img","url":"limelight.icon.js","evaluate":true}
     ]
   }
-]+}