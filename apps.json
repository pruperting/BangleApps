[
  {
    "id": "fwupdate",
    "name": "Firmware Update",
    "version": "0.02",
    "description": "Uploads new Espruino firmwares to Bangle.js 2",
    "icon": "app.png",
    "type": "RAM",
    "tags": "tools,system",
    "supports": ["BANGLEJS2"],
    "custom": "custom.html",
    "customConnect": true,
    "storage": [],
    "sortorder": -20
  },
  {
    "id": "boot",
    "name": "Bootloader",
    "version": "0.38",
    "description": "This is needed by Bangle.js to automatically load the clock, menu, widgets and settings",
    "icon": "bootloader.png",
    "type": "bootloader",
    "tags": "tool,system",
    "supports": ["BANGLEJS","BANGLEJS2"],
    "storage": [
      {"name":".boot0","url":"boot0.js"},
      {"name":".bootcde","url":"bootloader.js"},
      {"name":"bootupdate.js","url":"bootupdate.js"}
    ],
    "sortorder": -10
  },
  {
    "id": "hebrew_calendar",
    "name": "Hebrew Calendar",
    "shortName": "HebCal",
    "version": "0.03",
    "description": "lists the date according to the hebrew calendar",
    "icon": "app.png",
    "tags": "",
    "supports": [
      "BANGLEJS",
      "BANGLEJS2"
    ],
    "readme": "README.md",
    "storage": [
      {
        "name": "hebrew_calendar.app.js",
        "url": "app.js"
      },
      {
        "name": "hebrew_calendar.img",
        "url": "app-icon.js",
        "evaluate": true
      }
    ]
  },
  {
    "id": "messages",
    "name": "Messages",
    "version": "0.11",
    "description": "App to display notifications from iOS and Gadgetbridge",
    "icon": "app.png",
    "type": "app",
    "tags": "tool,system",
    "supports": ["BANGLEJS","BANGLEJS2"],
    "readme": "README.md",
    "storage": [
      {"name":"messages.app.js","url":"app.js"},
      {"name":"messages.settings.js","url":"settings.js"},
      {"name":"messages.img","url":"app-icon.js","evaluate":true},
      {"name":"messages.wid.js","url":"widget.js"},
      {"name":"messages","url":"lib.js"}
    ],
    "data": [{"name":"messages.json"},{"name":"messages.settings.json"}],
    "sortorder": -9
  },
  {
    "id": "android",
    "name": "Android Integration",
    "shortName": "Android",
    "version": "0.04",
    "description": "Display notifications/music/etc from Gadgetbridge on Android. This replaces the old Gadgetbridge widget.",
    "icon": "app.png",
    "tags": "tool,system,messages,notifications",
    "dependencies": {"messages":"app"},
    "supports": ["BANGLEJS","BANGLEJS2"],
    "storage": [
      {"name":"android.app.js","url":"app.js"},
      {"name":"android.settings.js","url":"settings.js"},
      {"name":"android.img","url":"app-icon.js","evaluate":true},
      {"name":"android.boot.js","url":"boot.js"}
    ],
    "sortorder": -8
  },
  {
    "id": "ios",
    "name": "iOS Integration",
    "version": "0.06",
    "description": "Display notifications/music/etc from iOS devices",
    "icon": "app.png",
    "tags": "tool,system,ios,apple,messages,notifications",
    "dependencies": {"messages":"app"},
    "supports": ["BANGLEJS","BANGLEJS2"],
    "storage": [
      {"name":"ios.app.js","url":"app.js"},
      {"name":"ios.img","url":"app-icon.js","evaluate":true},
      {"name":"ios.boot.js","url":"boot.js"}
    ],
    "sortorder": -8
  },
  {
    "id": "health",
    "name": "Health Tracking",
    "version": "0.08",
    "description": "Logs health data and provides an app to view it (requires firmware 2v10.100 or later)",
    "icon": "app.png",
    "tags": "tool,system,health",
    "supports": ["BANGLEJS","BANGLEJS2"],
    "readme": "README.md",
    "interface": "interface.html",
    "storage": [
      {"name":"health.app.js","url":"app.js"},
      {"name":"health.img","url":"app-icon.js","evaluate":true},
      {"name":"health.boot.js","url":"boot.js"},
      {"name":"health","url":"lib.js"}
    ]
  },
  {
    "id": "launch",
    "name": "Launcher",
    "shortName": "Launcher",
    "version": "0.10",
    "description": "This is needed to display a menu allowing you to choose your own applications. You can replace this with a customised launcher.",
    "icon": "app.png",
    "type": "launch",
    "tags": "tool,system,launcher",
    "supports": ["BANGLEJS","BANGLEJS2"],
    "storage": [
      {"name":"launch.app.js","url":"app-bangle1.js","supports":["BANGLEJS"]},
      {"name":"launch.app.js","url":"app-bangle2.js","supports":["BANGLEJS2"]},
      {"name":"launch.settings.js","url":"settings.js","supports":["BANGLEJS2"]}
    ],
    "data": [{"name":"launch.json"}],
    "sortorder": -10
  },
  {
    "id": "setting",
    "name": "Settings",
    "version": "0.36",
    "description": "A menu for setting up Bangle.js",
    "icon": "settings.png",
    "tags": "tool,system",
    "supports": ["BANGLEJS","BANGLEJS2"],
    "readme": "README.md",
    "storage": [
      {"name":"setting.app.js","url":"settings.js"},
      {"name":"setting.img","url":"settings-icon.js","evaluate":true}
    ],
    "data": [{"name":"setting.json","url":"settings.min.json","evaluate":true}],
    "sortorder": -5
  },
  {
    "id": "about",
    "name": "About",
    "version": "0.12",
    "description": "Bangle.js About page - showing software version, stats, and a collaborative mural from the Bangle.js KickStarter backers",
    "icon": "app.png",
    "tags": "tool,system",
    "supports": ["BANGLEJS","BANGLEJS2"],
    "screenshots": [{"url":"bangle1-about-screenshot.png"}],
    "allow_emulator": true,
    "storage": [
      {"name":"about.app.js","url":"app-bangle1.js","supports": ["BANGLEJS"]},
      {"name":"about.app.js","url":"app-bangle2.js","supports": ["BANGLEJS2"]},
      {"name":"about.img","url":"app-icon.js","evaluate":true}
    ],
    "sortorder": -4
  },
  {
    "id": "alarm",
    "name": "Default Alarm & Timer",
    "shortName": "Alarms",
    "version": "0.14",
    "description": "Set and respond to alarms and timers",
    "icon": "app.png",
    "tags": "tool,alarm,widget",
    "supports": ["BANGLEJS","BANGLEJS2"],
    "storage": [
      {"name":"alarm.app.js","url":"app.js"},
      {"name":"alarm.boot.js","url":"boot.js"},
      {"name":"alarm.js","url":"alarm.js"},
      {"name":"alarm.img","url":"app-icon.js","evaluate":true},
      {"name":"alarm.wid.js","url":"widget.js"}
    ],
    "data": [{"name":"alarm.json"}]
  },
  {
    "id": "locale",
    "name": "Languages",
    "version": "0.13",
    "description": "Translations for different countries",
    "icon": "locale.png",
    "type": "locale",
    "tags": "tool,system,locale,translate",
    "supports": ["BANGLEJS","BANGLEJS2"],
    "readme": "README.md",
    "custom": "locale.html",
    "storage": [
      {"name":"locale"}
    ],
    "sortorder": -10
  },
  {
    "id": "notify",
    "name": "Notifications (default)",
    "shortName": "Notifications",
    "version": "0.11",
    "description": "Provides the default `notify` module used by applications to display notifications in a bar at the top of the screen. This module is installed by default by client applications such as the Gadgetbridge app.  Installing `Fullscreen Notifications` replaces this module with a version that displays the notifications using the full screen",
    "icon": "notify.png",
    "type": "notify",
    "tags": "widget",
    "supports": ["BANGLEJS"],
    "readme": "README.md",
    "storage": [
      {"name":"notify","url":"notify.js"}
    ]
  },
  {
    "id": "notifyfs",
    "name": "Fullscreen Notifications",
    "shortName": "Notifications",
    "version": "0.12",
    "description": "Provides a replacement for the `Notifications (default)` `notify` module.   This version is used by applications to display notifications fullscreen. This may not fully restore the screen after on some apps. See `Notifications (default)` for more information about the notify module.",
    "icon": "notify.png",
    "type": "notify",
    "tags": "widget",
    "supports": ["BANGLEJS","BANGLEJS2"],
    "storage": [
      {"name":"notify","url":"notify.js"}
    ]
  },
  {
    "id": "welcome",
    "name": "Welcome",
    "shortName": "Welcome",
    "version": "0.14",
    "description": "Appears at first boot and explains how to use Bangle.js",
    "icon": "app.png",
    "screenshots": [{"url":"screenshot_welcome.png"}],
    "tags": "start,welcome",
    "supports": ["BANGLEJS","BANGLEJS2"],
    "allow_emulator": true,
    "storage": [
      {"name":"welcome.boot.js","url":"boot.js"},
      {"name":"welcome.app.js","url":"app-bangle1.js","supports": ["BANGLEJS"]},
      {"name":"welcome.app.js","url":"app-bangle2.js","supports": ["BANGLEJS2"]},
      {"name":"welcome.settings.js","url":"settings.js"},
      {"name":"welcome.img","url":"app-icon.js","evaluate":true}
    ],
    "data": [{"name":"welcome.json"}]
  },
  {
    "id": "mywelcome",
    "name": "Customised Welcome",
    "shortName": "My Welcome",
    "version": "0.13",
    "description": "Appears at first boot and explains how to use Bangle.js. Like 'Welcome', but can be customised with a greeting",
    "icon": "app.png",
    "tags": "start,welcome",
    "supports": ["BANGLEJS","BANGLEJS2"],
    "custom": "custom.html",
    "screenshots": [{"url":"bangle1-customized-welcome-screenshot.png"}],
    "storage": [
      {"name":"mywelcome.boot.js","url":"boot.js"},
      {"name":"mywelcome.app.js","url":"app-bangle1.js","supports": ["BANGLEJS"]},
      {"name":"mywelcome.app.js","url":"app-bangle2.js","supports": ["BANGLEJS2"]},
      {"name":"mywelcome.settings.js","url":"settings.js"},
      {"name":"mywelcome.img","url":"app-icon.js","evaluate":true}
    ],
    "data": [{"name":"mywelcome.json"}]
  },
  {
    "id": "gbridge",
    "name": "Gadgetbridge",
    "version": "0.25",
    "description": "(NOT RECOMMENDED) Handles Gadgetbridge notifications from Android. This is now replaced by the 'Android' app.",
    "icon": "app.png",
    "type": "widget",
    "tags": "tool,system,android,widget",
    "supports": ["BANGLEJS","BANGLEJS2"],
    "dependencies": {"notify":"type"},
    "readme": "README.md",
    "storage": [
      {"name":"gbridge.settings.js","url":"settings.js"},
      {"name":"gbridge.img","url":"app-icon.js","evaluate":true},
      {"name":"gbridge.wid.js","url":"widget.js"}
    ],
    "data": [{"name":"gbridge.json"}]
  },
  { "id": "gbdebug",
    "name": "Gadgetbridge Debug",
    "shortName":"GB Debug",
    "version":"0.01",
    "description": "Debug info for Gadgetbridge. Run this app and when Gadgetbridge messages arrive they are displayed on-screen.",
    "icon": "app.png",
    "tags": "",
    "supports" : ["BANGLEJS2"],
    "readme": "README.md",
    "storage": [
      {"name":"gbdebug.app.js","url":"app.js"},
      {"name":"gbdebug.img","url":"app-icon.js","evaluate":true}
    ]
  },
  {
    "id": "mclock",
    "name": "Morphing Clock",
    "version": "0.07",
    "description": "7 segment clock that morphs between minutes and hours",
    "icon": "clock-morphing.png",
    "type": "clock",
    "tags": "clock",
    "supports": ["BANGLEJS"],
    "allow_emulator": true,
    "screenshots": [{"url":"bangle1-morphing-clock-screenshot.png"}],
    "storage": [
      {"name":"mclock.app.js","url":"clock-morphing.js"},
      {"name":"mclock.img","url":"clock-morphing-icon.js","evaluate":true}
    ],
    "sortorder": -9
  },
  {
    "id": "moonphase",
    "name": "Moonphase",
    "version": "0.02",
    "description": "Shows current moon phase. Now with GPS function.",
    "icon": "app.png",
    "tags": "",
    "supports": ["BANGLEJS"],
    "screenshots": [{"url":"bangle1-moon-phase-screenshot.png"}],
    "allow_emulator": true,
    "storage": [
      {"name":"moonphase.app.js","url":"app.js"},
      {"name":"moonphase.img","url":"app-icon.js","evaluate":true}
    ]
  },
  {
    "id": "daysl",
    "name": "Days left",
    "version": "0.03",
    "description": "Shows you the days left until a certain date. Date can be set with a settings app and is written to a file.",
    "icon": "app.png",
    "tags": "",
    "supports": ["BANGLEJS"],
    "allow_emulator": false,
    "storage": [
      {"name":"daysl.app.js","url":"app.js"},
      {"name":"daysl.img","url":"app-icon.js","evaluate":true},
      {"name":"daysl.wid.js","url":"widget.js"}
    ]
  },
  {
    "id": "wclock",
    "name": "Word Clock",
    "version": "0.03",
    "description": "Display Time as Text",
    "icon": "clock-word.png",
    "screenshots": [{"url":"screenshot_word.png"}],
    "type": "clock",
    "tags": "clock",
    "supports": ["BANGLEJS","BANGLEJS2"],
    "allow_emulator": true,
    "storage": [
      {"name":"wclock.app.js","url":"clock-word.js"},
      {"name":"wclock.img","url":"clock-word-icon.js","evaluate":true}
    ]
  },
  {
    "id": "fontclock",
    "name": "Font Clock",
    "version": "0.01",
    "description": "Choose the font and design of clock face from a library of available designs",
    "icon": "fontclock.png",
    "type": "clock",
    "tags": "clock",
    "supports": ["BANGLEJS"],
    "readme": "README.md",
    "custom": "custom.html",
    "allow_emulator": false,
    "storage": [
      {"name":"fontclock.app.js","url":"fontclock.js"},
      {"name":"fontclock.img","url":"fontclock-icon.js","evaluate":true},
      {"name":"fontclock.hand.js","url":"fontclock.hand.js"},
      {"name":"fontclock.thinhand.js","url":"fontclock.thinhand.js"},
      {"name":"fontclock.thickhand.js","url":"fontclock.thickhand.js"},
      {"name":"fontclock.hourscriber.js","url":"fontclock.hourscriber.js"},
      {"name":"fontclock.font.js","url":"fontclock.font.js"},
      {"name":"fontclock.font.abril_ff50.js","url":"fontclock.font.abril_ff50.js"},
      {"name":"fontclock.font.cpstc58.js","url":"fontclock.font.cpstc58.js"},
      {"name":"fontclock.font.mntn25.js","url":"fontclock.font.mntn25.js"},
      {"name":"fontclock.font.mntn50.js","url":"fontclock.font.mntn50.js"},
      {"name":"fontclock.font.vector25.js","url":"fontclock.font.vector25.js"},
      {"name":"fontclock.font.vector50.js","url":"fontclock.font.vector50.js"}
    ]
  },
  {
    "id": "slidingtext",
    "name": "Sliding Clock",
    "version": "0.07",
    "description": "Inspired by the Pebble sliding clock, old times are scrolled off the screen and new times on. You are also able to change language on the fly so you can see the time written in other languages using button 1. Currently English, French, Japanese, Spanish and German are supported",
    "icon": "slidingtext.png",
    "type": "clock",
    "tags": "clock",
    "supports": ["BANGLEJS","BANGLEJS2"],
    "readme": "README.md",
    "custom": "custom.html",
    "allow_emulator": false,
    "storage": [
      {"name":"slidingtext.app.js","url":"slidingtext.js"},
      {"name":"slidingtext.img","url":"slidingtext-icon.js","evaluate":true},
      {"name":"slidingtext.locale.en.js","url":"slidingtext.locale.en.js"},
      {"name":"slidingtext.locale.en2.js","url":"slidingtext.locale.en2.js"},
      {"name":"slidingtext.utils.en.js","url":"slidingtext.utils.en.js"},
      {"name":"slidingtext.locale.es.js","url":"slidingtext.locale.es.js"},
      {"name":"slidingtext.locale.fr.js","url":"slidingtext.locale.fr.js"},
      {"name":"slidingtext.locale.jp.js","url":"slidingtext.locale.jp.js"},
      {"name":"slidingtext.locale.de.js","url":"slidingtext.locale.de.js"},
      {"name":"slidingtext.dtfmt.js","url":"slidingtext.dtfmt.js"}
    ]
  },
  {
    "id": "solarclock",
    "name": "Solar Clock",
    "version": "0.02",
    "description": "Using your current or chosen location the solar watch face shows the Sun's sky position, time and date. Also allows you to wind backwards and forwards in time to see the sun's position",
    "icon": "solar_clock.png",
    "type": "clock",
    "tags": "clock",
    "supports": ["BANGLEJS"],
    "readme": "README.md",
    "custom": "custom.html",
    "allow_emulator": false,
    "storage": [
      {"name":"solarclock.app.js","url":"solar_clock.js"},
      {"name":"solarclock.img","url":"solar_clock-icon.js","evaluate":true},
      {"name":"solar_colors.js","url":"solar_colors.js"},
      {"name":"solar_controller.js","url":"solar_controller.js"},
      {"name":"solar_date_utils.js","url":"solar_date_utils.js"},
      {"name":"solar_graphic_utils.js","url":"solar_graphic_utils.js"},
      {"name":"solar_location.js","url":"solar_location.js"},
      {"name":"solar_math_utils.js","url":"solar_math_utils.js"},
      {"name":"solar_loc.Reykjavik.json","url":"solar_loc.Reykjavik.json"},
      {"name":"solar_loc.Hong_Kong.json","url":"solar_loc.Hong_Kong.json"},
      {"name":"solar_loc.Honolulu.json","url":"solar_loc.Honolulu.json"},
      {"name":"solar_loc.Rio.json","url":"solar_loc.Rio.json"},
      {"name":"solar_loc.Tokyo.json","url":"solar_loc.Tokyo.json"},
      {"name":"solar_loc.Seoul.json","url":"solar_loc.Seoul.json"}
    ]
  },
  {
    "id": "sweepclock",
    "name": "Sweep Clock",
    "version": "0.04",
    "description": "Smooth sweep secondhand with single hour numeral. Use button 1 to toggle the numeral font, button 3 to change the colour theme and button 4 to change the date placement",
    "icon": "sweepclock.png",
    "type": "clock",
    "tags": "clock",
    "supports": ["BANGLEJS"],
    "readme": "README.md",
    "allow_emulator": true,
    "screenshots": [{"url":"bangle1-sweep-clock-screenshot.png"}],
    "storage": [
      {"name":"sweepclock.app.js","url":"sweepclock.js"},
      {"name":"sweepclock.img","url":"sweepclock-icon.js","evaluate":true}
    ]
  },
  {
    "id": "matrixclock",
    "name": "Matrix Clock",
    "version": "0.02",
    "description": "inspired by The Matrix, a clock of the same style",
    "icon": "matrixclock.png",
    "screenshots": [{"url":"screenshot_matrix.png"}],
    "type": "clock",
    "tags": "clock",
    "supports": ["BANGLEJS","BANGLEJS2"],
    "readme": "README.md",
    "allow_emulator": true,
    "storage": [
      {"name":"matrixclock.app.js","url":"matrixclock.js"},
      {"name":"matrixclock.img","url":"matrixclock-icon.js","evaluate":true}
    ]
  },
  {
    "id": "mandelbrotclock",
    "name": "Mandelbrot Clock",
    "version": "0.01",
    "description": "A mandelbrot set themed clock cool",
    "icon": "mandelbrotclock.png",
    "screenshots": [{ "url": "screenshot_mandelbrotclock.png" }],
    "type": "clock",
    "tags": "clock",
    "supports": ["BANGLEJS2"],
    "readme": "README.md",
    "allow_emulator": true,
    "storage": [
      { "name": "mandelbrotclock.app.js", "url": "mandelbrotclock.js" },
      {
        "name": "mandelbrotclock.img",
        "url": "mandelbrotclock-icon.js",
        "evaluate": true
      }
    ]
  },
  {
    "id": "imgclock",
    "name": "Image background clock",
    "shortName": "Image Clock",
    "version": "0.08",
    "description": "A clock with an image as a background",
    "icon": "app.png",
    "type": "clock",
    "tags": "clock",
    "supports": ["BANGLEJS"],
    "custom": "custom.html",
    "storage": [
      {"name":"imgclock.app.js","url":"app.js"},
      {"name":"imgclock.img","url":"app-icon.js","evaluate":true},
      {"name":"imgclock.face.img"},
      {"name":"imgclock.face.json"},
      {"name":"imgclock.face.bg","content":""}
    ]
  },
  {
    "id": "impwclock",
    "name": "Imprecise Word Clock",
    "version": "0.03",
    "description": "Imprecise word clock for vacations, weekends, and those who never need accurate time.",
    "icon": "clock-impword.png",
    "type": "clock",
    "tags": "clock",
    "supports": ["BANGLEJS","BANGLEJS2"],
    "screenshots": [{"url":"bangle1-impercise-word-clock-screenshot.png"}],
    "allow_emulator": true,
    "storage": [
      {"name":"impwclock.app.js","url":"clock-impword.js"},
      {"name":"impwclock.img","url":"clock-impword-icon.js","evaluate":true}
    ]
  },
  {
    "id": "aclock",
    "name": "Analog Clock",
    "version": "0.15",
    "description": "An Analog Clock",
    "icon": "clock-analog.png",
    "screenshots": [{"url":"screenshot_analog.png"}],
    "type": "clock",
    "tags": "clock",
    "supports": ["BANGLEJS","BANGLEJS2"],
    "allow_emulator": true,
    "storage": [
      {"name":"aclock.app.js","url":"clock-analog.js"},
      {"name":"aclock.img","url":"clock-analog-icon.js","evaluate":true}
    ]
  },
  {
    "id": "clock2x3",
    "name": "2x3 Pixel Clock",
    "version": "0.05",
    "description": "This is a simple clock using minimalist 2x3 pixel numerical digits",
    "icon": "clock2x3.png",
    "screenshots": [{"url":"screenshot_pixel.png"}],
    "type": "clock",
    "tags": "clock",
    "supports": ["BANGLEJS","BANGLEJS2"],
    "readme": "README.md",
    "allow_emulator": true,
    "storage": [
      {"name":"clock2x3.app.js","url":"clock2x3-app.js"},
      {"name":"clock2x3.img","url":"clock2x3-icon.js","evaluate":true}
    ]
  },
  {
    "id": "geissclk",
    "name": "Geiss Clock",
    "version": "0.03",
    "description": "7 segment clock with animated background in the style of Ryan Geiss' music visualisation. NOTE: The first run will take ~1 minute to do some precalculation",
    "icon": "clock.png",
    "type": "clock",
    "tags": "clock",
    "supports": ["BANGLEJS"],
    "storage": [
      {"name":"geissclk.app.js","url":"clock.js"},
      {"name":"geissclk.precompute.js","url":"precompute.js"},
      {"name":"geissclk.img","url":"clock-icon.js","evaluate":true}
    ],
    "data": [{"name":"geissclk.0.map"},{"name":"geissclk.1.map"},{"name":"geissclk.2.map"},{"name":"geissclk.3.map"},{"name":"geissclk.4.map"},{"name":"geissclk.5.map"},{"name":"geissclk.0.pal"},{"name":"geissclk.1.pal"},{"name":"geissclk.2.pal"}]
  },
  {
    "id": "trex",
    "name": "T-Rex",
    "version": "0.04",
    "description": "T-Rex game in the style of Chrome's offline game",
    "icon": "trex.png",
    "screenshots": [{"url":"screenshot_trex.png"}],
    "tags": "game",
    "supports": ["BANGLEJS","BANGLEJS2"],
    "readme": "README.md",
    "allow_emulator": true,
    "storage": [
      {"name":"trex.app.js","url":"trex.js"},
      {"name":"trex.img","url":"trex-icon.js","evaluate":true},
      {"name":"trex.settings.js","url":"settings.js"}
    ],
    "data": [{"name":"trex.score","storageFile":true}]
  },
  {
    "id": "cubescramble",
    "name": "Cube Scramble",
    "version":"0.04",
    "description": "A random scramble generator for the 3x3 Rubik's cube with a basic timer",
    "icon": "cube-scramble.png",
    "tags": "",
    "supports" : ["BANGLEJS","BANGLEJS2"],
    "readme": "README.md",
    "allow_emulator": true,
    "screenshots": [{"url":"bangle2-cube-scramble-screenshot.png"},{"url":"bangle1-cube-scramble-screenshot.png"}],
    "storage": [
      {"name":"cubescramble.app.js","url":"cube-scramble.js"},
      {"name":"cubescramble.img","url":"cube-scramble-icon.js","evaluate":true}
    ]
  },
  {
    "id": "astroid",
    "name": "Asteroids!",
    "version": "0.03",
    "description": "Retro asteroids game",
    "icon": "asteroids.png",
    "screenshots": [{"url":"screenshot_asteroids.png"}],
    "tags": "game",
    "supports": ["BANGLEJS","BANGLEJS2"],
    "allow_emulator": true,
    "storage": [
      {"name":"astroid.app.js","url":"asteroids.js"},
      {"name":"astroid.img","url":"asteroids-icon.js","evaluate":true}
    ]
  },
  {
    "id": "clickms",
    "name": "Click Master",
    "version": "0.01",
    "description": "Get several friends to start the game, then compete to see who can press BTN1 the most!",
    "icon": "click-master.png",
    "tags": "game",
    "supports": ["BANGLEJS"],
    "storage": [
      {"name":"clickms.app.js","url":"click-master.js"},
      {"name":"clickms.img","url":"click-master-icon.js","evaluate":true}
    ]
  },
  {
    "id": "horsey",
    "name": "Horse Race!",
    "version": "0.01",
    "description": "Get several friends to start the game, then compete to see who can press BTN1 the most!",
    "icon": "horse-race.png",
    "tags": "game",
    "supports": ["BANGLEJS"],
    "storage": [
      {"name":"horsey.app.js","url":"horse-race.js"},
      {"name":"horsey.img","url":"horse-race-icon.js","evaluate":true}
    ]
  },
  {
    "id": "compass",
    "name": "Compass",
    "version": "0.05",
    "description": "Simple compass that points North",
    "icon": "compass.png",
    "screenshots": [{"url":"screenshot_compass.png"}],
    "tags": "tool,outdoors",
    "supports": ["BANGLEJS","BANGLEJS2"],
    "storage": [
      {"name":"compass.app.js","url":"compass.js"},
      {"name":"compass.img","url":"compass-icon.js","evaluate":true}
    ]
  },
  {
    "id": "gpstime",
    "name": "GPS Time",
    "version": "0.05",
    "description": "Update the Bangle.js's clock based on the time from the GPS receiver",
    "icon": "gpstime.png",
    "tags": "tool,gps",
    "supports": ["BANGLEJS","BANGLEJS2"],
    "storage": [
      {"name":"gpstime.app.js","url":"gpstime.js"},
      {"name":"gpstime.img","url":"gpstime-icon.js","evaluate":true}
    ]
  },
  {
    "id": "openloc",
    "name": "Open Location / Plus Codes",
    "shortName": "Open Location",
    "version": "0.01",
    "description": "Convert your current GPS location to a series of characters",
    "icon": "app.png",
    "tags": "tool,outdoors,gps",
    "supports": ["BANGLEJS"],
    "storage": [
      {"name":"openloc.app.js","url":"app.js"},
      {"name":"openloc.img","url":"app-icon.js","evaluate":true}
    ]
  },
  {
    "id": "speedo",
    "name": "Speedo",
    "version": "0.05",
    "description": "Show the current speed according to the GPS",
    "icon": "speedo.png",
    "tags": "tool,outdoors,gps",
    "supports": ["BANGLEJS","BANGLEJS2"],
    "storage": [
      {"name":"speedo.app.js","url":"speedo.js"},
      {"name":"speedo.img","url":"speedo-icon.js","evaluate":true}
    ]
  },
  {
    "id": "gpsrec",
    "name": "GPS Recorder",
    "version": "0.27",
    "description": "Application that allows you to record a GPS track. Can run in background",
    "icon": "app.png",
    "tags": "tool,outdoors,gps,widget",
    "screenshots": [{"url":"screenshot.png"}],
    "supports": ["BANGLEJS","BANGLEJS2"],
    "readme": "README.md",
    "interface": "interface.html",
    "storage": [
      {"name":"gpsrec.app.js","url":"app.js"},
      {"name":"gpsrec.img","url":"app-icon.js","evaluate":true},
      {"name":"gpsrec.wid.js","url":"widget.js"},
      {"name":"gpsrec.settings.js","url":"settings.js"}
    ],
    "data": [{"name":"gpsrec.json"},{"wildcard":".gpsrc?","storageFile":true}]
  },
  {
    "id": "recorder",
    "name": "Recorder (BETA)",
    "shortName": "Recorder",
    "version": "0.04",
    "description": "Record GPS position, heart rate and more in the background, then download to your PC.",
    "icon": "app.png",
    "tags": "tool,outdoors,gps,widget",
    "supports": ["BANGLEJS","BANGLEJS2"],
    "readme": "README.md",
    "interface": "interface.html",
    "storage": [
      {"name":"recorder.app.js","url":"app.js"},
      {"name":"recorder.img","url":"app-icon.js","evaluate":true},
      {"name":"recorder.wid.js","url":"widget.js"},
      {"name":"recorder.settings.js","url":"settings.js"}
    ],
    "data": [{"name":"recorder.json"},{"wildcard":"recorder.log?.csv","storageFile":true}]
  },
  {
    "id": "gpsnav",
    "name": "GPS Navigation",
    "version": "0.05",
    "description": "Displays GPS Course and Speed, + Directions to waypoint and waypoint recording, now with waypoint editor",
    "icon": "icon.png",
    "tags": "tool,outdoors,gps",
    "supports": ["BANGLEJS"],
    "readme": "README.md",
    "interface": "waypoints.html",
    "storage": [
      {"name":"gpsnav.app.js","url":"app.min.js"},
      {"name":"gpsnav.img","url":"app-icon.js","evaluate":true}
    ],
    "data": [{"name":"waypoints.json","url":"waypoints.json"}]
  },
  {
    "id": "heart",
    "name": "Heart Rate Recorder",
    "shortName": "HRM Record",
    "version": "0.07",
    "description": "Application that allows you to record your heart rate. Can run in background",
    "icon": "app.png",
    "tags": "tool,health,widget",
    "supports": ["BANGLEJS","BANGLEJS2"],
    "interface": "interface.html",
    "storage": [
      {"name":"heart.app.js","url":"app.js"},
      {"name":"heart.img","url":"app-icon.js","evaluate":true},
      {"name":"heart.wid.js","url":"widget.js"}
    ],
    "data": [{"name":"heart.json"},{"wildcard":".heart?","storageFile":true}]
  },
  {
    "id": "slevel",
    "name": "Spirit Level",
    "version": "0.02",
    "description": "Show the current angle of the watch, so you can use it to make sure something is absolutely flat",
    "icon": "spiritlevel.png",
    "tags": "tool",
    "supports": ["BANGLEJS","BANGLEJS2"],
    "storage": [
      {"name":"slevel.app.js","url":"spiritlevel.js"},
      {"name":"slevel.img","url":"spiritlevel-icon.js","evaluate":true}
    ]
  },
  {
    "id": "files",
    "name": "App Manager",
    "version": "0.07",
    "description": "Show currently installed apps, free space, and allow their deletion from the watch",
    "icon": "files.png",
    "tags": "tool,system,files",
    "supports": ["BANGLEJS","BANGLEJS2"],
    "storage": [
      {"name":"files.app.js","url":"files.js"},
      {"name":"files.img","url":"files-icon.js","evaluate":true}
    ]
  },
  {
    "id": "weather",
    "name": "Weather",
    "version": "0.13",
    "description": "Show Gadgetbridge weather report",
    "icon": "icon.png",
    "screenshots": [{"url":"screenshot.png"}],
    "tags": "widget,outdoors",
    "supports": ["BANGLEJS","BANGLEJS2"],
    "readme": "readme.md",
    "storage": [
      {"name":"weather.app.js","url":"app.js"},
      {"name":"weather.wid.js","url":"widget.js"},
      {"name":"weather","url":"lib.js"},
      {"name":"weather.img","url":"icon.js","evaluate":true},
      {"name":"weather.settings.js","url":"settings.js"}
    ],
    "data": [{"name":"weather.json"}]
  },
  {
    "id": "chargeanim",
    "name": "Charge Animation",
    "version": "0.02",
    "description": "When charging, show a sideways charging animation and keep the screen on. When removed from the charger load the clock again.",
    "icon": "icon.png",
    "tags": "battery",
    "supports": ["BANGLEJS", "BANGLEJS2"],
    "allow_emulator": true,
    "screenshots": [{"url":"bangle2-charge-animation-screenshot.png"},{"url":"bangle-charge-animation-screenshot.png"}],
    "storage": [
      {"name":"chargeanim.app.js","url":"app.js"},
      {"name":"chargeanim.boot.js","url":"boot.js"},
      {"name":"chargeanim.img","url":"app-icon.js","evaluate":true}
    ]
  },
  {
    "id": "bluetoothdock",
    "name": "Bluetooth Dock",
    "shortName": "Dock",
    "version": "0.01",
    "description": "When charging shows the time, scans Bluetooth for known devices (eg temperature) and shows them on the screen",
    "icon": "app.png",
    "tags": "bluetooth",
    "supports": ["BANGLEJS"],
    "readme": "README.md",
    "storage": [
      {"name":"bluetoothdock.app.js","url":"app.js"},
      {"name":"bluetoothdock.boot.js","url":"boot.js"},
      {"name":"bluetoothdock.img","url":"app-icon.js","evaluate":true}
    ]
  },
  {
    "id": "widbat",
    "name": "Battery Level Widget",
    "version": "0.09",
    "description": "Show the current battery level and charging status in the top right of the clock",
    "icon": "widget.png",
    "type": "widget",
    "tags": "widget,battery",
    "supports": ["BANGLEJS","BANGLEJS2"],
    "storage": [
      {"name":"widbat.wid.js","url":"widget.js"}
    ]
  },
  {
    "id": "widbatv",
    "name": "Battery Level Widget (Vertical)",
    "version": "0.01",
    "description": "Slim, vertical battery widget that only takes up 14px",
    "icon": "widget.png",
    "type": "widget",
    "tags": "widget,battery",
    "supports": ["BANGLEJS","BANGLEJS2"],
    "storage": [
      {"name":"widbatv.wid.js","url":"widget.js"}
    ]
  },
  {
    "id": "widlock",
    "name": "Lock Widget",
    "version": "0.03",
    "description": "On devices with always-on display (Bangle.js 2) this displays lock icon whenever the display is locked",
    "icon": "widget.png",
    "type": "widget",
    "tags": "widget,lock",
    "supports": ["BANGLEJS","BANGLEJS2"],
    "storage": [
      {"name":"widlock.wid.js","url":"widget.js"}
    ]
  },
  {
    "id": "widbatpc",
    "name": "Battery Level Widget (with percentage)",
    "shortName": "Battery Widget",
    "version": "0.14",
    "description": "Show the current battery level and charging status in the top right of the clock, with charge percentage",
    "icon": "widget.png",
    "type": "widget",
    "tags": "widget,battery",
    "supports": ["BANGLEJS","BANGLEJS2"],
    "readme": "README.md",
    "storage": [
      {"name":"widbatpc.wid.js","url":"widget.js"},
      {"name":"widbatpc.settings.js","url":"settings.js"}
    ],
    "data": [{"name":"widbatpc.json"}]
  },
  {
    "id": "widbatwarn",
    "name": "Battery Warning",
    "shortName": "Battery Warning",
    "version": "0.02",
    "description": "Show a warning when the battery runs low.",
    "icon": "widget.png",
    "screenshots": [{"url":"screenshot.png"}],
    "type": "widget",
    "tags": "tool,battery",
    "supports": ["BANGLEJS"],
    "dependencies": {"notify":"type"},
    "readme": "README.md",
    "storage": [
      {"name":"widbatwarn.wid.js","url":"widget.js"},
      {"name":"widbatwarn.settings.js","url":"settings.js"}
    ],
    "data": [{"name":"widbatwarn.json"}]
  },
  {
    "id": "widbt",
    "name": "Bluetooth Widget",
    "version": "0.07",
    "description": "Show the current Bluetooth connection status in the top right of the clock",
    "icon": "widget.png",
    "type": "widget",
    "tags": "widget,bluetooth",
    "supports": ["BANGLEJS","BANGLEJS2"],
    "storage": [
      {"name":"widbt.wid.js","url":"widget.js"}
    ]
  },
  {
    "id": "widchime",
    "name": "Hour Chime",
    "version": "0.02",
    "description": "Buzz or beep on every whole hour.",
    "icon": "widget.png",
    "type": "widget",
    "tags": "widget",
    "supports": ["BANGLEJS","BANGLEJS2"],
    "storage": [
      {"name":"widchime.wid.js","url":"widget.js"},
      {"name":"widchime.settings.js","url":"settings.js"}
    ],
    "data": [{"name":"widchime.json"}]
  },
  {
    "id": "widram",
    "name": "RAM Widget",
    "shortName": "RAM Widget",
    "version": "0.01",
    "description": "Display your Bangle's available RAM percentage in a widget",
    "icon": "widget.png",
    "type": "widget",
    "tags": "widget",
    "supports": ["BANGLEJS","BANGLEJS2"],
    "storage": [
      {"name":"widram.wid.js","url":"widget.js"}
    ]
  },
  {
    "id": "hrm",
    "name": "Heart Rate Monitor",
    "version": "0.06",
    "description": "Measure your heart rate and see live sensor data",
    "icon": "heartrate.png",
    "tags": "health",
    "supports": ["BANGLEJS","BANGLEJS2"],
    "storage": [
      {"name":"hrm.app.js","url":"heartrate.js"},
      {"name":"hrm.img","url":"heartrate-icon.js","evaluate":true}
    ]
  },
  {
    "id": "widhrm",
    "name": "Simple Heart Rate widget",
    "version": "0.05",
    "description": "When the screen is on, the widget turns on the heart rate monitor and displays the current heart rate (or last known in grey). For this to work well you'll need at least a 15 second LCD Timeout.",
    "icon": "widget.png",
    "type": "widget",
    "tags": "health,widget",
    "supports": ["BANGLEJS","BANGLEJS2"],
    "storage": [
      {"name":"widhrm.wid.js","url":"widget.js"}
    ]
  },
  {
    "id": "bthrm",
    "name": "Bluetooth Heart Rate Monitor",
    "shortName": "BT HRM",
    "version": "0.01",
    "description": "Overrides Bangle.js's build in heart rate monitor with an external Bluetooth one.",
    "icon": "app.png",
    "type": "boot",
    "tags": "health,bluetooth",
    "supports": ["BANGLEJS","BANGLEJS2"],
    "readme": "README.md",
    "storage": [
      {"name":"bthrm.boot.js","url":"boot.js"},
      {"name":"bthrm.img","url":"app-icon.js","evaluate":true}
    ]
  },
  {
    "id": "stetho",
    "name": "Stethoscope",
    "version": "0.01",
    "description": "Hear your heart rate",
    "icon": "stetho.png",
    "tags": "health",
    "supports": ["BANGLEJS"],
    "storage": [
      {"name":"stetho.app.js","url":"stetho.js"},
      {"name":"stetho.img","url":"stetho-icon.js","evaluate":true}
    ]
  },
  {
    "id": "swatch",
    "name": "Stopwatch",
    "version": "0.07",
    "description": "Simple stopwatch with Lap Time logging to a JSON file",
    "icon": "stopwatch.png",
    "tags": "health",
    "supports": ["BANGLEJS"],
    "readme": "README.md",
    "interface": "interface.html",
    "allow_emulator": true,
    "screenshots": [{"url":"bangle1-stopwatch-screenshot.png"}],
    "storage": [
      {"name":"swatch.app.js","url":"stopwatch.js"},
      {"name":"swatch.img","url":"stopwatch-icon.js","evaluate":true}
    ]
  },
  {
    "id": "hidmsic",
    "name": "Bluetooth Music Controls",
    "shortName": "Music Control",
    "version": "0.02",
    "description": "Enable HID in settings, pair with your phone, then use this app to control music from your watch!",
    "icon": "hid-music.png",
    "tags": "bluetooth",
    "supports": ["BANGLEJS"],
    "storage": [
      {"name":"hidmsic.app.js","url":"hid-music.js"},
      {"name":"hidmsic.img","url":"hid-music-icon.js","evaluate":true}
    ]
  },
  {
    "id": "hidkbd",
    "name": "Bluetooth Keyboard",
    "shortName": "Bluetooth Kbd",
    "version": "0.02",
    "description": "Enable HID in settings, pair with your phone/PC, then use this app to control other apps",
    "icon": "hid-keyboard.png",
    "tags": "bluetooth",
    "supports": ["BANGLEJS"],
    "storage": [
      {"name":"hidkbd.app.js","url":"hid-keyboard.js"},
      {"name":"hidkbd.img","url":"hid-keyboard-icon.js","evaluate":true}
    ]
  },
  {
    "id": "hidbkbd",
    "name": "Binary Bluetooth Keyboard",
    "shortName": "Binary BT Kbd",
    "version": "0.02",
    "description": "Enable HID in settings, pair with your phone/PC, then type messages using the onscreen keyboard by tapping repeatedly on the key you want",
    "icon": "hid-binary-keyboard.png",
    "tags": "bluetooth",
    "supports": ["BANGLEJS"],
    "storage": [
      {"name":"hidbkbd.app.js","url":"hid-binary-keyboard.js"},
      {"name":"hidbkbd.img","url":"hid-binary-keyboard-icon.js","evaluate":true}
    ]
  },
  {
    "id": "animals",
    "name": "Animals Game",
    "version": "0.01",
    "description": "Simple toddler's game - displays a different number of animals each time the screen is pressed",
    "icon": "animals.png",
    "tags": "game",
    "supports": ["BANGLEJS"],
    "storage": [
      {"name":"animals.app.js","url":"animals.js"},
      {"name":"animals.img","url":"animals-icon.js","evaluate":true},
      {"name":"animals-snake.img","url":"animals-snake.js","evaluate":true},
      {"name":"animals-duck.img","url":"animals-duck.js","evaluate":true},
      {"name":"animals-swan.img","url":"animals-swan.js","evaluate":true},
      {"name":"animals-fox.img","url":"animals-fox.js","evaluate":true},
      {"name":"animals-camel.img","url":"animals-camel.js","evaluate":true},
      {"name":"animals-pig.img","url":"animals-pig.js","evaluate":true},
      {"name":"animals-sheep.img","url":"animals-sheep.js","evaluate":true},
      {"name":"animals-mouse.img","url":"animals-mouse.js","evaluate":true}
    ]
  },
  {
    "id": "qrcode",
    "name": "Custom QR Code",
    "version": "0.04",
    "description": "Use this to upload a customised QR code to Bangle.js",
    "icon": "app.png",
    "tags": "qrcode",
    "supports": ["BANGLEJS","BANGLEJS2"],
    "custom": "custom.html",
    "customConnect": true,
    "storage": [
      {"name":"qrcode.app.js"},
      {"name":"qrcode.img","url":"app-icon.js","evaluate":true}
    ]
  },
  {
    "id": "beer",
    "name": "Beer Compass",
    "version": "0.01",
    "description": "Uploads all the pubs in an area onto your watch, so it can always point you at the nearest one",
    "icon": "app.png",
    "tags": "",
    "supports": ["BANGLEJS"],
    "custom": "custom.html",
    "storage": [
      {"name":"beer.app.js"},
      {"name":"beer.img","url":"app-icon.js","evaluate":true}
    ]
  },
  {
    "id": "route",
    "name": "Route Viewer",
    "version": "0.02",
    "description": "Upload a KML file of a route, and have your watch display a map with how far around it you are",
    "icon": "app.png",
    "tags": "",
    "supports": ["BANGLEJS"],
    "custom": "custom.html",
    "storage": [
      {"name":"route.app.js"},
      {"name":"route.img","url":"app-icon.js","evaluate":true}
    ]
  },
  {
    "id": "ncstart",
    "name": "NCEU Startup",
    "version": "0.06",
    "description": "NodeConfEU 2019 'First Start' Sequence",
    "icon": "start.png",
    "tags": "start,welcome",
    "supports": ["BANGLEJS"],
    "storage": [
      {"name":"ncstart.app.js","url":"start.js"},
      {"name":"ncstart.boot.js","url":"boot.js"},
      {"name":"ncstart.settings.js","url":"settings.js"},
      {"name":"ncstart.img","url":"start-icon.js","evaluate":true},
      {"name":"nc-bangle.img","url":"start-bangle.js","evaluate":true},
      {"name":"nc-nceu.img","url":"start-nceu.js","evaluate":true},
      {"name":"nc-nfr.img","url":"start-nfr.js","evaluate":true},
      {"name":"nc-nodew.img","url":"start-nodew.js","evaluate":true},
      {"name":"nc-tf.img","url":"start-tf.js","evaluate":true}
    ],
    "data": [{"name":"ncstart.json"}]
  },
  {
    "id": "ncfrun",
    "name": "NCEU 5K Fun Run",
    "version": "0.01",
    "description": "Display a map of the NodeConf EU 2019 5K Fun Run route and your location on it",
    "icon": "nceu-funrun.png",
    "tags": "health",
    "supports": ["BANGLEJS"],
    "storage": [
      {"name":"ncfrun.app.js","url":"nceu-funrun.js"},
      {"name":"ncfrun.img","url":"nceu-funrun-icon.js","evaluate":true}
    ]
  },
  {
    "id": "widnceu",
    "name": "NCEU Logo Widget",
    "version": "0.02",
    "description": "Show the NodeConf EU logo in the top left",
    "icon": "widget.png",
    "type": "widget",
    "tags": "widget",
    "supports": ["BANGLEJS"],
    "storage": [
      {"name":"widnceu.wid.js","url":"widget.js"}
    ]
  },
  {
    "id": "sclock",
    "name": "Simple Clock",
    "version": "0.07",
    "description": "A Simple Digital Clock",
    "icon": "clock-simple.png",
    "screenshots": [{"url":"screenshot_simplec.png"}],
    "type": "clock",
    "tags": "clock",
    "supports": ["BANGLEJS","BANGLEJS2"],
    "allow_emulator": true,
    "storage": [
      {"name":"sclock.app.js","url":"clock-simple.js"},
      {"name":"sclock.img","url":"clock-simple-icon.js","evaluate":true}
    ]
  },
  {
    "id": "s7clk",
    "name": "Simple 7 segment Clock",
    "version": "0.03",
    "description": "A simple 7 segment Clock with date",
    "icon": "icon.png",
    "screenshots": [{"url":"screenshot_s7segment.png"}],
    "type": "clock",
    "tags": "clock",
    "supports": ["BANGLEJS","BANGLEJS2"],
    "readme": "README.md",
    "allow_emulator": true,
    "storage": [
      {"name":"s7clk.app.js","url":"app.js"},
      {"name":"s7clk.img","url":"icon.js","evaluate":true}
    ]
  },
  {
    "id": "vibrclock",
    "name": "Vibrate Clock",
    "version": "0.03",
    "description": "When BTN1 is pressed, vibrate out the time as a series of buzzes, one digit at a time. Hours, then Minutes. Zero is signified by one long buzz. Otherwise a simple digital clock.",
    "icon": "app.png",
    "type": "clock",
    "tags": "clock",
    "supports": ["BANGLEJS"],
    "allow_emulator": true,
    "screenshots": [{"url":"bangle1-vibrate-clock-screenshot.png"}],
    "storage": [
      {"name":"vibrclock.app.js","url":"app.js"},
      {"name":"vibrclock.img","url":"app-icon.js","evaluate":true}
    ]
  },
  {
    "id": "svclock",
    "name": "Simple V-Clock",
    "version": "0.04",
    "description": "Modification of Simple Clock 0.04 to use Vectorfont",
    "icon": "vclock-simple.png",
    "type": "clock",
    "tags": "clock",
    "supports": ["BANGLEJS","BANGLEJS2"],
    "allow_emulator": true,
    "screenshots": [{"url":"bangle2-simple-v-clock-screenshot.png"}],
    "storage": [
      {"name":"svclock.app.js","url":"vclock-simple.js"},
      {"name":"svclock.img","url":"vclock-simple-icon.js","evaluate":true}
    ]
  },
  {
    "id": "dclock",
    "name": "Dev Clock",
    "version": "0.10",
    "description": "A Digital Clock including timestamp (tst), beats(@), days in current month (dm) and days since new moon (l)",
    "icon": "clock-dev.png",
    "type": "clock",
    "tags": "clock",
    "supports": ["BANGLEJS","BANGLEJS2"],
    "allow_emulator": true,
    "screenshots": [{"url":"bangle2-dev-clock-screenshot.png"},{"url":"bangle1-dev-clock-screenshot.png"}],
    "storage": [
      {"name":"dclock.app.js","url":"clock-dev.js"},
      {"name":"dclock.img","url":"clock-dev-icon.js","evaluate":true}
    ]
  },
  {
    "id": "gesture",
    "name": "Gesture Test",
    "version": "0.01",
    "description": "BETA! Uploads a basic Tensorflow Gesture model, and then outputs each gesture as a message",
    "icon": "gesture.png",
    "type": "app",
    "tags": "gesture,ai",
    "supports": ["BANGLEJS"],
    "storage": [
      {"name":"gesture.app.js","url":"gesture.js"},
      {"name":".tfnames","url":"gesture-tfnames.js","evaluate":true},
      {"name":".tfmodel","url":"gesture-tfmodel.js","evaluate":true},
      {"name":"gesture.img","url":"gesture-icon.js","evaluate":true}
    ]
  },
  {
    "id": "pparrot",
    "name": "Party Parrot",
    "version": "0.01",
    "description": "Party with a parrot on your wrist",
    "icon": "party-parrot.png",
    "type": "app",
    "tags": "party,parrot,lol",
    "supports": ["BANGLEJS"],
    "allow_emulator": true,
    "screenshots": [{"url":"bangle1-party-parrot-screenshot.png"}],
    "storage": [
      {"name":"pparrot.app.js","url":"party-parrot.js"},
      {"name":"pparrot.img","url":"party-parrot-icon.js","evaluate":true}
    ]
  },
  {
    "id": "hrings",
    "name": "Hypno Rings",
    "version": "0.01",
    "description": "Experiment with trippy rings, press buttons for change",
    "icon": "hypno-rings.png",
    "type": "app",
    "tags": "rings,hypnosis,psychadelic",
    "supports": ["BANGLEJS"],
    "allow_emulator": true,
    "screenshots": [{"url":"bangle1-hypno-rings-screenshot.png"}],
    "storage": [
      {"name":"hrings.app.js","url":"hypno-rings.js"},
      {"name":"hrings.img","url":"hypno-rings-icon.js","evaluate":true}
    ]
  },
  {
    "id": "morse",
    "name": "Morse Code",
    "version": "0.01",
    "description": "Learn morse code by hearing/seeing/feeling the code. Tap to toggle buzz!",
    "icon": "morse-code.png",
    "type": "app",
    "tags": "morse,sound,visual,input",
    "supports": ["BANGLEJS"],
    "storage": [
      {"name":"morse.app.js","url":"morse-code.js"},
      {"name":"morse.img","url":"morse-code-icon.js","evaluate":true}
    ]
  },
  {
    "id": "blescan",
    "name": "BLE Scanner",
    "version": "0.01",
    "description": "Scan for advertising BLE devices",
    "icon": "blescan.png",
    "tags": "bluetooth",
    "supports": ["BANGLEJS"],
    "storage": [
      {"name":"blescan.app.js","url":"blescan.js"},
      {"name":"blescan.img","url":"blescan-icon.js","evaluate":true}
    ]
  },
  {
    "id": "mmonday",
    "name": "Manic Monday Tone",
    "version": "0.02",
    "description": "The Bangles make a comeback",
    "icon": "manic-monday-icon.png",
    "tags": "sound",
    "supports": ["BANGLEJS"],
    "storage": [
      {"name":"mmonday.app.js","url":"manic-monday.js"},
      {"name":"mmonday.img","url":"manic-monday-icon.js","evaluate":true}
    ]
  },
  {
    "id": "jbells",
    "name": "Jingle Bells",
    "version": "0.01",
    "description": "Play Jingle Bells",
    "icon": "jbells.png",
    "type": "app",
    "tags": "sound",
    "supports": ["BANGLEJS"],
    "storage": [
      {"name":"jbells.app.js","url":"jbells.js"},
      {"name":"jbells.img","url":"jbells-icon.js","evaluate":true}
    ]
  },
  {
    "id": "scolor",
    "name": "Show Color",
    "version": "0.01",
    "description": "Display all available Colors and Names",
    "icon": "show-color.png",
    "type": "app",
    "tags": "tool",
    "screenshots": [{"url":"bangle1-view-color-screenshot.png"}],
    "supports": ["BANGLEJS"],
    "allow_emulator": true,
    "storage": [
      {"name":"scolor.app.js","url":"show-color.js"},
      {"name":"scolor.img","url":"show-color-icon.js","evaluate":true}
    ]
  },
  {
    "id": "miclock",
    "name": "Mixed Clock",
    "version": "0.05",
    "description": "A mix of analog and digital Clock",
    "icon": "clock-mixed.png",
    "type": "clock",
    "tags": "clock",
    "screenshots": [{"url":"bangle1-mixed-clock-screenshot.png"}],
    "supports": ["BANGLEJS"],
    "allow_emulator": true,
    "storage": [
      {"name":"miclock.app.js","url":"clock-mixed.js"},
      {"name":"miclock.img","url":"clock-mixed-icon.js","evaluate":true}
    ]
  },
  {
    "id": "bclock",
    "name": "Binary Clock",
    "version": "0.03",
    "description": "A simple binary clock watch face",
    "icon": "clock-binary.png",
    "type": "clock",
    "tags": "clock",
    "supports": ["BANGLEJS"],
    "allow_emulator": true,
    "screenshots": [{"url":"bangle1-binary-clock-screenshot.png"}],
    "storage": [
      {"name":"bclock.app.js","url":"clock-binary.js"},
      {"name":"bclock.img","url":"clock-binary-icon.js","evaluate":true}
    ]
  },
  {
    "id": "clotris",
    "name": "Clock-Tris",
    "version": "0.01",
    "description": "A fully functional clone of a classic game of falling blocks",
    "icon": "clock-tris.png",
    "tags": "game",
    "supports": ["BANGLEJS"],
    "screenshots": [{"url":"bangle1-clock-tris-screenshot.png"}],
    "allow_emulator": true,
    "storage": [
      {"name":"clotris.app.js","url":"clock-tris.js"},
      {"name":"clotris.img","url":"clock-tris-icon.js","evaluate":true},
      {"name":".trishig","url":"clock-tris-high"}
    ]
  },
  {
    "id": "flappy",
    "name": "Flappy Bird",
    "version": "0.05",
    "description": "A Flappy Bird game clone",
    "icon": "app.png",
    "screenshots": [{"url":"screenshot1_flappy.png"},{"url":"screenshot2_flappy.png"}],
    "tags": "game",
    "supports": ["BANGLEJS","BANGLEJS2"],
    "readme": "README.md",
    "allow_emulator": true,
    "storage": [
      {"name":"flappy.app.js","url":"app.js"},
      {"name":"flappy.img","url":"app-icon.js","evaluate":true}
    ]
  },
  {
    "id": "gpsinfo",
    "name": "GPS Info",
    "version": "0.05",
    "description": "An application that displays information about altitude, lat/lon, satellites and time",
    "icon": "gps-info.png",
    "type": "app",
    "tags": "gps",
    "supports": ["BANGLEJS","BANGLEJS2"],
    "storage": [
      {"name":"gpsinfo.app.js","url":"gps-info.js"},
      {"name":"gpsinfo.img","url":"gps-info-icon.js","evaluate":true}
    ]
  },
  {
    "id": "assistedgps",
    "name": "Assisted GPS Update (AGPS)",
    "version": "0.01",
    "description": "Downloads assisted GPS (AGPS) data to Bangle.js 1 for faster GPS startup and more accurate fixes. **No app will be installed**, this just uploads new data to the GPS chip.",
    "icon": "app.png",
    "type": "RAM",
    "tags": "tool,outdoors,agps",
    "supports": ["BANGLEJS"],
    "custom": "custom.html",
    "storage": []
  },
  {
    "id": "pomodo",
    "name": "Pomodoro",
    "version": "0.02",
    "description": "A simple pomodoro timer.",
    "icon": "pomodoro.png",
    "type": "app",
    "tags": "pomodoro,cooking,tools",
    "supports": ["BANGLEJS", "BANGLEJS2"],
    "allow_emulator": true,
    "screenshots": [{"url":"bangle2-pomodoro-screenshot.png"}],
    "storage": [
      {"name":"pomodo.app.js","url":"pomodoro.js"},
      {"name":"pomodo.img","url":"pomodoro-icon.js","evaluate":true}
    ]
  },
  {
    "id": "blobclk",
    "name": "Large Digit Blob Clock",
    "shortName": "Blob Clock",
    "version": "0.06",
    "description": "A clock with big digits",
    "icon": "clock-blob.png",
    "type": "clock",
    "tags": "clock",
    "supports": ["BANGLEJS","BANGLEJS2"],
    "allow_emulator": true,
    "screenshots": [{"url":"bangle2-large-digit-blob-clock-screenshot.png"},{"url":"bangle1-large-digit-blob-clock-screenshot.png"}],
    "storage": [
      {"name":"blobclk.app.js","url":"clock-blob.js"},
      {"name":"blobclk.img","url":"clock-blob-icon.js","evaluate":true}
    ]
  },
  {
    "id": "boldclk",
    "name": "Bold Clock",
    "version": "0.05",
    "description": "Simple, readable and practical clock",
    "icon": "bold_clock.png",
    "screenshots": [{"url":"screenshot_bold.png"}],
    "type": "clock",
    "tags": "clock",
    "supports": ["BANGLEJS","BANGLEJS2"],
    "readme": "README.md",
    "allow_emulator": true,
    "storage": [
      {"name":"boldclk.app.js","url":"bold_clock.js"},
      {"name":"boldclk.img","url":"bold_clock-icon.js","evaluate":true}
    ]
  },
  {
    "id": "widclk",
    "name": "Digital clock widget",
    "version": "0.06",
    "description": "A simple digital clock widget",
    "icon": "widget.png",
    "type": "widget",
    "tags": "widget,clock",
    "supports": ["BANGLEJS","BANGLEJS2"],
    "storage": [
      {"name":"widclk.wid.js","url":"widget.js"}
    ]
  },
  {
    "id": "widpedom",
    "name": "Pedometer widget",
    "version": "0.19",
    "description": "Daily pedometer widget",
    "icon": "widget.png",
    "type": "widget",
    "tags": "widget",
    "supports": ["BANGLEJS","BANGLEJS2"],
    "storage": [
      {"name":"widpedom.wid.js","url":"widget.js"},
      {"name":"widpedom.settings.js","url":"settings.js"}
    ]
  },
  {
    "id": "berlinc",
    "name": "Berlin Clock",
    "version": "0.05",
    "description": "Berlin Clock (see https://en.wikipedia.org/wiki/Mengenlehreuhr)",
    "icon": "berlin-clock.png",
    "type": "clock",
    "tags": "clock",
    "supports": ["BANGLEJS","BANGLEJS2"],
    "allow_emulator": true,
    "screenshots": [{"url":"berlin-clock-screenshot.png"}],
    "storage": [
      {"name":"berlinc.app.js","url":"berlin-clock.js"},
      {"name":"berlinc.img","url":"berlin-clock-icon.js","evaluate":true}
    ]
  },
  {
    "id": "ctrclk",
    "name": "Centerclock",
    "version": "0.03",
    "description": "Watch-centered digital 24h clock with date in dd.mm.yyyy format.",
    "icon": "app.png",
    "type": "clock",
    "tags": "clock",
    "supports": ["BANGLEJS"],
    "screenshots": [{"url":"bangle1-center-clock-screenshot.png"}],
    "allow_emulator": true,
    "storage": [
      {"name":"ctrclk.app.js","url":"app.js"},
      {"name":"ctrclk.img","url":"app-icon.js","evaluate":true}
    ]
  },
  {
    "id": "demoapp",
    "name": "Demo Loop",
    "version": "0.02",
    "description": "Simple demo app - displays Bangle.js, JS logo, graphics, and Bangle.js information",
    "icon": "app.png",
    "type": "app",
    "tags": "",
    "screenshots": [{"url":"bangle1-demo-loop-screenshot1.png"},{"url":"bangle1-demo-loop-screenshot2.png"},{"url":"bangle1-demo-loop-screenshot3.png"},{"url":"bangle1-demo-loop-screenshot4.png"}],
    "supports": ["BANGLEJS"],
    "allow_emulator": true,
    "storage": [
      {"name":"demoapp.app.js","url":"app.js"},
      {"name":"demoapp.img","url":"app-icon.js","evaluate":true}
    ],
    "sortorder": -9
  },
  {
    "id": "flagrse",
    "name": "Espruino Flag Raiser",
    "version": "0.01",
    "description": "App to send a command to another Espruino to cause it to raise a flag",
    "icon": "app.png",
    "tags": "",
    "supports": ["BANGLEJS"],
    "readme": "README.md",
    "storage": [
      {"name":"flagrse.app.js","url":"app.js"},
      {"name":"flagrse.img","url":"app-icon.js","evaluate":true}
    ]
  },
  {
    "id": "pipboy",
    "name": "Pipboy",
    "version": "0.04",
    "description": "Pipboy themed clock",
    "icon": "app.png",
    "type": "clock",
    "tags": "clock",
    "supports": ["BANGLEJS"],
    "allow_emulator": true,
    "screenshots": [{"url":"bangle1-pipboy-themed-clock-screenshot.png"}],
    "storage": [
      {"name":"pipboy.app.js","url":"app.js"},
      {"name":"pipboy.img","url":"app-icon.js","evaluate":true}
    ]
  },
  {
    "id": "torch",
    "name": "Torch",
    "shortName": "Torch",
    "version": "0.02",
    "description": "Turns screen white to help you see in the dark. Select from the launcher or press BTN1,BTN3,BTN1,BTN3 quickly to start when in any app that shows widgets",
    "icon": "app.png",
    "tags": "tool,torch",
    "supports": ["BANGLEJS"],
    "storage": [
      {"name":"torch.app.js","url":"app.js"},
      {"name":"torch.wid.js","url":"widget.js"},
      {"name":"torch.img","url":"app-icon.js","evaluate":true}
    ]
  },
  {
    "id": "rtorch",
    "name": "Red Torch",
    "shortName": "RedTorch",
    "version": "0.01",
    "description": "Turns screen RED to help you see in the dark without breaking your night vision. Select from the launcher or press BTN3,BTN1,BTN3,BTN1 quickly to start when in any app that shows widgets",
    "icon": "app.png",
    "tags": "tool,torch",
    "supports": ["BANGLEJS"],
    "storage": [
      {"name":"rtorch.app.js","url":"app.js"},
      {"name":"rtorch.wid.js","url":"widget.js"},
      {"name":"rtorch.img","url":"app-icon.js","evaluate":true}
    ]
  },
  {
    "id": "wohrm",
    "name": "Workout HRM",
    "version": "0.08",
    "description": "Workout heart rate monitor notifies you with a buzz if your heart rate goes above or below the set limits.",
    "icon": "app.png",
    "type": "app",
    "tags": "hrm,workout",
    "supports": ["BANGLEJS"],
    "readme": "README.md",
    "allow_emulator": true,
    "screenshots": [{"url":"bangle1-workout-HRM-screenshot.png"}],
    "storage": [
      {"name":"wohrm.app.js","url":"app.js"},
      {"name":"wohrm.img","url":"app-icon.js","evaluate":true}
    ]
  },
  {
    "id": "widid",
    "name": "Bluetooth ID Widget",
    "version": "0.03",
    "description": "Display the last two tuple of your Bangle.js MAC address in the widget section. This is useful for figuring out which Bangle.js to connect to if you have more than one Bangle.js!",
    "icon": "widget.png",
    "type": "widget",
    "tags": "widget,address,mac",
    "supports": ["BANGLEJS","BANGLEJS2"],
    "storage": [
      {"name":"widid.wid.js","url":"widget.js"}
    ]
  },
  {
    "id": "grocery",
    "name": "Grocery",
    "version": "0.02",
    "description": "Simple grocery (shopping) list - Display a list of product and track if you already put them in your cart.",
    "icon": "grocery.png",
    "type": "app",
    "tags": "tool,outdoors,shopping,list",
    "supports": ["BANGLEJS"],
    "custom": "grocery.html",
    "storage": [
      {"name":"grocery.app.js","url":"app.js"},
      {"name":"grocery.img","url":"grocery-icon.js","evaluate":true}
    ]
  },
  {
    "id": "marioclock",
    "name": "Mario Clock",
    "version": "0.15",
    "description": "Animated retro Mario clock, with Gameboy style 8-bit grey-scale graphics.",
    "icon": "marioclock.png",
    "type": "clock",
    "tags": "clock,mario,retro",
    "supports": ["BANGLEJS"],
    "readme": "README.md",
    "allow_emulator": false,
    "screenshots": [{"url":"bangle1-mario-clock-screenshot.png"}],
    "storage": [
      {"name":"marioclock.app.js","url":"marioclock-app.js"},
      {"name":"marioclock.img","url":"marioclock-icon.js","evaluate":true}
    ]
  },
  {
    "id": "cliock",
    "name": "Commandline-Clock",
    "shortName": "CLI-Clock",
    "version": "0.15",
    "description": "Simple CLI-Styled Clock",
    "icon": "app.png",
    "screenshots": [{"url":"screenshot_cli.png"}],
    "type": "clock",
    "tags": "clock,cli,command,bash,shell",
    "supports": ["BANGLEJS","BANGLEJS2"],
    "allow_emulator": true,
    "storage": [
      {"name":"cliock.app.js","url":"app.js"},
      {"name":"cliock.img","url":"app-icon.js","evaluate":true}
    ]
  },
  {
    "id": "widver",
    "name": "Firmware Version Widget",
    "version": "0.03",
    "description": "Display the version of the installed firmware in the top widget section.",
    "icon": "widget.png",
    "type": "widget",
    "tags": "widget,tool,system",
    "supports": ["BANGLEJS","BANGLEJS2"],
    "storage": [
      {"name":"widver.wid.js","url":"widget.js"}
    ]
  },
  {
    "id": "barclock",
    "name": "Bar Clock",
    "version": "0.09",
    "description": "A simple digital clock showing seconds as a bar",
    "icon": "clock-bar.png",
    "screenshots": [{"url":"screenshot.png"},{"url":"screenshot_pm.png"}],
    "type": "clock",
    "tags": "clock",
    "supports": ["BANGLEJS","BANGLEJS2"],
    "readme": "README.md",
    "allow_emulator": true,
    "storage": [
      {"name":"barclock.app.js","url":"clock-bar.js"},
      {"name":"barclock.img","url":"clock-bar-icon.js","evaluate":true}
    ]
  },
  {
    "id": "dotclock",
    "name": "Dot Clock",
    "version": "0.03",
    "description": "A Minimal Dot Analog Clock",
    "icon": "clock-dot.png",
    "type": "clock",
    "tags": "clock",
    "supports": ["BANGLEJS","BANGLEJS2"],
    "allow_emulator": true,
    "screenshots": [{"url":"bangle2-dot-clcok-screenshot.png"},{"url":"bangle1-dot-clock-screenshot.png"}],
    "storage": [
      {"name":"dotclock.app.js","url":"clock-dot.js"},
      {"name":"dotclock.img","url":"clock-dot-icon.js","evaluate":true}
    ]
  },
  {
    "id": "widtbat",
    "name": "Tiny Battery Widget",
    "version": "0.02",
    "description": "Tiny blueish battery widget, vibs and changes level color when charging",
    "icon": "widget.png",
    "type": "widget",
    "tags": "widget,tool,system",
    "supports": ["BANGLEJS","BANGLEJS2"],
    "storage": [
      {"name":"widtbat.wid.js","url":"widget.js"}
    ]
  },
  {
    "id": "chrono",
    "name": "Chrono",
    "shortName": "Chrono",
    "version": "0.01",
    "description": "Single click BTN1 to add 5 minutes. Single click BTN2 to add 30 seconds. Single click BTN3 to add 5 seconds. Tap to pause or play to timer. Double click BTN1 to reset. When timer finishes the watch vibrates.",
    "icon": "chrono.png",
    "tags": "tool",
    "supports": ["BANGLEJS"],
    "storage": [
      {"name":"chrono.app.js","url":"chrono.js"},
      {"name":"chrono.img","url":"chrono-icon.js","evaluate":true}
    ]
  },
  {
    "id": "astrocalc",
    "name": "Astrocalc",
    "version": "0.02",
    "description": "Calculates interesting information on the sun and moon cycles for the current day based on your location.",
    "icon": "astrocalc.png",
    "tags": "app,sun,moon,cycles,tool,outdoors",
    "supports": ["BANGLEJS"],
    "allow_emulator": true,
    "storage": [
      {"name":"astrocalc.app.js","url":"astrocalc-app.js"},
      {"name":"suncalc.js","url":"suncalc.js"},
      {"name":"astrocalc.img","url":"astrocalc-icon.js","evaluate":true},
      {"name":"first-quarter.img","url":"first-quarter-icon.js","evaluate":true},
      {"name":"last-quarter.img","url":"last-quarter-icon.js","evaluate":true},
      {"name":"waning-crescent.img","url":"waning-crescent-icon.js","evaluate":true},
      {"name":"waning-gibbous.img","url":"waning-gibbous-icon.js","evaluate":true},
      {"name":"full.img","url":"full-icon.js","evaluate":true},
      {"name":"new.img","url":"new-icon.js","evaluate":true},
      {"name":"waxing-gibbous.img","url":"waxing-gibbous-icon.js","evaluate":true},
      {"name":"waxing-crescent.img","url":"waxing-crescent-icon.js","evaluate":true}
    ]
  },
  {
    "id": "widhwt",
    "name": "Hand Wash Timer",
    "version": "0.01",
    "description": "Swipe your wrist over the watch face to start your personal Bangle.js hand wash timer for 35 sec. Start washing after the short buzz and stop after the long buzz.",
    "icon": "widget.png",
    "type": "widget",
    "tags": "widget,tool",
    "supports": ["BANGLEJS"],
    "storage": [
      {"name":"widhwt.wid.js","url":"widget.js"}
    ]
  },
  {
    "id": "toucher",
    "name": "Touch Launcher",
    "shortName": "Toucher",
    "version": "0.07",
    "description": "Touch enable left to right launcher.",
    "icon": "app.png",
    "type": "launch",
    "tags": "tool,system,launcher",
    "supports": ["BANGLEJS","BANGLEJS2"],
    "readme": "README.md",
    "storage": [
      {"name":"toucher.app.js","url":"app.js"},
      {"name":"toucher.settings.js","url":"settings.js"}
    ],
    "data": [{"name":"toucher.json"}]
  },
  {
    "id": "balltastic",
    "name": "Balltastic",
    "version": "0.02",
    "description": "Simple but fun ball eats dots game.",
    "icon": "app.png",
    "type": "app",
    "tags": "game,fun",
    "supports": ["BANGLEJS"],
    "storage": [
      {"name":"balltastic.app.js","url":"app.js"},
      {"name":"balltastic.img","url":"app-icon.js","evaluate":true}
    ]
  },
  {
    "id": "rpgdice",
    "name": "RPG dice",
    "version": "0.02",
    "description": "Simple RPG dice rolling app.",
    "icon": "rpgdice.png",
    "type": "app",
    "tags": "game,fun",
    "supports": ["BANGLEJS"],
    "allow_emulator": true,
    "screenshots": [{"url":"bangle1-rpg-dice-screenshot.png"}],
    "storage": [
      {"name":"rpgdice.app.js","url":"app.js"},
      {"name":"rpgdice.img","url":"app-icon.js","evaluate":true}
    ]
  },
  {
    "id": "widmp",
    "name": "Moon Phase Widget",
    "version": "0.02",
    "description": "Display the current moon phase in blueish for the northern hemisphere in eight phases",
    "icon": "widget.png",
    "type": "widget",
    "tags": "widget,tools",
    "supports": ["BANGLEJS","BANGLEJS2"],
    "storage": [
      {"name":"widmp.wid.js","url":"widget.js"}
    ]
  },
  {
    "id": "widmpsh",
    "name": "Moon Phase Widget Southern Hemisphere",
    "version": "0.01",
    "description": "Display the current moon phase in blueish for the southern hemisphere in eight phases",
    "icon": "widget.png",
    "type": "widget",
    "tags": "widget,tools",
    "supports": ["BANGLEJS","BANGLEJS2"],
    "storage": [
      {"name":"widmpsh.wid.js","url":"widget.js"}
    ]
  },
  {
    "id": "minionclk",
    "name": "Minion clock",
    "version": "0.05",
    "description": "Minion themed clock.",
    "icon": "minionclk.png",
    "type": "clock",
    "tags": "clock,minion",
    "supports": ["BANGLEJS"],
    "allow_emulator": true,
    "screenshots": [{"url":"bangle1-minion-clock-screenshot.png"}],
    "storage": [
      {"name":"minionclk.app.js","url":"app.js"},
      {"name":"minionclk.img","url":"app-icon.js","evaluate":true}
    ]
  },
  {
    "id": "openstmap",
    "name": "OpenStreetMap",
    "shortName": "OpenStMap",
    "version": "0.11",
    "description": "Loads map tiles from OpenStreetMap onto your Bangle.js and displays a map of where you are. Once installed this also adds map functionality to `GPS Recorder` and `Recorder` apps",
    "icon": "app.png",
    "tags": "outdoors,gps,osm",
    "supports": ["BANGLEJS","BANGLEJS2"],
    "screenshots": [{"url":"screenshot.png"}],
    "custom": "custom.html",
    "customConnect": true,
    "storage": [
      {"name":"openstmap","url":"openstmap.js"},
      {"name":"openstmap.app.js","url":"app.js"},
      {"name":"openstmap.img","url":"app-icon.js","evaluate":true}
    ]
  },
  {
    "id": "activepedom",
    "name": "Active Pedometer",
    "shortName": "Active Pedometer",
    "version": "0.09",
    "description": "Pedometer that filters out arm movement and displays a step goal progress. Steps are saved to a daily file and can be viewed as graph.",
    "icon": "app.png",
    "tags": "outdoors,widget",
    "supports": ["BANGLEJS"],
    "readme": "README.md",
    "storage": [
      {"name":"activepedom.wid.js","url":"widget.js"},
      {"name":"activepedom.settings.js","url":"settings.js"},
      {"name":"activepedom.img","url":"app-icon.js","evaluate":true},
      {"name":"activepedom.app.js","url":"app.js"}
    ]
  },
  {
    "id": "chronowid",
    "name": "Chrono Widget",
    "shortName": "Chrono Widget",
    "version": "0.04",
    "description": "Chronometer (timer) which runs as widget.",
    "icon": "app.png",
    "tags": "tool,widget",
    "supports": ["BANGLEJS","BANGLEJS2"],
    "screenshots": [{"url":"screenshot.png"}],
    "readme": "README.md",
    "storage": [
      {"name":"chronowid.wid.js","url":"widget.js"},
      {"name":"chronowid.app.js","url":"app.js"},
      {"name":"chronowid.img","url":"app-icon.js","evaluate":true}
    ]
  },
  {
    "id": "tabata",
    "name": "Tabata",
    "shortName": "Tabata - Control High-Intensity Interval Training",
    "version": "0.01",
    "description": "Control high-intensity interval training (according to tabata: https://en.wikipedia.org/wiki/Tabata_method).",
    "icon": "tabata.png",
    "tags": "workout,health",
    "supports": ["BANGLEJS"],
    "storage": [
      {"name":"tabata.app.js","url":"tabata.js"},
      {"name":"tabata.img","url":"tabata-icon.js","evaluate":true}
    ]
  },
  {
    "id": "custom",
    "name": "Custom Boot Code ",
    "version": "0.01",
    "description": "Add code you want to run at boot time",
    "icon": "custom.png",
    "type": "bootloader",
    "tags": "tool,system",
    "supports": ["BANGLEJS","BANGLEJS2"],
    "custom": "custom.html",
    "storage": [
      {"name":"custom"}
    ]
  },
  {
    "id": "devstopwatch",
    "name": "Dev Stopwatch",
    "shortName": "Dev Stopwatch",
    "version": "0.03",
    "description": "Stopwatch with 5 laps supported (cyclically replaced)",
    "icon": "app.png",
    "tags": "stopwatch,chrono,timer,chronometer",
    "supports": ["BANGLEJS","BANGLEJS2"],
    "screenshots": [{"url":"bangle1-dev-stopwatch-screenshot.png"}],
    "allow_emulator": true,
    "storage": [
      {"name":"devstopwatch.app.js","url":"app.js"},
      {"name":"devstopwatch.img","url":"app-icon.js","evaluate":true}
    ]
  },
  {
    "id": "batchart",
    "name": "Battery Chart",
    "shortName": "Battery Chart",
    "version": "0.10",
    "description": "A widget and an app for recording and visualizing battery percentage over time.",
    "icon": "app.png",
    "tags": "app,widget,battery,time,record,chart,tool",
    "supports": ["BANGLEJS"],
    "readme": "README.md",
    "storage": [
      {"name":"batchart.wid.js","url":"widget.js"},
      {"name":"batchart.app.js","url":"app.js"},
      {"name":"batchart.img","url":"app-icon.js","evaluate":true}
    ]
  },
  {
    "id": "nato",
    "name": "NATO Alphabet",
    "shortName": "NATOAlphabet",
    "version": "0.01",
    "description": "Learn the NATO Phonetic alphabet plus some numbers.",
    "icon": "nato.png",
    "type": "app",
    "tags": "app,learn,visual",
    "supports": ["BANGLEJS"],
    "allow_emulator": true,
    "screenshots": [{"url":"bangle1-NATO-alphabet-screenshot.png"},{"url":"bangle1-NATO-alphabet-screenshot2.png"}],
    "storage": [
      {"name":"nato.app.js","url":"nato.js"},
      {"name":"nato.img","url":"nato-icon.js","evaluate":true}
    ]
  },
  {
    "id": "numerals",
    "name": "Numerals Clock",
    "shortName": "Numerals Clock",
    "version": "0.10",
    "description": "A simple big numerals clock",
    "icon": "numerals.png",
    "type": "clock",
    "tags": "numerals,clock",
    "supports": ["BANGLEJS","BANGLEJS2"],
    "allow_emulator": true,
    "screenshots": [{"url":"bangle1-numerals-screenshot.png"}],
    "storage": [
      {"name":"numerals.app.js","url":"numerals.app.js"},
      {"name":"numerals.img","url":"numerals-icon.js","evaluate":true},
      {"name":"numerals.settings.js","url":"numerals.settings.js"}
    ],
    "data": [{"name":"numerals.json"}]
  },
  {
    "id": "bledetect",
    "name": "BLE Detector",
    "shortName": "BLE Detector",
    "version": "0.03",
    "description": "Detect BLE devices and show some informations.",
    "icon": "bledetect.png",
    "tags": "app,bluetooth,tool",
    "supports": ["BANGLEJS"],
    "readme": "README.md",
    "storage": [
      {"name":"bledetect.app.js","url":"bledetect.js"},
      {"name":"bledetect.img","url":"bledetect-icon.js","evaluate":true}
    ]
  },
  {
    "id": "snake",
    "name": "Snake",
    "shortName": "Snake",
    "version": "0.02",
    "description": "The classic snake game. Eat apples and don't bite your tail.",
    "icon": "snake.png",
    "tags": "game,fun",
    "supports": ["BANGLEJS"],
    "readme": "README.md",
    "storage": [
      {"name":"snake.app.js","url":"snake.js"},
      {"name":"snake.img","url":"snake-icon.js","evaluate":true}
    ]
  },
  { "id": "snek",
    "name": "The snek game",
    "shortName":"Snek",
    "version": "0.01",
    "description": "A snek game where you control a snek to eat all the apples!",
    "icon": "snek-icon.js",
    "supports": ["BANGLEJS2"],
    "tags": "game,fun",
    "storage": [
      {"name":"snek.app.js","url":"snek.js"},
      {"name":"snek.img","url":"snek-icon.js","evaluate":true}
    ]
  },
  {
    "id": "calculator",
    "name": "Calculator",
    "shortName": "Calculator",
    "version": "0.04",
    "description": "Basic calculator reminiscent of MacOs's one. Handy for small calculus.",
    "icon": "calculator.png",
    "screenshots": [{"url":"screenshot_calculator.png"}],
    "tags": "app,tool",
    "supports": ["BANGLEJS","BANGLEJS2"],
    "storage": [
      {"name":"calculator.app.js","url":"app.js"},
      {"name":"calculator.img","url":"calculator-icon.js","evaluate":true}
    ]
  },
  {
    "id": "dane",
    "name": "Digital Assistant, not EDITH",
    "shortName": "DANE",
    "version": "0.16",
    "description": "A Watchface inspired by Tony Stark's EDITH and based on https://arwes.dev/",
    "icon": "app.png",
    "type": "clock",
    "tags": "clock",
    "supports": ["BANGLEJS"],
    "allow_emulator": true,
    "storage": [
      {"name":"dane.app.js","url":"app.js"},
      {"name":"dane.img","url":"app-icon.js","evaluate":true}
    ]
  },
  {
    "id": "dane_tcr",
    "name": "DANE Touch Launcher",
    "shortName": "DANE Toucher",
    "version": "0.07",
    "description": "Touch enable left to right launcher in the style of the DANE Watchface",
    "icon": "app.png",
    "type": "launch",
    "tags": "tool,system,launcher",
    "supports": ["BANGLEJS"],
    "storage": [
      {"name":"dane_tcr.app.js","url":"app.js"},
      {"name":"dane_tcr.settings.js","url":"settings.js"}
    ],
    "data": [{"name":"dane_tcr.json"}]
  },
  {
    "id": "buffgym",
    "name": "BuffGym",
    "version": "0.02",
    "description": "BuffGym is the famous 5x5 workout program for the BangleJS",
    "icon": "buffgym.png",
    "type": "app",
    "tags": "tool,outdoors,gym,exercise",
    "supports": ["BANGLEJS"],
    "readme": "README.md",
    "interface": "buffgym.html",
    "allow_emulator": false,
    "storage": [
      {"name":"buffgym.app.js","url":"buffgym.app.js"},
      {"name":"buffgym-set.js","url":"buffgym-set.js"},
      {"name":"buffgym-exercise.js","url":"buffgym-exercise.js"},
      {"name":"buffgym-workout.js","url":"buffgym-workout.js"},
      {"name":"buffgym-workout-a.json","url":"buffgym-workout-a.json"},
      {"name":"buffgym-workout-b.json","url":"buffgym-workout-b.json"},
      {"name":"buffgym-workout-index.json","url":"buffgym-workout-index.json"},
      {"name":"buffgym.img","url":"buffgym-icon.js","evaluate":true}
    ]
  },
  {
    "id": "banglerun",
    "name": "BangleRun",
    "shortName": "BangleRun",
    "version": "0.10",
    "description": "An app for running sessions. Displays info and logs your run for later viewing.",
    "icon": "banglerun.png",
    "tags": "run,running,fitness,outdoors",
    "supports": ["BANGLEJS"],
    "interface": "interface.html",
    "allow_emulator": false,
    "storage": [
      {"name":"banglerun.app.js","url":"app.js"},
      {"name":"banglerun.img","url":"app-icon.js","evaluate":true}
    ]
  },
  {
    "id": "metronome",
    "name": "Metronome",
    "version": "0.07",
    "readme": "README.md",
    "description": "Makes the watch blinking and vibrating with a given rate",
    "icon": "metronome_icon.png",
    "tags": "tool",
    "supports": ["BANGLEJS","BANGLEJS2"],
    "allow_emulator": true,
    "screenshots": [{"url":"bangle1-metronome-screenshot.png"}],
    "storage": [
      {"name":"metronome.app.js","url":"metronome.js"},
      {"name":"metronome.img","url":"metronome-icon.js","evaluate":true},
      {"name":"metronome.settings.js","url":"settings.js"}
    ]
  },
  {
    "id": "blackjack",
    "name": "Black Jack game",
    "shortName": "Black Jack game",
    "version": "0.02",
    "description": "Simple implementation of card game Black Jack",
    "icon": "blackjack.png",
    "tags": "game",
    "supports": ["BANGLEJS"],
    "screenshots": [{"url":"bangle1-black-jack-game-screenshot.png"}],
    "allow_emulator": true,
    "storage": [
      {"name":"blackjack.app.js","url":"blackjack.app.js"},
      {"name":"blackjack.img","url":"blackjack-icon.js","evaluate":true}
    ]
  },
  {
    "id": "hidcam",
    "name": "Camera shutter",
    "shortName": "Cam shutter",
    "version": "0.03",
    "description": "Enable HID, connect to your phone, start your camera and trigger the shot on your Bangle",
    "icon": "app.png",
    "tags": "bluetooth,tool",
    "supports": ["BANGLEJS"],
    "readme": "README.md",
    "storage": [
      {"name":"hidcam.app.js","url":"app.js"},
      {"name":"hidcam.img","url":"app-icon.js","evaluate":true}
    ]
  },
  {
    "id": "swlclk",
    "name": "SWL Clock / Short Wave Listner Clock",
    "shortName": "SWL Clock",
    "version": "0.02",
    "description": "Display Local, UTC time and some programs on the shorts waves along the day, with the frequencies",
    "icon": "swlclk.png",
    "type": "clock",
    "tags": "tool,clock",
    "supports": ["BANGLEJS"],
    "readme": "README.md",
    "allow_emulator": true,
    "screenshots": [{"url":"bangle1-SWL-clock-screenshot.png"}],
    "storage": [
      {"name":"swlclk.app.js","url":"app.js"},
      {"name":"swlclk.img","url":"app-icon.js","evaluate":true}
    ]
  },
  {
    "id": "rclock",
    "name": "Round clock with seconds,  minutes and date",
    "shortName": "Round Clock",
    "version": "0.06",
    "description": "Designed round clock with ticks for minutes and seconds and heart rate indication",
    "icon": "app.png",
    "type": "clock",
    "tags": "clock",
    "supports": ["BANGLEJS"],
    "storage": [
      {"name":"rclock.app.js","url":"rclock.app.js"},
      {"name":"rclock.img","url":"app-icon.js","evaluate":true}
    ]
  },
  {
    "id": "fclock",
    "name": "fclock",
    "shortName": "F Clock",
    "version": "0.02",
    "description": "Simple design of a digital clock",
    "icon": "app.png",
    "type": "clock",
    "tags": "clock",
    "supports": ["BANGLEJS"],
    "storage": [
      {"name":"fclock.app.js","url":"fclock.app.js"},
      {"name":"fclock.img","url":"app-icon.js","evaluate":true}
    ]
  },
  {
    "id": "hamloc",
    "name": "QTH Locator / Maidenhead Locator System",
    "shortName": "QTH Locator",
    "version": "0.01",
    "description": "Convert your current GPS location to the Maidenhead locator system used by HAM amateur radio operators",
    "icon": "app.png",
    "tags": "tool,outdoors,gps",
    "supports": ["BANGLEJS"],
    "readme": "README.md",
    "storage": [
      {"name":"hamloc.app.js","url":"app.js"},
      {"name":"hamloc.img","url":"app-icon.js","evaluate":true}
    ]
  },
  {
    "id": "osmpoi",
    "name": "POI Compass",
    "version": "0.03",
    "description": "Uploads all the points of interest in an area onto your watch, same as Beer Compass with more p.o.i.",
    "icon": "app.png",
    "tags": "tool,outdoors,gps",
    "supports": ["BANGLEJS"],
    "readme": "README.md",
    "custom": "custom.html",
    "storage": [
      {"name":"osmpoi.app.js"},
      {"name":"osmpoi.img","url":"app-icon.js","evaluate":true}
    ]
  },
  {
    "id": "pong",
    "name": "Pong",
    "shortName": "Pong",
    "version": "0.03",
    "description": "A clone of the Atari game Pong",
    "icon": "pong.png",
    "type": "app",
    "tags": "game",
    "supports": ["BANGLEJS"],
    "readme": "README.md",
    "allow_emulator": true,
    "screenshots": [{"url":"bangle1-pong-screenshot.png"}],
    "storage": [
      {"name":"pong.app.js","url":"app.js"},
      {"name":"pong.img","url":"app-icon.js","evaluate":true}
    ]
  },
  {
    "id": "ballmaze",
    "name": "Ball Maze",
    "version": "0.02",
    "description": "Navigate a ball through a maze by tilting your watch.",
    "icon": "icon.png",
    "type": "app",
    "tags": "game",
    "supports": ["BANGLEJS"],
    "readme": "README.md",
    "storage": [
      {"name":"ballmaze.app.js","url":"app.js"},
      {"name":"ballmaze.img","url":"icon.js","evaluate":true}
    ],
    "data": [{"name":"ballmaze.json"}]
  },
  {
    "id": "calendar",
    "name": "Calendar",
    "version": "0.03",
    "description": "Simple calendar",
    "icon": "calendar.png",
    "screenshots": [{"url":"screenshot_calendar.png"}],
    "tags": "calendar",
    "supports": ["BANGLEJS","BANGLEJS2"],
    "readme": "README.md",
    "allow_emulator": true,
    "storage": [
      {"name":"calendar.app.js","url":"calendar.js"},
      {"name":"calendar.settings.js","url":"settings.js"},
      {"name":"calendar.img","url":"calendar-icon.js","evaluate":true}
    ],
    "data": [{"name":"calendar.json"}]
  },
  {
    "id": "hidjoystick",
    "name": "Bluetooth Joystick",
    "shortName": "Joystick",
    "version": "0.01",
    "description": "Emulates a 2 axis/5 button Joystick using the accelerometer as stick input and buttons 1-3, touch left as button 4 and touch right as button 5.",
    "icon": "app.png",
    "tags": "bluetooth",
    "supports": ["BANGLEJS"],
    "storage": [
      {"name":"hidjoystick.app.js","url":"app.js"},
      {"name":"hidjoystick.img","url":"app-icon.js","evaluate":true}
    ]
  },
  {
    "id": "largeclock",
    "name": "Large Clock",
    "version": "0.10",
    "description": "A readable and informational digital watch, with date, seconds and moon phase",
    "icon": "largeclock.png",
    "type": "clock",
    "tags": "clock",
    "supports": ["BANGLEJS"],
    "readme": "README.md",
    "allow_emulator": true,
    "screenshots": [{"url":"bangle1-large-clock-screenshot.png"}],
    "storage": [
      {"name":"largeclock.app.js","url":"largeclock.js"},
      {"name":"largeclock.img","url":"largeclock-icon.js","evaluate":true},
      {"name":"largeclock.settings.js","url":"settings.js"}
    ],
    "data": [{"name":"largeclock.json"}]
  },
  {
    "id": "smtswch",
    "name": "Smart Switch",
    "shortName": "Smart Switch",
    "version": "0.01",
    "description": "Using EspruinoHub, control your smart devices on and off via Bluetooth Low Energy!",
    "icon": "app.png",
    "type": "app",
    "tags": "bluetooth,btle,smart,switch",
    "supports": ["BANGLEJS"],
    "readme": "README.md",
    "storage": [
      {"name":"smtswch.app.js","url":"app.js"},
      {"name":"smtswch.img","url":"app-icon.js","evaluate":true},
      {"name":"light-on.img","url":"light-on.js","evaluate":true},
      {"name":"light-off.img","url":"light-off.js","evaluate":true},
      {"name":"switch-on.img","url":"switch-on.js","evaluate":true},
      {"name":"switch-off.img","url":"switch-off.js","evaluate":true}
    ]
  },
  {
    "id": "miplant",
    "name": "Xiaomi Plant Sensor",
    "shortName": "Mi Plant",
    "version": "0.02",
    "description": "Reads and displays data from Xiaomi bluetooth plant moisture sensors",
    "icon": "app.png",
    "tags": "xiaomi,mi,plant,ble,bluetooth",
    "supports": ["BANGLEJS"],
    "storage": [
      {"name":"miplant.app.js","url":"app.js"},
      {"name":"miplant.img","url":"app-icon.js","evaluate":true}
    ]
  },
  {
    "id": "simpletimer",
    "name": "Timer",
    "version": "0.07",
    "description": "Simple timer, useful when playing board games or cooking",
    "icon": "app.png",
    "tags": "timer",
    "supports": ["BANGLEJS"],
    "readme": "README.md",
    "allow_emulator": true,
    "screenshots": [{"url":"bangle1-timer-screenshot.png"}],
    "storage": [
      {"name":"simpletimer.app.js","url":"app.js"},
      {"name":".tfnames","url":"gesture-tfnames.js","evaluate":true},
      {"name":".tfmodel","url":"gesture-tfmodel.js","evaluate":true},
      {"name":"simpletimer.img","url":"app-icon.js","evaluate":true}
    ],
    "data": [{"name":"simpletimer.json"}]
  },
  {
    "id": "beebclock",
    "name": "Beeb Clock",
    "version": "0.05",
    "description": "Clock face that may be coincidentally familiar to BBC viewers",
    "icon": "beebclock.png",
    "type": "clock",
    "tags": "clock",
    "screenshots": [{"url":"bangle1-beeb-clock-screenshot.png"}],
    "supports": ["BANGLEJS"],
    "allow_emulator": true,
    "storage": [
      {"name":"beebclock.app.js","url":"beebclock.js"},
      {"name":"beebclock.img","url":"beebclock-icon.js","evaluate":true}
    ]
  },
  {
    "id": "findphone",
    "name": "Find Phone",
    "shortName": "Find Phone",
    "version": "0.03",
    "description": "Find your phone via Gadgetbridge. Click any button to let your phone ring. 📳  Note: The functionality is available even without this app, just go to Settings, App Settings, Gadgetbridge, Find Phone.",
    "icon": "app.png",
    "tags": "tool,android",
    "supports": ["BANGLEJS"],
    "readme": "README.md",
    "allow_emulator": true,
    "storage": [
      {"name":"findphone.app.js","url":"app.js"},
      {"name":"findphone.img","url":"app-icon.js","evaluate":true}
    ]
  },
  {
    "id": "getup",
    "name": "Get Up",
    "shortName": "Get Up",
    "version": "0.01",
    "description": "Reminds you to getup every x minutes. Sitting to long is dangerous!",
    "icon": "app.png",
    "tags": "tools,health",
    "supports": ["BANGLEJS"],
    "readme": "README.md",
    "screenshots": [{"url":"bangle1-get-up-screenshot.png"}],
    "allow_emulator": true,
    "storage": [
      {"name":"getup.app.js","url":"app.js"},
      {"name":"getup.settings.js","url":"settings.js"},
      {"name":"getup.img","url":"app-icon.js","evaluate":true}
    ]
  },
  {
    "id": "gallifr",
    "name": "Time Traveller's Chronometer",
    "shortName": "Time Travel Clock",
    "version": "0.02",
    "description": "A clock for time travellers. The light pie segment shows the minutes, the black circle, the hour. The dial itself reads 'time' just in case you forget.",
    "icon": "gallifr.png",
    "screenshots": [{"url":"screenshot_time.png"}],
    "type": "clock",
    "tags": "clock",
    "supports": ["BANGLEJS","BANGLEJS2"],
    "readme": "README.md",
    "allow_emulator": true,
    "storage": [
      {"name":"gallifr.app.js","url":"app.js"},
      {"name":"gallifr.img","url":"app-icon.js","evaluate":true},
      {"name":"gallifr.settings.js","url":"settings.js"}
    ],
    "data": [{"name":"gallifr.json"}]
  },
  {
    "id": "rndmclk",
    "name": "Random Clock Loader",
    "version": "0.03",
    "description": "Load a different clock whenever the LCD is switched on.",
    "icon": "rndmclk.png",
    "type": "widget",
    "tags": "widget,clock",
    "supports": ["BANGLEJS"],
    "readme": "README.md",
    "storage": [
      {"name":"rndmclk.wid.js","url":"widget.js"}
    ]
  },
  {
    "id": "dotmatrixclock",
    "name": "Dotmatrix Clock",
    "version": "0.01",
    "description": "A clear white-on-blue dotmatrix simulated clock",
    "icon": "dotmatrixclock.png",
    "type": "clock",
    "tags": "clock,dotmatrix,retro",
    "supports": ["BANGLEJS"],
    "readme": "README.md",
    "allow_emulator": true,
    "storage": [
      {"name":"dotmatrixclock.app.js","url":"app.js"},
      {"name":"dotmatrixclock.img","url":"dotmatrixclock-icon.js","evaluate":true}
    ]
  },
  {
    "id": "jbm8b",
    "name": "Magic 8 Ball",
    "shortName": "Magic 8 Ball",
    "version": "0.03",
    "description": "A simple fortune telling app",
    "icon": "app.png",
    "tags": "game",
    "supports": ["BANGLEJS"],
    "storage": [
      {"name":"jbm8b.app.js","url":"app.js"},
      {"name":"jbm8b.img","url":"app-icon.js","evaluate":true}
    ]
  },
  {
    "id": "jbm8b_IT",
    "name": "Magic 8 Ball Italiano",
    "shortName": "Magic 8 Ball IT",
    "version": "0.01",
    "description": "La palla predice il futuro",
    "icon": "app.png",
    "screenshots": [{"url":"bangle1-magic-8-ball-italiano-screenshot.png"}],
    "tags": "game",
    "supports": ["BANGLEJS"],
    "allow_emulator": true,
    "storage": [
      {"name":"jbm8b_IT.app.js","url":"app.js"},
      {"name":"jbm8b_IT.img","url":"app-icon.js","evaluate":true}
    ]
  },
  {
    "id": "BLEcontroller",
    "name": "BLE Customisable Controller with Joystick",
    "shortName": "BLE Controller",
    "version": "0.01",
    "description": "A configurable controller for BLE devices and robots, with a basic four direction joystick. Designed to be easy to customise so you can add your own menus.",
    "icon": "BLEcontroller.png",
    "tags": "tool,bluetooth",
    "supports": ["BANGLEJS"],
    "readme": "README.md",
    "allow_emulator": false,
    "storage": [
      {"name":"BLEcontroller.app.js","url":"app.js"},
      {"name":"BLEcontroller.img","url":"app-icon.js","evaluate":true}
    ]
  },
  {
    "id": "widviz",
    "name": "Widget Visibility Widget",
    "shortName": "Viz Widget",
    "version": "0.03",
    "description": "Swipe left to hide top bar widgets, swipe right to redisplay.",
    "icon": "eye.png",
    "type": "widget",
    "tags": "widget",
    "supports": ["BANGLEJS","BANGLEJS2"],
    "storage": [
      {"name":"widviz.wid.js","url":"widget.js"}
    ]
  },
  {
    "id": "binclock",
    "name": "Binary Clock",
    "shortName": "Binary Clock",
    "version": "0.03",
    "description": "A binary clock with hours and minutes. BTN1 toggles a digital clock.",
    "icon": "app.png",
    "type": "clock",
    "tags": "clock,binary",
    "supports": ["BANGLEJS"],
    "storage": [
      {"name":"binclock.app.js","url":"app.js"},
      {"name":"binclock.img","url":"app-icon.js","evaluate":true}
    ]
  },
  {
    "id": "pizzatimer",
    "name": "Pizza Timer",
    "shortName": "Pizza Timer",
    "version": "0.01",
    "description": "A timer app for when you cook Pizza. Some say it can also time other things",
    "icon": "pizza.png",
    "tags": "timer,tool,pizza",
    "supports": ["BANGLEJS"],
    "readme": "README.md",
    "storage": [
      {"name":"pizzatimer.app.js","url":"app.js"},
      {"name":"pizzatimer.img","url":"app-icon.js","evaluate":true}
    ]
  },
  {
    "id": "animclk",
    "name": "Animated Clock",
    "shortName": "Anim Clock",
    "version": "0.03",
    "description": "An animated clock face using Mark Ferrari's amazing 8 bit game art and palette cycling: http://www.markferrari.com/art/8bit-game-art",
    "icon": "app.png",
    "type": "clock",
    "tags": "clock,animated",
    "supports": ["BANGLEJS"],
    "storage": [
      {"name":"animclk.app.js","url":"app.js"},
      {"name":"animclk.pixels1","url":"animclk.pixels1"},
      {"name":"animclk.pixels2","url":"animclk.pixels2"},
      {"name":"animclk.pal","url":"animclk.pal"},
      {"name":"animclk.img","url":"app-icon.js","evaluate":true}
    ]
  },
  {
    "id": "analogimgclk",
    "name": "Analog Clock (Image background)",
    "shortName": "Analog Clock",
    "version": "0.03",
    "description": "An analog clock with an image background",
    "icon": "app.png",
    "type": "clock",
    "tags": "clock",
    "supports": ["BANGLEJS"],
    "storage": [
      {"name":"analogimgclk.app.js","url":"app.js"},
      {"name":"analogimgclk.bg.img","url":"bg.img"},
      {"name":"analogimgclk.img","url":"app-icon.js","evaluate":true}
    ]
  },
  {
    "id": "verticalface",
    "name": "Vertical watch face",
    "shortName": "Vertical Face",
    "version": "0.09",
    "description": "A simple vertical watch face with the date. Heart rate monitor is toggled with BTN1",
    "icon": "app.png",
    "type": "clock",
    "tags": "clock",
    "supports": ["BANGLEJS"],
    "allow_emulator": true,
    "screenshots": [{"url":"bangle1-vertical-watch-face-screenshot.png"}],
    "storage": [
      {"name":"verticalface.app.js","url":"app.js"},
      {"name":"verticalface.img","url":"app-icon.js","evaluate":true}
    ]
  },
  {
    "id": "sleepphasealarm",
    "name": "SleepPhaseAlarm",
    "shortName": "SleepPhaseAlarm",
    "version": "0.02",
    "description": "Uses the accelerometer to estimate sleep and wake states with the principle of Estimation of Stationary Sleep-segments (ESS, see https://ubicomp.eti.uni-siegen.de/home/datasets/ichi14/index.html.en). This app will read the next alarm from the alarm application and will wake you up to 30 minutes early at the best guessed time when you are almost already awake.",
    "icon": "app.png",
    "tags": "alarm",
    "supports": ["BANGLEJS"],
    "storage": [
      {"name":"sleepphasealarm.app.js","url":"app.js"},
      {"name":"sleepphasealarm.img","url":"app-icon.js","evaluate":true}
    ]
  },
  {
    "id": "life",
    "name": "Game of Life",
    "version": "0.04",
    "description": "Conway's Game of Life - 16x16 board",
    "icon": "life.png",
    "tags": "game",
    "supports": ["BANGLEJS"],
    "screenshots": [{"url":"bangle1-game-of-life-screenshot.png"}],
    "allow_emulator": true,
    "storage": [
      {"name":"life.app.js","url":"life.min.js"},
      {"name":"life.img","url":"life-icon.js","evaluate":true}
    ]
  },
  {
    "id": "magnav",
    "name": "Navigation Compass",
    "version": "0.05",
    "description": "Compass with linear display as for GPSNAV. Has Tilt compensation and remembers calibration.",
    "screenshots": [{"url":"screenshot-b2.png"},{"url":"screenshot-light-b2.png"}],
    "icon": "magnav.png",
    "tags": "tool,outdoors",
    "supports": ["BANGLEJS","BANGLEJS2"],
    "readme": "README.md",
    "storage": [
      {"name":"magnav.app.js","url":"magnav_b1.js","supports":["BANGLEJS"]},
      {"name":"magnav.app.js","url":"magnav_b2.js","supports":["BANGLEJS2"]},
      {"name":"magnav.img","url":"magnav-icon.js","evaluate":true}
    ],
    "data": [{"name":"magnav.json"}]
  },
  {
    "id": "gpspoilog",
    "name": "GPS POI Logger",
    "shortName": "GPS POI Log",
    "version": "0.01",
    "description": "A simple app to log points of interest with their GPS coordinates and read them back onto your PC. Based on the https://www.espruino.com/Bangle.js+Storage tutorial",
    "icon": "app.png",
    "tags": "outdoors",
    "supports": ["BANGLEJS"],
    "interface": "interface.html",
    "storage": [
      {"name":"gpspoilog.app.js","url":"app.js"},
      {"name":"gpspoilog.img","url":"app-icon.js","evaluate":true}
    ]
  },
  {
    "id": "miclock2",
    "name": "Mixed Clock 2",
    "version": "0.01",
    "description": "White color variant of the Mixed Clock with thicker clock hands for better readability in the bright sunlight, extra space under the clock for widgets and seconds in the digital clock.",
    "icon": "clock-mixed.png",
    "type": "clock",
    "tags": "clock",
    "supports": ["BANGLEJS"],
    "screenshots": [{"url":"bangle1-mixed-clock-2-screenshot.png"}],
    "allow_emulator": true,
    "storage": [
      {"name":"miclock2.app.js","url":"clock-mixed.js"},
      {"name":"miclock2.img","url":"clock-mixed-icon.js","evaluate":true}
    ]
  },
  {
    "id": "1button",
    "name": "One-Button-Tracker",
    "version": "0.01",
    "description": "A widget that turns BTN1 into a tracker, records time of button press/release.",
    "icon": "widget.png",
    "type": "widget",
    "tags": "tool,quantifiedself,widget",
    "supports": ["BANGLEJS"],
    "readme": "README.md",
    "interface": "interface.html",
    "storage": [
      {"name":"1button.wid.js","url":"widget.js"}
    ],
    "data": [{"name":"one_button_presses.csv","storageFile":true}]
  },
  {
    "id": "gpsautotime",
    "name": "GPS auto time",
    "shortName": "GPS auto time",
    "version": "0.01",
    "description": "A widget that automatically updates the Bangle.js time to the GPS time whenever there is a valid GPS fix.",
    "icon": "widget.png",
    "type": "widget",
    "tags": "widget,gps",
    "supports": ["BANGLEJS"],
    "storage": [
      {"name":"gpsautotime.wid.js","url":"widget.js"}
    ]
  },
  {
    "id": "espruinoctrl",
    "name": "Espruino Control",
    "shortName": "Espruino Ctrl",
    "version": "0.01",
    "description": "Send commands to other Espruino devices via the Bluetooth UART interface. Customisable commands!",
    "icon": "app.png",
    "tags": "",
    "supports": ["BANGLEJS"],
    "readme": "README.md",
    "custom": "custom.html",
    "storage": [
      {"name":"espruinoctrl.app.js"},
      {"name":"espruinoctrl.img","url":"app-icon.js","evaluate":true}
    ]
  },
  {
    "id": "multiclock",
    "name": "Multi Clock",
    "version": "0.09",
    "description": "Clock with multiple faces.  Switch between faces with BTN1 & BTN3 (Bangle 2 touch top-right, bottom right). For best display set theme Background 2 to cyan or some other bright colour in settings.",
    "screenshots": [{"url":"screen-ana.png"},{"url":"screen-big.png"},{"url":"screen-td.png"},{"url":"screen-nifty.png"},{"url":"screen-word.png"},{"url":"screen-sec.png"}],
    "icon": "multiclock.png",
    "type": "clock",
    "tags": "clock",
    "supports": ["BANGLEJS","BANGLEJS2"],
    "readme": "README.md",
    "allow_emulator": true,
    "storage": [
      {"name":"multiclock.app.js","url":"multiclock.app.js"},
      {"name":"big.face.js","url":"big.face.js"},
      {"name":"ana.face.js","url":"ana.face.js"},
      {"name":"digi.face.js","url":"digi.face.js"},
      {"name":"txt.face.js","url":"txt.face.js"},
      {"name":"dk.face.js","url":"dk.face.js"},
      {"name":"nifty.face.js","url":"nifty.face.js"},
      {"name":"multiclock.img","url":"multiclock-icon.js","evaluate":true}
    ]
  },
  {
    "id": "widancs",
    "name": "Apple Notification Widget",
    "shortName": "ANCS Widget",
    "version": "0.07",
    "description": "Displays call, message etc notifications from a paired iPhone. Read README before installation as it only works with compatible apps",
    "icon": "widget.png",
    "type": "widget",
    "tags": "widget",
    "supports": ["BANGLEJS"],
    "readme": "README.md",
    "storage": [
      {"name":"widancs.wid.js","url":"ancs.min.js"},
      {"name":"widancs.settings.js","url":"settings.js"}
    ]
  },
  {
    "id": "accelrec",
    "name": "Acceleration Recorder",
    "shortName": "Accel Rec",
    "version": "0.02",
    "description": "This app puts the Bangle's accelerometer into 100Hz mode and reads 2 seconds worth of data after movement starts. The data can then be exported back to the PC.",
    "icon": "app.png",
    "tags": "",
    "supports": ["BANGLEJS"],
    "readme": "README.md",
    "interface": "interface.html",
    "storage": [
      {"name":"accelrec.app.js","url":"app.js"},
      {"name":"accelrec.img","url":"app-icon.js","evaluate":true}
    ],
    "data": [{"wildcard":"accelrec.?.csv"}]
  },
  {
    "id": "accellog",
    "name": "Acceleration Logger",
    "shortName": "Accel Log",
    "version": "0.03",
    "description": "Logs XYZ acceleration data to a CSV file that can be downloaded to your PC",
    "icon": "app.png",
    "tags": "outdoor",
    "supports": ["BANGLEJS","BANGLEJS2"],
    "readme": "README.md",
    "interface": "interface.html",
    "storage": [
      {"name":"accellog.app.js","url":"app.js"},
      {"name":"accellog.img","url":"app-icon.js","evaluate":true}
    ],
    "data": [{"wildcard":"accellog.?.csv"}]
  },
  {
    "id": "cprassist",
    "name": "CPR Assist",
    "version": "0.01",
    "description": "Provides assistance while performing a CPR",
    "icon": "cprassist-icon.png",
    "tags": "tool,firstaid",
    "supports": ["BANGLEJS"],
    "readme": "README.md",
    "allow_emulator": true,
    "screenshots": [{"url":"bangle1-CPR-assist-screenshot.png"}],
    "storage": [
      {"name":"cprassist.app.js","url":"cprassist.js"},
      {"name":"cprassist.img","url":"cprassist-icon.js","evaluate":true},
      {"name":"cprassist.settings.js","url":"settings.js"}
    ]
  },
  {
    "id": "osgridref",
    "name": "Ordnance Survey Grid Reference",
    "shortName": "OS Grid ref",
    "version": "0.01",
    "description": "Displays the UK Ordnance Survey grid reference of your current GPS location. Useful when in the United Kingdom with an Ordnance Survey map",
    "icon": "app.png",
    "tags": "outdoors,gps",
    "supports": ["BANGLEJS"],
    "storage": [
      {"name":"osgridref.app.js","url":"app.js"},
      {"name":"osgridref.img","url":"app-icon.js","evaluate":true}
    ]
  },
  {
    "id": "openseizure",
    "name": "OpenSeizureDetector Widget",
    "shortName": "Short Name",
    "version": "0.01",
    "description": "[BETA!] A widget to work alongside [OpenSeizureDetector](https://www.openseizuredetector.org.uk/)",
    "icon": "widget.png",
    "type": "widget",
    "tags": "widget",
    "supports": ["BANGLEJS"],
    "readme": "README.md",
    "storage": [
      {"name":"openseizure.wid.js","url":"widget.js"}
    ]
  },
  {
    "id": "counter",
    "name": "Counter",
    "version": "0.03",
    "description": "Simple counter",
    "icon": "counter_icon.png",
    "tags": "tool",
    "supports": ["BANGLEJS"],
    "screenshots": [{"url":"bangle1-counter-screenshot.png"}],
    "allow_emulator": true,
    "storage": [
      {"name":"counter.app.js","url":"counter.js"},
      {"name":"counter.img","url":"counter-icon.js","evaluate":true}
    ]
  },
  {
    "id": "bootgattbat",
    "name": "BLE GATT Battery Service",
    "shortName": "BLE Battery Service",
    "version": "0.01",
    "description": "Adds the GATT Battery Service to advertise the percentage of battery currently remaining over Bluetooth.\n",
    "icon": "bluetooth.png",
    "type": "bootloader",
    "tags": "battery,ble,bluetooth,gatt",
    "supports": ["BANGLEJS","BANGLEJS2"],
    "readme": "README.md",
    "storage": [
      {"name":"gattbat.boot.js","url":"boot.js"}
    ]
  },
  {
    "id": "viewstl",
    "name": "STL file viewer",
    "shortName": "ViewSTL",
    "version": "0.02",
    "description": "This app allows you to view STL 3D models on your watch",
    "icon": "icons8-octahedron-48.png",
    "tags": "tool",
    "supports": ["BANGLEJS"],
    "readme": "README.md",
    "storage": [
      {"name":"viewstl.app.js","url":"viewstl.min.js"},
      {"name":"viewstl.img","url":"viewstl-icon.js","evaluate":true},
      {"name":"tetra.stl","url":"tetra.stl"},
      {"name":"cube.stl","url":"cube.stl"},
      {"name":"icosa.stl","url":"icosa.stl"}
    ]
  },
  {
    "id": "cscsensor",
    "name": "Cycling speed sensor",
    "shortName": "CSCSensor",
    "version": "0.06",
    "description": "Read BLE enabled cycling speed and cadence sensor and display readings on watch",
    "icon": "icons8-cycling-48.png",
    "tags": "outdoors,exercise,ble,bluetooth",
    "supports": ["BANGLEJS"],
    "readme": "README.md",
    "storage": [
      {"name":"cscsensor.app.js","url":"cscsensor.app.js"},
      {"name":"cscsensor.settings.js","url":"settings.js"},
      {"name":"cscsensor.img","url":"cscsensor-icon.js","evaluate":true}
    ]
  },
  {
    "id": "fileman",
    "name": "File manager",
    "shortName": "FileManager",
    "version": "0.03",
    "description": "Simple file manager, allows user to examine watch storage and display, load or delete individual files",
    "icon": "icons8-filing-cabinet-48.png",
    "tags": "tools",
    "supports": ["BANGLEJS"],
    "readme": "README.md",
    "storage": [
      {"name":"fileman.app.js","url":"fileman.app.js"},
      {"name":"fileman.img","url":"fileman-icon.js","evaluate":true}
    ]
  },
  {
    "id": "worldclock",
    "name": "World Clock - 4 time zones",
    "shortName": "World Clock",
    "version": "0.05",
    "description": "Current time zone plus up to four others",
    "icon": "app.png",
    "screenshots": [{"url":"screenshot_world.png"}],
    "type": "clock",
    "tags": "clock",
    "supports": ["BANGLEJS","BANGLEJS2"],
    "readme": "README.md",
    "custom": "custom.html",
    "storage": [
      {"name":"worldclock.app.js","url":"app.js"},
      {"name":"worldclock.img","url":"worldclock-icon.js","evaluate":true}
    ],
    "data": [{"name":"worldclock.settings.json"}]
  },
  {
    "id": "digiclock",
    "name": "Digital Clock Face",
    "shortName": "Digi Clock",
    "version": "0.02",
    "description": "A simple digital clock with the time, day, month, and year",
    "icon": "digiclock.png",
    "type": "clock",
    "tags": "clock",
    "supports": ["BANGLEJS"],
    "storage": [
      {"name":"digiclock.app.js","url":"digiclock.js"},
      {"name":"digiclock.img","url":"digiclock-icon.js","evaluate":true}
    ]
  },
  {
    "id": "dsdrelay",
    "name": "DSD BLE Relay controller",
    "shortName": "DSDRelay",
    "version": "0.01",
    "description": "Control BLE relay board from the watch",
    "icon": "icons8-relay-48.png",
    "tags": "ble,bluetooth",
    "supports": ["BANGLEJS"],
    "readme": "README.md",
    "storage": [
      {"name":"dsdrelay.app.js","url":"dsdrelay.app.js"},
      {"name":"dsdrelay.img","url":"dsdrelay-icon.js","evaluate":true}
    ]
  },
  {
    "id": "mandel",
    "name": "Mandelbrot",
    "shortName": "Mandel",
    "version": "0.01",
    "description": "Draw a zoomable Mandelbrot set",
    "icon": "mandel.png",
    "tags": "game",
    "supports": ["BANGLEJS"],
    "readme": "README.md",
    "storage": [
      {"name":"mandel.app.js","url":"mandel.min.js"},
      {"name":"mandel.img","url":"mandel-icon.js","evaluate":true}
    ]
  },
  {
    "id": "petrock",
    "name": "Pet rock",
    "version": "0.02",
    "description": "A virtual pet rock with wobbly eyes",
    "icon": "petrock.png",
    "type": "app",
    "tags": "game",
    "supports": ["BANGLEJS"],
    "storage": [
      {"name":"petrock.app.js","url":"app.js"},
      {"name":"petrock.img","url":"app-icon.js","evaluate":true}
    ]
  },
  {
    "id": "smartibot",
    "name": "Smartibot controller",
    "shortName": "Smartibot",
    "version": "0.01",
    "description": "Control a [Smartibot Robot](https://thecraftyrobot.net/) straight from your Bangle.js",
    "icon": "app.png",
    "tags": "",
    "supports": ["BANGLEJS"],
    "storage": [
      {"name":"smartibot.app.js","url":"app.js"},
      {"name":"smartibot.img","url":"app-icon.js","evaluate":true}
    ]
  },
  {
    "id": "widncr",
    "name": "NCR Logo Widget",
    "version": "0.01",
    "description": "Show the NodeConf Remote logo in the top left",
    "icon": "widget.png",
    "type": "widget",
    "tags": "widget",
    "supports": ["BANGLEJS"],
    "storage": [
      {"name":"widncr.wid.js","url":"widget.js"}
    ]
  },
  {
    "id": "ncrclk",
    "name": "NCR Clock",
    "shortName": "NCR Clock",
    "version": "0.02",
    "description": "NodeConf Remote clock",
    "icon": "app.png",
    "type": "clock",
    "tags": "clock",
    "supports": ["BANGLEJS"],
    "storage": [
      {"name":"ncrclk.app.js","url":"app.js"},
      {"name":"ncrclk.img","url":"app-icon.js","evaluate":true}
    ]
  },
  {
    "id": "isoclock",
    "name": "ISO Compliant Clock Face",
    "shortName": "ISO Clock",
    "version": "0.02",
    "description": "Tweaked fork of digiclock for ISO date and time",
    "icon": "isoclock.png",
    "type": "clock",
    "tags": "clock",
    "supports": ["BANGLEJS"],
    "storage": [
      {"name":"isoclock.app.js","url":"isoclock.js"},
      {"name":"isoclock.img","url":"isoclock-icon.js","evaluate":true}
    ]
  },
  {
    "id": "gpstimeserver",
    "name": "GPS Time Server",
    "version": "0.01",
    "description": "A widget which automatically starts the GPS and turns Bangle.js into a Bluetooth time server.",
    "icon": "widget.png",
    "type": "widget",
    "tags": "widget",
    "supports": ["BANGLEJS"],
    "readme": "README.md",
    "storage": [
      {"name":"gpstimeserver.wid.js","url":"widget.js"}
    ]
  },
  {
    "id": "tilthydro",
    "name": "Tilt Hydrometer Display",
    "shortName": "Tilt Hydro",
    "version": "0.01",
    "description": "A display for the [Tilt Hydrometer](https://tilthydrometer.com/) - [more info here](http://www.espruino.com/Tilt+Hydrometer+Display)",
    "icon": "app.png",
    "tags": "tools,bluetooth",
    "supports": ["BANGLEJS"],
    "storage": [
      {"name":"tilthydro.app.js","url":"app.js"},
      {"name":"tilthydro.img","url":"app-icon.js","evaluate":true}
    ]
  },
  {
    "id": "supmariodark",
    "name": "Super mario clock night mode",
    "shortName": "supmariodark",
    "version": "0.01",
    "description": "Super mario clock in night mode",
    "icon": "supmariodark.png",
    "type": "clock",
    "tags": "clock",
    "supports": ["BANGLEJS"],
    "storage": [
      {"name":"supmariodark.app.js","url":"supmariodark.js"},
      {"name":"supmariodark.img","url":"supmariodark-icon.js","evaluate":true},
      {"name":"supmario30x24.bin","url":"supmario30x24.bin.js"},
      {"name":"supmario30x24.wdt","url":"supmario30x24.wdt.js"},
      {"name":"banner-up.img","url":"banner-up.js","evaluate":true},
      {"name":"banner-down.img","url":"banner-down.js","evaluate":true},
      {"name":"brick2.img","url":"brick2.js","evaluate":true},
      {"name":"enemy.img","url":"enemy.js","evaluate":true},
      {"name":"flower.img","url":"flower.js","evaluate":true},
      {"name":"flower_b.img","url":"flower_b.js","evaluate":true},
      {"name":"mario_wh.img","url":"mario_wh.js","evaluate":true},
      {"name":"pipe.img","url":"pipe.js","evaluate":true}
    ]
  },
  {
    "id": "gmeter",
    "name": "G-Meter",
    "shortName": "G-Meter",
    "version": "0.01",
    "description": "Simple G-Meter",
    "icon": "app.png",
    "tags": "",
    "supports": ["BANGLEJS"],
    "storage": [
      {"name":"gmeter.app.js","url":"app.js"},
      {"name":"gmeter.img","url":"app-icon.js","evaluate":true}
    ]
  },
  {
    "id": "dtlaunch",
    "name": "Desktop Launcher",
    "version": "0.05",
    "description": "Desktop style App Launcher with six (four for Bangle 2) apps per page - fast access if you have lots of apps installed.",
    "screenshots": [{"url":"shot1.png"},{"url":"shot2.png"},{"url":"shot3.png"}],
    "icon": "icon.png",
    "type": "launch",
    "tags": "tool,system,launcher",
    "supports": ["BANGLEJS","BANGLEJS2"],
    "readme": "README.md",
    "storage": [
      {"name":"dtlaunch.app.js","url":"app-b1.js", "supports": ["BANGLEJS"]},
      {"name":"dtlaunch.app.js","url":"app-b2.js", "supports": ["BANGLEJS2"]},
      {"name":"dtlaunch.img","url":"app-icon.js","evaluate":true}
    ]
  },
  {
    "id": "HRV",
    "name": "Heart Rate Variability monitor",
    "shortName": "HRV monitor",
    "version": "0.04",
    "description": "Heart Rate Variability monitor, see Readme for more info",
    "icon": "hrv.png",
    "tags": "",
    "supports": ["BANGLEJS"],
    "readme": "README.md",
    "storage": [
      {"name":"HRV.app.js","url":"app.js"},
      {"name":"HRV.img","url":"app-icon.js","evaluate":true}
    ]
  },
  {
    "id": "hardalarm",
    "name": "Hard Alarm",
    "shortName": "HardAlarm",
    "version": "0.02",
    "description": "Make sure you wake up! Count to the right number to turn off the alarm",
    "icon": "app.png",
    "tags": "tool,alarm,widget",
    "supports": ["BANGLEJS"],
    "storage": [
      {"name":"hardalarm.app.js","url":"app.js"},
      {"name":"hardalarm.boot.js","url":"boot.js"},
      {"name":"hardalarm.js","url":"hardalarm.js"},
      {"name":"hardalarm.img","url":"app-icon.js","evaluate":true},
      {"name":"hardalarm.wid.js","url":"widget.js"}
    ],
    "data": [{"name":"hardalarm.json"}]
  },
  {
    "id": "edisonsball",
    "name": "Edison's Ball",
    "shortName": "Edison's Ball",
    "version": "0.01",
    "description": "Hypnagogia/Micro-Sleep alarm for experimental use in exploring sleep transition and combating drowsiness",
    "icon": "app-icon.png",
    "tags": "",
    "supports": ["BANGLEJS"],
    "readme": "README.md",
    "storage": [
      {"name":"edisonsball.app.js","url":"app.js"},
      {"name":"edisonsball.img","url":"app-icon.js","evaluate":true}
    ]
  },
  {
    "id": "hrrawexp",
    "name": "HRM Data Exporter",
    "shortName": "HRM Data Exporter",
    "version": "0.01",
    "description": "export raw hrm signal data to a csv file",
    "icon": "app-icon.png",
    "tags": "",
    "supports": ["BANGLEJS"],
    "readme": "README.md",
    "interface": "interface.html",
    "storage": [
      {"name":"hrrawexp.app.js","url":"app.js"},
      {"name":"hrrawexp.img","url":"app-icon.js","evaluate":true}
    ]
  },
  {
    "id": "breath",
    "name": "Breathing App",
    "shortName": "Breathing App",
    "version": "0.01",
    "description": "app to aid relaxation and train breath syncronicity using haptics and visualisation, also displays HR",
    "icon": "app-icon.png",
    "tags": "tools,health",
    "supports": ["BANGLEJS"],
    "readme": "README.md",
    "storage": [
      {"name":"breath.app.js","url":"app.js"},
      {"name":"breath.img","url":"app-icon.js","evaluate":true}
    ],
    "data": [{"name":"breath.settings.json","url":"settings.json"}]
  },
  {
    "id": "lazyclock",
    "name": "Lazy Clock",
    "version": "0.03",
    "description": "Tells the time, roughly",
    "icon": "lazyclock.png",
    "type": "clock",
    "tags": "clock",
    "supports": ["BANGLEJS"],
    "readme": "README.md",
    "screenshots": [{"url":"bangle1-lazy-clock-screenshot.png"}],
    "allow_emulator": true,
    "storage": [
      {"name":"lazyclock.app.js","url":"lazyclock-app.js"},
      {"name":"lazyclock.img","url":"lazyclock-icon.js","evaluate":true}
    ]
  },
  {
    "id": "astral",
    "name": "Astral Clock",
    "version": "0.03",
    "description": "Clock that calculates and displays Alt Az positions of all planets, Sun as well as several other astronomy targets (customizable) and current Moon phase. Coordinates are calculated by GPS & time and onscreen compass assists orienting. See Readme before using.",
    "icon": "app-icon.png",
    "type": "clock",
    "tags": "clock",
    "supports": ["BANGLEJS"],
    "readme": "README.md",
    "storage": [
      {"name":"astral.app.js","url":"app.js"},
      {"name":"astral.img","url":"app-icon.js","evaluate":true}
    ]
  },
  {
    "id": "alpinenav",
    "name": "Alpine Nav",
    "version": "0.01",
    "description": "App that performs GPS monitoring to track and display position relative to a given origin in realtime",
    "icon": "app-icon.png",
    "tags": "outdoors,gps",
    "supports": ["BANGLEJS"],
    "readme": "README.md",
    "storage": [
      {"name":"alpinenav.app.js","url":"app.js"},
      {"name":"alpinenav.img","url":"app-icon.js","evaluate":true}
    ]
  },
  {
    "id": "lifeclk",
    "name": "Game of Life Clock",
    "shortName": "Conway's Clock",
    "version": "0.06",
    "description": "Modification and clockification of Conway's Game of Life",
    "icon": "app.png",
    "type": "clock",
    "tags": "clock",
    "supports": ["BANGLEJS"],
    "readme": "README.md",
    "storage": [
      {"name":"lifeclk.app.js","url":"app.min.js"},
      {"name":"lifeclk.img","url":"app-icon.js","evaluate":true}
    ]
  },
  {
    "id": "speedalt",
    "name": "GPS Adventure Sports",
    "shortName": "GPS Adv Sport",
    "version": "1.02",
    "description": "GPS speed, altitude and distance to waypoint display. Designed for easy viewing and use during outdoor activities such as para-gliding, hang-gliding, sailing, cycling etc.",
    "icon": "app.png",
    "type": "app",
    "tags": "tool,outdoors",
    "supports": ["BANGLEJS"],
    "readme": "README.md",
    "allow_emulator": true,
    "storage": [
      {"name":"speedalt.app.js","url":"app.js"},
      {"name":"speedalt.img","url":"app-icon.js","evaluate":true},
      {"name":"speedalt.settings.js","url":"settings.js"}
    ],
    "data": [{"name":"speedalt.json"}]
  },
  {
    "id": "speedalt2",
    "name": "GPS Adventure Sports II",
    "shortName": "GPS Adv Sport II",
    "version": "0.07",
    "description": "GPS speed, altitude and distance to waypoint display. Designed for easy viewing and use during outdoor activities such as para-gliding, hang-gliding, sailing, cycling etc.",
    "icon": "app.png",
    "type": "app",
    "tags": "tool,outdoors",
    "supports": ["BANGLEJS"],
    "readme": "README.md",
    "allow_emulator": true,
    "storage": [
      {"name":"speedalt2.app.js","url":"app.js"},
      {"name":"speedalt2.img","url":"app-icon.js","evaluate":true},
      {"name":"speedalt2.settings.js","url":"settings.js"}
    ],
    "data": [{"name":"speedalt2.json"}]
  },
  {
    "id": "slomoclock",
    "name": "SloMo Clock",
    "shortName": "SloMo Clock",
    "version": "0.10",
    "description": "Simple 24h clock face with large digits, hour above minute. Uses Layout library.",
    "icon": "watch.png",
    "type": "clock",
    "tags": "clock",
    "supports": ["BANGLEJS"],
    "readme": "README.md",
    "allow_emulator": true,
    "screenshots": [{"url":"bangle1-slow-mo-clock-screenshot.png"}],
    "storage": [
      {"name":"slomoclock.app.js","url":"app.js"},
      {"name":"slomoclock.img","url":"app-icon.js","evaluate":true},
      {"name":"slomoclock.settings.js","url":"settings.js"}
    ],
    "data": [{"name":"slomoclock.json"}]
  },
  {
    "id": "de-stress",
    "name": "De-Stress",
    "shortName": "De-Stress",
    "version": "0.02",
    "description": "Simple haptic heartbeat",
    "icon": "app.png",
    "tags": "",
    "supports": ["BANGLEJS"],
    "storage": [
      {"name":"de-stress.app.js","url":"app.js"},
      {"name":"de-stress.img","url":"app-icon.js","evaluate":true}
    ]
  },
  {
    "id": "mclockplus",
    "name": "Morph Clock+",
    "shortName": "Morph Clock+",
    "version": "0.02",
    "description": "Morphing Clock with more readable seconds and date and additional stopwatch",
    "icon": "mclockplus.png",
    "type": "clock",
    "tags": "clock",
    "supports": ["BANGLEJS"],
    "readme": "README.md",
    "storage": [
      {"name":"mclockplus.app.js","url":"mclockplus.app.js"},
      {"name":"mclockplus.img","url":"mclockplus-icon.js","evaluate":true}
    ]
  },
  {
    "id": "intervals",
    "name": "Intervals App",
    "shortName": "Intervals",
    "version": "0.01",
    "description": "Intervals for training. It is possible to configure work time and rest time and number of sets.",
    "icon": "intervals.png",
    "tags": "",
    "supports": ["BANGLEJS"],
    "storage": [
      {"name":"intervals.app.js","url":"intervals.app.js"},
      {"name":"intervals.img","url":"intervals-icon.js","evaluate":true}
    ]
  },
  {
    "id": "planetarium",
    "name": "Planetarium",
    "shortName": "Planetarium",
    "version": "0.03",
    "description": "Planetarium showing up to 500 stars using the watch location and time",
    "icon": "planetarium.png",
    "tags": "",
    "supports": ["BANGLEJS"],
    "readme": "README.md",
    "storage": [
      {"name":"planetarium.app.js","url":"planetarium.app.js"},
      {"name":"planetarium.data.csv","url":"planetarium.data.csv"},
      {"name":"planetarium.const.csv","url":"planetarium.const.csv"},
      {"name":"planetarium.extra.csv","url":"planetarium.extra.csv"},
      {"name":"planetarium.settings.js","url":"settings.js"},
      {"name":"planetarium.img","url":"planetarium-icon.js","evaluate":true}
    ],
    "data": [{"name":"planetarium.json"}]
  },
  {
    "id": "tapelauncher",
    "name": "Tape Launcher",
    "version": "0.02",
    "description": "An App launcher, icons displayed in a horizontal tape, swipe or use buttons",
    "icon": "icon.png",
    "type": "launch",
    "tags": "tool,system,launcher",
    "supports": ["BANGLEJS"],
    "readme": "README.md",
    "storage": [
      {"name":"tapelauncher.app.js","url":"app.js"},
      {"name":"tapelauncher.img","url":"icon.js","evaluate":true}
    ]
  },
  {
    "id": "oblique",
    "name": "Oblique Strategies",
    "version": "0.01",
    "description": "Oblique Strategies for creativity. Copied from Brian Eno.",
    "icon": "eno.png",
    "tags": "tool",
    "supports": ["BANGLEJS"],
    "storage": [
      {"name":"oblique.app.js","url":"app.js"},
      {"name":"oblique.img","url":"app-icon.js","evaluate":true}
    ]
  },
  {
    "id": "testuserinput",
    "name": "Test User Input",
    "shortName": "Test User Input",
    "version": "0.06",
    "description": "App to test the bangle.js input interface. It displays the user action in text, circle buttons or on/off switch UI elements.",
    "icon": "app.png",
    "tags": "input,interface,buttons,touch,UI",
    "supports": ["BANGLEJS"],
    "readme": "README.md",
    "storage": [
      {"name":"testuserinput.app.js","url":"app.js"},
      {"name":"testuserinput.img","url":"app-icon.js","evaluate":true}
    ]
  },
  {
    "id": "gpssetup",
    "name": "GPS Setup",
    "shortName": "GPS Setup",
    "version": "0.02",
    "description": "Configure the GPS power options and store them in the GPS nvram",
    "icon": "gpssetup.png",
    "tags": "gps,tools,outdoors",
    "supports": ["BANGLEJS"],
    "readme": "README.md",
    "storage": [
      {"name":"gpssetup","url":"gpssetup.js"},
      {"name":"gpssetup.settings.js","url":"settings.js"},
      {"name":"gpssetup.app.js","url":"app.js"},
      {"name":"gpssetup.img","url":"icon.js","evaluate":true}
    ],
    "data": [{"name":"gpssetup.settings.json","url":"settings.json"}]
  },
  {
    "id": "walkersclock",
    "name": "Walkers Clock",
    "shortName": "Walkers Clock",
    "version": "0.04",
    "description": "A large font watch, displays steps, can switch GPS on/off, displays grid reference",
    "icon": "walkersclock48.png",
    "type": "clock",
    "tags": "clock,gps,tools,outdoors",
    "supports": ["BANGLEJS"],
    "readme": "README.md",
    "storage": [
      {"name":"walkersclock.app.js","url":"app.js"},
      {"name":"walkersclock.img","url":"icon.js","evaluate":true}
    ]
  },
  {
    "id": "widgps",
    "name": "GPS Widget",
    "version": "0.03",
    "description": "Tiny widget to show the power on/off status of the GPS",
    "icon": "widget.png",
    "type": "widget",
    "tags": "widget,gps",
    "supports": ["BANGLEJS","BANGLEJS2"],
    "readme": "README.md",
    "storage": [
      {"name":"widgps.wid.js","url":"widget.js"}
    ]
  },
  {
    "id": "widhrt",
    "name": "HRM Widget",
    "version": "0.03",
    "description": "Tiny widget to show the power on/off status of the Heart Rate Monitor",
    "icon": "widget.png",
    "type": "widget",
    "tags": "widget,hrm",
    "supports": ["BANGLEJS","BANGLEJS2"],
    "readme": "README.md",
    "storage": [
      {"name":"widhrt.wid.js","url":"widget.js"}
    ]
  },
  {
    "id": "countdowntimer",
    "name": "Countdown Timer",
    "version": "0.01",
    "description": "A simple countdown timer with a focus on usability",
    "icon": "countdowntimer.png",
    "tags": "timer,tool",
    "supports": ["BANGLEJS"],
    "readme": "README.md",
    "storage": [
      {"name":"countdowntimer.app.js","url":"countdowntimer.js"},
      {"name":"countdowntimer.img","url":"countdowntimer-icon.js","evaluate":true}
    ]
  },
  {
    "id": "helloworld",
    "name": "hello, world!",
    "shortName": "hello world",
    "version": "0.02",
    "description": "A cross cultural hello world!/hola mundo! app with colors and languages",
    "icon": "app.png",
    "tags": "input,interface,buttons,touch",
    "supports": ["BANGLEJS"],
    "readme": "README.md",
    "storage": [
      {"name":"helloworld.app.js","url":"app.js"},
      {"name":"helloworld.img","url":"app-icon.js","evaluate":true}
    ]
  },
  {
    "id": "widcom",
    "name": "Compass Widget",
    "version": "0.02",
    "description": "Tiny widget to show the power on/off status of the Compass",
    "icon": "widget.png",
    "type": "widget",
    "tags": "widget,compass",
    "supports": ["BANGLEJS","BANGLEJS2"],
    "readme": "README.md",
    "storage": [
      {"name":"widcom.wid.js","url":"widget.js"}
    ]
  },
  {
    "id": "arrow",
    "name": "Arrow Compass",
    "version": "0.05",
    "description": "Moving arrow compass that points North, shows heading, with tilt correction. Based on jeffmer's Navigation Compass",
    "icon": "arrow.png",
    "type": "app",
    "tags": "tool,outdoors",
    "supports": ["BANGLEJS"],
    "readme": "README.md",
    "storage": [
      {"name":"arrow.app.js","url":"app.js"},
      {"name":"arrow.img","url":"icon.js","evaluate":true}
    ]
  },
  {
    "id": "waypointer",
    "name": "Way Pointer",
    "version": "0.01",
    "description": "Navigate to a waypoint using the GPS for bearing and compass to point way, uses the same waypoint interface as GPS Navigation",
    "icon": "waypointer.png",
    "tags": "tool,outdoors,gps",
    "supports": ["BANGLEJS"],
    "readme": "README.md",
    "interface": "waypoints.html",
    "storage": [
      {"name":"waypointer.app.js","url":"app.js"},
      {"name":"waypointer.img","url":"icon.js","evaluate":true}
    ],
    "data": [{"name":"waypoints.json","url":"waypoints.json"}]
  },
  {
    "id": "color_catalog",
    "name": "Colors Catalog",
    "shortName": "Colors Catalog",
    "version": "0.01",
    "description": "Displays RGB565 and RGB888 colors, its name and code in screen.",
    "icon": "app.png",
    "tags": "Color,input,buttons,touch,UI",
    "supports": ["BANGLEJS"],
    "readme": "README.md",
    "storage": [
      {"name":"color_catalog.app.js","url":"app.js"},
      {"name":"color_catalog.img","url":"app-icon.js","evaluate":true}
    ]
  },
  {
    "id": "UI4swatch",
    "name": "UI 4 swatch",
    "shortName": "UI 4 swatch",
    "version": "0.01",
    "description": "A UI/UX for espruino smartwatches, displays dinamically calc. x,y coordinates.",
    "icon": "app.png",
    "tags": "Color,input,buttons,touch,UI",
    "supports": ["BANGLEJS"],
    "readme": "README.md",
    "storage": [
      {"name":"UI4swatch.app.js","url":"app.js"},
      {"name":"UI4swatch.img","url":"app-icon.js","evaluate":true}
    ]
  },
  {
    "id": "simplest",
    "name": "Simplest Clock",
    "version": "0.03",
    "description": "The simplest working clock, acts as a tutorial piece",
    "icon": "simplest.png",
    "screenshots": [{"url":"screenshot_simplest.png"}],
    "type": "clock",
    "tags": "clock",
    "supports": ["BANGLEJS","BANGLEJS2"],
    "storage": [
      {"name":"simplest.app.js","url":"app.js"},
      {"name":"simplest.img","url":"icon.js","evaluate":true}
    ]
  },
  {
    "id": "stepo",
    "name": "Stepometer Clock",
    "version": "0.03",
    "description": "A large font watch, displays step count in a doughnut guage and warns of low battery, requires one of the steps widgets to be installed",
    "icon": "stepo.png",
    "type": "clock",
    "tags": "clock",
    "supports": ["BANGLEJS"],
    "readme": "README.md",
    "storage": [
      {"name":"stepo.app.js","url":"app.js"},
      {"name":"stepo.img","url":"icon.js","evaluate":true}
    ]
  },
  {
    "id": "gbmusic",
    "name": "Gadgetbridge Music Controls",
    "shortName": "Music Controls",
    "version": "0.08",
    "description": "Control the music on your Gadgetbridge-connected phone",
    "icon": "icon.png",
    "screenshots": [{"url":"screenshot_v1.png"},{"url":"screenshot_v2.png"}],
    "type": "app",
    "tags": "tools,bluetooth,gadgetbridge,music",
    "supports": ["BANGLEJS","BANGLEJS2"],
    "readme": "README.md",
    "allow_emulator": true,
    "storage": [
      {"name":"gbmusic.app.js","url":"app.js"},
      {"name":"gbmusic.settings.js","url":"settings.js"},
      {"name":"gbmusic.wid.js","url":"widget.js"},
      {"name":"gbmusic.img","url":"icon.js","evaluate":true}
    ],
    "data": [{"name":"gbmusic.json"},{"name":"gbmusic.load.json"}]
  },
  {
    "id": "battleship",
    "name": "Battleship",
    "version": "0.01",
    "description": "The classic game of battleship",
    "icon": "battleship-icon.png",
    "tags": "game",
    "supports": ["BANGLEJS"],
    "screenshots": [{"url":"bangle1-battle-ship-screenshot.png"}],
    "readme": "README.md",
    "allow_emulator": true,
    "storage": [
      {"name":"battleship.app.js","url":"battleship.js"},
      {"name":"battleship.img","url":"battleship-icon.js","evaluate":true}
    ]
  },
  {
    "id": "kitchen",
    "name": "Kitchen Combo",
    "version": "0.13",
    "description": "Combination of the Stepo, Walkersclock, Arrow and Waypointer apps into a multiclock format. 'Everything but the kitchen sink'",
    "icon": "kitchen.png",
    "type": "clock",
    "tags": "tool,outdoors,gps",
    "supports": ["BANGLEJS"],
    "readme": "README.md",
    "interface": "waypoints.html",
    "storage": [
      {"name":"kitchen.app.js","url":"kitchen.app.js"},
      {"name":"stepo2.kit.js","url":"stepo2.kit.js"},
      {"name":"swatch.kit.js","url":"swatch.kit.js"},
      {"name":"gps.kit.js","url":"gps.kit.js"},
      {"name":"compass.kit.js","url":"compass.kit.js"},
      {"name":"kitchen.img","url":"kitchen.icon.js","evaluate":true}
    ],
    "data": [{"name":"waypoints.json","url":"waypoints.json"}]
  },
  {
    "id": "banglebridge",
    "name": "BangleBridge",
    "shortName": "BangleBridge",
    "version": "0.01",
    "description": "Widget that allows Bangle Js to record pair and end data using Bluetooth Low Energy in combination with the BangleBridge Android App",
    "icon": "widget.png",
    "type": "widget",
    "tags": "widget",
    "supports": ["BANGLEJS"],
    "readme": "README.md",
    "storage": [
      {"name":"banglebridge.wid.js","url":"widget.js"},
      {"name":"banglebridge.watch.img","url":"watch.img"},
      {"name":"banglebridge.heart.img","url":"heart.img"}
    ]
  },
  {
    "id": "qmsched",
    "name": "Quiet Mode Schedule and Widget",
    "shortName": "Quiet Mode",
    "version": "0.05",
    "description": "Automatically turn Quiet Mode on or off at set times, and change LCD options while Quiet Mode is active.",
    "icon": "app.png",
    "screenshots": [{"url":"screenshot_b1_main.png"},{"url":"screenshot_b1_edit.png"},{"url":"screenshot_b1_lcd.png"},
                    {"url":"screenshot_b2_main.png"},{"url":"screenshot_b2_edit.png"},{"url":"screenshot_b2_lcd.png"}],
    "tags": "tool,widget",
    "supports": ["BANGLEJS","BANGLEJS2"],
    "readme": "README.md",
    "storage": [
      {"name":"qmsched","url":"lib.js"},
      {"name":"qmsched.app.js","url":"app.js"},
      {"name":"qmsched.boot.js","url":"boot.js"},
      {"name":"qmsched.img","url":"icon.js","evaluate":true},
      {"name":"qmsched.wid.js","url":"widget.js"}
    ],
    "data": [{"name":"qmsched.json"}]
  },
  {
    "id": "hourstrike",
    "name": "Hour Strike",
    "shortName": "Hour Strike",
    "version": "0.08",
    "description": "Strike the clock on the hour. A great tool to remind you an hour has passed!",
    "icon": "app-icon.png",
    "tags": "tool,alarm",
    "supports": ["BANGLEJS"],
    "readme": "README.md",
    "storage": [
      {"name":"hourstrike.app.js","url":"app.js"},
      {"name":"hourstrike.boot.js","url":"boot.js"},
      {"name":"hourstrike.img","url":"app-icon.js","evaluate":true},
      {"name":"hourstrike.json","url":"hourstrike.json"}
    ]
  },
  {
    "id": "whereworld",
    "name": "Where in the World?",
    "shortName": "Where World",
    "version": "0.01",
    "description": "Shows your current location on the world map",
    "icon": "app.png",
    "tags": "gps",
    "supports": ["BANGLEJS"],
    "storage": [
      {"name":"whereworld.app.js","url":"app.js"},
      {"name":"whereworld.img","url":"app-icon.js","evaluate":true},
      {"name":"whereworld.worldmap","url":"worldmap"}
    ]
  },
  {
    "id": "omnitrix",
    "name": "Omnitrix",
    "version": "0.01",
    "description": "An Omnitrix Showpiece",
    "icon": "omnitrix.png",
    "screenshots": [{"url":"screenshot.png"}],
    "tags": "game",
    "supports": ["BANGLEJS"],
    "readme": "README.md",
    "storage": [
      {"name":"omnitrix.app.js","url":"omnitrix.app.js"},
      {"name":"omnitrix.img","url":"omnitrix.icon.js","evaluate":true}
    ]
  },
  {
    "id": "batclock",
    "name": "Bat Clock",
    "shortName": "Bat Clock",
    "version": "0.02",
    "description": "Morphing Clock, with an awesome \"The Dark Knight\" themed logo.",
    "icon": "bat-clock.png",
    "screenshots": [{"url":"screenshot.png"}],
    "type": "clock",
    "tags": "clock",
    "supports": ["BANGLEJS"],
    "readme": "README.md",
    "storage": [
      {"name":"batclock.app.js","url":"bat-clock.app.js"},
      {"name":"batclock.img","url":"bat-clock.icon.js","evaluate":true}
    ]
  },
  {
    "id": "doztime",
    "name": "Dozenal Time",
    "shortName": "Dozenal Time",
    "version": "0.04",
    "description": "A dozenal Holocene calendar and dozenal diurnal clock",
    "icon": "app.png",
    "type": "clock",
    "tags": "clock",
    "supports": ["BANGLEJS"],
    "readme": "README.md",
    "allow_emulator": true,
    "storage": [
      {"name":"doztime.app.js","url":"app.js"},
      {"name":"doztime.img","url":"app-icon.js","evaluate":true}
    ]
  },
  {
    "id": "gbtwist",
    "name": "Gadgetbridge Twist Control",
    "shortName": "Twist Control",
    "version": "0.01",
    "description": "Shake your wrist to control your music app via Gadgetbridge",
    "icon": "app.png",
    "type": "app",
    "tags": "tools,bluetooth,gadgetbridge,music",
    "supports": ["BANGLEJS"],
    "readme": "README.md",
    "allow_emulator": false,
    "storage": [
      {"name":"gbtwist.app.js","url":"app.js"},
      {"name":"gbtwist.img","url":"app-icon.js","evaluate":true}
    ]
  },
  {
    "id": "thermom",
    "name": "Thermometer",
    "version": "0.03",
    "description": "Displays the current temperature in degree Celsius, updated every 20 seconds",
    "icon": "app.png",
    "tags": "tool",
    "supports": ["BANGLEJS"],
    "allow_emulator": true,
    "storage": [
      {"name":"thermom.app.js","url":"app.js"},
      {"name":"thermom.img","url":"app-icon.js","evaluate":true}
    ]
  },
  {
    "id": "mysticdock",
    "name": "Mystic Dock",
    "version": "1.00",
    "description": "A retro-inspired dockface that displays the current time and battery charge while plugged in, and which features an interactive mode that shows the time, date, and a rotating data display line.",
    "icon": "mystic-dock.png",
    "type": "dock",
    "tags": "dock",
    "supports": ["BANGLEJS"],
    "readme": "README.md",
    "storage": [
      {"name":"mysticdock.app.js","url":"mystic-dock-app.js"},
      {"name":"mysticdock.boot.js","url":"mystic-dock-boot.js"},
      {"name":"mysticdock.settings.js","url":"mystic-dock-settings.js"},
      {"name":"mysticdock.img","url":"mystic-dock-icon.js","evaluate":true}
    ]
  },
  {
    "id": "mysticclock",
    "name": "Mystic Clock",
    "version": "1.01",
    "description": "A retro-inspired watchface featuring time, date, and an interactive data display line.",
    "icon": "mystic-clock.png",
    "type": "clock",
    "tags": "clock",
    "supports": ["BANGLEJS"],
    "screenshots": [{"url":"bangle1-mystic-clock-screenshot.png"}],
    "readme": "README.md",
    "allow_emulator": true,
    "storage": [
      {"name":"mysticclock.app.js","url":"mystic-clock-app.js"},
      {"name":"mysticclock.settings.js","url":"mystic-clock-settings.js"},
      {"name":"mysticclock.img","url":"mystic-clock-icon.js","evaluate":true}
    ]
  },
  {
    "id": "hcclock",
    "name": "Hi-Contrast Clock",
    "version": "0.02",
    "description": "Hi-Contrast Clock : A simple yet very bold clock that aims to be readable in high luninosity environments. Uses big 10x5 pixel digits. Use BTN 1 to switch background and foreground colors.",
    "icon": "hcclock-icon.png",
    "type": "clock",
    "tags": "clock",
    "screenshots": [{"url":"bangle1-high-contrast-clock-screenshot.png"}],
    "supports": ["BANGLEJS"],
    "allow_emulator": true,
    "storage": [
      {"name":"hcclock.app.js","url":"hcclock.app.js"},
      {"name":"hcclock.img","url":"hcclock-icon.js","evaluate":true}
    ]
  },
  {
    "id": "thermomF",
    "name": "Fahrenheit Temp",
    "version": "0.01",
    "description": "A modification of the Thermometer App to display temprature in Fahrenheit",
    "icon": "thermf.png",
    "tags": "tool",
    "supports": ["BANGLEJS"],
    "storage": [
      {"name":"thermomF.app.js","url":"app.js"},
      {"name":"thermomF.img","url":"app-icon.js","evaluate":true}
    ]
  },
  {
    "id": "nixie",
    "name": "Nixie Clock",
    "shortName": "Nixie",
    "version": "0.01",
    "description": "A nixie tube clock for both Bangle 1 and 2.",
    "icon": "nixie.png",
    "type": "clock",
    "tags": "clock",
    "supports": ["BANGLEJS"],
    "readme": "README.md",
    "storage": [
      {"name":"nixie.app.js","url":"app.js"},
      {"name":"nixie.img","url":"app-icon.js","evaluate":true},
      {"name":"m_vatch.js","url":"m_vatch.js"}
    ]
  },
  {
    "id": "carcrazy",
    "name": "Car Crazy",
    "shortName": "Car Crazy",
    "version": "0.03",
    "description": "A simple car game where you try to avoid the other cars by tilting your wrist left and right. Hold down button 2 to start.",
    "icon": "carcrash.png",
    "tags": "game",
    "supports": ["BANGLEJS"],
    "readme": "README.md",
    "storage": [
      {"name":"carcrazy.app.js","url":"app.js"},
      {"name":"carcrazy.img","url":"app-icon.js","evaluate":true},
      {"name":"carcrazy.settings.js","url":"settings.js"}
    ],
    "data": [{"name":"CarCrazy.csv"}]
  },
  {
    "id": "shortcuts",
    "name": "Shortcuts",
    "shortName": "Shortcuts",
    "version": "0.01",
    "description": "Quickly load your favourite apps from (almost) any watch face.",
    "icon": "app.png",
    "type": "bootloader",
    "tags": "tool",
    "supports": ["BANGLEJS"],
    "readme": "README.md",
    "storage": [
      {"name":"shortcuts.boot.js","url":"boot.js"},
      {"name":"shortcuts.settings.js","url":"settings.js"}
    ],
    "data": [{"name":"shortcuts.json"}]
  },
  {
    "id": "vectorclock",
    "name": "Vector Clock",
    "version": "0.03",
    "description": "A digital clock that uses the built-in vector font.",
    "icon": "app.png",
    "type": "clock",
    "tags": "clock",
    "supports": ["BANGLEJS", "BANGLEJS2"],
    "allow_emulator": true,
    "screenshots": [
      {"url":"bangle2-vector-clock-screenshot.png"},
      {"url":"bangle1-vector-clock-screenshot.png"}
    ],
    "storage": [
      {"name":"vectorclock.app.js","url":"app.js"},
      {"name":"vectorclock.img","url":"app-icon.js","evaluate":true}
    ]
  },
  {
    "id": "fd6fdetect",
    "name": "fd6fdetect",
    "shortName": "fd6fdetect",
    "version": "0.2",
    "description": "Allows you to see 0xFD6F beacons near you.",
    "icon": "app.png",
    "tags": "tool",
    "readme": "README.md",
    "supports": ["BANGLEJS"],
    "storage": [
      {"name":"fd6fdetect.app.js","url":"app.js"},
      {"name":"fd6fdetect.img","url":"app-icon.js","evaluate":true}
    ]
  },
  {
    "id": "choozi",
    "name": "Choozi",
    "version": "0.01",
    "description": "Choose people or things at random using Bangle.js.",
    "icon": "app.png",
    "tags": "tool",
    "supports": ["BANGLEJS"],
    "readme": "README.md",
    "allow_emulator": true,
    "screenshots": [{"url":"bangle1-choozi-screenshot1.png"},{"url":"bangle1-choozi-screenshot2.png"}],
    "storage": [
      {"name":"choozi.app.js","url":"app.js"},
      {"name":"choozi.img","url":"app-icon.js","evaluate":true}
    ]
  },
  {
    "id": "widclkbttm",
    "name": "Digital clock (Bottom) widget",
    "shortName": "Digital clock Bottom Widget",
    "version": "0.03",
    "description": "Displays time in the bottom area.",
    "icon": "widclkbttm.png",
    "type": "widget",
    "tags": "widget",
    "supports": ["BANGLEJS","BANGLEJS2"],
    "readme": "README.md",
    "storage": [
      {"name":"widclkbttm.wid.js","url":"widclkbttm.wid.js"}
    ]
  },
  {
    "id": "pastel",
    "name": "Pastel Clock",
    "shortName": "Pastel",
    "version": "0.08",
    "description": "A Configurable clock with custom fonts and background. Has a cyclic information line that includes, day, date, battery, sunrise and sunset times",
    "icon": "pastel.png",
    "dependencies": {"mylocation":"app"},
    "screenshots": [{"url":"screenshot_pastel.png"}],
    "type": "clock",
    "tags": "clock",
    "supports": ["BANGLEJS","BANGLEJS2"],
    "readme": "README.md",
    "storage": [
      {"name":"f_architect","url":"f_architect.js"},
      {"name":"f_gochihand","url":"f_gochihand.js"},
      {"name":"f_cabin","url":"f_cabin.js"},
      {"name":"f_orbitron","url":"f_orbitron.js"},
      {"name":"f_monoton","url":"f_monoton.js"},
      {"name":"f_elite","url":"f_elite.js"},
      {"name":"f_lato","url":"f_lato.js"},
      {"name":"f_latosmall","url":"f_latosmall.js"},
      {"name":"pastel.app.js","url":"pastel.app.js"},
      {"name":"pastel.img","url":"pastel.icon.js","evaluate":true},
      {"name":"pastel.settings.js","url":"pastel.settings.js"}
    ],
    "data": [{"name":"pastel.json"}]
  },
  {
    "id": "antonclk",
    "name": "Anton Clock",
    "version": "0.03",
    "description": "A simple clock using the bold Anton font.",
    "icon": "app.png",
    "screenshots": [{"url":"screenshot.png"}],
    "type": "clock",
    "tags": "clock",
    "supports": ["BANGLEJS","BANGLEJS2"],
    "allow_emulator": true,
    "storage": [
      {"name":"antonclk.app.js","url":"app.js"},
      {"name":"antonclk.img","url":"app-icon.js","evaluate":true}
    ]
  },
  {
    "id": "waveclk",
    "name": "Wave Clock",
    "version": "0.02",
    "description": "A clock using a wave image by [Lillith May](https://www.instagram.com/_lilustrations_/). **Note: Works on any Bangle.js 2, but requires firmware 2v11 or later on Bangle.js 1**",
    "icon": "app.png",
    "screenshots": [{"url":"screenshot.png"}],
    "type": "clock",
    "tags": "clock",
    "supports": ["BANGLEJS","BANGLEJS2"],
    "allow_emulator": true,
    "storage": [
      {"name":"waveclk.app.js","url":"app.js"},
      {"name":"waveclk.img","url":"app-icon.js","evaluate":true}
    ]
  },
  {
    "id": "floralclk",
    "name": "Floral Clock",
    "version": "0.01",
    "description": "A clock with a flower background by [Lillith May](https://www.instagram.com/_lilustrations_/). **Note: Works on any Bangle.js 2 but requires firmware 2v11 or later on Bangle.js 1**",
    "icon": "app.png",
    "screenshots": [{"url":"screenshot_floral.png"}],
    "type": "clock",
    "tags": "clock",
    "supports": ["BANGLEJS","BANGLEJS2"],
    "allow_emulator": true,
    "storage": [
      {"name":"floralclk.app.js","url":"app.js"},
      {"name":"floralclk.img","url":"app-icon.js","evaluate":true}
    ]
  },
  {
    "id": "score",
    "name": "Score Tracker",
    "version": "0.01",
    "description": "Score Tracker for sports that use plain numbers (e.g. Badminton, Volleyball, Soccer, Table Tennis, ...). Also supports tennis scoring.",
    "icon": "score.app.png",
    "screenshots": [{"url":"screenshot_score.png"}],
    "type": "app",
    "tags": "",
    "supports": ["BANGLEJS","BANGLEJS2"],
    "storage": [
      {"name":"score.app.js","url":"score.app.js"},
      {"name":"score.settings.js","url":"score.settings.js"},
      {"name":"score.presets.json","url":"score.presets.json"},
      {"name":"score.img","url":"score.app-icon.js","evaluate":true}
    ],
    "data": [{"name":"score.json"}]
  },
  {
    "id": "menusmall",
    "name": "Small Menus",
    "version": "0.02",
    "description": "Replace Bangle.js 2's menus with a version that contains smaller text",
    "icon": "app.png",
    "type": "boot",
    "tags": "system",
    "supports": ["BANGLEJS2"],
    "storage": [
      {"name":"menusmall.boot.js","url":"boot.js"}
    ]
  },
  {
    "id": "ffcniftya",
    "name": "Nifty-A Clock",
    "version": "0.01",
    "description": "A nifty clock with time and date",
    "icon": "app.png",
    "screenshots": [{"url":"screenshot_nifty.png"}],
    "type": "clock",
    "tags": "clock",
    "supports": ["BANGLEJS","BANGLEJS2"],
    "readme": "README.md",
    "allow_emulator": true,
    "storage": [
      {"name":"ffcniftya.app.js","url":"app.js"},
      {"name":"ffcniftya.img","url":"app-icon.js","evaluate":true}
    ]
  },
  {
    "id": "ffcniftyb",
    "name": "Nifty-B Clock",
    "version": "0.02",
    "description": "A nifty clock (series B) with time, date and color configuration",
    "icon": "app.png",
    "screenshots": [{"url":"screenshot.png"}],
    "type": "clock",
    "tags": "clock",
    "supports": ["BANGLEJS","BANGLEJS2"],
    "allow_emulator": true,
    "storage": [
      {"name":"ffcniftyb.app.js","url":"app.js"},
      {"name":"ffcniftyb.img","url":"app-icon.js","evaluate":true},
      {"name":"ffcniftyb.settings.js","url":"settings.js"}
    ],
    "data": [{"name":"ffcniftyb.json"}]
  },
  {
    "id": "stopwatch",
    "name": "Stopwatch Touch",
    "version": "0.01",
    "description": "A touch based stop watch for Bangle JS 2",
    "icon": "stopwatch.png",
    "screenshots": [{"url":"screenshot1.png"},{"url":"screenshot2.png"},{"url":"screenshot3.png"}],
    "tags": "tools,app",
    "supports": ["BANGLEJS2"],
    "readme": "README.md",
    "storage": [
      {"name":"stopwatch.app.js","url":"stopwatch.app.js"},
      {"name":"stopwatch.img","url":"stopwatch.icon.js","evaluate":true}
    ]
  },
  {
    "id": "vernierrespirate",
    "name": "Vernier Go Direct Respiration Belt",
    "shortName": "Respiration Belt",
    "version": "0.01",
    "description": "Connects to a Go Direct Respiration Belt and shows respiration rate",
    "icon": "app.png",
    "tags": "health,bluetooth",
    "supports": ["BANGLEJS","BANGLEJS2"],
    "readme": "README.md",
    "storage": [
      {"name":"vernierrespirate.app.js","url":"app.js"},
      {"name":"vernierrespirate.img","url":"app-icon.js","evaluate":true}
    ],
    "data": [{"name":"vernierrespirate.json"}]
  },
  {
    "id": "gpstouch",
    "name": "GPS Touch",
    "version": "0.01",
    "description": "A touch based GPS watch, shows OS map reference",
    "icon": "gpstouch.png",
    "screenshots": [{"url":"screenshot4.png"},{"url":"screenshot2.png"},{"url":"screenshot3.png"},{"url":"screenshot1.png"}],
    "tags": "tools,app",
    "supports": ["BANGLEJS2"],
    "readme": "README.md",
    "storage": [
      {"name":"geotools","url":"geotools.js"},
      {"name":"gpstouch.app.js","url":"gpstouch.app.js"},
      {"name":"gpstouch.img","url":"gpstouch.icon.js","evaluate":true}
    ]
  },
  {
    "id": "swiperclocklaunch",
    "name": "Swiper Clock Launch",
    "version": "0.02",
    "description": "Navigate between clock and launcher with Swipe action",
    "icon": "swiperclocklaunch.png",
    "type": "bootloader",
    "tags": "tools, system",
    "supports": ["BANGLEJS", "BANGLEJS2"],
    "storage": [
      {"name":"swiperclocklaunch.boot.js","url":"boot.js"},
      {"name":"swiperclocklaunch.img","url":"icon.js","evaluate":true}
    ]
  },
  {
    "id": "qalarm",
    "name": "Q Alarm and Timer",
    "shortName": "Q Alarm",
    "icon": "app.png",
    "version": "0.03",
    "description": "Alarm and timer app with days of week and 'hard' option.",
    "tags": "tool,alarm,widget",
    "supports": ["BANGLEJS", "BANGLEJS2"],
    "storage": [
      { "name": "qalarm.app.js", "url": "app.js" },
      { "name": "qalarm.boot.js", "url": "boot.js" },
      { "name": "qalarm.js", "url": "qalarm.js" },
      { "name": "qalarmcheck.js", "url": "qalarmcheck.js" },
      { "name": "qalarm.img", "url": "app-icon.js", "evaluate": true },
      { "name": "qalarm.wid.js", "url": "widget.js" }
    ],
    "data": [{ "name": "qalarm.json" }]
  },
  {
    "id": "emojuino",
    "name": "Emojuino",
    "shortName": "Emojuino",
    "version": "0.03",
    "description": "Emojis & Espruino: broadcast Unicode emojis via Bluetooth Low Energy.",
    "icon": "emojuino.png",
    "screenshots": [
      { "url": "screenshot-tx.png" },
      { "url": "screenshot-swipe.png" },
      { "url": "screenshot-welcome.png" }
    ],
    "type": "app",
    "tags": "emoji",
    "supports" : [ "BANGLEJS2" ],
    "allow_emulator": true,
    "readme": "README.md",
    "storage": [
      { "name": "emojuino.app.js", "url": "emojuino.js" },
      { "name": "emojuino.img", "url": "emojuino-icon.js", "evaluate": true }
    ]
  },
  {
    "id": "cliclockJS2Enhanced",
    "name": "Commandline-Clock JS2 Enhanced",
    "shortName": "CLI-Clock JS2",
    "version": "0.03",
    "description": "Simple CLI-Styled Clock with enhancements. Modes that are hard to use and unneded are removed (BPM, battery info, memory ect) credit to hughbarney for the original code and design. Also added HID media controlls, just swipe on the clock face to controll the media! Gadgetbride support coming soon(hopefully) Thanks to t0m1o1 for media controls!",
    "icon": "app.png",
    "screenshots": [{"url":"screengrab.png"}],
    "type": "clock",
    "tags": "clock,cli,command,bash,shell",
    "supports": ["BANGLEJS","BANGLEJS2"],
    "allow_emulator": true,
    "storage": [
      {"name":"cliclockJS2Enhanced.app.js","url":"app.js"},
      {"name":"cliclockJS2Enhanced.img","url":"app.icon.js","evaluate":true}
    ]
  },
  {
    "id": "wid_a_battery_widget",
    "name": "A Battery Widget (with percentage)",
    "shortName":"A Battery Widget",
    "icon": "widget.png",
    "version":"1.02",
    "type": "widget",
    "supports": ["BANGLEJS", "BANGLEJS2"],
    "readme": "README.md",
    "description": "Simple and slim battery widget with charge status and percentage",
    "tags": "widget,battery",
    "storage": [
      {"name":"wid_a_battery_widget.wid.js","url":"widget.js"}
    ]
  },
  {
    "id": "lcars",
    "name": "LCARS Clock",
    "shortName":"LCARS",
    "icon": "lcars.png",
    "version":"0.06",
    "readme": "README.md",
    "supports": ["BANGLEJS2"],
    "description": "Library Computer Access Retrieval System (LCARS) clock.",
    "type": "clock",
    "tags": "clock",
    "screenshots": [{"url":"screenshot.png"}],
    "storage": [
      {"name":"lcars.app.js","url":"lcars.app.js"},
      {"name":"lcars.img","url":"lcars.icon.js","evaluate":true}
    ]
  },
  { "id": "binwatch",
    "name": "Binary Watch",
    "shortName":"BinWatch",
    "icon": "app.png",
    "screenshots": [{"url":"screenshot.png"}],
    "version":"0.04",
    "supports": ["BANGLEJS2"],
    "readme": "README.md",
    "allow_emulator":true,
    "description": "Famous binary watch",
    "tags": "clock",
    "type": "clock",
    "storage": [
      {"name":"binwatch.app.js","url":"app.js"},
      {"name":"binwatch.bg176.img","url":"Background176_center.img"},
      {"name":"binwatch.bg240.img","url":"Background240_center.img"},
      {"name":"binwatch.img","url":"app-icon.js","evaluate":true}
    ]
  },
  {
    "id": "hidmsicswipe",
    "name": "Bluetooth Music Swipe Controls",
    "shortName": "Swipe Control",
    "version": "0.01",
    "description": "Based on the original Bluetooth Music Controls. Swipe up/down for volume, left/right for previous and next, tap for play/pause and btn1 to lock and unlock the controls. Enable HID in settings, pair with your phone, then use this app to control music from your watch!",
    "icon": "hidmsicswipe.png",
    "tags": "bluetooth",
    "supports": ["BANGLEJS2"],
    "storage": [
      {"name":"hidmsicswipe.app.js","url":"hidmsicswipe.js"},
      {"name":"hidmsicswipe.img","url":"hidmsicswipe-icon.js","evaluate":true}
    ]
  },
  {
    "id": "authentiwatch",
    "name": "2FA Authenticator",
    "shortName": "AuthWatch",
    "icon": "app.png",
    "screenshots": [{"url":"screenshot.png"}],
    "version": "0.04",
    "description": "Google Authenticator compatible tool.",
    "tags": "tool",
    "interface": "interface.html",
    "supports": ["BANGLEJS", "BANGLEJS2"],
    "readme": "README.md",
    "allow_emulator": true,
    "storage": [
      {"name":"authentiwatch.app.js","url":"app.js"},
      {"name":"authentiwatch.img","url":"app-icon.js","evaluate":true}
    ],
    "data": [{"name":"authentiwatch.json"}]
  },
  { "id": "schoolCalendar",
    "name": "School Calendar",
    "shortName":"SCalendar",
    "icon": "CalenderLogo.png",
    "version": "0.01",
    "description": "A simple calendar that you can see your upcoming events that you create in the customizer. Keep in note that your events reapeat weekly.(Beta)",
    "tags": "tool",
    "readme":"README.md",
    "custom":"custom.html",
    "supports": ["BANGLEJS"],
    "screenshots": [{"url":"screenshot_basic.png"},{"url":"screenshot_info.png"}],
    "storage": [
      {"name":"schoolCalendar.app.js"},
      {"name":"schoolCalendar.img","url":"app-icon.js","evaluate":true}
    ],
    "data": [
      {"name":"calendarItems.csv"}
    ]
  },
  { "id": "timecal",
    "name": "TimeCal",
    "shortName":"TimeCal",
    "icon": "icon.png",
    "version":"0.01",
    "description": "TimeCal shows the Time along with a 3 week calendar",
    "tags": "clock",
    "type": "clock",
    "supports":["BANGLEJS2"],
    "storage": [
      {"name":"timecal.app.js","url":"timecal.app.js"}
    ]
  },
  {
    "id": "a_clock_timer",
    "name": "A Clock with Timer",
    "version": "0.01",
    "description": "A Clock with Timer, Map and Time Zones",
    "icon": "app.png",
    "screenshots": [{"url":"screenshot.png"}],
    "type": "clock",
    "tags": "clock",
    "supports": ["BANGLEJS2"],
    "allow_emulator": true,
    "readme": "README.md",
    "storage": [
      {"name":"a_clock_timer.app.js","url":"app.js"},
      {"name":"a_clock_timer.img","url":"app-icon.js","evaluate":true}
    ]
  },
  {
    "id":"intervalTimer",
    "name":"Interval Timer",
    "shortName":"Interval Timer",
    "icon": "app.png",
    "version":"0.01",
    "description": "Interval Timer for workouts, HIIT, or whatever else.",
    "tags": "timer, interval, hiit, workout",
    "readme":"README.md",
    "supports":["BANGLEJS2"],
    "storage": [
      {"name":"intervalTimer.app.js","url":"app.js"},
      {"name":"intervalTimer.img","url":"app-icon.js","evaluate":true}
    ]
  },
  { "id": "93dub",
   "name": "93 Dub",
   "shortName":"93 Dub",
   "icon": "93dub.png",
   "screenshots": [{"url":"screenshot.png"}],
   "version":"0.05",
   "description": "Fan recreation of orviwan's 91 Dub app for the Pebble smartwatch. Uses assets from his 91-Dub-v2.0 repo",
   "tags": "clock",
   "type": "clock",
   "supports":["BANGLEJS2"],
   "readme": "README.md",
   "allow_emulator": true,
   "storage": [
     {"name":"93dub.app.js","url":"app.js"},
     {"name":"93dub.img","url":"app-icon.js","evaluate":true}
   ]
  },
  { "id": "poweroff",
  "name": "Poweroff",
  "shortName":"Poweroff",
  "version":"0.01",
  "description": "Simple app to power off your Bangle.js",
  "icon": "app.png",
  "tags": "tool, poweroff, shutdown",
  "supports" : ["BANGLEJS", "BANGLEJS2"],
  "readme": "README.md",
  "allow_emulator": true,
  "storage": [
    {"name":"poweroff.app.js","url":"app.js"},
    {"name":"poweroff.img","url":"app-icon.js","evaluate":true}
  ]
},
{
  "id": "sensible",
  "name": "SensiBLE",
  "shortName": "SensiBLE",
  "version": "0.03",
  "description": "Collect, display and advertise real-time sensor data.",
  "icon": "sensible.png",
  "screenshots": [
    { "url": "screenshot-top.png" },
    { "url": "screenshot-acc.png" },
    { "url": "screenshot-bar.png" },
    { "url": "screenshot-gps.png" },
    { "url": "screenshot-hrm.png" },
    { "url": "screenshot-mag.png" }
  ],
  "type": "app",
  "tags": "tool,sensors",
  "supports" : [ "BANGLEJS2" ],
  "allow_emulator": true,
  "readme": "README.md",
  "storage": [
    { "name": "sensible.app.js", "url": "sensible.js" },
    { "name": "sensible.img", "url": "sensible-icon.js", "evaluate": true }
  ]
},
  {
    "id": "widbars",
    "name": "Bars Widget",
    "version": "0.01",
    "description": "Display several measurements as vertical bars.",
    "icon": "icon.png",
    "screenshots": [{"url":"screenshot.png"}],
    "readme": "README.md",
    "type": "widget",
    "tags": "widget",
    "supports": ["BANGLEJS","BANGLEJS2"],
    "storage": [
      {"name":"widbars.wid.js","url":"widget.js"}
  ]
},
{
  "id":"a_speech_timer",
  "name":"Speech Timer",
  "icon": "app.png",
  "version":"1.01",
  "description": "A timer designed to help keeping your speeches and presentations to time.",
  "tags": "tool,timer",
  "readme":"README.md",
  "supports":["BANGLEJS2"],
  "storage": [
    {"name":"a_speech_timer.app.js","url":"app.js"},
    {"name":"a_speech_timer.img","url":"app-icon.js","evaluate":true}
  ]
},
  { "id": "mylocation",
    "name": "My Location",
    "shortName":"My Location",
    "icon": "mylocation.png",
    "type": "app",
    "screenshots": [{"url":"screenshot_1.png"}],
    "version":"0.01",
    "description": "Sets and stores the lat and long of your preferred City or it can be set from the GPS. mylocation.json can be used by other apps that need your main location lat and lon. See README",
    "readme": "README.md",
    "tags": "tool,utility",
    "supports": ["BANGLEJS", "BANGLEJS2"],
    "storage": [
      {"name":"mylocation.app.js","url":"mylocation.app.js"},
      {"name":"mylocation.img","url":"mylocation.icon.js","evaluate": true }
    ],
    "data": [
      {"name":"mylocation.json"}
    ]
  },
  {
    "id": "pebble",
    "name": "Pebble Clock",
    "shortName": "Pebble",
    "version": "0.04",
    "description": "A pebble style clock to keep the rebellion going",
    "readme": "README.md",
    "icon": "pebble.png",
    "screenshots": [{"url":"pebble_screenshot.png"}],
    "type": "clock",
    "tags": "clock",
    "supports": ["BANGLEJS2"],
    "storage": [
      {"name":"pebble.app.js","url":"pebble.app.js"},
      {"name":"pebble.settings.js","url":"pebble.settings.js"},
      {"name":"pebble.img","url":"pebble.icon.js","evaluate":true}
    ]
  },
  { "id": "pooqroman",
    "name": "pooq Roman watch face",
    "shortName":"pooq Roman",
    "version":"0.0.0",
    "description": "A classic watch face with a certain dynamicity. Most amusing in 24h mode. Slide up to show more hands, down for less(!). By design does not support standard widgets, sorry!",
    "icon": "app.png",
    "type": "clock",
    "tags": "clock",
    "supports" : ["BANGLEJS2"],
    "allow_emulator":true,
    "readme": "README.md",
    "storage": [
      {"name":"pooqroman.app.js","url":"app.js"},
      {"name":"pooqroman.img","url":"app-icon.js","evaluate":true}
     ],
     "data": [
       {"name":"pooqroman.json"}
     ]
  },
  {
    "id": "widbata",
    "name": "Battery Level Widget (Themed)",
    "shortName":"Battery Theme",
    "icon": "widbata.png",
    "screenshots": [{"url":"screenshot_widbata_1.png"}],
    "version":"0.01",
    "type": "widget",
    "supports": ["BANGLEJS2"],
    "readme": "README.md",
    "description": "Shows the current battery level status in the top right using the clocks colour theme",
    "tags": "widget,battery",
    "storage": [
      {"name":"widbata.wid.js","url":"widbata.wid.js"}
     ]
  },
  {
    "id": "weatherClock",
    "name": "Weather Clock",
    "version": "0.03",
    "description": "A clock which displays current weather conditions (requires Gadgetbridge and Weather apps).",
    "icon": "app.png",
    "screenshots": [{"url":"screens/screen1.png"}],
    "type": "clock",
    "tags": "clock, weather",
    "supports": ["BANGLEJS","BANGLEJS2"],
    "allow_emulator": true,
    "readme": "README.md",
    "storage": [
      {"name":"weatherClock.app.js","url":"app.js"},
      {"name":"weatherClock.img","url":"app-icon.js","evaluate":true}
     ]
  },
  {
    "id": "menuwheel",
    "name": "Wheel Menus",
    "version": "0.01",
    "description": "Replace Bangle.js 2's menus with a version that contains variable-size text and a back button",
    "readme": "README.md",
    "icon": "icon.png",
    "screenshots": [
      {"url":"screenshot_b1_dark.png"},{"url":"screenshot_b1_edit.png"},{"url":"screenshot_b1_light.png"},
      {"url":"screenshot_b2_dark.png"},{"url":"screenshot_b2_edit.png"},{"url":"screenshot_b2_light.png"}
    ],
    "type": "boot",
    "tags": "system",
    "supports": ["BANGLEJS","BANGLEJS2"],
    "storage": [
      {"name":"menuwheel.boot.js","url":"boot.js"}
     ]
  },
  { "id": "widChargingStatus",
    "name": "Charging Status",
    "shortName":"ChargingStatus",
    "icon": "widget.png",
    "version":"0.1",
    "type": "widget",
    "description": "A simple widget that shows a yellow lightning icon to indicate whenever the watch is charging. This way one can see the charging status at a glance, no matter which battery widget is being used.",
    "tags": "widget",
        "supports": ["BANGLEJS","BANGLEJS2"],
    "storage": [
      {"name":"widChargingStatus.wid.js","url":"widget.js"}
     ]
  },
  {
    "id": "flow",
    "name": "FLOW",
    "shortName": "FLOW",
    "version": "0.01",
    "description": "A game where you have to help a flow avoid white obstacles thing by tapping! This is a demake of an app which I forgot the name of. Press BTN(1) to restart. See if you can get to 2500 score!",
    "icon": "app.png",
    "tags": "game",
    "supports" : ["BANGLEJS", "BANGLEJS2"],
    "readme": "README.md",
    "storage": [
      {"name": "flow.app.js", "url": "app.js" },
      {"name": "flow.img", "url": "app-icon.js","evaluate": true }
    ]
  },
  { "id": "scribble",
    "name": "Scribble",
    "shortName":"Scribble",
    "version":"0.01",
    "type": "app",
    "description": "A keyboard on your wrist! Swipe right for space, left for delete.",
    "icon": "app.png",
    "allow_emulator": true,
    "tags": "tools, keyboard, text, scribble",
    "supports" : ["BANGLEJS2"],
    "readme": "README.md",
    "storage": [
      {"name":"scribble.app.js","url":"app.js"},
      {"name":"scribble.img","url":"app-icon.js","evaluate":true}
    ],
    "screenshots":[
      { "url":"screenshot.png" }
    ]
  },
  {
    "id": "ptlaunch",
    "name": "Pattern Launcher",
    "shortName": "Pattern Launcher",
    "version": "0.10",
    "description": "Directly launch apps from the clock screen with custom patterns.",
    "icon": "app.png",
    "screenshots": [{"url":"main_menu_add.png"}, {"url":"add_pattern.png"}, {"url":"select_app.png"}, {"url":"main_menu_manage.png"}, {"url":"manage_patterns.png"}],
    "tags": "tools",
    "supports": ["BANGLEJS2"],
    "readme": "README.md",
    "storage": [
      { "name": "ptlaunch.app.js", "url": "app.js" },
      { "name": "ptlaunch.boot.js", "url": "boot.js" },
      { "name": "ptlaunch.img", "url": "app-icon.js", "evaluate": true }
    ],
    "data": [{"name":"ptlaunch.patterns.json"}]
  },
  { "id": "clicompleteclk",
<<<<<<< HEAD
  "name": "CLI complete clock",
  "shortName":"CLI cmplt clock",
  "version":"0.02",
  "description": "Command line styled clock with lots of information",
  "icon": "app.png",
  "allow_emulator": true,
  "type": "clock",
  "tags": "clock,cli,command,bash,shell,weather,hrt",
  "supports" : ["BANGLEJS", "BANGLEJS2"],
  "readme": "README.md",
  "storage": [
    {"name":"clicompleteclk.app.js","url":"app.js"},
    {"name":"clicompleteclk.img","url":"app-icon.js","evaluate":true}
  ]
},
  { "id": "snaky",
  "name": "Snaky",
  "shortName":"Snaky",
  "version":"0.01",
  "description": "The classic snake game. Eat apples and don't bite your tail. Control the snake with the touch screen.",
  "tags": "game,fun",
  "icon": "snaky.png",
  "supports" : ["BANGLEJS2"],
  "readme": "README.md",
  "storage": [
    {"name":"snaky.app.js","url":"snaky.js"},
    {"name":"snaky.img","url":"snaky-icon.js","evaluate":true}
  ]
}
=======
    "name": "CLI complete clock",
    "shortName":"CLI cmplt clock",
    "version":"0.03",
    "description": "Command line styled clock with lots of information",
    "icon": "app.png",
    "allow_emulator": true,
    "type": "clock",
    "tags": "clock,cli,command,bash,shell,weather,hrt",
    "supports" : ["BANGLEJS", "BANGLEJS2"],
    "readme": "README.md",
    "storage": [
      {"name":"clicompleteclk.img","url":"app-icon.js","evaluate":true},
      {"name":"clicompleteclk.settings.js","url":"settings.js"}
     ],
     "data": [{"name":"clicompleteclk.json"}]
  },
  {
    "id":"awairmonitor",
    "name":"Awair Monitor",
    "icon": "app.png",
    "allow_emulator": true,
    "version":"0.01",
    "description": "Displays the level of CO2, VOC, PM 2.5, Humidity and Temperature, from your Awair device.",
    "tags": "tool,health",
    "readme":"README.md",
    "supports":["BANGLEJS2"],
    "storage": [
      {"name":"awairmonitor.app.js","url":"app.js"},
      {"name":"awairmonitor.img","url":"app-icon.js","evaluate":true}
    ]
  }
>>>>>>> 0a5c32c0
]<|MERGE_RESOLUTION|>--- conflicted
+++ resolved
@@ -4846,38 +4846,21 @@
     ],
     "data": [{"name":"ptlaunch.patterns.json"}]
   },
-  { "id": "clicompleteclk",
-<<<<<<< HEAD
-  "name": "CLI complete clock",
-  "shortName":"CLI cmplt clock",
-  "version":"0.02",
-  "description": "Command line styled clock with lots of information",
-  "icon": "app.png",
-  "allow_emulator": true,
-  "type": "clock",
-  "tags": "clock,cli,command,bash,shell,weather,hrt",
-  "supports" : ["BANGLEJS", "BANGLEJS2"],
-  "readme": "README.md",
-  "storage": [
-    {"name":"clicompleteclk.app.js","url":"app.js"},
-    {"name":"clicompleteclk.img","url":"app-icon.js","evaluate":true}
-  ]
-},
   { "id": "snaky",
-  "name": "Snaky",
-  "shortName":"Snaky",
-  "version":"0.01",
-  "description": "The classic snake game. Eat apples and don't bite your tail. Control the snake with the touch screen.",
-  "tags": "game,fun",
-  "icon": "snaky.png",
-  "supports" : ["BANGLEJS2"],
-  "readme": "README.md",
-  "storage": [
-    {"name":"snaky.app.js","url":"snaky.js"},
-    {"name":"snaky.img","url":"snaky-icon.js","evaluate":true}
-  ]
-}
-=======
+    "name": "Snaky",
+    "shortName":"Snaky",
+    "version":"0.01",
+    "description": "The classic snake game. Eat apples and don't bite your tail. Control the snake with the touch screen.",
+    "tags": "game,fun",
+    "icon": "snaky.png",
+    "supports" : ["BANGLEJS2"],
+    "readme": "README.md",
+    "storage": [
+      {"name":"snaky.app.js","url":"snaky.js"},
+      {"name":"snaky.img","url":"snaky-icon.js","evaluate":true}
+    ]
+  },
+  {
     "name": "CLI complete clock",
     "shortName":"CLI cmplt clock",
     "version":"0.03",
@@ -4909,5 +4892,4 @@
       {"name":"awairmonitor.img","url":"app-icon.js","evaluate":true}
     ]
   }
->>>>>>> 0a5c32c0
 ]