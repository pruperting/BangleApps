--- conflicted
+++ resolved
@@ -4514,11 +4514,7 @@
     "name": "LCARS Clock",
     "shortName":"LCARS",
     "icon": "lcars.png",
-<<<<<<< HEAD
-    "version":"0.10",
-=======
     "version":"0.11",
->>>>>>> 24f4ba9b
     "readme": "README.md",
     "supports": ["BANGLEJS2"],
     "description": "Library Computer Access Retrieval System (LCARS) clock.",
