--- conflicted
+++ resolved
@@ -3434,7 +3434,74 @@
     {"name":"app.json"}
   ]
 },
-<<<<<<< HEAD
+{ "id": "shortcuts",
+  "name": "Shortcuts",
+  "shortName":"Shortcuts",
+  "icon": "app.png",
+  "version":"0.01",
+  "description": "Quickly load your favourite apps from (almost) any watch face.",
+  "tags": "tool",
+  "type": "bootloader",
+  "readme": "README.md",
+  "storage": [
+    {"name":"shortcuts.boot.js","url":"boot.js"},
+    {"name":"shortcuts.settings.js","url":"settings.js"}
+  ],
+  "data": [
+    {"name":"shortcuts.json"}
+  ]
+},
+{ "id": "vectorclock",
+  "name": "Vector Clock",
+  "icon": "app.png",
+  "version": "0.02",
+  "description": "A digital clock that uses the built-in vector font.",
+  "tags": "clock",
+  "type": "clock",
+  "allow_emulator": true,
+  "storage": [
+    {"name":"vectorclock.app.js","url":"app.js"},
+    {"name":"vectorclock.img","url":"app-icon.js","evaluate":true}
+  ]
+},
+{ "id": "fd6fdetect",
+  "name": "fd6fdetect",
+  "shortName":"fd6fdetect",
+  "icon": "app.png",
+  "version":"0.1",
+  "description": "Allows you to see 0xFD6F beacons near you.",
+  "tags": "tool",
+  "storage": [
+    {"name":"fd6fdetect.app.js","url":"app.js"},
+    {"name":"fd6fdetect.img","url":"app-icon.js","evaluate":true}
+  ]
+},
+{ "id": "choozi",
+  "name": "Choozi",
+  "icon": "app.png",
+  "version":"0.01",
+  "description": "Choose people or things at random using Bangle.js.",
+  "tags": "tool",
+  "readme": "README.md",
+  "allow_emulator":true,
+  "storage": [
+    {"name":"choozi.app.js","url":"app.js"},
+    {"name":"choozi.img","url":"app-icon.js","evaluate":true}
+  ]
+},
+{ "id": "widclkbttm",
+  "name": "Digital clock (Bottom) widget",
+  "shortName":"Digital clock Bottom Widget",
+  "icon": "widclkbttm.png",
+  "version":"0.03",
+  "description": "Displays time in the bottom area.",
+  "readme": "README.md",
+  "tags": "widget",
+  "type": "widget",
+  "storage": [
+    {"name":"widclkbttm.wid.js","url":"widclkbttm.wid.js"}
+  ]
+},
 { "id": "pastel",
   "name": "Pastel Clock",
   "shortName": "Pastel",
@@ -3453,74 +3520,4 @@
     {"name":"pastel.json"}
   ]
 }
-=======
-{ "id": "shortcuts",
-  "name": "Shortcuts",
-  "shortName":"Shortcuts",
-  "icon": "app.png",
-  "version":"0.01",
-  "description": "Quickly load your favourite apps from (almost) any watch face.",
-  "tags": "tool",
-  "type": "bootloader",
-  "readme": "README.md",
-  "storage": [
-    {"name":"shortcuts.boot.js","url":"boot.js"},
-    {"name":"shortcuts.settings.js","url":"settings.js"}
-  ],
-  "data": [
-    {"name":"shortcuts.json"}
-  ]
-},
-{ "id": "vectorclock",
-  "name": "Vector Clock",
-  "icon": "app.png",
-  "version": "0.02",
-  "description": "A digital clock that uses the built-in vector font.",
-  "tags": "clock",
-  "type": "clock",
-  "allow_emulator": true,
-  "storage": [
-    {"name":"vectorclock.app.js","url":"app.js"},
-    {"name":"vectorclock.img","url":"app-icon.js","evaluate":true}
-  ]
-},
-{ "id": "fd6fdetect",
-  "name": "fd6fdetect",
-  "shortName":"fd6fdetect",
-  "icon": "app.png",
-  "version":"0.1",
-  "description": "Allows you to see 0xFD6F beacons near you.",
-  "tags": "tool",
-  "storage": [
-    {"name":"fd6fdetect.app.js","url":"app.js"},
-    {"name":"fd6fdetect.img","url":"app-icon.js","evaluate":true}
-  ]
-},
-{ "id": "choozi",
-  "name": "Choozi",
-  "icon": "app.png",
-  "version":"0.01",
-  "description": "Choose people or things at random using Bangle.js.",
-  "tags": "tool",
-  "readme": "README.md",
-  "allow_emulator":true,
-  "storage": [
-    {"name":"choozi.app.js","url":"app.js"},
-    {"name":"choozi.img","url":"app-icon.js","evaluate":true}
-  ]
- },
- { "id": "widclkbttm",
-    "name": "Digital clock (Bottom) widget",
-    "shortName":"Digital clock Bottom Widget",
-    "icon": "widclkbttm.png",
-    "version":"0.03",
-    "description": "Displays time in the bottom area.",
-	"readme": "README.md",
-    "tags": "widget",
-    "type": "widget",
-    "storage": [
-      {"name":"widclkbttm.wid.js","url":"widclkbttm.wid.js"}
-    ]
-  }
->>>>>>> c7be7953
 ]