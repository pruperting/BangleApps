[
  {
    "id": "fwupdate",
    "name": "Firmware Update (BETA)",
    "version": "0.01",
    "description": "Uploads new Espruino firmwares to Bangle.js 2",
    "icon": "app.png",
    "type": "RAM",
    "tags": "tools,system",
    "supports": ["BANGLEJS2"],
    "custom": "custom.html",
    "customConnect": true,
    "storage": [],
    "sortorder": -20
  },
  {
    "id": "boot",
    "name": "Bootloader",
    "version": "0.36",
    "description": "This is needed by Bangle.js to automatically load the clock, menu, widgets and settings",
    "icon": "bootloader.png",
    "type": "bootloader",
    "tags": "tool,system",
    "supports": ["BANGLEJS","BANGLEJS2"],
    "storage": [
      {"name":".boot0","url":"boot0.js"},
      {"name":".bootcde","url":"bootloader.js"},
      {"name":"bootupdate.js","url":"bootupdate.js"}
    ],
    "sortorder": -10
  },
  {
    "id": "messages",
    "name": "Messages",
    "version": "0.07",
    "description": "App to display notifications from iOS and Gadgetbridge",
    "icon": "app.png",
    "type": "app",
    "tags": "tool,system",
    "supports": ["BANGLEJS","BANGLEJS2"],
    "readme": "README.md",
    "storage": [
      {"name":"messages.app.js","url":"app.js"},
      {"name":"messages.settings.js","url":"settings.js"},
      {"name":"messages.img","url":"app-icon.js","evaluate":true},
      {"name":"messages.wid.js","url":"widget.js"},
      {"name":"messages","url":"lib.js"}
    ],
    "data": [{"name":"messages.json"},{"name":"messages.settings.json"}],
    "sortorder": -9
  },
  {
    "id": "android",
    "name": "Android Integration",
    "shortName": "Android",
    "version": "0.04",
    "description": "(BETA) App to display notifications from Gadgetbridge on Android. This will eventually replace the Gadgetbridge widget.",
    "icon": "app.png",
    "tags": "tool,system,messages,notifications",
    "dependencies": {"messages":"app"},
    "supports": ["BANGLEJS","BANGLEJS2"],
    "storage": [
      {"name":"android.app.js","url":"app.js"},
      {"name":"android.settings.js","url":"settings.js"},
      {"name":"android.img","url":"app-icon.js","evaluate":true},
      {"name":"android.boot.js","url":"boot.js"}
    ],
    "sortorder": -8
  },
  {
    "id": "ios",
    "name": "iOS Integration",
    "version": "0.03",
    "description": "(BETA) App to display notifications from iOS devices",
    "icon": "app.png",
    "tags": "tool,system,ios,apple,messages,notifications",
    "dependencies": {"messages":"app"},
    "supports": ["BANGLEJS","BANGLEJS2"],
    "storage": [
      {"name":"ios.app.js","url":"app.js"},
      {"name":"ios.img","url":"app-icon.js","evaluate":true},
      {"name":"ios.boot.js","url":"boot.js"}
    ],
    "sortorder": -8
  },
  {
    "id": "health",
    "name": "Health Tracking",
    "version": "0.08",
    "description": "Logs health data and provides an app to view it (BETA - requires firmware 2v11)",
    "icon": "app.png",
    "tags": "tool,system,health",
    "supports": ["BANGLEJS","BANGLEJS2"],
    "readme": "README.md",
    "interface": "interface.html",
    "storage": [
      {"name":"health.app.js","url":"app.js"},
      {"name":"health.img","url":"app-icon.js","evaluate":true},
      {"name":"health.boot.js","url":"boot.js"},
      {"name":"health","url":"lib.js"}
    ]
  },
  {
    "id": "launch",
    "name": "Launcher",
    "shortName": "Launcher",
    "version": "0.08",
    "description": "This is needed to display a menu allowing you to choose your own applications. You can replace this with a customised launcher.",
    "icon": "app.png",
    "type": "launch",
    "tags": "tool,system,launcher",
    "supports": ["BANGLEJS","BANGLEJS2"],
    "storage": [
      {"name":"launch.app.js","url":"app-bangle1.js","supports":["BANGLEJS"]},
      {"name":"launch.app.js","url":"app-bangle2.js","supports":["BANGLEJS2"]}
    ],
    "sortorder": -10
  },
  {
    "id": "setting",
    "name": "Settings",
    "version": "0.33",
    "description": "A menu for setting up Bangle.js",
    "icon": "settings.png",
    "tags": "tool,system",
    "supports": ["BANGLEJS","BANGLEJS2"],
    "readme": "README.md",
    "storage": [
      {"name":"setting.app.js","url":"settings.js"},
      {"name":"setting.img","url":"settings-icon.js","evaluate":true}
    ],
    "data": [{"name":"setting.json","url":"settings.min.json","evaluate":true}],
    "sortorder": -5
  },
  {
    "id": "about",
    "name": "About",
    "version": "0.11",
    "description": "Bangle.js About page - showing software version, stats, and a collaborative mural from the Bangle.js KickStarter backers",
    "icon": "app.png",
    "tags": "tool,system",
    "supports": ["BANGLEJS","BANGLEJS2"],
    "screenshots": [{"url":"bangle1-about-screenshot.png"}],
    "allow_emulator": true,
    "storage": [
      {"name":"about.app.js","url":"app-bangle1.js","supports": ["BANGLEJS"]},
      {"name":"about.app.js","url":"app-bangle2.js","supports": ["BANGLEJS2"]},
      {"name":"about.img","url":"app-icon.js","evaluate":true}
    ],
    "sortorder": -4
  },
  {
    "id": "alarm",
    "name": "Default Alarm & Timer",
    "shortName": "Alarms",
    "version": "0.14",
    "description": "Set and respond to alarms and timers",
    "icon": "app.png",
    "tags": "tool,alarm,widget",
    "supports": ["BANGLEJS","BANGLEJS2"],
    "storage": [
      {"name":"alarm.app.js","url":"app.js"},
      {"name":"alarm.boot.js","url":"boot.js"},
      {"name":"alarm.js","url":"alarm.js"},
      {"name":"alarm.img","url":"app-icon.js","evaluate":true},
      {"name":"alarm.wid.js","url":"widget.js"}
    ],
    "data": [{"name":"alarm.json"}]
  },
  {
    "id": "locale",
    "name": "Languages",
    "version": "0.10",
    "description": "Translations for different countries",
    "icon": "locale.png",
    "type": "locale",
    "tags": "tool,system,locale,translate",
    "supports": ["BANGLEJS","BANGLEJS2"],
    "readme": "README.md",
    "custom": "locale.html",
    "storage": [
      {"name":"locale"}
    ],
    "sortorder": -10
  },
  {
    "id": "notify",
    "name": "Notifications (default)",
    "shortName": "Notifications",
    "version": "0.11",
    "description": "Provides the default `notify` module used by applications to display notifications in a bar at the top of the screen. This module is installed by default by client applications such as the Gadgetbridge app.  Installing `Fullscreen Notifications` replaces this module with a version that displays the notifications using the full screen",
    "icon": "notify.png",
    "type": "notify",
    "tags": "widget",
    "supports": ["BANGLEJS"],
    "readme": "README.md",
    "storage": [
      {"name":"notify","url":"notify.js"}
    ]
  },
  {
    "id": "notifyfs",
    "name": "Fullscreen Notifications",
    "shortName": "Notifications",
    "version": "0.12",
    "description": "Provides a replacement for the `Notifications (default)` `notify` module.   This version is used by applications to display notifications fullscreen. This may not fully restore the screen after on some apps. See `Notifications (default)` for more information about the notify module.",
    "icon": "notify.png",
    "type": "notify",
    "tags": "widget",
    "supports": ["BANGLEJS","BANGLEJS2"],
    "storage": [
      {"name":"notify","url":"notify.js"}
    ]
  },
  {
    "id": "welcome",
    "name": "Welcome",
    "shortName": "Welcome",
    "version": "0.14",
    "description": "Appears at first boot and explains how to use Bangle.js",
    "icon": "app.png",
    "screenshots": [{"url":"screenshot_welcome.png"}],
    "tags": "start,welcome",
    "supports": ["BANGLEJS","BANGLEJS2"],
    "allow_emulator": true,
    "storage": [
      {"name":"welcome.boot.js","url":"boot.js"},
      {"name":"welcome.app.js","url":"app-bangle1.js","supports": ["BANGLEJS"]},
      {"name":"welcome.app.js","url":"app-bangle2.js","supports": ["BANGLEJS2"]},
      {"name":"welcome.settings.js","url":"settings.js"},
      {"name":"welcome.img","url":"app-icon.js","evaluate":true}
    ],
    "data": [{"name":"welcome.json"}]
  },
  {
    "id": "mywelcome",
    "name": "Customised Welcome",
    "shortName": "My Welcome",
    "version": "0.12",
    "description": "Appears at first boot and explains how to use Bangle.js. Like 'Welcome', but can be customised with a greeting",
    "icon": "app.png",
    "tags": "start,welcome",
    "supports": ["BANGLEJS"],
    "custom": "custom.html",
    "screenshots": [{"url":"bangle1-customized-welcome-screenshot.png"}],
    "storage": [
      {"name":"mywelcome.boot.js","url":"boot.js"},
      {"name":"mywelcome.app.js","url":"app.js"},
      {"name":"mywelcome.settings.js","url":"settings.js"},
      {"name":"mywelcome.img","url":"app-icon.js","evaluate":true}
    ],
    "data": [{"name":"mywelcome.json"}]
  },
  {
    "id": "gbridge",
    "name": "Gadgetbridge",
    "version": "0.24",
    "description": "The default notification handler for Gadgetbridge notifications from Android. This will eventually be replaced by the 'Android' app.",
    "icon": "app.png",
    "type": "widget",
    "tags": "tool,system,android,widget",
    "supports": ["BANGLEJS","BANGLEJS2"],
    "dependencies": {"notify":"type"},
    "readme": "README.md",
    "storage": [
      {"name":"gbridge.settings.js","url":"settings.js"},
      {"name":"gbridge.img","url":"app-icon.js","evaluate":true},
      {"name":"gbridge.wid.js","url":"widget.js"}
    ],
    "data": [{"name":"gbridge.json"}]
  },
  {
    "id": "mclock",
    "name": "Morphing Clock",
    "version": "0.07",
    "description": "7 segment clock that morphs between minutes and hours",
    "icon": "clock-morphing.png",
    "type": "clock",
    "tags": "clock",
    "supports": ["BANGLEJS"],
    "allow_emulator": true,
    "screenshots": [{"url":"bangle1-morphing-clock-screenshot.png"}],
    "storage": [
      {"name":"mclock.app.js","url":"clock-morphing.js"},
      {"name":"mclock.img","url":"clock-morphing-icon.js","evaluate":true}
    ],
    "sortorder": -9
  },
  {
    "id": "moonphase",
    "name": "Moonphase",
    "version": "0.02",
    "description": "Shows current moon phase. Now with GPS function.",
    "icon": "app.png",
    "tags": "",
    "supports": ["BANGLEJS"],
    "screenshots": [{"url":"bangle1-moon-phase-screenshot.png"}],
    "allow_emulator": true,
    "storage": [
      {"name":"moonphase.app.js","url":"app.js"},
      {"name":"moonphase.img","url":"app-icon.js","evaluate":true}
    ]
  },
  {
    "id": "daysl",
    "name": "Days left",
    "version": "0.03",
    "description": "Shows you the days left until a certain date. Date can be set with a settings app and is written to a file.",
    "icon": "app.png",
    "tags": "",
    "supports": ["BANGLEJS"],
    "allow_emulator": false,
    "storage": [
      {"name":"daysl.app.js","url":"app.js"},
      {"name":"daysl.img","url":"app-icon.js","evaluate":true},
      {"name":"daysl.wid.js","url":"widget.js"}
    ]
  },
  {
    "id": "wclock",
    "name": "Word Clock",
    "version": "0.03",
    "description": "Display Time as Text",
    "icon": "clock-word.png",
    "screenshots": [{"url":"screenshot_word.png"}],
    "type": "clock",
    "tags": "clock",
    "supports": ["BANGLEJS","BANGLEJS2"],
    "allow_emulator": true,
    "storage": [
      {"name":"wclock.app.js","url":"clock-word.js"},
      {"name":"wclock.img","url":"clock-word-icon.js","evaluate":true}
    ]
  },
  {
    "id": "fontclock",
    "name": "Font Clock",
    "version": "0.01",
    "description": "Choose the font and design of clock face from a library of available designs",
    "icon": "fontclock.png",
    "type": "clock",
    "tags": "clock",
    "supports": ["BANGLEJS"],
    "readme": "README.md",
    "custom": "custom.html",
    "allow_emulator": false,
    "storage": [
      {"name":"fontclock.app.js","url":"fontclock.js"},
      {"name":"fontclock.img","url":"fontclock-icon.js","evaluate":true},
      {"name":"fontclock.hand.js","url":"fontclock.hand.js"},
      {"name":"fontclock.thinhand.js","url":"fontclock.thinhand.js"},
      {"name":"fontclock.thickhand.js","url":"fontclock.thickhand.js"},
      {"name":"fontclock.hourscriber.js","url":"fontclock.hourscriber.js"},
      {"name":"fontclock.font.js","url":"fontclock.font.js"},
      {"name":"fontclock.font.abril_ff50.js","url":"fontclock.font.abril_ff50.js"},
      {"name":"fontclock.font.cpstc58.js","url":"fontclock.font.cpstc58.js"},
      {"name":"fontclock.font.mntn25.js","url":"fontclock.font.mntn25.js"},
      {"name":"fontclock.font.mntn50.js","url":"fontclock.font.mntn50.js"},
      {"name":"fontclock.font.vector25.js","url":"fontclock.font.vector25.js"},
      {"name":"fontclock.font.vector50.js","url":"fontclock.font.vector50.js"}
    ]
  },
  {
    "id": "slidingtext",
    "name": "Sliding Clock",
    "version": "0.07",
    "description": "Inspired by the Pebble sliding clock, old times are scrolled off the screen and new times on. You are also able to change language on the fly so you can see the time written in other languages using button 1. Currently English, French, Japanese, Spanish and German are supported",
    "icon": "slidingtext.png",
    "type": "clock",
    "tags": "clock",
    "supports": ["BANGLEJS","BANGLEJS2"],
    "readme": "README.md",
    "custom": "custom.html",
    "allow_emulator": false,
    "storage": [
      {"name":"slidingtext.app.js","url":"slidingtext.js"},
      {"name":"slidingtext.img","url":"slidingtext-icon.js","evaluate":true},
      {"name":"slidingtext.locale.en.js","url":"slidingtext.locale.en.js"},
      {"name":"slidingtext.locale.en2.js","url":"slidingtext.locale.en2.js"},
      {"name":"slidingtext.utils.en.js","url":"slidingtext.utils.en.js"},
      {"name":"slidingtext.locale.es.js","url":"slidingtext.locale.es.js"},
      {"name":"slidingtext.locale.fr.js","url":"slidingtext.locale.fr.js"},
      {"name":"slidingtext.locale.jp.js","url":"slidingtext.locale.jp.js"},
      {"name":"slidingtext.locale.de.js","url":"slidingtext.locale.de.js"},
      {"name":"slidingtext.dtfmt.js","url":"slidingtext.dtfmt.js"}
    ]
  },
  {
    "id": "solarclock",
    "name": "Solar Clock",
    "version": "0.02",
    "description": "Using your current or chosen location the solar watch face shows the Sun's sky position, time and date. Also allows you to wind backwards and forwards in time to see the sun's position",
    "icon": "solar_clock.png",
    "type": "clock",
    "tags": "clock",
    "supports": ["BANGLEJS"],
    "readme": "README.md",
    "custom": "custom.html",
    "allow_emulator": false,
    "storage": [
      {"name":"solarclock.app.js","url":"solar_clock.js"},
      {"name":"solarclock.img","url":"solar_clock-icon.js","evaluate":true},
      {"name":"solar_colors.js","url":"solar_colors.js"},
      {"name":"solar_controller.js","url":"solar_controller.js"},
      {"name":"solar_date_utils.js","url":"solar_date_utils.js"},
      {"name":"solar_graphic_utils.js","url":"solar_graphic_utils.js"},
      {"name":"solar_location.js","url":"solar_location.js"},
      {"name":"solar_math_utils.js","url":"solar_math_utils.js"},
      {"name":"solar_loc.Reykjavik.json","url":"solar_loc.Reykjavik.json"},
      {"name":"solar_loc.Hong_Kong.json","url":"solar_loc.Hong_Kong.json"},
      {"name":"solar_loc.Honolulu.json","url":"solar_loc.Honolulu.json"},
      {"name":"solar_loc.Rio.json","url":"solar_loc.Rio.json"},
      {"name":"solar_loc.Tokyo.json","url":"solar_loc.Tokyo.json"},
      {"name":"solar_loc.Seoul.json","url":"solar_loc.Seoul.json"}
    ]
  },
  {
    "id": "sweepclock",
    "name": "Sweep Clock",
    "version": "0.04",
    "description": "Smooth sweep secondhand with single hour numeral. Use button 1 to toggle the numeral font, button 3 to change the colour theme and button 4 to change the date placement",
    "icon": "sweepclock.png",
    "type": "clock",
    "tags": "clock",
    "supports": ["BANGLEJS"],
    "readme": "README.md",
    "allow_emulator": true,
    "screenshots": [{"url":"bangle1-sweep-clock-screenshot.png"}],
    "storage": [
      {"name":"sweepclock.app.js","url":"sweepclock.js"},
      {"name":"sweepclock.img","url":"sweepclock-icon.js","evaluate":true}
    ]
  },
  {
    "id": "matrixclock",
    "name": "Matrix Clock",
    "version": "0.02",
    "description": "inspired by The Matrix, a clock of the same style",
    "icon": "matrixclock.png",
    "screenshots": [{"url":"screenshot_matrix.png"}],
    "type": "clock",
    "tags": "clock",
    "supports": ["BANGLEJS","BANGLEJS2"],
    "readme": "README.md",
    "allow_emulator": true,
    "storage": [
      {"name":"matrixclock.app.js","url":"matrixclock.js"},
      {"name":"matrixclock.img","url":"matrixclock-icon.js","evaluate":true}
    ]
  },
  {
    "id": "mandlebrotclock",
    "name": "Mandlebrot Clock",
    "version": "0.01",
    "description": "A mandlebrot set themed clock cool",
    "icon": "mandlebrotclock.png",
    "screenshots": [{ "url": "screenshot_mandlebrotclock.png" }],
    "type": "clock",
    "tags": "clock",
    "supports": ["BANGLEJS2"],
    "readme": "README.md",
    "allow_emulator": true,
    "storage": [
      { "name": "mandlebrotclock.app.js", "url": "mandlebrotclock.js" },
      {
        "name": "mandlebrotclock.img",
        "url": "mandlebrotclock-icon.js",
        "evaluate": true
      }
    ]
  },
  {
    "id": "imgclock",
    "name": "Image background clock",
    "shortName": "Image Clock",
    "version": "0.08",
    "description": "A clock with an image as a background",
    "icon": "app.png",
    "type": "clock",
    "tags": "clock",
    "supports": ["BANGLEJS"],
    "custom": "custom.html",
    "storage": [
      {"name":"imgclock.app.js","url":"app.js"},
      {"name":"imgclock.img","url":"app-icon.js","evaluate":true},
      {"name":"imgclock.face.img"},
      {"name":"imgclock.face.json"},
      {"name":"imgclock.face.bg","content":""}
    ]
  },
  {
    "id": "impwclock",
    "name": "Imprecise Word Clock",
    "version": "0.03",
    "description": "Imprecise word clock for vacations, weekends, and those who never need accurate time.",
    "icon": "clock-impword.png",
    "type": "clock",
    "tags": "clock",
    "supports": ["BANGLEJS"],
    "screenshots": [{"url":"bangle1-impercise-word-clock-screenshot.png"}],
    "allow_emulator": true,
    "storage": [
      {"name":"impwclock.app.js","url":"clock-impword.js"},
      {"name":"impwclock.img","url":"clock-impword-icon.js","evaluate":true}
    ]
  },
  {
    "id": "aclock",
    "name": "Analog Clock",
    "version": "0.15",
    "description": "An Analog Clock",
    "icon": "clock-analog.png",
    "screenshots": [{"url":"screenshot_analog.png"}],
    "type": "clock",
    "tags": "clock",
    "supports": ["BANGLEJS","BANGLEJS2"],
    "allow_emulator": true,
    "storage": [
      {"name":"aclock.app.js","url":"clock-analog.js"},
      {"name":"aclock.img","url":"clock-analog-icon.js","evaluate":true}
    ]
  },
  {
    "id": "clock2x3",
    "name": "2x3 Pixel Clock",
    "version": "0.05",
    "description": "This is a simple clock using minimalist 2x3 pixel numerical digits",
    "icon": "clock2x3.png",
    "screenshots": [{"url":"screenshot_pixel.png"}],
    "type": "clock",
    "tags": "clock",
    "supports": ["BANGLEJS","BANGLEJS2"],
    "readme": "README.md",
    "allow_emulator": true,
    "storage": [
      {"name":"clock2x3.app.js","url":"clock2x3-app.js"},
      {"name":"clock2x3.img","url":"clock2x3-icon.js","evaluate":true}
    ]
  },
  {
    "id": "geissclk",
    "name": "Geiss Clock",
    "version": "0.03",
    "description": "7 segment clock with animated background in the style of Ryan Geiss' music visualisation. NOTE: The first run will take ~1 minute to do some precalculation",
    "icon": "clock.png",
    "type": "clock",
    "tags": "clock",
    "supports": ["BANGLEJS"],
    "storage": [
      {"name":"geissclk.app.js","url":"clock.js"},
      {"name":"geissclk.precompute.js","url":"precompute.js"},
      {"name":"geissclk.img","url":"clock-icon.js","evaluate":true}
    ],
    "data": [{"name":"geissclk.0.map"},{"name":"geissclk.1.map"},{"name":"geissclk.2.map"},{"name":"geissclk.3.map"},{"name":"geissclk.4.map"},{"name":"geissclk.5.map"},{"name":"geissclk.0.pal"},{"name":"geissclk.1.pal"},{"name":"geissclk.2.pal"}]
  },
  {
    "id": "trex",
    "name": "T-Rex",
    "version": "0.04",
    "description": "T-Rex game in the style of Chrome's offline game",
    "icon": "trex.png",
    "screenshots": [{"url":"screenshot_trex.png"}],
    "tags": "game",
    "supports": ["BANGLEJS","BANGLEJS2"],
    "readme": "README.md",
    "allow_emulator": true,
    "storage": [
      {"name":"trex.app.js","url":"trex.js"},
      {"name":"trex.img","url":"trex-icon.js","evaluate":true},
      {"name":"trex.settings.js","url":"settings.js"}
    ],
    "data": [{"name":"trex.score","storageFile":true}]
  },
  {
    "id": "cubescramble",
    "name": "Cube Scramble",
    "version":"0.04",
    "description": "A random scramble generator for the 3x3 Rubik's cube with a basic timer",
    "icon": "cube-scramble.png",
    "tags": "",
    "supports" : ["BANGLEJS","BANGLEJS2"],
    "readme": "README.md",
    "allow_emulator": true,
    "screenshots": [{"url":"bangle2-cube-scramble-screenshot.png"},{"url":"bangle1-cube-scramble-screenshot.png"}],
    "storage": [
      {"name":"cubescramble.app.js","url":"cube-scramble.js"},
      {"name":"cubescramble.img","url":"cube-scramble-icon.js","evaluate":true}
    ]
  },
  {
    "id": "astroid",
    "name": "Asteroids!",
    "version": "0.03",
    "description": "Retro asteroids game",
    "icon": "asteroids.png",
    "screenshots": [{"url":"screenshot_asteroids.png"}],
    "tags": "game",
    "supports": ["BANGLEJS","BANGLEJS2"],
    "allow_emulator": true,
    "storage": [
      {"name":"astroid.app.js","url":"asteroids.js"},
      {"name":"astroid.img","url":"asteroids-icon.js","evaluate":true}
    ]
  },
  {
    "id": "clickms",
    "name": "Click Master",
    "version": "0.01",
    "description": "Get several friends to start the game, then compete to see who can press BTN1 the most!",
    "icon": "click-master.png",
    "tags": "game",
    "supports": ["BANGLEJS"],
    "storage": [
      {"name":"clickms.app.js","url":"click-master.js"},
      {"name":"clickms.img","url":"click-master-icon.js","evaluate":true}
    ]
  },
  {
    "id": "horsey",
    "name": "Horse Race!",
    "version": "0.01",
    "description": "Get several friends to start the game, then compete to see who can press BTN1 the most!",
    "icon": "horse-race.png",
    "tags": "game",
    "supports": ["BANGLEJS"],
    "storage": [
      {"name":"horsey.app.js","url":"horse-race.js"},
      {"name":"horsey.img","url":"horse-race-icon.js","evaluate":true}
    ]
  },
  {
    "id": "compass",
    "name": "Compass",
    "version": "0.05",
    "description": "Simple compass that points North",
    "icon": "compass.png",
    "screenshots": [{"url":"screenshot_compass.png"}],
    "tags": "tool,outdoors",
    "supports": ["BANGLEJS","BANGLEJS2"],
    "storage": [
      {"name":"compass.app.js","url":"compass.js"},
      {"name":"compass.img","url":"compass-icon.js","evaluate":true}
    ]
  },
  {
    "id": "gpstime",
    "name": "GPS Time",
    "version": "0.05",
    "description": "Update the Bangle.js's clock based on the time from the GPS receiver",
    "icon": "gpstime.png",
    "tags": "tool,gps",
    "supports": ["BANGLEJS","BANGLEJS2"],
    "storage": [
      {"name":"gpstime.app.js","url":"gpstime.js"},
      {"name":"gpstime.img","url":"gpstime-icon.js","evaluate":true}
    ]
  },
  {
    "id": "openloc",
    "name": "Open Location / Plus Codes",
    "shortName": "Open Location",
    "version": "0.01",
    "description": "Convert your current GPS location to a series of characters",
    "icon": "app.png",
    "tags": "tool,outdoors,gps",
    "supports": ["BANGLEJS"],
    "storage": [
      {"name":"openloc.app.js","url":"app.js"},
      {"name":"openloc.img","url":"app-icon.js","evaluate":true}
    ]
  },
  {
    "id": "speedo",
    "name": "Speedo",
    "version": "0.05",
    "description": "Show the current speed according to the GPS",
    "icon": "speedo.png",
    "tags": "tool,outdoors,gps",
    "supports": ["BANGLEJS","BANGLEJS2"],
    "storage": [
      {"name":"speedo.app.js","url":"speedo.js"},
      {"name":"speedo.img","url":"speedo-icon.js","evaluate":true}
    ]
  },
  {
    "id": "gpsrec",
    "name": "GPS Recorder",
    "version": "0.26",
    "description": "Application that allows you to record a GPS track. Can run in background",
    "icon": "app.png",
    "tags": "tool,outdoors,gps,widget",
    "supports": ["BANGLEJS","BANGLEJS2"],
    "readme": "README.md",
    "interface": "interface.html",
    "storage": [
      {"name":"gpsrec.app.js","url":"app.js"},
      {"name":"gpsrec.img","url":"app-icon.js","evaluate":true},
      {"name":"gpsrec.wid.js","url":"widget.js"},
      {"name":"gpsrec.settings.js","url":"settings.js"}
    ],
    "data": [{"name":"gpsrec.json"},{"wildcard":".gpsrc?","storageFile":true}]
  },
  {
    "id": "recorder",
    "name": "Recorder (BETA)",
    "shortName": "Recorder",
    "version": "0.04",
    "description": "Record GPS position, heart rate and more in the background, then download to your PC.",
    "icon": "app.png",
    "tags": "tool,outdoors,gps,widget",
    "supports": ["BANGLEJS","BANGLEJS2"],
    "readme": "README.md",
    "interface": "interface.html",
    "storage": [
      {"name":"recorder.app.js","url":"app.js"},
      {"name":"recorder.img","url":"app-icon.js","evaluate":true},
      {"name":"recorder.wid.js","url":"widget.js"},
      {"name":"recorder.settings.js","url":"settings.js"}
    ],
    "data": [{"name":"recorder.json"},{"wildcard":"recorder.log?.csv","storageFile":true}]
  },
  {
    "id": "gpsnav",
    "name": "GPS Navigation",
    "version": "0.05",
    "description": "Displays GPS Course and Speed, + Directions to waypoint and waypoint recording, now with waypoint editor",
    "icon": "icon.png",
    "tags": "tool,outdoors,gps",
    "supports": ["BANGLEJS"],
    "readme": "README.md",
    "interface": "waypoints.html",
    "storage": [
      {"name":"gpsnav.app.js","url":"app.min.js"},
      {"name":"gpsnav.img","url":"app-icon.js","evaluate":true}
    ],
    "data": [{"name":"waypoints.json","url":"waypoints.json"}]
  },
  {
    "id": "heart",
    "name": "Heart Rate Recorder",
    "shortName": "HRM Record",
    "version": "0.07",
    "description": "Application that allows you to record your heart rate. Can run in background",
    "icon": "app.png",
    "tags": "tool,health,widget",
    "supports": ["BANGLEJS","BANGLEJS2"],
    "interface": "interface.html",
    "storage": [
      {"name":"heart.app.js","url":"app.js"},
      {"name":"heart.img","url":"app-icon.js","evaluate":true},
      {"name":"heart.wid.js","url":"widget.js"}
    ],
    "data": [{"name":"heart.json"},{"wildcard":".heart?","storageFile":true}]
  },
  {
    "id": "slevel",
    "name": "Spirit Level",
    "version": "0.02",
    "description": "Show the current angle of the watch, so you can use it to make sure something is absolutely flat",
    "icon": "spiritlevel.png",
    "tags": "tool",
    "supports": ["BANGLEJS","BANGLEJS2"],
    "storage": [
      {"name":"slevel.app.js","url":"spiritlevel.js"},
      {"name":"slevel.img","url":"spiritlevel-icon.js","evaluate":true}
    ]
  },
  {
    "id": "files",
    "name": "App Manager",
    "version": "0.07",
    "description": "Show currently installed apps, free space, and allow their deletion from the watch",
    "icon": "files.png",
    "tags": "tool,system,files",
    "supports": ["BANGLEJS","BANGLEJS2"],
    "storage": [
      {"name":"files.app.js","url":"files.js"},
      {"name":"files.img","url":"files-icon.js","evaluate":true}
    ]
  },
  {
    "id": "weather",
    "name": "Weather",
    "version": "0.11",
    "description": "Show Gadgetbridge weather report",
    "icon": "icon.png",
    "screenshots": [{"url":"screenshot.png"}],
    "tags": "widget,outdoors",
    "supports": ["BANGLEJS","BANGLEJS2"],
    "readme": "readme.md",
    "storage": [
      {"name":"weather.app.js","url":"app.js"},
      {"name":"weather.wid.js","url":"widget.js"},
      {"name":"weather","url":"lib.js"},
      {"name":"weather.img","url":"icon.js","evaluate":true},
      {"name":"weather.settings.js","url":"settings.js"}
    ],
    "data": [{"name":"weather.json"}]
  },
  {
    "id": "chargeanim",
    "name": "Charge Animation",
    "version": "0.02",
    "description": "When charging, show a sideways charging animation and keep the screen on. When removed from the charger load the clock again.",
    "icon": "icon.png",
    "tags": "battery",
    "supports": ["BANGLEJS", "BANGLEJS2"],
    "allow_emulator": true,
    "screenshots": [{"url":"bangle2-charge-animation-screenshot.png"},{"url":"bangle-charge-animation-screenshot.png"}],
    "storage": [
      {"name":"chargeanim.app.js","url":"app.js"},
      {"name":"chargeanim.boot.js","url":"boot.js"},
      {"name":"chargeanim.img","url":"app-icon.js","evaluate":true}
    ]
  },
  {
    "id": "bluetoothdock",
    "name": "Bluetooth Dock",
    "shortName": "Dock",
    "version": "0.01",
    "description": "When charging shows the time, scans Bluetooth for known devices (eg temperature) and shows them on the screen",
    "icon": "app.png",
    "tags": "bluetooth",
    "supports": ["BANGLEJS"],
    "readme": "README.md",
    "storage": [
      {"name":"bluetoothdock.app.js","url":"app.js"},
      {"name":"bluetoothdock.boot.js","url":"boot.js"},
      {"name":"bluetoothdock.img","url":"app-icon.js","evaluate":true}
    ]
  },
  {
    "id": "widbat",
    "name": "Battery Level Widget",
    "version": "0.09",
    "description": "Show the current battery level and charging status in the top right of the clock",
    "icon": "widget.png",
    "type": "widget",
    "tags": "widget,battery",
    "supports": ["BANGLEJS","BANGLEJS2"],
    "storage": [
      {"name":"widbat.wid.js","url":"widget.js"}
    ]
  },
  {
    "id": "widbatv",
    "name": "Battery Level Widget (Vertical)",
    "version": "0.01",
    "description": "Slim, vertical battery widget that only takes up 14px",
    "icon": "widget.png",
    "type": "widget",
    "tags": "widget,battery",
    "supports": ["BANGLEJS","BANGLEJS2"],
    "storage": [
      {"name":"widbatv.wid.js","url":"widget.js"}
    ]
  },
  {
    "id": "widlock",
    "name": "Lock Widget",
    "version": "0.03",
    "description": "On devices with always-on display (Bangle.js 2) this displays lock icon whenever the display is locked",
    "icon": "widget.png",
    "type": "widget",
    "tags": "widget,lock",
    "supports": ["BANGLEJS","BANGLEJS2"],
    "storage": [
      {"name":"widlock.wid.js","url":"widget.js"}
    ]
  },
  {
    "id": "widbatpc",
    "name": "Battery Level Widget (with percentage)",
    "shortName": "Battery Widget",
    "version": "0.13",
    "description": "Show the current battery level and charging status in the top right of the clock, with charge percentage",
    "icon": "widget.png",
    "type": "widget",
    "tags": "widget,battery",
    "supports": ["BANGLEJS","BANGLEJS2"],
    "readme": "README.md",
    "storage": [
      {"name":"widbatpc.wid.js","url":"widget.js"},
      {"name":"widbatpc.settings.js","url":"settings.js"}
    ],
    "data": [{"name":"widbatpc.json"}]
  },
  {
    "id": "widbatwarn",
    "name": "Battery Warning",
    "shortName": "Battery Warning",
    "version": "0.02",
    "description": "Show a warning when the battery runs low.",
    "icon": "widget.png",
    "screenshots": [{"url":"screenshot.png"}],
    "type": "widget",
    "tags": "tool,battery",
    "supports": ["BANGLEJS"],
    "dependencies": {"notify":"type"},
    "readme": "README.md",
    "storage": [
      {"name":"widbatwarn.wid.js","url":"widget.js"},
      {"name":"widbatwarn.settings.js","url":"settings.js"}
    ],
    "data": [{"name":"widbatwarn.json"}]
  },
  {
    "id": "widbt",
    "name": "Bluetooth Widget",
    "version": "0.07",
    "description": "Show the current Bluetooth connection status in the top right of the clock",
    "icon": "widget.png",
    "type": "widget",
    "tags": "widget,bluetooth",
    "supports": ["BANGLEJS","BANGLEJS2"],
    "storage": [
      {"name":"widbt.wid.js","url":"widget.js"}
    ]
  },
  {
    "id": "widchime",
    "name": "Hour Chime",
    "version": "0.02",
    "description": "Buzz or beep on every whole hour.",
    "icon": "widget.png",
    "type": "widget",
    "tags": "widget",
    "supports": ["BANGLEJS","BANGLEJS2"],
    "storage": [
      {"name":"widchime.wid.js","url":"widget.js"},
      {"name":"widchime.settings.js","url":"settings.js"}
    ],
    "data": [{"name":"widchime.json"}]
  },
  {
    "id": "widram",
    "name": "RAM Widget",
    "shortName": "RAM Widget",
    "version": "0.01",
    "description": "Display your Bangle's available RAM percentage in a widget",
    "icon": "widget.png",
    "type": "widget",
    "tags": "widget",
    "supports": ["BANGLEJS","BANGLEJS2"],
    "storage": [
      {"name":"widram.wid.js","url":"widget.js"}
    ]
  },
  {
    "id": "hrm",
    "name": "Heart Rate Monitor",
    "version": "0.06",
    "description": "Measure your heart rate and see live sensor data",
    "icon": "heartrate.png",
    "tags": "health",
    "supports": ["BANGLEJS","BANGLEJS2"],
    "storage": [
      {"name":"hrm.app.js","url":"heartrate.js"},
      {"name":"hrm.img","url":"heartrate-icon.js","evaluate":true}
    ]
  },
  {
    "id": "widhrm",
    "name": "Simple Heart Rate widget",
    "version": "0.05",
    "description": "When the screen is on, the widget turns on the heart rate monitor and displays the current heart rate (or last known in grey). For this to work well you'll need at least a 15 second LCD Timeout.",
    "icon": "widget.png",
    "type": "widget",
    "tags": "health,widget",
    "supports": ["BANGLEJS","BANGLEJS2"],
    "storage": [
      {"name":"widhrm.wid.js","url":"widget.js"}
    ]
  },
  {
    "id": "bthrm",
    "name": "Bluetooth Heart Rate Monitor",
    "shortName": "BT HRM",
    "version": "0.01",
    "description": "Overrides Bangle.js's build in heart rate monitor with an external Bluetooth one.",
    "icon": "app.png",
    "type": "boot",
    "tags": "health,bluetooth",
    "supports": ["BANGLEJS","BANGLEJS2"],
    "readme": "README.md",
    "storage": [
      {"name":"bthrm.boot.js","url":"boot.js"},
      {"name":"bthrm.img","url":"app-icon.js","evaluate":true}
    ]
  },
  {
    "id": "stetho",
    "name": "Stethoscope",
    "version": "0.01",
    "description": "Hear your heart rate",
    "icon": "stetho.png",
    "tags": "health",
    "supports": ["BANGLEJS"],
    "storage": [
      {"name":"stetho.app.js","url":"stetho.js"},
      {"name":"stetho.img","url":"stetho-icon.js","evaluate":true}
    ]
  },
  {
    "id": "swatch",
    "name": "Stopwatch",
    "version": "0.07",
    "description": "Simple stopwatch with Lap Time logging to a JSON file",
    "icon": "stopwatch.png",
    "tags": "health",
    "supports": ["BANGLEJS"],
    "readme": "README.md",
    "interface": "interface.html",
    "allow_emulator": true,
    "screenshots": [{"url":"bangle1-stopwatch-screenshot.png"}],
    "storage": [
      {"name":"swatch.app.js","url":"stopwatch.js"},
      {"name":"swatch.img","url":"stopwatch-icon.js","evaluate":true}
    ]
  },
  {
    "id": "hidmsic",
    "name": "Bluetooth Music Controls",
    "shortName": "Music Control",
    "version": "0.02",
    "description": "Enable HID in settings, pair with your phone, then use this app to control music from your watch!",
    "icon": "hid-music.png",
    "tags": "bluetooth",
    "supports": ["BANGLEJS"],
    "storage": [
      {"name":"hidmsic.app.js","url":"hid-music.js"},
      {"name":"hidmsic.img","url":"hid-music-icon.js","evaluate":true}
    ]
  },
  {
    "id": "hidkbd",
    "name": "Bluetooth Keyboard",
    "shortName": "Bluetooth Kbd",
    "version": "0.02",
    "description": "Enable HID in settings, pair with your phone/PC, then use this app to control other apps",
    "icon": "hid-keyboard.png",
    "tags": "bluetooth",
    "supports": ["BANGLEJS"],
    "storage": [
      {"name":"hidkbd.app.js","url":"hid-keyboard.js"},
      {"name":"hidkbd.img","url":"hid-keyboard-icon.js","evaluate":true}
    ]
  },
  {
    "id": "hidbkbd",
    "name": "Binary Bluetooth Keyboard",
    "shortName": "Binary BT Kbd",
    "version": "0.02",
    "description": "Enable HID in settings, pair with your phone/PC, then type messages using the onscreen keyboard by tapping repeatedly on the key you want",
    "icon": "hid-binary-keyboard.png",
    "tags": "bluetooth",
    "supports": ["BANGLEJS"],
    "storage": [
      {"name":"hidbkbd.app.js","url":"hid-binary-keyboard.js"},
      {"name":"hidbkbd.img","url":"hid-binary-keyboard-icon.js","evaluate":true}
    ]
  },
  {
    "id": "animals",
    "name": "Animals Game",
    "version": "0.01",
    "description": "Simple toddler's game - displays a different number of animals each time the screen is pressed",
    "icon": "animals.png",
    "tags": "game",
    "supports": ["BANGLEJS"],
    "storage": [
      {"name":"animals.app.js","url":"animals.js"},
      {"name":"animals.img","url":"animals-icon.js","evaluate":true},
      {"name":"animals-snake.img","url":"animals-snake.js","evaluate":true},
      {"name":"animals-duck.img","url":"animals-duck.js","evaluate":true},
      {"name":"animals-swan.img","url":"animals-swan.js","evaluate":true},
      {"name":"animals-fox.img","url":"animals-fox.js","evaluate":true},
      {"name":"animals-camel.img","url":"animals-camel.js","evaluate":true},
      {"name":"animals-pig.img","url":"animals-pig.js","evaluate":true},
      {"name":"animals-sheep.img","url":"animals-sheep.js","evaluate":true},
      {"name":"animals-mouse.img","url":"animals-mouse.js","evaluate":true}
    ]
  },
  {
    "id": "qrcode",
    "name": "Custom QR Code",
    "version": "0.02",
    "description": "Use this to upload a customised QR code to Bangle.js",
    "icon": "app.png",
    "tags": "qrcode",
    "supports": ["BANGLEJS","BANGLEJS2"],
    "custom": "custom.html",
    "customConnect": true,
    "storage": [
      {"name":"qrcode.app.js"},
      {"name":"qrcode.img","url":"app-icon.js","evaluate":true}
    ]
  },
  {
    "id": "beer",
    "name": "Beer Compass",
    "version": "0.01",
    "description": "Uploads all the pubs in an area onto your watch, so it can always point you at the nearest one",
    "icon": "app.png",
    "tags": "",
    "supports": ["BANGLEJS"],
    "custom": "custom.html",
    "storage": [
      {"name":"beer.app.js"},
      {"name":"beer.img","url":"app-icon.js","evaluate":true}
    ]
  },
  {
    "id": "route",
    "name": "Route Viewer",
    "version": "0.02",
    "description": "Upload a KML file of a route, and have your watch display a map with how far around it you are",
    "icon": "app.png",
    "tags": "",
    "supports": ["BANGLEJS"],
    "custom": "custom.html",
    "storage": [
      {"name":"route.app.js"},
      {"name":"route.img","url":"app-icon.js","evaluate":true}
    ]
  },
  {
    "id": "ncstart",
    "name": "NCEU Startup",
    "version": "0.06",
    "description": "NodeConfEU 2019 'First Start' Sequence",
    "icon": "start.png",
    "tags": "start,welcome",
    "supports": ["BANGLEJS"],
    "storage": [
      {"name":"ncstart.app.js","url":"start.js"},
      {"name":"ncstart.boot.js","url":"boot.js"},
      {"name":"ncstart.settings.js","url":"settings.js"},
      {"name":"ncstart.img","url":"start-icon.js","evaluate":true},
      {"name":"nc-bangle.img","url":"start-bangle.js","evaluate":true},
      {"name":"nc-nceu.img","url":"start-nceu.js","evaluate":true},
      {"name":"nc-nfr.img","url":"start-nfr.js","evaluate":true},
      {"name":"nc-nodew.img","url":"start-nodew.js","evaluate":true},
      {"name":"nc-tf.img","url":"start-tf.js","evaluate":true}
    ],
    "data": [{"name":"ncstart.json"}]
  },
  {
    "id": "ncfrun",
    "name": "NCEU 5K Fun Run",
    "version": "0.01",
    "description": "Display a map of the NodeConf EU 2019 5K Fun Run route and your location on it",
    "icon": "nceu-funrun.png",
    "tags": "health",
    "supports": ["BANGLEJS"],
    "storage": [
      {"name":"ncfrun.app.js","url":"nceu-funrun.js"},
      {"name":"ncfrun.img","url":"nceu-funrun-icon.js","evaluate":true}
    ]
  },
  {
    "id": "widnceu",
    "name": "NCEU Logo Widget",
    "version": "0.02",
    "description": "Show the NodeConf EU logo in the top left",
    "icon": "widget.png",
    "type": "widget",
    "tags": "widget",
    "supports": ["BANGLEJS"],
    "storage": [
      {"name":"widnceu.wid.js","url":"widget.js"}
    ]
  },
  {
    "id": "sclock",
    "name": "Simple Clock",
    "version": "0.07",
    "description": "A Simple Digital Clock",
    "icon": "clock-simple.png",
    "screenshots": [{"url":"screenshot_simplec.png"}],
    "type": "clock",
    "tags": "clock",
    "supports": ["BANGLEJS","BANGLEJS2"],
    "allow_emulator": true,
    "storage": [
      {"name":"sclock.app.js","url":"clock-simple.js"},
      {"name":"sclock.img","url":"clock-simple-icon.js","evaluate":true}
    ]
  },
  {
    "id": "s7clk",
    "name": "Simple 7 segment Clock",
    "version": "0.03",
    "description": "A simple 7 segment Clock with date",
    "icon": "icon.png",
    "screenshots": [{"url":"screenshot_s7segment.png"}],
    "type": "clock",
    "tags": "clock",
    "supports": ["BANGLEJS","BANGLEJS2"],
    "readme": "README.md",
    "allow_emulator": true,
    "storage": [
      {"name":"s7clk.app.js","url":"app.js"},
      {"name":"s7clk.img","url":"icon.js","evaluate":true}
    ]
  },
  {
    "id": "vibrclock",
    "name": "Vibrate Clock",
    "version": "0.03",
    "description": "When BTN1 is pressed, vibrate out the time as a series of buzzes, one digit at a time. Hours, then Minutes. Zero is signified by one long buzz. Otherwise a simple digital clock.",
    "icon": "app.png",
    "type": "clock",
    "tags": "clock",
    "supports": ["BANGLEJS"],
    "allow_emulator": true,
    "screenshots": [{"url":"bangle1-vibrate-clock-screenshot.png"}],
    "storage": [
      {"name":"vibrclock.app.js","url":"app.js"},
      {"name":"vibrclock.img","url":"app-icon.js","evaluate":true}
    ]
  },
  {
    "id": "svclock",
    "name": "Simple V-Clock",
    "version": "0.04",
    "description": "Modification of Simple Clock 0.04 to use Vectorfont",
    "icon": "vclock-simple.png",
    "type": "clock",
    "tags": "clock",
    "supports": ["BANGLEJS","BANGLEJS2"],
    "allow_emulator": true,
    "screenshots": [{"url":"bangle2-simple-v-clock-screenshot.png"}],
    "storage": [
      {"name":"svclock.app.js","url":"vclock-simple.js"},
      {"name":"svclock.img","url":"vclock-simple-icon.js","evaluate":true}
    ]
  },
  {
    "id": "dclock",
    "name": "Dev Clock",
    "version": "0.10",
    "description": "A Digital Clock including timestamp (tst), beats(@), days in current month (dm) and days since new moon (l)",
    "icon": "clock-dev.png",
    "type": "clock",
    "tags": "clock",
    "supports": ["BANGLEJS","BANGLEJS2"],
    "allow_emulator": true,
    "screenshots": [{"url":"bangle2-dev-clock-screenshot.png"},{"url":"bangle1-dev-clock-screenshot.png"}],
    "storage": [
      {"name":"dclock.app.js","url":"clock-dev.js"},
      {"name":"dclock.img","url":"clock-dev-icon.js","evaluate":true}
    ]
  },
  {
    "id": "gesture",
    "name": "Gesture Test",
    "version": "0.01",
    "description": "BETA! Uploads a basic Tensorflow Gesture model, and then outputs each gesture as a message",
    "icon": "gesture.png",
    "type": "app",
    "tags": "gesture,ai",
    "supports": ["BANGLEJS"],
    "storage": [
      {"name":"gesture.app.js","url":"gesture.js"},
      {"name":".tfnames","url":"gesture-tfnames.js","evaluate":true},
      {"name":".tfmodel","url":"gesture-tfmodel.js","evaluate":true},
      {"name":"gesture.img","url":"gesture-icon.js","evaluate":true}
    ]
  },
  {
    "id": "pparrot",
    "name": "Party Parrot",
    "version": "0.01",
    "description": "Party with a parrot on your wrist",
    "icon": "party-parrot.png",
    "type": "app",
    "tags": "party,parrot,lol",
    "supports": ["BANGLEJS"],
    "allow_emulator": true,
    "screenshots": [{"url":"bangle1-party-parrot-screenshot.png"}],
    "storage": [
      {"name":"pparrot.app.js","url":"party-parrot.js"},
      {"name":"pparrot.img","url":"party-parrot-icon.js","evaluate":true}
    ]
  },
  {
    "id": "hrings",
    "name": "Hypno Rings",
    "version": "0.01",
    "description": "Experiment with trippy rings, press buttons for change",
    "icon": "hypno-rings.png",
    "type": "app",
    "tags": "rings,hypnosis,psychadelic",
    "supports": ["BANGLEJS"],
    "allow_emulator": true,
    "screenshots": [{"url":"bangle1-hypno-rings-screenshot.png"}],
    "storage": [
      {"name":"hrings.app.js","url":"hypno-rings.js"},
      {"name":"hrings.img","url":"hypno-rings-icon.js","evaluate":true}
    ]
  },
  {
    "id": "morse",
    "name": "Morse Code",
    "version": "0.01",
    "description": "Learn morse code by hearing/seeing/feeling the code. Tap to toggle buzz!",
    "icon": "morse-code.png",
    "type": "app",
    "tags": "morse,sound,visual,input",
    "supports": ["BANGLEJS"],
    "storage": [
      {"name":"morse.app.js","url":"morse-code.js"},
      {"name":"morse.img","url":"morse-code-icon.js","evaluate":true}
    ]
  },
  {
    "id": "blescan",
    "name": "BLE Scanner",
    "version": "0.01",
    "description": "Scan for advertising BLE devices",
    "icon": "blescan.png",
    "tags": "bluetooth",
    "supports": ["BANGLEJS"],
    "storage": [
      {"name":"blescan.app.js","url":"blescan.js"},
      {"name":"blescan.img","url":"blescan-icon.js","evaluate":true}
    ]
  },
  {
    "id": "mmonday",
    "name": "Manic Monday Tone",
    "version": "0.02",
    "description": "The Bangles make a comeback",
    "icon": "manic-monday-icon.png",
    "tags": "sound",
    "supports": ["BANGLEJS"],
    "storage": [
      {"name":"mmonday.app.js","url":"manic-monday.js"},
      {"name":"mmonday.img","url":"manic-monday-icon.js","evaluate":true}
    ]
  },
  {
    "id": "jbells",
    "name": "Jingle Bells",
    "version": "0.01",
    "description": "Play Jingle Bells",
    "icon": "jbells.png",
    "type": "app",
    "tags": "sound",
    "supports": ["BANGLEJS"],
    "storage": [
      {"name":"jbells.app.js","url":"jbells.js"},
      {"name":"jbells.img","url":"jbells-icon.js","evaluate":true}
    ]
  },
  {
    "id": "scolor",
    "name": "Show Color",
    "version": "0.01",
    "description": "Display all available Colors and Names",
    "icon": "show-color.png",
    "type": "app",
    "tags": "tool",
    "screenshots": [{"url":"bangle1-view-color-screenshot.png"}],
    "supports": ["BANGLEJS"],
    "allow_emulator": true,
    "storage": [
      {"name":"scolor.app.js","url":"show-color.js"},
      {"name":"scolor.img","url":"show-color-icon.js","evaluate":true}
    ]
  },
  {
    "id": "miclock",
    "name": "Mixed Clock",
    "version": "0.05",
    "description": "A mix of analog and digital Clock",
    "icon": "clock-mixed.png",
    "type": "clock",
    "tags": "clock",
    "screenshots": [{"url":"bangle1-mixed-clock-screenshot.png"}],
    "supports": ["BANGLEJS"],
    "allow_emulator": true,
    "storage": [
      {"name":"miclock.app.js","url":"clock-mixed.js"},
      {"name":"miclock.img","url":"clock-mixed-icon.js","evaluate":true}
    ]
  },
  {
    "id": "bclock",
    "name": "Binary Clock",
    "version": "0.03",
    "description": "A simple binary clock watch face",
    "icon": "clock-binary.png",
    "type": "clock",
    "tags": "clock",
    "supports": ["BANGLEJS"],
    "allow_emulator": true,
    "screenshots": [{"url":"bangle1-binary-clock-screenshot.png"}],
    "storage": [
      {"name":"bclock.app.js","url":"clock-binary.js"},
      {"name":"bclock.img","url":"clock-binary-icon.js","evaluate":true}
    ]
  },
  {
    "id": "clotris",
    "name": "Clock-Tris",
    "version": "0.01",
    "description": "A fully functional clone of a classic game of falling blocks",
    "icon": "clock-tris.png",
    "tags": "game",
    "supports": ["BANGLEJS"],
    "screenshots": [{"url":"bangle1-clock-tris-screenshot.png"}],
    "allow_emulator": true,
    "storage": [
      {"name":"clotris.app.js","url":"clock-tris.js"},
      {"name":"clotris.img","url":"clock-tris-icon.js","evaluate":true},
      {"name":".trishig","url":"clock-tris-high"}
    ]
  },
  {
    "id": "flappy",
    "name": "Flappy Bird",
    "version": "0.05",
    "description": "A Flappy Bird game clone",
    "icon": "app.png",
    "screenshots": [{"url":"screenshot1_flappy.png"},{"url":"screenshot2_flappy.png"}],
    "tags": "game",
    "supports": ["BANGLEJS","BANGLEJS2"],
    "readme": "README.md",
    "allow_emulator": true,
    "storage": [
      {"name":"flappy.app.js","url":"app.js"},
      {"name":"flappy.img","url":"app-icon.js","evaluate":true}
    ]
  },
  {
    "id": "gpsinfo",
    "name": "GPS Info",
    "version": "0.05",
    "description": "An application that displays information about altitude, lat/lon, satellites and time",
    "icon": "gps-info.png",
    "type": "app",
    "tags": "gps",
    "supports": ["BANGLEJS","BANGLEJS2"],
    "storage": [
      {"name":"gpsinfo.app.js","url":"gps-info.js"},
      {"name":"gpsinfo.img","url":"gps-info-icon.js","evaluate":true}
    ]
  },
  {
    "id": "assistedgps",
    "name": "Assisted GPS Update (AGPS)",
    "version": "0.01",
    "description": "Downloads assisted GPS (AGPS) data to Bangle.js 1 for faster GPS startup and more accurate fixes. **No app will be installed**, this just uploads new data to the GPS chip.",
    "icon": "app.png",
    "type": "RAM",
    "tags": "tool,outdoors,agps",
    "supports": ["BANGLEJS"],
    "custom": "custom.html",
    "storage": []
  },
  {
    "id": "pomodo",
    "name": "Pomodoro",
    "version": "0.02",
    "description": "A simple pomodoro timer.",
    "icon": "pomodoro.png",
    "type": "app",
    "tags": "pomodoro,cooking,tools",
    "supports": ["BANGLEJS", "BANGLEJS2"],
    "allow_emulator": true,
    "screenshots": [{"url":"bangle2-pomodoro-screenshot.png"}],
    "storage": [
      {"name":"pomodo.app.js","url":"pomodoro.js"},
      {"name":"pomodo.img","url":"pomodoro-icon.js","evaluate":true}
    ]
  },
  {
    "id": "blobclk",
    "name": "Large Digit Blob Clock",
    "shortName": "Blob Clock",
    "version": "0.06",
    "description": "A clock with big digits",
    "icon": "clock-blob.png",
    "type": "clock",
    "tags": "clock",
    "supports": ["BANGLEJS","BANGLEJS2"],
    "allow_emulator": true,
    "screenshots": [{"url":"bangle2-large-digit-blob-clock-screenshot.png"},{"url":"bangle1-large-digit-blob-clock-screenshot.png"}],
    "storage": [
      {"name":"blobclk.app.js","url":"clock-blob.js"},
      {"name":"blobclk.img","url":"clock-blob-icon.js","evaluate":true}
    ]
  },
  {
    "id": "boldclk",
    "name": "Bold Clock",
    "version": "0.05",
    "description": "Simple, readable and practical clock",
    "icon": "bold_clock.png",
    "screenshots": [{"url":"screenshot_bold.png"}],
    "type": "clock",
    "tags": "clock",
    "supports": ["BANGLEJS","BANGLEJS2"],
    "readme": "README.md",
    "allow_emulator": true,
    "storage": [
      {"name":"boldclk.app.js","url":"bold_clock.js"},
      {"name":"boldclk.img","url":"bold_clock-icon.js","evaluate":true}
    ]
  },
  {
    "id": "widclk",
    "name": "Digital clock widget",
    "version": "0.06",
    "description": "A simple digital clock widget",
    "icon": "widget.png",
    "type": "widget",
    "tags": "widget,clock",
    "supports": ["BANGLEJS","BANGLEJS2"],
    "storage": [
      {"name":"widclk.wid.js","url":"widget.js"}
    ]
  },
  {
    "id": "widpedom",
    "name": "Pedometer widget",
    "version": "0.19",
    "description": "Daily pedometer widget",
    "icon": "widget.png",
    "type": "widget",
    "tags": "widget",
    "supports": ["BANGLEJS","BANGLEJS2"],
    "storage": [
      {"name":"widpedom.wid.js","url":"widget.js"},
      {"name":"widpedom.settings.js","url":"settings.js"}
    ]
  },
  {
    "id": "berlinc",
    "name": "Berlin Clock",
    "version": "0.05",
    "description": "Berlin Clock (see https://en.wikipedia.org/wiki/Mengenlehreuhr)",
    "icon": "berlin-clock.png",
    "type": "clock",
    "tags": "clock",
    "supports": ["BANGLEJS","BANGLEJS2"],
    "allow_emulator": true,
    "screenshots": [{"url":"berlin-clock-screenshot.png"}],
    "storage": [
      {"name":"berlinc.app.js","url":"berlin-clock.js"},
      {"name":"berlinc.img","url":"berlin-clock-icon.js","evaluate":true}
    ]
  },
  {
    "id": "ctrclk",
    "name": "Centerclock",
    "version": "0.03",
    "description": "Watch-centered digital 24h clock with date in dd.mm.yyyy format.",
    "icon": "app.png",
    "type": "clock",
    "tags": "clock",
    "supports": ["BANGLEJS"],
    "screenshots": [{"url":"bangle1-center-clock-screenshot.png"}],
    "allow_emulator": true,
    "storage": [
      {"name":"ctrclk.app.js","url":"app.js"},
      {"name":"ctrclk.img","url":"app-icon.js","evaluate":true}
    ]
  },
  {
    "id": "demoapp",
    "name": "Demo Loop",
    "version": "0.02",
    "description": "Simple demo app - displays Bangle.js, JS logo, graphics, and Bangle.js information",
    "icon": "app.png",
    "type": "app",
    "tags": "",
    "screenshots": [{"url":"bangle1-demo-loop-screenshot1.png"},{"url":"bangle1-demo-loop-screenshot2.png"},{"url":"bangle1-demo-loop-screenshot3.png"},{"url":"bangle1-demo-loop-screenshot4.png"}],
    "supports": ["BANGLEJS"],
    "allow_emulator": true,
    "storage": [
      {"name":"demoapp.app.js","url":"app.js"},
      {"name":"demoapp.img","url":"app-icon.js","evaluate":true}
    ],
    "sortorder": -9
  },
  {
    "id": "flagrse",
    "name": "Espruino Flag Raiser",
    "version": "0.01",
    "description": "App to send a command to another Espruino to cause it to raise a flag",
    "icon": "app.png",
    "tags": "",
    "supports": ["BANGLEJS"],
    "readme": "README.md",
    "storage": [
      {"name":"flagrse.app.js","url":"app.js"},
      {"name":"flagrse.img","url":"app-icon.js","evaluate":true}
    ]
  },
  {
    "id": "pipboy",
    "name": "Pipboy",
    "version": "0.04",
    "description": "Pipboy themed clock",
    "icon": "app.png",
    "type": "clock",
    "tags": "clock",
    "supports": ["BANGLEJS"],
    "allow_emulator": true,
    "screenshots": [{"url":"bangle1-pipboy-themed-clock-screenshot.png"}],
    "storage": [
      {"name":"pipboy.app.js","url":"app.js"},
      {"name":"pipboy.img","url":"app-icon.js","evaluate":true}
    ]
  },
  {
    "id": "torch",
    "name": "Torch",
    "shortName": "Torch",
    "version": "0.02",
    "description": "Turns screen white to help you see in the dark. Select from the launcher or press BTN1,BTN3,BTN1,BTN3 quickly to start when in any app that shows widgets",
    "icon": "app.png",
    "tags": "tool,torch",
    "supports": ["BANGLEJS"],
    "storage": [
      {"name":"torch.app.js","url":"app.js"},
      {"name":"torch.wid.js","url":"widget.js"},
      {"name":"torch.img","url":"app-icon.js","evaluate":true}
    ]
  },
  {
    "id": "rtorch",
    "name": "Red Torch",
    "shortName": "RedTorch",
    "version": "0.01",
    "description": "Turns screen RED to help you see in the dark without breaking your night vision. Select from the launcher or press BTN3,BTN1,BTN3,BTN1 quickly to start when in any app that shows widgets",
    "icon": "app.png",
    "tags": "tool,torch",
    "supports": ["BANGLEJS"],
    "storage": [
      {"name":"rtorch.app.js","url":"app.js"},
      {"name":"rtorch.wid.js","url":"widget.js"},
      {"name":"rtorch.img","url":"app-icon.js","evaluate":true}
    ]
  },
  {
    "id": "wohrm",
    "name": "Workout HRM",
    "version": "0.08",
    "description": "Workout heart rate monitor notifies you with a buzz if your heart rate goes above or below the set limits.",
    "icon": "app.png",
    "type": "app",
    "tags": "hrm,workout",
    "supports": ["BANGLEJS"],
    "readme": "README.md",
    "allow_emulator": true,
    "screenshots": [{"url":"bangle1-workout-HRM-screenshot.png"}],
    "storage": [
      {"name":"wohrm.app.js","url":"app.js"},
      {"name":"wohrm.img","url":"app-icon.js","evaluate":true}
    ]
  },
  {
    "id": "widid",
    "name": "Bluetooth ID Widget",
    "version": "0.03",
    "description": "Display the last two tuple of your Bangle.js MAC address in the widget section. This is useful for figuring out which Bangle.js to connect to if you have more than one Bangle.js!",
    "icon": "widget.png",
    "type": "widget",
    "tags": "widget,address,mac",
    "supports": ["BANGLEJS","BANGLEJS2"],
    "storage": [
      {"name":"widid.wid.js","url":"widget.js"}
    ]
  },
  {
    "id": "grocery",
    "name": "Grocery",
    "version": "0.02",
    "description": "Simple grocery (shopping) list - Display a list of product and track if you already put them in your cart.",
    "icon": "grocery.png",
    "type": "app",
    "tags": "tool,outdoors,shopping,list",
    "supports": ["BANGLEJS"],
    "custom": "grocery.html",
    "storage": [
      {"name":"grocery.app.js","url":"app.js"},
      {"name":"grocery.img","url":"grocery-icon.js","evaluate":true}
    ]
  },
  {
    "id": "marioclock",
    "name": "Mario Clock",
    "version": "0.15",
    "description": "Animated retro Mario clock, with Gameboy style 8-bit grey-scale graphics.",
    "icon": "marioclock.png",
    "type": "clock",
    "tags": "clock,mario,retro",
    "supports": ["BANGLEJS"],
    "readme": "README.md",
    "allow_emulator": false,
    "screenshots": [{"url":"bangle1-mario-clock-screenshot.png"}],
    "storage": [
      {"name":"marioclock.app.js","url":"marioclock-app.js"},
      {"name":"marioclock.img","url":"marioclock-icon.js","evaluate":true}
    ]
  },
  {
    "id": "cliock",
    "name": "Commandline-Clock",
    "shortName": "CLI-Clock",
    "version": "0.14",
    "description": "Simple CLI-Styled Clock",
    "icon": "app.png",
    "screenshots": [{"url":"screenshot_cli.png"}],
    "type": "clock",
    "tags": "clock,cli,command,bash,shell",
    "supports": ["BANGLEJS","BANGLEJS2"],
    "allow_emulator": true,
    "storage": [
      {"name":"cliock.app.js","url":"app.js"},
      {"name":"cliock.img","url":"app-icon.js","evaluate":true}
    ]
  },
  {
    "id": "widver",
    "name": "Firmware Version Widget",
    "version": "0.03",
    "description": "Display the version of the installed firmware in the top widget section.",
    "icon": "widget.png",
    "type": "widget",
    "tags": "widget,tool,system",
    "supports": ["BANGLEJS","BANGLEJS2"],
    "storage": [
      {"name":"widver.wid.js","url":"widget.js"}
    ]
  },
  {
    "id": "barclock",
    "name": "Bar Clock",
    "version": "0.09",
    "description": "A simple digital clock showing seconds as a bar",
    "icon": "clock-bar.png",
    "screenshots": [{"url":"screenshot.png"},{"url":"screenshot_pm.png"}],
    "type": "clock",
    "tags": "clock",
    "supports": ["BANGLEJS","BANGLEJS2"],
    "readme": "README.md",
    "allow_emulator": true,
    "storage": [
      {"name":"barclock.app.js","url":"clock-bar.js"},
      {"name":"barclock.img","url":"clock-bar-icon.js","evaluate":true}
    ]
  },
  {
    "id": "dotclock",
    "name": "Dot Clock",
    "version": "0.03",
    "description": "A Minimal Dot Analog Clock",
    "icon": "clock-dot.png",
    "type": "clock",
    "tags": "clock",
    "supports": ["BANGLEJS","BANGLEJS2"],
    "allow_emulator": true,
    "screenshots": [{"url":"bangle2-dot-clcok-screenshot.png"},{"url":"bangle1-dot-clock-screenshot.png"}],
    "storage": [
      {"name":"dotclock.app.js","url":"clock-dot.js"},
      {"name":"dotclock.img","url":"clock-dot-icon.js","evaluate":true}
    ]
  },
  {
    "id": "widtbat",
    "name": "Tiny Battery Widget",
    "version": "0.02",
    "description": "Tiny blueish battery widget, vibs and changes level color when charging",
    "icon": "widget.png",
    "type": "widget",
    "tags": "widget,tool,system",
    "supports": ["BANGLEJS","BANGLEJS2"],
    "storage": [
      {"name":"widtbat.wid.js","url":"widget.js"}
    ]
  },
  {
    "id": "chrono",
    "name": "Chrono",
    "shortName": "Chrono",
    "version": "0.01",
    "description": "Single click BTN1 to add 5 minutes. Single click BTN2 to add 30 seconds. Single click BTN3 to add 5 seconds. Tap to pause or play to timer. Double click BTN1 to reset. When timer finishes the watch vibrates.",
    "icon": "chrono.png",
    "tags": "tool",
    "supports": ["BANGLEJS"],
    "storage": [
      {"name":"chrono.app.js","url":"chrono.js"},
      {"name":"chrono.img","url":"chrono-icon.js","evaluate":true}
    ]
  },
  {
    "id": "astrocalc",
    "name": "Astrocalc",
    "version": "0.02",
    "description": "Calculates interesting information on the sun and moon cycles for the current day based on your location.",
    "icon": "astrocalc.png",
    "tags": "app,sun,moon,cycles,tool,outdoors",
    "supports": ["BANGLEJS"],
    "allow_emulator": true,
    "storage": [
      {"name":"astrocalc.app.js","url":"astrocalc-app.js"},
      {"name":"suncalc.js","url":"suncalc.js"},
      {"name":"astrocalc.img","url":"astrocalc-icon.js","evaluate":true},
      {"name":"first-quarter.img","url":"first-quarter-icon.js","evaluate":true},
      {"name":"last-quarter.img","url":"last-quarter-icon.js","evaluate":true},
      {"name":"waning-crescent.img","url":"waning-crescent-icon.js","evaluate":true},
      {"name":"waning-gibbous.img","url":"waning-gibbous-icon.js","evaluate":true},
      {"name":"full.img","url":"full-icon.js","evaluate":true},
      {"name":"new.img","url":"new-icon.js","evaluate":true},
      {"name":"waxing-gibbous.img","url":"waxing-gibbous-icon.js","evaluate":true},
      {"name":"waxing-crescent.img","url":"waxing-crescent-icon.js","evaluate":true}
    ]
  },
  {
    "id": "widhwt",
    "name": "Hand Wash Timer",
    "version": "0.01",
    "description": "Swipe your wrist over the watch face to start your personal Bangle.js hand wash timer for 35 sec. Start washing after the short buzz and stop after the long buzz.",
    "icon": "widget.png",
    "type": "widget",
    "tags": "widget,tool",
    "supports": ["BANGLEJS"],
    "storage": [
      {"name":"widhwt.wid.js","url":"widget.js"}
    ]
  },
  {
    "id": "toucher",
    "name": "Touch Launcher",
    "shortName": "Toucher",
    "version": "0.07",
    "description": "Touch enable left to right launcher.",
    "icon": "app.png",
    "type": "launch",
    "tags": "tool,system,launcher",
    "supports": ["BANGLEJS","BANGLEJS2"],
    "readme": "README.md",
    "storage": [
      {"name":"toucher.app.js","url":"app.js"},
      {"name":"toucher.settings.js","url":"settings.js"}
    ],
    "data": [{"name":"toucher.json"}]
  },
  {
    "id": "balltastic",
    "name": "Balltastic",
    "version": "0.02",
    "description": "Simple but fun ball eats dots game.",
    "icon": "app.png",
    "type": "app",
    "tags": "game,fun",
    "supports": ["BANGLEJS"],
    "storage": [
      {"name":"balltastic.app.js","url":"app.js"},
      {"name":"balltastic.img","url":"app-icon.js","evaluate":true}
    ]
  },
  {
    "id": "rpgdice",
    "name": "RPG dice",
    "version": "0.02",
    "description": "Simple RPG dice rolling app.",
    "icon": "rpgdice.png",
    "type": "app",
    "tags": "game,fun",
    "supports": ["BANGLEJS"],
    "allow_emulator": true,
    "screenshots": [{"url":"bangle1-rpg-dice-screenshot.png"}],
    "storage": [
      {"name":"rpgdice.app.js","url":"app.js"},
      {"name":"rpgdice.img","url":"app-icon.js","evaluate":true}
    ]
  },
  {
    "id": "widmp",
    "name": "Moon Phase Widget",
    "version": "0.02",
    "description": "Display the current moon phase in blueish for the northern hemisphere in eight phases",
    "icon": "widget.png",
    "type": "widget",
    "tags": "widget,tools",
    "supports": ["BANGLEJS","BANGLEJS2"],
    "storage": [
      {"name":"widmp.wid.js","url":"widget.js"}
    ]
  },
  {
    "id": "minionclk",
    "name": "Minion clock",
    "version": "0.05",
    "description": "Minion themed clock.",
    "icon": "minionclk.png",
    "type": "clock",
    "tags": "clock,minion",
    "supports": ["BANGLEJS"],
    "allow_emulator": true,
    "screenshots": [{"url":"bangle1-minion-clock-screenshot.png"}],
    "storage": [
      {"name":"minionclk.app.js","url":"app.js"},
      {"name":"minionclk.img","url":"app-icon.js","evaluate":true}
    ]
  },
  {
    "id": "openstmap",
    "name": "OpenStreetMap",
    "shortName": "OpenStMap",
    "version": "0.09",
    "description": "[BETA] Loads map tiles from OpenStreetMap onto your Bangle.js and displays a map of where you are",
    "icon": "app.png",
    "tags": "outdoors,gps",
    "supports": ["BANGLEJS","BANGLEJS2"],
    "custom": "custom.html",
    "customConnect": true,
    "storage": [
      {"name":"openstmap","url":"openstmap.js"},
      {"name":"openstmap.app.js","url":"app.js"},
      {"name":"openstmap.img","url":"app-icon.js","evaluate":true}
    ]
  },
  {
    "id": "activepedom",
    "name": "Active Pedometer",
    "shortName": "Active Pedometer",
    "version": "0.09",
    "description": "Pedometer that filters out arm movement and displays a step goal progress. Steps are saved to a daily file and can be viewed as graph.",
    "icon": "app.png",
    "tags": "outdoors,widget",
    "supports": ["BANGLEJS"],
    "readme": "README.md",
    "storage": [
      {"name":"activepedom.wid.js","url":"widget.js"},
      {"name":"activepedom.settings.js","url":"settings.js"},
      {"name":"activepedom.img","url":"app-icon.js","evaluate":true},
      {"name":"activepedom.app.js","url":"app.js"}
    ]
  },
  {
    "id": "chronowid",
    "name": "Chrono Widget",
    "shortName": "Chrono Widget",
    "version": "0.03",
    "description": "Chronometer (timer) which runs as widget.",
    "icon": "app.png",
    "tags": "tool,widget",
    "supports": ["BANGLEJS","BANGLEJS2"],
    "readme": "README.md",
    "storage": [
      {"name":"chronowid.wid.js","url":"widget.js"},
      {"name":"chronowid.app.js","url":"app.js"},
      {"name":"chronowid.img","url":"app-icon.js","evaluate":true}
    ]
  },
  {
    "id": "tabata",
    "name": "Tabata",
    "shortName": "Tabata - Control High-Intensity Interval Training",
    "version": "0.01",
    "description": "Control high-intensity interval training (according to tabata: https://en.wikipedia.org/wiki/Tabata_method).",
    "icon": "tabata.png",
    "tags": "workout,health",
    "supports": ["BANGLEJS"],
    "storage": [
      {"name":"tabata.app.js","url":"tabata.js"},
      {"name":"tabata.img","url":"tabata-icon.js","evaluate":true}
    ]
  },
  {
    "id": "custom",
    "name": "Custom Boot Code ",
    "version": "0.01",
    "description": "Add code you want to run at boot time",
    "icon": "custom.png",
    "type": "bootloader",
    "tags": "tool,system",
    "supports": ["BANGLEJS","BANGLEJS2"],
    "custom": "custom.html",
    "storage": [
      {"name":"custom"}
    ]
  },
  {
    "id": "devstopwatch",
    "name": "Dev Stopwatch",
    "shortName": "Dev Stopwatch",
    "version": "0.03",
    "description": "Stopwatch with 5 laps supported (cyclically replaced)",
    "icon": "app.png",
    "tags": "stopwatch,chrono,timer,chronometer",
    "supports": ["BANGLEJS","BANGLEJS2"],
    "screenshots": [{"url":"bangle1-dev-stopwatch-screenshot.png"}],
    "allow_emulator": true,
    "storage": [
      {"name":"devstopwatch.app.js","url":"app.js"},
      {"name":"devstopwatch.img","url":"app-icon.js","evaluate":true}
    ]
  },
  {
    "id": "batchart",
    "name": "Battery Chart",
    "shortName": "Battery Chart",
    "version": "0.10",
    "description": "A widget and an app for recording and visualizing battery percentage over time.",
    "icon": "app.png",
    "tags": "app,widget,battery,time,record,chart,tool",
    "supports": ["BANGLEJS"],
    "readme": "README.md",
    "storage": [
      {"name":"batchart.wid.js","url":"widget.js"},
      {"name":"batchart.app.js","url":"app.js"},
      {"name":"batchart.img","url":"app-icon.js","evaluate":true}
    ]
  },
  {
    "id": "nato",
    "name": "NATO Alphabet",
    "shortName": "NATOAlphabet",
    "version": "0.01",
    "description": "Learn the NATO Phonetic alphabet plus some numbers.",
    "icon": "nato.png",
    "type": "app",
    "tags": "app,learn,visual",
    "supports": ["BANGLEJS"],
    "allow_emulator": true,
    "screenshots": [{"url":"bangle1-NATO-alphabet-screenshot.png"},{"url":"bangle1-NATO-alphabet-screenshot2.png"}],
    "storage": [
      {"name":"nato.app.js","url":"nato.js"},
      {"name":"nato.img","url":"nato-icon.js","evaluate":true}
    ]
  },
  {
    "id": "numerals",
    "name": "Numerals Clock",
    "shortName": "Numerals Clock",
    "version": "0.09",
    "description": "A simple big numerals clock",
    "icon": "numerals.png",
    "type": "clock",
    "tags": "numerals,clock",
    "supports": ["BANGLEJS"],
    "allow_emulator": true,
    "screenshots": [{"url":"bangle1-numerals-screenshot.png"}],
    "storage": [
      {"name":"numerals.app.js","url":"numerals.app.js"},
      {"name":"numerals.img","url":"numerals-icon.js","evaluate":true},
      {"name":"numerals.settings.js","url":"numerals.settings.js"}
    ],
    "data": [{"name":"numerals.json"}]
  },
  {
    "id": "bledetect",
    "name": "BLE Detector",
    "shortName": "BLE Detector",
    "version": "0.03",
    "description": "Detect BLE devices and show some informations.",
    "icon": "bledetect.png",
    "tags": "app,bluetooth,tool",
    "supports": ["BANGLEJS"],
    "readme": "README.md",
    "storage": [
      {"name":"bledetect.app.js","url":"bledetect.js"},
      {"name":"bledetect.img","url":"bledetect-icon.js","evaluate":true}
    ]
  },
  {
    "id": "snake",
    "name": "Snake",
    "shortName": "Snake",
    "version": "0.02",
    "description": "The classic snake game. Eat apples and don't bite your tail.",
    "icon": "snake.png",
    "tags": "game,fun",
    "supports": ["BANGLEJS"],
    "readme": "README.md",
    "storage": [
      {"name":"snake.app.js","url":"snake.js"},
      {"name":"snake.img","url":"snake-icon.js","evaluate":true}
    ]
  },
  {
    "id": "calculator",
    "name": "Calculator",
    "shortName": "Calculator",
    "version": "0.04",
    "description": "Basic calculator reminiscent of MacOs's one. Handy for small calculus.",
    "icon": "calculator.png",
    "screenshots": [{"url":"screenshot_calculator.png"}],
    "tags": "app,tool",
    "supports": ["BANGLEJS","BANGLEJS2"],
    "storage": [
      {"name":"calculator.app.js","url":"app.js"},
      {"name":"calculator.img","url":"calculator-icon.js","evaluate":true}
    ]
  },
  {
    "id": "dane",
    "name": "Digital Assistant, not EDITH",
    "shortName": "DANE",
    "version": "0.16",
    "description": "A Watchface inspired by Tony Stark's EDITH and based on https://arwes.dev/",
    "icon": "app.png",
    "type": "clock",
    "tags": "clock",
    "supports": ["BANGLEJS"],
    "allow_emulator": true,
    "storage": [
      {"name":"dane.app.js","url":"app.js"},
      {"name":"dane.img","url":"app-icon.js","evaluate":true}
    ]
  },
  {
    "id": "dane_tcr",
    "name": "DANE Touch Launcher",
    "shortName": "DANE Toucher",
    "version": "0.07",
    "description": "Touch enable left to right launcher in the style of the DANE Watchface",
    "icon": "app.png",
    "type": "launch",
    "tags": "tool,system,launcher",
    "supports": ["BANGLEJS"],
    "storage": [
      {"name":"dane_tcr.app.js","url":"app.js"},
      {"name":"dane_tcr.settings.js","url":"settings.js"}
    ],
    "data": [{"name":"dane_tcr.json"}]
  },
  {
    "id": "buffgym",
    "name": "BuffGym",
    "version": "0.02",
    "description": "BuffGym is the famous 5x5 workout program for the BangleJS",
    "icon": "buffgym.png",
    "type": "app",
    "tags": "tool,outdoors,gym,exercise",
    "supports": ["BANGLEJS"],
    "readme": "README.md",
    "interface": "buffgym.html",
    "allow_emulator": false,
    "storage": [
      {"name":"buffgym.app.js","url":"buffgym.app.js"},
      {"name":"buffgym-set.js","url":"buffgym-set.js"},
      {"name":"buffgym-exercise.js","url":"buffgym-exercise.js"},
      {"name":"buffgym-workout.js","url":"buffgym-workout.js"},
      {"name":"buffgym-workout-a.json","url":"buffgym-workout-a.json"},
      {"name":"buffgym-workout-b.json","url":"buffgym-workout-b.json"},
      {"name":"buffgym-workout-index.json","url":"buffgym-workout-index.json"},
      {"name":"buffgym.img","url":"buffgym-icon.js","evaluate":true}
    ]
  },
  {
    "id": "banglerun",
    "name": "BangleRun",
    "shortName": "BangleRun",
    "version": "0.10",
    "description": "An app for running sessions. Displays info and logs your run for later viewing.",
    "icon": "banglerun.png",
    "tags": "run,running,fitness,outdoors",
    "supports": ["BANGLEJS"],
    "interface": "interface.html",
    "allow_emulator": false,
    "storage": [
      {"name":"banglerun.app.js","url":"app.js"},
      {"name":"banglerun.img","url":"app-icon.js","evaluate":true}
    ]
  },
  {
    "id": "metronome",
    "name": "Metronome",
    "version": "0.07",
    "readme": "README.md",
    "description": "Makes the watch blinking and vibrating with a given rate",
    "icon": "metronome_icon.png",
    "tags": "tool",
    "supports": ["BANGLEJS","BANGLEJS2"],
    "allow_emulator": true,
    "screenshots": [{"url":"bangle1-metronome-screenshot.png"}],
    "storage": [
      {"name":"metronome.app.js","url":"metronome.js"},
      {"name":"metronome.img","url":"metronome-icon.js","evaluate":true},
      {"name":"metronome.settings.js","url":"settings.js"}
    ]
  },
  {
    "id": "blackjack",
    "name": "Black Jack game",
    "shortName": "Black Jack game",
    "version": "0.02",
    "description": "Simple implementation of card game Black Jack",
    "icon": "blackjack.png",
    "tags": "game",
    "supports": ["BANGLEJS"],
    "screenshots": [{"url":"bangle1-black-jack-game-screenshot.png"}],
    "allow_emulator": true,
    "storage": [
      {"name":"blackjack.app.js","url":"blackjack.app.js"},
      {"name":"blackjack.img","url":"blackjack-icon.js","evaluate":true}
    ]
  },
  {
    "id": "hidcam",
    "name": "Camera shutter",
    "shortName": "Cam shutter",
    "version": "0.03",
    "description": "Enable HID, connect to your phone, start your camera and trigger the shot on your Bangle",
    "icon": "app.png",
    "tags": "bluetooth,tool",
    "supports": ["BANGLEJS"],
    "readme": "README.md",
    "storage": [
      {"name":"hidcam.app.js","url":"app.js"},
      {"name":"hidcam.img","url":"app-icon.js","evaluate":true}
    ]
  },
  {
    "id": "swlclk",
    "name": "SWL Clock / Short Wave Listner Clock",
    "shortName": "SWL Clock",
    "version": "0.02",
    "description": "Display Local, UTC time and some programs on the shorts waves along the day, with the frequencies",
    "icon": "swlclk.png",
    "type": "clock",
    "tags": "tool,clock",
    "supports": ["BANGLEJS"],
    "readme": "README.md",
    "allow_emulator": true,
    "screenshots": [{"url":"bangle1-SWL-clock-screenshot.png"}],
    "storage": [
      {"name":"swlclk.app.js","url":"app.js"},
      {"name":"swlclk.img","url":"app-icon.js","evaluate":true}
    ]
  },
  {
    "id": "rclock",
    "name": "Round clock with seconds,  minutes and date",
    "shortName": "Round Clock",
    "version": "0.06",
    "description": "Designed round clock with ticks for minutes and seconds and heart rate indication",
    "icon": "app.png",
    "type": "clock",
    "tags": "clock",
    "supports": ["BANGLEJS"],
    "storage": [
      {"name":"rclock.app.js","url":"rclock.app.js"},
      {"name":"rclock.img","url":"app-icon.js","evaluate":true}
    ]
  },
  {
    "id": "fclock",
    "name": "fclock",
    "shortName": "F Clock",
    "version": "0.02",
    "description": "Simple design of a digital clock",
    "icon": "app.png",
    "type": "clock",
    "tags": "clock",
    "supports": ["BANGLEJS"],
    "storage": [
      {"name":"fclock.app.js","url":"fclock.app.js"},
      {"name":"fclock.img","url":"app-icon.js","evaluate":true}
    ]
  },
  {
    "id": "hamloc",
    "name": "QTH Locator / Maidenhead Locator System",
    "shortName": "QTH Locator",
    "version": "0.01",
    "description": "Convert your current GPS location to the Maidenhead locator system used by HAM amateur radio operators",
    "icon": "app.png",
    "tags": "tool,outdoors,gps",
    "supports": ["BANGLEJS"],
    "readme": "README.md",
    "storage": [
      {"name":"hamloc.app.js","url":"app.js"},
      {"name":"hamloc.img","url":"app-icon.js","evaluate":true}
    ]
  },
  {
    "id": "osmpoi",
    "name": "POI Compass",
    "version": "0.03",
    "description": "Uploads all the points of interest in an area onto your watch, same as Beer Compass with more p.o.i.",
    "icon": "app.png",
    "tags": "tool,outdoors,gps",
    "supports": ["BANGLEJS"],
    "readme": "README.md",
    "custom": "custom.html",
    "storage": [
      {"name":"osmpoi.app.js"},
      {"name":"osmpoi.img","url":"app-icon.js","evaluate":true}
    ]
  },
  {
    "id": "pong",
    "name": "Pong",
    "shortName": "Pong",
    "version": "0.03",
    "description": "A clone of the Atari game Pong",
    "icon": "pong.png",
    "type": "app",
    "tags": "game",
    "supports": ["BANGLEJS"],
    "readme": "README.md",
    "allow_emulator": true,
    "screenshots": [{"url":"bangle1-pong-screenshot.png"}],
    "storage": [
      {"name":"pong.app.js","url":"app.js"},
      {"name":"pong.img","url":"app-icon.js","evaluate":true}
    ]
  },
  {
    "id": "ballmaze",
    "name": "Ball Maze",
    "version": "0.02",
    "description": "Navigate a ball through a maze by tilting your watch.",
    "icon": "icon.png",
    "type": "app",
    "tags": "game",
    "supports": ["BANGLEJS"],
    "readme": "README.md",
    "storage": [
      {"name":"ballmaze.app.js","url":"app.js"},
      {"name":"ballmaze.img","url":"icon.js","evaluate":true}
    ],
    "data": [{"name":"ballmaze.json"}]
  },
  {
    "id": "calendar",
    "name": "Calendar",
    "version": "0.02",
    "description": "Simple calendar",
    "icon": "calendar.png",
    "screenshots": [{"url":"screenshot_calendar.png"}],
    "tags": "calendar",
    "supports": ["BANGLEJS","BANGLEJS2"],
    "readme": "README.md",
    "allow_emulator": true,
    "storage": [
      {"name":"calendar.app.js","url":"calendar.js"},
      {"name":"calendar.img","url":"calendar-icon.js","evaluate":true}
    ]
  },
  {
    "id": "hidjoystick",
    "name": "Bluetooth Joystick",
    "shortName": "Joystick",
    "version": "0.01",
    "description": "Emulates a 2 axis/5 button Joystick using the accelerometer as stick input and buttons 1-3, touch left as button 4 and touch right as button 5.",
    "icon": "app.png",
    "tags": "bluetooth",
    "supports": ["BANGLEJS"],
    "storage": [
      {"name":"hidjoystick.app.js","url":"app.js"},
      {"name":"hidjoystick.img","url":"app-icon.js","evaluate":true}
    ]
  },
  {
    "id": "largeclock",
    "name": "Large Clock",
    "version": "0.10",
    "description": "A readable and informational digital watch, with date, seconds and moon phase",
    "icon": "largeclock.png",
    "type": "clock",
    "tags": "clock",
    "supports": ["BANGLEJS"],
    "readme": "README.md",
    "allow_emulator": true,
    "screenshots": [{"url":"bangle1-large-clock-screenshot.png"}],
    "storage": [
      {"name":"largeclock.app.js","url":"largeclock.js"},
      {"name":"largeclock.img","url":"largeclock-icon.js","evaluate":true},
      {"name":"largeclock.settings.js","url":"settings.js"}
    ],
    "data": [{"name":"largeclock.json"}]
  },
  {
    "id": "smtswch",
    "name": "Smart Switch",
    "shortName": "Smart Switch",
    "version": "0.01",
    "description": "Using EspruinoHub, control your smart devices on and off via Bluetooth Low Energy!",
    "icon": "app.png",
    "type": "app",
    "tags": "bluetooth,btle,smart,switch",
    "supports": ["BANGLEJS"],
    "readme": "README.md",
    "storage": [
      {"name":"smtswch.app.js","url":"app.js"},
      {"name":"smtswch.img","url":"app-icon.js","evaluate":true},
      {"name":"light-on.img","url":"light-on.js","evaluate":true},
      {"name":"light-off.img","url":"light-off.js","evaluate":true},
      {"name":"switch-on.img","url":"switch-on.js","evaluate":true},
      {"name":"switch-off.img","url":"switch-off.js","evaluate":true}
    ]
  },
  {
    "id": "miplant",
    "name": "Xiaomi Plant Sensor",
    "shortName": "Mi Plant",
    "version": "0.02",
    "description": "Reads and displays data from Xiaomi bluetooth plant moisture sensors",
    "icon": "app.png",
    "tags": "xiaomi,mi,plant,ble,bluetooth",
    "supports": ["BANGLEJS"],
    "storage": [
      {"name":"miplant.app.js","url":"app.js"},
      {"name":"miplant.img","url":"app-icon.js","evaluate":true}
    ]
  },
  {
    "id": "simpletimer",
    "name": "Timer",
    "version": "0.07",
    "description": "Simple timer, useful when playing board games or cooking",
    "icon": "app.png",
    "tags": "timer",
    "supports": ["BANGLEJS"],
    "readme": "README.md",
    "allow_emulator": true,
    "screenshots": [{"url":"bangle1-timer-screenshot.png"}],
    "storage": [
      {"name":"simpletimer.app.js","url":"app.js"},
      {"name":".tfnames","url":"gesture-tfnames.js","evaluate":true},
      {"name":".tfmodel","url":"gesture-tfmodel.js","evaluate":true},
      {"name":"simpletimer.img","url":"app-icon.js","evaluate":true}
    ],
    "data": [{"name":"simpletimer.json"}]
  },
  {
    "id": "beebclock",
    "name": "Beeb Clock",
    "version": "0.05",
    "description": "Clock face that may be coincidentally familiar to BBC viewers",
    "icon": "beebclock.png",
    "type": "clock",
    "tags": "clock",
    "screenshots": [{"url":"bangle1-beeb-clock-screenshot.png"}],
    "supports": ["BANGLEJS"],
    "allow_emulator": true,
    "storage": [
      {"name":"beebclock.app.js","url":"beebclock.js"},
      {"name":"beebclock.img","url":"beebclock-icon.js","evaluate":true}
    ]
  },
  {
    "id": "findphone",
    "name": "Find Phone",
    "shortName": "Find Phone",
    "version": "0.03",
    "description": "Find your phone via Gadgetbridge. Click any button to let your phone ring. 📳  Note: The functionality is available even without this app, just go to Settings, App Settings, Gadgetbridge, Find Phone.",
    "icon": "app.png",
    "tags": "tool,android",
    "supports": ["BANGLEJS"],
    "readme": "README.md",
    "allow_emulator": true,
    "storage": [
      {"name":"findphone.app.js","url":"app.js"},
      {"name":"findphone.img","url":"app-icon.js","evaluate":true}
    ]
  },
  {
    "id": "getup",
    "name": "Get Up",
    "shortName": "Get Up",
    "version": "0.01",
    "description": "Reminds you to getup every x minutes. Sitting to long is dangerous!",
    "icon": "app.png",
    "tags": "tools,health",
    "supports": ["BANGLEJS"],
    "readme": "README.md",
    "screenshots": [{"url":"bangle1-get-up-screenshot.png"}],
    "allow_emulator": true,
    "storage": [
      {"name":"getup.app.js","url":"app.js"},
      {"name":"getup.settings.js","url":"settings.js"},
      {"name":"getup.img","url":"app-icon.js","evaluate":true}
    ]
  },
  {
    "id": "gallifr",
    "name": "Time Traveller's Chronometer",
    "shortName": "Time Travel Clock",
    "version": "0.02",
    "description": "A clock for time travellers. The light pie segment shows the minutes, the black circle, the hour. The dial itself reads 'time' just in case you forget.",
    "icon": "gallifr.png",
    "screenshots": [{"url":"screenshot_time.png"}],
    "type": "clock",
    "tags": "clock",
    "supports": ["BANGLEJS","BANGLEJS2"],
    "readme": "README.md",
    "allow_emulator": true,
    "storage": [
      {"name":"gallifr.app.js","url":"app.js"},
      {"name":"gallifr.img","url":"app-icon.js","evaluate":true},
      {"name":"gallifr.settings.js","url":"settings.js"}
    ],
    "data": [{"name":"gallifr.json"}]
  },
  {
    "id": "rndmclk",
    "name": "Random Clock Loader",
    "version": "0.03",
    "description": "Load a different clock whenever the LCD is switched on.",
    "icon": "rndmclk.png",
    "type": "widget",
    "tags": "widget,clock",
    "supports": ["BANGLEJS"],
    "readme": "README.md",
    "storage": [
      {"name":"rndmclk.wid.js","url":"widget.js"}
    ]
  },
  {
    "id": "dotmatrixclock",
    "name": "Dotmatrix Clock",
    "version": "0.01",
    "description": "A clear white-on-blue dotmatrix simulated clock",
    "icon": "dotmatrixclock.png",
    "type": "clock",
    "tags": "clock,dotmatrix,retro",
    "supports": ["BANGLEJS"],
    "readme": "README.md",
    "allow_emulator": true,
    "storage": [
      {"name":"dotmatrixclock.app.js","url":"app.js"},
      {"name":"dotmatrixclock.img","url":"dotmatrixclock-icon.js","evaluate":true}
    ]
  },
  {
    "id": "jbm8b",
    "name": "Magic 8 Ball",
    "shortName": "Magic 8 Ball",
    "version": "0.03",
    "description": "A simple fortune telling app",
    "icon": "app.png",
    "tags": "game",
    "supports": ["BANGLEJS"],
    "storage": [
      {"name":"jbm8b.app.js","url":"app.js"},
      {"name":"jbm8b.img","url":"app-icon.js","evaluate":true}
    ]
  },
  {
    "id": "jbm8b_IT",
    "name": "Magic 8 Ball Italiano",
    "shortName": "Magic 8 Ball IT",
    "version": "0.01",
    "description": "La palla predice il futuro",
    "icon": "app.png",
    "screenshots": [{"url":"bangle1-magic-8-ball-italiano-screenshot.png"}],
    "tags": "game",
    "supports": ["BANGLEJS"],
    "allow_emulator": true,
    "storage": [
      {"name":"jbm8b_IT.app.js","url":"app.js"},
      {"name":"jbm8b_IT.img","url":"app-icon.js","evaluate":true}
    ]
  },
  {
    "id": "BLEcontroller",
    "name": "BLE Customisable Controller with Joystick",
    "shortName": "BLE Controller",
    "version": "0.01",
    "description": "A configurable controller for BLE devices and robots, with a basic four direction joystick. Designed to be easy to customise so you can add your own menus.",
    "icon": "BLEcontroller.png",
    "tags": "tool,bluetooth",
    "supports": ["BANGLEJS"],
    "readme": "README.md",
    "allow_emulator": false,
    "storage": [
      {"name":"BLEcontroller.app.js","url":"app.js"},
      {"name":"BLEcontroller.img","url":"app-icon.js","evaluate":true}
    ]
  },
  {
    "id": "widviz",
    "name": "Widget Visibility Widget",
    "shortName": "Viz Widget",
    "version": "0.02",
    "description": "Swipe left to hide top bar widgets, swipe right to redisplay.",
    "icon": "eye.png",
    "type": "widget",
    "tags": "widget",
    "supports": ["BANGLEJS"],
    "storage": [
      {"name":"widviz.wid.js","url":"widget.js"}
    ]
  },
  {
    "id": "binclock",
    "name": "Binary Clock",
    "shortName": "Binary Clock",
    "version": "0.03",
    "description": "A binary clock with hours and minutes. BTN1 toggles a digital clock.",
    "icon": "app.png",
    "type": "clock",
    "tags": "clock,binary",
    "supports": ["BANGLEJS"],
    "storage": [
      {"name":"binclock.app.js","url":"app.js"},
      {"name":"binclock.img","url":"app-icon.js","evaluate":true}
    ]
  },
  {
    "id": "pizzatimer",
    "name": "Pizza Timer",
    "shortName": "Pizza Timer",
    "version": "0.01",
    "description": "A timer app for when you cook Pizza. Some say it can also time other things",
    "icon": "pizza.png",
    "tags": "timer,tool,pizza",
    "supports": ["BANGLEJS"],
    "readme": "README.md",
    "storage": [
      {"name":"pizzatimer.app.js","url":"app.js"},
      {"name":"pizzatimer.img","url":"app-icon.js","evaluate":true}
    ]
  },
  {
    "id": "animclk",
    "name": "Animated Clock",
    "shortName": "Anim Clock",
    "version": "0.03",
    "description": "An animated clock face using Mark Ferrari's amazing 8 bit game art and palette cycling: http://www.markferrari.com/art/8bit-game-art",
    "icon": "app.png",
    "type": "clock",
    "tags": "clock,animated",
    "supports": ["BANGLEJS"],
    "storage": [
      {"name":"animclk.app.js","url":"app.js"},
      {"name":"animclk.pixels1","url":"animclk.pixels1"},
      {"name":"animclk.pixels2","url":"animclk.pixels2"},
      {"name":"animclk.pal","url":"animclk.pal"},
      {"name":"animclk.img","url":"app-icon.js","evaluate":true}
    ]
  },
  {
    "id": "analogimgclk",
    "name": "Analog Clock (Image background)",
    "shortName": "Analog Clock",
    "version": "0.03",
    "description": "An analog clock with an image background",
    "icon": "app.png",
    "type": "clock",
    "tags": "clock",
    "supports": ["BANGLEJS"],
    "storage": [
      {"name":"analogimgclk.app.js","url":"app.js"},
      {"name":"analogimgclk.bg.img","url":"bg.img"},
      {"name":"analogimgclk.img","url":"app-icon.js","evaluate":true}
    ]
  },
  {
    "id": "verticalface",
    "name": "Vertical watch face",
    "shortName": "Vertical Face",
    "version": "0.09",
    "description": "A simple vertical watch face with the date. Heart rate monitor is toggled with BTN1",
    "icon": "app.png",
    "type": "clock",
    "tags": "clock",
    "supports": ["BANGLEJS"],
    "allow_emulator": true,
    "screenshots": [{"url":"bangle1-vertical-watch-face-screenshot.png"}],
    "storage": [
      {"name":"verticalface.app.js","url":"app.js"},
      {"name":"verticalface.img","url":"app-icon.js","evaluate":true}
    ]
  },
  {
    "id": "sleepphasealarm",
    "name": "SleepPhaseAlarm",
    "shortName": "SleepPhaseAlarm",
    "version": "0.02",
    "description": "Uses the accelerometer to estimate sleep and wake states with the principle of Estimation of Stationary Sleep-segments (ESS, see https://ubicomp.eti.uni-siegen.de/home/datasets/ichi14/index.html.en). This app will read the next alarm from the alarm application and will wake you up to 30 minutes early at the best guessed time when you are almost already awake.",
    "icon": "app.png",
    "tags": "alarm",
    "supports": ["BANGLEJS"],
    "storage": [
      {"name":"sleepphasealarm.app.js","url":"app.js"},
      {"name":"sleepphasealarm.img","url":"app-icon.js","evaluate":true}
    ]
  },
  {
    "id": "life",
    "name": "Game of Life",
    "version": "0.04",
    "description": "Conway's Game of Life - 16x16 board",
    "icon": "life.png",
    "tags": "game",
    "supports": ["BANGLEJS"],
    "screenshots": [{"url":"bangle1-game-of-life-screenshot.png"}],
    "allow_emulator": true,
    "storage": [
      {"name":"life.app.js","url":"life.min.js"},
      {"name":"life.img","url":"life-icon.js","evaluate":true}
    ]
  },
  {
    "id": "magnav",
    "name": "Navigation Compass",
    "version": "0.05",
    "description": "Compass with linear display as for GPSNAV. Has Tilt compensation and remembers calibration.",
    "screenshots": [{"url":"screenshot-b2.png"},{"url":"screenshot-light-b2.png"}],
    "icon": "magnav.png",
    "tags": "tool,outdoors",
    "supports": ["BANGLEJS","BANGLEJS2"],
    "readme": "README.md",
    "storage": [
      {"name":"magnav.app.js","url":"magnav_b1.js","supports":["BANGLEJS"]},
      {"name":"magnav.app.js","url":"magnav_b2.js","supports":["BANGLEJS2"]},
      {"name":"magnav.img","url":"magnav-icon.js","evaluate":true}
    ],
    "data": [{"name":"magnav.json"}]
  },
  {
    "id": "gpspoilog",
    "name": "GPS POI Logger",
    "shortName": "GPS POI Log",
    "version": "0.01",
    "description": "A simple app to log points of interest with their GPS coordinates and read them back onto your PC. Based on the https://www.espruino.com/Bangle.js+Storage tutorial",
    "icon": "app.png",
    "tags": "outdoors",
    "supports": ["BANGLEJS"],
    "interface": "interface.html",
    "storage": [
      {"name":"gpspoilog.app.js","url":"app.js"},
      {"name":"gpspoilog.img","url":"app-icon.js","evaluate":true}
    ]
  },
  {
    "id": "miclock2",
    "name": "Mixed Clock 2",
    "version": "0.01",
    "description": "White color variant of the Mixed Clock with thicker clock hands for better readability in the bright sunlight, extra space under the clock for widgets and seconds in the digital clock.",
    "icon": "clock-mixed.png",
    "type": "clock",
    "tags": "clock",
    "supports": ["BANGLEJS"],
    "screenshots": [{"url":"bangle1-mixed-clock-2-screenshot.png"}],
    "allow_emulator": true,
    "storage": [
      {"name":"miclock2.app.js","url":"clock-mixed.js"},
      {"name":"miclock2.img","url":"clock-mixed-icon.js","evaluate":true}
    ]
  },
  {
    "id": "1button",
    "name": "One-Button-Tracker",
    "version": "0.01",
    "description": "A widget that turns BTN1 into a tracker, records time of button press/release.",
    "icon": "widget.png",
    "type": "widget",
    "tags": "tool,quantifiedself,widget",
    "supports": ["BANGLEJS"],
    "readme": "README.md",
    "interface": "interface.html",
    "storage": [
      {"name":"1button.wid.js","url":"widget.js"}
    ],
    "data": [{"name":"one_button_presses.csv","storageFile":true}]
  },
  {
    "id": "gpsautotime",
    "name": "GPS auto time",
    "shortName": "GPS auto time",
    "version": "0.01",
    "description": "A widget that automatically updates the Bangle.js time to the GPS time whenever there is a valid GPS fix.",
    "icon": "widget.png",
    "type": "widget",
    "tags": "widget,gps",
    "supports": ["BANGLEJS"],
    "storage": [
      {"name":"gpsautotime.wid.js","url":"widget.js"}
    ]
  },
  {
    "id": "espruinoctrl",
    "name": "Espruino Control",
    "shortName": "Espruino Ctrl",
    "version": "0.01",
    "description": "Send commands to other Espruino devices via the Bluetooth UART interface. Customisable commands!",
    "icon": "app.png",
    "tags": "",
    "supports": ["BANGLEJS"],
    "readme": "README.md",
    "custom": "custom.html",
    "storage": [
      {"name":"espruinoctrl.app.js"},
      {"name":"espruinoctrl.img","url":"app-icon.js","evaluate":true}
    ]
  },
  {
    "id": "multiclock",
    "name": "Multi Clock",
    "version": "0.09",
    "description": "Clock with multiple faces.  Switch between faces with BTN1 & BTN3 (Bangle 2 touch top-right, bottom right). For best display set theme Background 2 to cyan or some other bright colour in settings.",
    "screenshots": [{"url":"screen-ana.png"},{"url":"screen-big.png"},{"url":"screen-td.png"},{"url":"screen-nifty.png"},{"url":"screen-word.png"},{"url":"screen-sec.png"}],
    "icon": "multiclock.png",
    "type": "clock",
    "tags": "clock",
    "supports": ["BANGLEJS","BANGLEJS2"],
    "readme": "README.md",
    "allow_emulator": true,
    "storage": [
      {"name":"multiclock.app.js","url":"multiclock.app.js"},
      {"name":"big.face.js","url":"big.face.js"},
      {"name":"ana.face.js","url":"ana.face.js"},
      {"name":"digi.face.js","url":"digi.face.js"},
      {"name":"txt.face.js","url":"txt.face.js"},
      {"name":"dk.face.js","url":"dk.face.js"},
      {"name":"nifty.face.js","url":"nifty.face.js"},
      {"name":"multiclock.img","url":"multiclock-icon.js","evaluate":true}
    ]
  },
  {
    "id": "widancs",
    "name": "Apple Notification Widget",
    "shortName": "ANCS Widget",
    "version": "0.07",
    "description": "Displays call, message etc notifications from a paired iPhone. Read README before installation as it only works with compatible apps",
    "icon": "widget.png",
    "type": "widget",
    "tags": "widget",
    "supports": ["BANGLEJS"],
    "readme": "README.md",
    "storage": [
      {"name":"widancs.wid.js","url":"ancs.min.js"},
      {"name":"widancs.settings.js","url":"settings.js"}
    ]
  },
  {
    "id": "accelrec",
    "name": "Acceleration Recorder",
    "shortName": "Accel Rec",
    "version": "0.02",
    "description": "This app puts the Bangle's accelerometer into 100Hz mode and reads 2 seconds worth of data after movement starts. The data can then be exported back to the PC.",
    "icon": "app.png",
    "tags": "",
    "supports": ["BANGLEJS"],
    "readme": "README.md",
    "interface": "interface.html",
    "storage": [
      {"name":"accelrec.app.js","url":"app.js"},
      {"name":"accelrec.img","url":"app-icon.js","evaluate":true}
    ],
    "data": [{"wildcard":"accelrec.?.csv"}]
  },
  {
    "id": "accellog",
    "name": "Acceleration Logger",
    "shortName": "Accel Log",
    "version": "0.03",
    "description": "Logs XYZ acceleration data to a CSV file that can be downloaded to your PC",
    "icon": "app.png",
    "tags": "outdoor",
    "supports": ["BANGLEJS","BANGLEJS2"],
    "readme": "README.md",
    "interface": "interface.html",
    "storage": [
      {"name":"accellog.app.js","url":"app.js"},
      {"name":"accellog.img","url":"app-icon.js","evaluate":true}
    ],
    "data": [{"wildcard":"accellog.?.csv"}]
  },
  {
    "id": "cprassist",
    "name": "CPR Assist",
    "version": "0.01",
    "description": "Provides assistance while performing a CPR",
    "icon": "cprassist-icon.png",
    "tags": "tool,firstaid",
    "supports": ["BANGLEJS"],
    "readme": "README.md",
    "allow_emulator": true,
    "screenshots": [{"url":"bangle1-CPR-assist-screenshot.png"}],
    "storage": [
      {"name":"cprassist.app.js","url":"cprassist.js"},
      {"name":"cprassist.img","url":"cprassist-icon.js","evaluate":true},
      {"name":"cprassist.settings.js","url":"settings.js"}
    ]
  },
  {
    "id": "osgridref",
    "name": "Ordnance Survey Grid Reference",
    "shortName": "OS Grid ref",
    "version": "0.01",
    "description": "Displays the UK Ordnance Survey grid reference of your current GPS location. Useful when in the United Kingdom with an Ordnance Survey map",
    "icon": "app.png",
    "tags": "outdoors,gps",
    "supports": ["BANGLEJS"],
    "storage": [
      {"name":"osgridref.app.js","url":"app.js"},
      {"name":"osgridref.img","url":"app-icon.js","evaluate":true}
    ]
  },
  {
    "id": "openseizure",
    "name": "OpenSeizureDetector Widget",
    "shortName": "Short Name",
    "version": "0.01",
    "description": "[BETA!] A widget to work alongside [OpenSeizureDetector](https://www.openseizuredetector.org.uk/)",
    "icon": "widget.png",
    "type": "widget",
    "tags": "widget",
    "supports": ["BANGLEJS"],
    "readme": "README.md",
    "storage": [
      {"name":"openseizure.wid.js","url":"widget.js"}
    ]
  },
  {
    "id": "counter",
    "name": "Counter",
    "version": "0.03",
    "description": "Simple counter",
    "icon": "counter_icon.png",
    "tags": "tool",
    "supports": ["BANGLEJS"],
    "screenshots": [{"url":"bangle1-counter-screenshot.png"}],
    "allow_emulator": true,
    "storage": [
      {"name":"counter.app.js","url":"counter.js"},
      {"name":"counter.img","url":"counter-icon.js","evaluate":true}
    ]
  },
  {
    "id": "bootgattbat",
    "name": "BLE GATT Battery Service",
    "shortName": "BLE Battery Service",
    "version": "0.01",
    "description": "Adds the GATT Battery Service to advertise the percentage of battery currently remaining over Bluetooth.\n",
    "icon": "bluetooth.png",
    "type": "bootloader",
    "tags": "battery,ble,bluetooth,gatt",
    "supports": ["BANGLEJS","BANGLEJS2"],
    "readme": "README.md",
    "storage": [
      {"name":"gattbat.boot.js","url":"boot.js"}
    ]
  },
  {
    "id": "viewstl",
    "name": "STL file viewer",
    "shortName": "ViewSTL",
    "version": "0.02",
    "description": "This app allows you to view STL 3D models on your watch",
    "icon": "icons8-octahedron-48.png",
    "tags": "tool",
    "supports": ["BANGLEJS"],
    "readme": "README.md",
    "storage": [
      {"name":"viewstl.app.js","url":"viewstl.min.js"},
      {"name":"viewstl.img","url":"viewstl-icon.js","evaluate":true},
      {"name":"tetra.stl","url":"tetra.stl"},
      {"name":"cube.stl","url":"cube.stl"},
      {"name":"icosa.stl","url":"icosa.stl"}
    ]
  },
  {
    "id": "cscsensor",
    "name": "Cycling speed sensor",
    "shortName": "CSCSensor",
    "version": "0.06",
    "description": "Read BLE enabled cycling speed and cadence sensor and display readings on watch",
    "icon": "icons8-cycling-48.png",
    "tags": "outdoors,exercise,ble,bluetooth",
    "supports": ["BANGLEJS"],
    "readme": "README.md",
    "storage": [
      {"name":"cscsensor.app.js","url":"cscsensor.app.js"},
      {"name":"cscsensor.settings.js","url":"settings.js"},
      {"name":"cscsensor.img","url":"cscsensor-icon.js","evaluate":true}
    ]
  },
  {
    "id": "fileman",
    "name": "File manager",
    "shortName": "FileManager",
    "version": "0.03",
    "description": "Simple file manager, allows user to examine watch storage and display, load or delete individual files",
    "icon": "icons8-filing-cabinet-48.png",
    "tags": "tools",
    "supports": ["BANGLEJS"],
    "readme": "README.md",
    "storage": [
      {"name":"fileman.app.js","url":"fileman.app.js"},
      {"name":"fileman.img","url":"fileman-icon.js","evaluate":true}
    ]
  },
  {
    "id": "worldclock",
    "name": "World Clock - 4 time zones",
    "shortName": "World Clock",
    "version": "0.05",
    "description": "Current time zone plus up to four others",
    "icon": "app.png",
    "screenshots": [{"url":"screenshot_world.png"}],
    "type": "clock",
    "tags": "clock",
    "supports": ["BANGLEJS","BANGLEJS2"],
    "readme": "README.md",
    "custom": "custom.html",
    "storage": [
      {"name":"worldclock.app.js","url":"app.js"},
      {"name":"worldclock.img","url":"worldclock-icon.js","evaluate":true}
    ],
    "data": [{"name":"worldclock.settings.json"}]
  },
  {
    "id": "digiclock",
    "name": "Digital Clock Face",
    "shortName": "Digi Clock",
    "version": "0.02",
    "description": "A simple digital clock with the time, day, month, and year",
    "icon": "digiclock.png",
    "type": "clock",
    "tags": "clock",
    "supports": ["BANGLEJS"],
    "storage": [
      {"name":"digiclock.app.js","url":"digiclock.js"},
      {"name":"digiclock.img","url":"digiclock-icon.js","evaluate":true}
    ]
  },
  {
    "id": "dsdrelay",
    "name": "DSD BLE Relay controller",
    "shortName": "DSDRelay",
    "version": "0.01",
    "description": "Control BLE relay board from the watch",
    "icon": "icons8-relay-48.png",
    "tags": "ble,bluetooth",
    "supports": ["BANGLEJS"],
    "readme": "README.md",
    "storage": [
      {"name":"dsdrelay.app.js","url":"dsdrelay.app.js"},
      {"name":"dsdrelay.img","url":"dsdrelay-icon.js","evaluate":true}
    ]
  },
  {
    "id": "mandel",
    "name": "Mandelbrot",
    "shortName": "Mandel",
    "version": "0.01",
    "description": "Draw a zoomable Mandelbrot set",
    "icon": "mandel.png",
    "tags": "game",
    "supports": ["BANGLEJS"],
    "readme": "README.md",
    "storage": [
      {"name":"mandel.app.js","url":"mandel.min.js"},
      {"name":"mandel.img","url":"mandel-icon.js","evaluate":true}
    ]
  },
  {
    "id": "petrock",
    "name": "Pet rock",
    "version": "0.02",
    "description": "A virtual pet rock with wobbly eyes",
    "icon": "petrock.png",
    "type": "app",
    "tags": "game",
    "supports": ["BANGLEJS"],
    "storage": [
      {"name":"petrock.app.js","url":"app.js"},
      {"name":"petrock.img","url":"app-icon.js","evaluate":true}
    ]
  },
  {
    "id": "smartibot",
    "name": "Smartibot controller",
    "shortName": "Smartibot",
    "version": "0.01",
    "description": "Control a [Smartibot Robot](https://thecraftyrobot.net/) straight from your Bangle.js",
    "icon": "app.png",
    "tags": "",
    "supports": ["BANGLEJS"],
    "storage": [
      {"name":"smartibot.app.js","url":"app.js"},
      {"name":"smartibot.img","url":"app-icon.js","evaluate":true}
    ]
  },
  {
    "id": "widncr",
    "name": "NCR Logo Widget",
    "version": "0.01",
    "description": "Show the NodeConf Remote logo in the top left",
    "icon": "widget.png",
    "type": "widget",
    "tags": "widget",
    "supports": ["BANGLEJS"],
    "storage": [
      {"name":"widncr.wid.js","url":"widget.js"}
    ]
  },
  {
    "id": "ncrclk",
    "name": "NCR Clock",
    "shortName": "NCR Clock",
    "version": "0.02",
    "description": "NodeConf Remote clock",
    "icon": "app.png",
    "type": "clock",
    "tags": "clock",
    "supports": ["BANGLEJS"],
    "storage": [
      {"name":"ncrclk.app.js","url":"app.js"},
      {"name":"ncrclk.img","url":"app-icon.js","evaluate":true}
    ]
  },
  {
    "id": "isoclock",
    "name": "ISO Compliant Clock Face",
    "shortName": "ISO Clock",
    "version": "0.02",
    "description": "Tweaked fork of digiclock for ISO date and time",
    "icon": "isoclock.png",
    "type": "clock",
    "tags": "clock",
    "supports": ["BANGLEJS"],
    "storage": [
      {"name":"isoclock.app.js","url":"isoclock.js"},
      {"name":"isoclock.img","url":"isoclock-icon.js","evaluate":true}
    ]
  },
  {
    "id": "gpstimeserver",
    "name": "GPS Time Server",
    "version": "0.01",
    "description": "A widget which automatically starts the GPS and turns Bangle.js into a Bluetooth time server.",
    "icon": "widget.png",
    "type": "widget",
    "tags": "widget",
    "supports": ["BANGLEJS"],
    "readme": "README.md",
    "storage": [
      {"name":"gpstimeserver.wid.js","url":"widget.js"}
    ]
  },
  {
    "id": "tilthydro",
    "name": "Tilt Hydrometer Display",
    "shortName": "Tilt Hydro",
    "version": "0.01",
    "description": "A display for the [Tilt Hydrometer](https://tilthydrometer.com/) - [more info here](http://www.espruino.com/Tilt+Hydrometer+Display)",
    "icon": "app.png",
    "tags": "tools,bluetooth",
    "supports": ["BANGLEJS"],
    "storage": [
      {"name":"tilthydro.app.js","url":"app.js"},
      {"name":"tilthydro.img","url":"app-icon.js","evaluate":true}
    ]
  },
  {
    "id": "supmariodark",
    "name": "Super mario clock night mode",
    "shortName": "supmariodark",
    "version": "0.01",
    "description": "Super mario clock in night mode",
    "icon": "supmariodark.png",
    "type": "clock",
    "tags": "clock",
    "supports": ["BANGLEJS"],
    "storage": [
      {"name":"supmariodark.app.js","url":"supmariodark.js"},
      {"name":"supmariodark.img","url":"supmariodark-icon.js","evaluate":true},
      {"name":"supmario30x24.bin","url":"supmario30x24.bin.js"},
      {"name":"supmario30x24.wdt","url":"supmario30x24.wdt.js"},
      {"name":"banner-up.img","url":"banner-up.js","evaluate":true},
      {"name":"banner-down.img","url":"banner-down.js","evaluate":true},
      {"name":"brick2.img","url":"brick2.js","evaluate":true},
      {"name":"enemy.img","url":"enemy.js","evaluate":true},
      {"name":"flower.img","url":"flower.js","evaluate":true},
      {"name":"flower_b.img","url":"flower_b.js","evaluate":true},
      {"name":"mario_wh.img","url":"mario_wh.js","evaluate":true},
      {"name":"pipe.img","url":"pipe.js","evaluate":true}
    ]
  },
  {
    "id": "gmeter",
    "name": "G-Meter",
    "shortName": "G-Meter",
    "version": "0.01",
    "description": "Simple G-Meter",
    "icon": "app.png",
    "tags": "",
    "supports": ["BANGLEJS"],
    "storage": [
      {"name":"gmeter.app.js","url":"app.js"},
      {"name":"gmeter.img","url":"app-icon.js","evaluate":true}
    ]
  },
  {
    "id": "dtlaunch",
    "name": "Desktop Launcher",
    "version": "0.05",
    "description": "Desktop style App Launcher with six (four for Bangle 2) apps per page - fast access if you have lots of apps installed.",
    "screenshots": [{"url":"shot1.png"},{"url":"shot2.png"},{"url":"shot3.png"}],
    "icon": "icon.png",
    "type": "launch",
    "tags": "tool,system,launcher",
    "supports": ["BANGLEJS","BANGLEJS2"],
    "readme": "README.md",
    "storage": [
      {"name":"dtlaunch.app.js","url":"app-b1.js", "supports": ["BANGLEJS"]},
      {"name":"dtlaunch.app.js","url":"app-b2.js", "supports": ["BANGLEJS2"]},
      {"name":"dtlaunch.img","url":"app-icon.js","evaluate":true}
    ]
  },
  {
    "id": "HRV",
    "name": "Heart Rate Variability monitor",
    "shortName": "HRV monitor",
    "version": "0.04",
    "description": "Heart Rate Variability monitor, see Readme for more info",
    "icon": "hrv.png",
    "tags": "",
    "supports": ["BANGLEJS"],
    "readme": "README.md",
    "storage": [
      {"name":"HRV.app.js","url":"app.js"},
      {"name":"HRV.img","url":"app-icon.js","evaluate":true}
    ]
  },
  {
    "id": "hardalarm",
    "name": "Hard Alarm",
    "shortName": "HardAlarm",
    "version": "0.02",
    "description": "Make sure you wake up! Count to the right number to turn off the alarm",
    "icon": "app.png",
    "tags": "tool,alarm,widget",
    "supports": ["BANGLEJS"],
    "storage": [
      {"name":"hardalarm.app.js","url":"app.js"},
      {"name":"hardalarm.boot.js","url":"boot.js"},
      {"name":"hardalarm.js","url":"hardalarm.js"},
      {"name":"hardalarm.img","url":"app-icon.js","evaluate":true},
      {"name":"hardalarm.wid.js","url":"widget.js"}
    ],
    "data": [{"name":"hardalarm.json"}]
  },
  {
    "id": "edisonsball",
    "name": "Edison's Ball",
    "shortName": "Edison's Ball",
    "version": "0.01",
    "description": "Hypnagogia/Micro-Sleep alarm for experimental use in exploring sleep transition and combating drowsiness",
    "icon": "app-icon.png",
    "tags": "",
    "supports": ["BANGLEJS"],
    "readme": "README.md",
    "storage": [
      {"name":"edisonsball.app.js","url":"app.js"},
      {"name":"edisonsball.img","url":"app-icon.js","evaluate":true}
    ]
  },
  {
    "id": "hrrawexp",
    "name": "HRM Data Exporter",
    "shortName": "HRM Data Exporter",
    "version": "0.01",
    "description": "export raw hrm signal data to a csv file",
    "icon": "app-icon.png",
    "tags": "",
    "supports": ["BANGLEJS"],
    "readme": "README.md",
    "interface": "interface.html",
    "storage": [
      {"name":"hrrawexp.app.js","url":"app.js"},
      {"name":"hrrawexp.img","url":"app-icon.js","evaluate":true}
    ]
  },
  {
    "id": "breath",
    "name": "Breathing App",
    "shortName": "Breathing App",
    "version": "0.01",
    "description": "app to aid relaxation and train breath syncronicity using haptics and visualisation, also displays HR",
    "icon": "app-icon.png",
    "tags": "tools,health",
    "supports": ["BANGLEJS"],
    "readme": "README.md",
    "storage": [
      {"name":"breath.app.js","url":"app.js"},
      {"name":"breath.img","url":"app-icon.js","evaluate":true}
    ],
    "data": [{"name":"breath.settings.json","url":"settings.json"}]
  },
  {
    "id": "lazyclock",
    "name": "Lazy Clock",
    "version": "0.03",
    "description": "Tells the time, roughly",
    "icon": "lazyclock.png",
    "type": "clock",
    "tags": "clock",
    "supports": ["BANGLEJS"],
    "readme": "README.md",
    "screenshots": [{"url":"bangle1-lazy-clock-screenshot.png"}],
    "allow_emulator": true,
    "storage": [
      {"name":"lazyclock.app.js","url":"lazyclock-app.js"},
      {"name":"lazyclock.img","url":"lazyclock-icon.js","evaluate":true}
    ]
  },
  {
    "id": "astral",
    "name": "Astral Clock",
    "version": "0.03",
    "description": "Clock that calculates and displays Alt Az positions of all planets, Sun as well as several other astronomy targets (customizable) and current Moon phase. Coordinates are calculated by GPS & time and onscreen compass assists orienting. See Readme before using.",
    "icon": "app-icon.png",
    "type": "clock",
    "tags": "clock",
    "supports": ["BANGLEJS"],
    "readme": "README.md",
    "storage": [
      {"name":"astral.app.js","url":"app.js"},
      {"name":"astral.img","url":"app-icon.js","evaluate":true}
    ]
  },
  {
    "id": "alpinenav",
    "name": "Alpine Nav",
    "version": "0.01",
    "description": "App that performs GPS monitoring to track and display position relative to a given origin in realtime",
    "icon": "app-icon.png",
    "tags": "outdoors,gps",
    "supports": ["BANGLEJS"],
    "readme": "README.md",
    "storage": [
      {"name":"alpinenav.app.js","url":"app.js"},
      {"name":"alpinenav.img","url":"app-icon.js","evaluate":true}
    ]
  },
  {
    "id": "lifeclk",
    "name": "Game of Life Clock",
    "shortName": "Conway's Clock",
    "version": "0.06",
    "description": "Modification and clockification of Conway's Game of Life",
    "icon": "app.png",
    "type": "clock",
    "tags": "clock",
    "supports": ["BANGLEJS"],
    "readme": "README.md",
    "storage": [
      {"name":"lifeclk.app.js","url":"app.min.js"},
      {"name":"lifeclk.img","url":"app-icon.js","evaluate":true}
    ]
  },
  {
    "id": "speedalt",
    "name": "GPS Adventure Sports",
    "shortName": "GPS Adv Sport",
    "version": "1.02",
    "description": "GPS speed, altitude and distance to waypoint display. Designed for easy viewing and use during outdoor activities such as para-gliding, hang-gliding, sailing, cycling etc.",
    "icon": "app.png",
    "type": "app",
    "tags": "tool,outdoors",
    "supports": ["BANGLEJS"],
    "readme": "README.md",
    "allow_emulator": true,
    "storage": [
      {"name":"speedalt.app.js","url":"app.js"},
      {"name":"speedalt.img","url":"app-icon.js","evaluate":true},
      {"name":"speedalt.settings.js","url":"settings.js"}
    ],
    "data": [{"name":"speedalt.json"}]
  },
  {
    "id": "speedalt2",
    "name": "GPS Adventure Sports II",
    "shortName": "GPS Adv Sport II",
    "version": "0.07",
    "description": "GPS speed, altitude and distance to waypoint display. Designed for easy viewing and use during outdoor activities such as para-gliding, hang-gliding, sailing, cycling etc.",
    "icon": "app.png",
    "type": "app",
    "tags": "tool,outdoors",
    "supports": ["BANGLEJS"],
    "readme": "README.md",
    "allow_emulator": true,
    "storage": [
      {"name":"speedalt2.app.js","url":"app.js"},
      {"name":"speedalt2.img","url":"app-icon.js","evaluate":true},
      {"name":"speedalt2.settings.js","url":"settings.js"}
    ],
    "data": [{"name":"speedalt2.json"}]
  },
  {
    "id": "slomoclock",
    "name": "SloMo Clock",
    "shortName": "SloMo Clock",
    "version": "0.10",
    "description": "Simple 24h clock face with large digits, hour above minute. Uses Layout library.",
    "icon": "watch.png",
    "type": "clock",
    "tags": "clock",
    "supports": ["BANGLEJS"],
    "readme": "README.md",
    "allow_emulator": true,
    "screenshots": [{"url":"bangle1-slow-mo-clock-screenshot.png"}],
    "storage": [
      {"name":"slomoclock.app.js","url":"app.js"},
      {"name":"slomoclock.img","url":"app-icon.js","evaluate":true},
      {"name":"slomoclock.settings.js","url":"settings.js"}
    ],
    "data": [{"name":"slomoclock.json"}]
  },
  {
    "id": "de-stress",
    "name": "De-Stress",
    "shortName": "De-Stress",
    "version": "0.02",
    "description": "Simple haptic heartbeat",
    "icon": "app.png",
    "tags": "",
    "supports": ["BANGLEJS"],
    "storage": [
      {"name":"de-stress.app.js","url":"app.js"},
      {"name":"de-stress.img","url":"app-icon.js","evaluate":true}
    ]
  },
  {
    "id": "mclockplus",
    "name": "Morph Clock+",
    "shortName": "Morph Clock+",
    "version": "0.02",
    "description": "Morphing Clock with more readable seconds and date and additional stopwatch",
    "icon": "mclockplus.png",
    "type": "clock",
    "tags": "clock",
    "supports": ["BANGLEJS"],
    "readme": "README.md",
    "storage": [
      {"name":"mclockplus.app.js","url":"mclockplus.app.js"},
      {"name":"mclockplus.img","url":"mclockplus-icon.js","evaluate":true}
    ]
  },
  {
    "id": "intervals",
    "name": "Intervals App",
    "shortName": "Intervals",
    "version": "0.01",
    "description": "Intervals for training. It is possible to configure work time and rest time and number of sets.",
    "icon": "intervals.png",
    "tags": "",
    "supports": ["BANGLEJS"],
    "storage": [
      {"name":"intervals.app.js","url":"intervals.app.js"},
      {"name":"intervals.img","url":"intervals-icon.js","evaluate":true}
    ]
  },
  {
    "id": "planetarium",
    "name": "Planetarium",
    "shortName": "Planetarium",
    "version": "0.03",
    "description": "Planetarium showing up to 500 stars using the watch location and time",
    "icon": "planetarium.png",
    "tags": "",
    "supports": ["BANGLEJS"],
    "readme": "README.md",
    "storage": [
      {"name":"planetarium.app.js","url":"planetarium.app.js"},
      {"name":"planetarium.data.csv","url":"planetarium.data.csv"},
      {"name":"planetarium.const.csv","url":"planetarium.const.csv"},
      {"name":"planetarium.extra.csv","url":"planetarium.extra.csv"},
      {"name":"planetarium.settings.js","url":"settings.js"},
      {"name":"planetarium.img","url":"planetarium-icon.js","evaluate":true}
    ],
    "data": [{"name":"planetarium.json"}]
  },
  {
    "id": "tapelauncher",
    "name": "Tape Launcher",
    "version": "0.02",
    "description": "An App launcher, icons displayed in a horizontal tape, swipe or use buttons",
    "icon": "icon.png",
    "type": "launch",
    "tags": "tool,system,launcher",
    "supports": ["BANGLEJS"],
    "readme": "README.md",
    "storage": [
      {"name":"tapelauncher.app.js","url":"app.js"},
      {"name":"tapelauncher.img","url":"icon.js","evaluate":true}
    ]
  },
  {
    "id": "oblique",
    "name": "Oblique Strategies",
    "version": "0.01",
    "description": "Oblique Strategies for creativity. Copied from Brian Eno.",
    "icon": "eno.png",
    "tags": "tool",
    "supports": ["BANGLEJS"],
    "storage": [
      {"name":"oblique.app.js","url":"app.js"},
      {"name":"oblique.img","url":"app-icon.js","evaluate":true}
    ]
  },
  {
    "id": "testuserinput",
    "name": "Test User Input",
    "shortName": "Test User Input",
    "version": "0.06",
    "description": "App to test the bangle.js input interface. It displays the user action in text, circle buttons or on/off switch UI elements.",
    "icon": "app.png",
    "tags": "input,interface,buttons,touch,UI",
    "supports": ["BANGLEJS"],
    "readme": "README.md",
    "storage": [
      {"name":"testuserinput.app.js","url":"app.js"},
      {"name":"testuserinput.img","url":"app-icon.js","evaluate":true}
    ]
  },
  {
    "id": "gpssetup",
    "name": "GPS Setup",
    "shortName": "GPS Setup",
    "version": "0.02",
    "description": "Configure the GPS power options and store them in the GPS nvram",
    "icon": "gpssetup.png",
    "tags": "gps,tools,outdoors",
    "supports": ["BANGLEJS"],
    "readme": "README.md",
    "storage": [
      {"name":"gpssetup","url":"gpssetup.js"},
      {"name":"gpssetup.settings.js","url":"settings.js"},
      {"name":"gpssetup.app.js","url":"app.js"},
      {"name":"gpssetup.img","url":"icon.js","evaluate":true}
    ],
    "data": [{"name":"gpssetup.settings.json","url":"settings.json"}]
  },
  {
    "id": "walkersclock",
    "name": "Walkers Clock",
    "shortName": "Walkers Clock",
    "version": "0.04",
    "description": "A large font watch, displays steps, can switch GPS on/off, displays grid reference",
    "icon": "walkersclock48.png",
    "type": "clock",
    "tags": "clock,gps,tools,outdoors",
    "supports": ["BANGLEJS"],
    "readme": "README.md",
    "storage": [
      {"name":"walkersclock.app.js","url":"app.js"},
      {"name":"walkersclock.img","url":"icon.js","evaluate":true}
    ]
  },
  {
    "id": "widgps",
    "name": "GPS Widget",
    "version": "0.03",
    "description": "Tiny widget to show the power on/off status of the GPS",
    "icon": "widget.png",
    "type": "widget",
    "tags": "widget,gps",
    "supports": ["BANGLEJS","BANGLEJS2"],
    "readme": "README.md",
    "storage": [
      {"name":"widgps.wid.js","url":"widget.js"}
    ]
  },
  {
    "id": "widhrt",
    "name": "HRM Widget",
    "version": "0.03",
    "description": "Tiny widget to show the power on/off status of the Heart Rate Monitor",
    "icon": "widget.png",
    "type": "widget",
    "tags": "widget,hrm",
    "supports": ["BANGLEJS","BANGLEJS2"],
    "readme": "README.md",
    "storage": [
      {"name":"widhrt.wid.js","url":"widget.js"}
    ]
  },
  {
    "id": "countdowntimer",
    "name": "Countdown Timer",
    "version": "0.01",
    "description": "A simple countdown timer with a focus on usability",
    "icon": "countdowntimer.png",
    "tags": "timer,tool",
    "supports": ["BANGLEJS"],
    "readme": "README.md",
    "storage": [
      {"name":"countdowntimer.app.js","url":"countdowntimer.js"},
      {"name":"countdowntimer.img","url":"countdowntimer-icon.js","evaluate":true}
    ]
  },
  {
    "id": "helloworld",
    "name": "hello, world!",
    "shortName": "hello world",
    "version": "0.02",
    "description": "A cross cultural hello world!/hola mundo! app with colors and languages",
    "icon": "app.png",
    "tags": "input,interface,buttons,touch",
    "supports": ["BANGLEJS"],
    "readme": "README.md",
    "storage": [
      {"name":"helloworld.app.js","url":"app.js"},
      {"name":"helloworld.img","url":"app-icon.js","evaluate":true}
    ]
  },
  {
    "id": "widcom",
    "name": "Compass Widget",
    "version": "0.02",
    "description": "Tiny widget to show the power on/off status of the Compass",
    "icon": "widget.png",
    "type": "widget",
    "tags": "widget,compass",
    "supports": ["BANGLEJS","BANGLEJS2"],
    "readme": "README.md",
    "storage": [
      {"name":"widcom.wid.js","url":"widget.js"}
    ]
  },
  {
    "id": "arrow",
    "name": "Arrow Compass",
    "version": "0.05",
    "description": "Moving arrow compass that points North, shows heading, with tilt correction. Based on jeffmer's Navigation Compass",
    "icon": "arrow.png",
    "type": "app",
    "tags": "tool,outdoors",
    "supports": ["BANGLEJS"],
    "readme": "README.md",
    "storage": [
      {"name":"arrow.app.js","url":"app.js"},
      {"name":"arrow.img","url":"icon.js","evaluate":true}
    ]
  },
  {
    "id": "waypointer",
    "name": "Way Pointer",
    "version": "0.01",
    "description": "Navigate to a waypoint using the GPS for bearing and compass to point way, uses the same waypoint interface as GPS Navigation",
    "icon": "waypointer.png",
    "tags": "tool,outdoors,gps",
    "supports": ["BANGLEJS"],
    "readme": "README.md",
    "interface": "waypoints.html",
    "storage": [
      {"name":"waypointer.app.js","url":"app.js"},
      {"name":"waypointer.img","url":"icon.js","evaluate":true}
    ],
    "data": [{"name":"waypoints.json","url":"waypoints.json"}]
  },
  {
    "id": "color_catalog",
    "name": "Colors Catalog",
    "shortName": "Colors Catalog",
    "version": "0.01",
    "description": "Displays RGB565 and RGB888 colors, its name and code in screen.",
    "icon": "app.png",
    "tags": "Color,input,buttons,touch,UI",
    "supports": ["BANGLEJS"],
    "readme": "README.md",
    "storage": [
      {"name":"color_catalog.app.js","url":"app.js"},
      {"name":"color_catalog.img","url":"app-icon.js","evaluate":true}
    ]
  },
  {
    "id": "UI4swatch",
    "name": "UI 4 swatch",
    "shortName": "UI 4 swatch",
    "version": "0.01",
    "description": "A UI/UX for espruino smartwatches, displays dinamically calc. x,y coordinates.",
    "icon": "app.png",
    "tags": "Color,input,buttons,touch,UI",
    "supports": ["BANGLEJS"],
    "readme": "README.md",
    "storage": [
      {"name":"UI4swatch.app.js","url":"app.js"},
      {"name":"UI4swatch.img","url":"app-icon.js","evaluate":true}
    ]
  },
  {
    "id": "simplest",
    "name": "Simplest Clock",
    "version": "0.03",
    "description": "The simplest working clock, acts as a tutorial piece",
    "icon": "simplest.png",
    "screenshots": [{"url":"screenshot_simplest.png"}],
    "type": "clock",
    "tags": "clock",
    "supports": ["BANGLEJS","BANGLEJS2"],
    "storage": [
      {"name":"simplest.app.js","url":"app.js"},
      {"name":"simplest.img","url":"icon.js","evaluate":true}
    ]
  },
  {
    "id": "stepo",
    "name": "Stepometer Clock",
    "version": "0.03",
    "description": "A large font watch, displays step count in a doughnut guage and warns of low battery, requires one of the steps widgets to be installed",
    "icon": "stepo.png",
    "type": "clock",
    "tags": "clock",
    "supports": ["BANGLEJS"],
    "readme": "README.md",
    "storage": [
      {"name":"stepo.app.js","url":"app.js"},
      {"name":"stepo.img","url":"icon.js","evaluate":true}
    ]
  },
  {
    "id": "gbmusic",
    "name": "Gadgetbridge Music Controls",
    "shortName": "Music Controls",
    "version": "0.07",
    "description": "Control the music on your Gadgetbridge-connected phone",
    "icon": "icon.png",
    "screenshots": [{"url":"screenshot_v1.png"},{"url":"screenshot_v2.png"}],
    "type": "app",
    "tags": "tools,bluetooth,gadgetbridge,music",
    "supports": ["BANGLEJS","BANGLEJS2"],
    "readme": "README.md",
    "allow_emulator": true,
    "storage": [
      {"name":"gbmusic.app.js","url":"app.js"},
      {"name":"gbmusic.settings.js","url":"settings.js"},
      {"name":"gbmusic.wid.js","url":"widget.js"},
      {"name":"gbmusic.img","url":"icon.js","evaluate":true}
    ],
    "data": [{"name":"gbmusic.json"},{"name":"gbmusic.load.json"}]
  },
  {
    "id": "battleship",
    "name": "Battleship",
    "version": "0.01",
    "description": "The classic game of battleship",
    "icon": "battleship-icon.png",
    "tags": "game",
    "supports": ["BANGLEJS"],
    "screenshots": [{"url":"bangle1-battle-ship-screenshot.png"}],
    "readme": "README.md",
    "allow_emulator": true,
    "storage": [
      {"name":"battleship.app.js","url":"battleship.js"},
      {"name":"battleship.img","url":"battleship-icon.js","evaluate":true}
    ]
  },
  {
    "id": "kitchen",
    "name": "Kitchen Combo",
    "version": "0.13",
    "description": "Combination of the Stepo, Walkersclock, Arrow and Waypointer apps into a multiclock format. 'Everything but the kitchen sink'",
    "icon": "kitchen.png",
    "type": "clock",
    "tags": "tool,outdoors,gps",
    "supports": ["BANGLEJS"],
    "readme": "README.md",
    "interface": "waypoints.html",
    "storage": [
      {"name":"kitchen.app.js","url":"kitchen.app.js"},
      {"name":"stepo2.kit.js","url":"stepo2.kit.js"},
      {"name":"swatch.kit.js","url":"swatch.kit.js"},
      {"name":"gps.kit.js","url":"gps.kit.js"},
      {"name":"compass.kit.js","url":"compass.kit.js"},
      {"name":"kitchen.img","url":"kitchen.icon.js","evaluate":true}
    ],
    "data": [{"name":"waypoints.json","url":"waypoints.json"}]
  },
  {
    "id": "banglebridge",
    "name": "BangleBridge",
    "shortName": "BangleBridge",
    "version": "0.01",
    "description": "Widget that allows Bangle Js to record pair and end data using Bluetooth Low Energy in combination with the BangleBridge Android App",
    "icon": "widget.png",
    "type": "widget",
    "tags": "widget",
    "supports": ["BANGLEJS"],
    "readme": "README.md",
    "storage": [
      {"name":"banglebridge.wid.js","url":"widget.js"},
      {"name":"banglebridge.watch.img","url":"watch.img"},
      {"name":"banglebridge.heart.img","url":"heart.img"}
    ]
  },
  {
    "id": "qmsched",
    "name": "Quiet Mode Schedule and Widget",
    "shortName": "Quiet Mode",
    "version": "0.03",
    "description": "Automatically turn Quiet Mode on or off at set times",
    "icon": "app.png",
    "screenshots": [{"url":"screenshot_edit.png"},{"url":"screenshot_main.png"},{"url":"screenshot_widget_alarms.png"},{"url":"screenshot_widget_silent.png"}],
    "tags": "tool,widget",
    "supports": ["BANGLEJS","BANGLEJS2"],
    "readme": "README.md",
    "storage": [
      {"name":"qmsched","url":"lib.js"},
      {"name":"qmsched.app.js","url":"app.js"},
      {"name":"qmsched.boot.js","url":"boot.js"},
      {"name":"qmsched.img","url":"icon.js","evaluate":true},
      {"name":"qmsched.wid.js","url":"widget.js"}
    ],
    "data": [{"name":"qmsched.json"}]
  },
  {
    "id": "hourstrike",
    "name": "Hour Strike",
    "shortName": "Hour Strike",
    "version": "0.08",
    "description": "Strike the clock on the hour. A great tool to remind you an hour has passed!",
    "icon": "app-icon.png",
    "tags": "tool,alarm",
    "supports": ["BANGLEJS"],
    "readme": "README.md",
    "storage": [
      {"name":"hourstrike.app.js","url":"app.js"},
      {"name":"hourstrike.boot.js","url":"boot.js"},
      {"name":"hourstrike.img","url":"app-icon.js","evaluate":true},
      {"name":"hourstrike.json","url":"hourstrike.json"}
    ]
  },
  {
    "id": "whereworld",
    "name": "Where in the World?",
    "shortName": "Where World",
    "version": "0.01",
    "description": "Shows your current location on the world map",
    "icon": "app.png",
    "tags": "gps",
    "supports": ["BANGLEJS"],
    "storage": [
      {"name":"whereworld.app.js","url":"app.js"},
      {"name":"whereworld.img","url":"app-icon.js","evaluate":true},
      {"name":"whereworld.worldmap","url":"worldmap"}
    ]
  },
  {
    "id": "omnitrix",
    "name": "Omnitrix",
    "version": "0.01",
    "description": "An Omnitrix Showpiece",
    "icon": "omnitrix.png",
    "screenshots": [{"url":"screenshot.png"}],
    "tags": "game",
    "supports": ["BANGLEJS"],
    "readme": "README.md",
    "storage": [
      {"name":"omnitrix.app.js","url":"omnitrix.app.js"},
      {"name":"omnitrix.img","url":"omnitrix.icon.js","evaluate":true}
    ]
  },
  {
    "id": "batclock",
    "name": "Bat Clock",
    "shortName": "Bat Clock",
    "version": "0.02",
    "description": "Morphing Clock, with an awesome \"The Dark Knight\" themed logo.",
    "icon": "bat-clock.png",
    "screenshots": [{"url":"screenshot.png"}],
    "type": "clock",
    "tags": "clock",
    "supports": ["BANGLEJS"],
    "readme": "README.md",
    "storage": [
      {"name":"batclock.app.js","url":"bat-clock.app.js"},
      {"name":"batclock.img","url":"bat-clock.icon.js","evaluate":true}
    ]
  },
  {
    "id": "doztime",
    "name": "Dozenal Time",
    "shortName": "Dozenal Time",
    "version": "0.04",
    "description": "A dozenal Holocene calendar and dozenal diurnal clock",
    "icon": "app.png",
    "type": "clock",
    "tags": "clock",
    "supports": ["BANGLEJS"],
    "readme": "README.md",
    "allow_emulator": true,
    "storage": [
      {"name":"doztime.app.js","url":"app.js"},
      {"name":"doztime.img","url":"app-icon.js","evaluate":true}
    ]
  },
  {
    "id": "gbtwist",
    "name": "Gadgetbridge Twist Control",
    "shortName": "Twist Control",
    "version": "0.01",
    "description": "Shake your wrist to control your music app via Gadgetbridge",
    "icon": "app.png",
    "type": "app",
    "tags": "tools,bluetooth,gadgetbridge,music",
    "supports": ["BANGLEJS"],
    "readme": "README.md",
    "allow_emulator": false,
    "storage": [
      {"name":"gbtwist.app.js","url":"app.js"},
      {"name":"gbtwist.img","url":"app-icon.js","evaluate":true}
    ]
  },
  {
    "id": "thermom",
    "name": "Thermometer",
    "version": "0.03",
    "description": "Displays the current temperature in degree Celsius, updated every 20 seconds",
    "icon": "app.png",
    "tags": "tool",
    "supports": ["BANGLEJS"],
    "allow_emulator": true,
    "storage": [
      {"name":"thermom.app.js","url":"app.js"},
      {"name":"thermom.img","url":"app-icon.js","evaluate":true}
    ]
  },
  {
    "id": "mysticdock",
    "name": "Mystic Dock",
    "version": "1.00",
    "description": "A retro-inspired dockface that displays the current time and battery charge while plugged in, and which features an interactive mode that shows the time, date, and a rotating data display line.",
    "icon": "mystic-dock.png",
    "type": "dock",
    "tags": "dock",
    "supports": ["BANGLEJS"],
    "readme": "README.md",
    "storage": [
      {"name":"mysticdock.app.js","url":"mystic-dock-app.js"},
      {"name":"mysticdock.boot.js","url":"mystic-dock-boot.js"},
      {"name":"mysticdock.settings.js","url":"mystic-dock-settings.js"},
      {"name":"mysticdock.img","url":"mystic-dock-icon.js","evaluate":true}
    ]
  },
  {
    "id": "mysticclock",
    "name": "Mystic Clock",
    "version": "1.01",
    "description": "A retro-inspired watchface featuring time, date, and an interactive data display line.",
    "icon": "mystic-clock.png",
    "type": "clock",
    "tags": "clock",
    "supports": ["BANGLEJS"],
    "screenshots": [{"url":"bangle1-mystic-clock-screenshot.png"}],
    "readme": "README.md",
    "allow_emulator": true,
    "storage": [
      {"name":"mysticclock.app.js","url":"mystic-clock-app.js"},
      {"name":"mysticclock.settings.js","url":"mystic-clock-settings.js"},
      {"name":"mysticclock.img","url":"mystic-clock-icon.js","evaluate":true}
    ]
  },
  {
    "id": "hcclock",
    "name": "Hi-Contrast Clock",
    "version": "0.02",
    "description": "Hi-Contrast Clock : A simple yet very bold clock that aims to be readable in high luninosity environments. Uses big 10x5 pixel digits. Use BTN 1 to switch background and foreground colors.",
    "icon": "hcclock-icon.png",
    "type": "clock",
    "tags": "clock",
    "screenshots": [{"url":"bangle1-high-contrast-clock-screenshot.png"}],
    "supports": ["BANGLEJS"],
    "allow_emulator": true,
    "storage": [
      {"name":"hcclock.app.js","url":"hcclock.app.js"},
      {"name":"hcclock.img","url":"hcclock-icon.js","evaluate":true}
    ]
  },
  {
    "id": "thermomF",
    "name": "Fahrenheit Temp",
    "version": "0.01",
    "description": "A modification of the Thermometer App to display temprature in Fahrenheit",
    "icon": "thermf.png",
    "tags": "tool",
    "supports": ["BANGLEJS"],
    "storage": [
      {"name":"thermomF.app.js","url":"app.js"},
      {"name":"thermomF.img","url":"app-icon.js","evaluate":true}
    ]
  },
  {
    "id": "nixie",
    "name": "Nixie Clock",
    "shortName": "Nixie",
    "version": "0.01",
    "description": "A nixie tube clock for both Bangle 1 and 2.",
    "icon": "nixie.png",
    "type": "clock",
    "tags": "clock",
    "supports": ["BANGLEJS"],
    "readme": "README.md",
    "storage": [
      {"name":"nixie.app.js","url":"app.js"},
      {"name":"nixie.img","url":"app-icon.js","evaluate":true},
      {"name":"m_vatch.js","url":"m_vatch.js"}
    ]
  },
  {
    "id": "carcrazy",
    "name": "Car Crazy",
    "shortName": "Car Crazy",
    "version": "0.03",
    "description": "A simple car game where you try to avoid the other cars by tilting your wrist left and right. Hold down button 2 to start.",
    "icon": "carcrash.png",
    "tags": "game",
    "supports": ["BANGLEJS"],
    "readme": "README.md",
    "storage": [
      {"name":"carcrazy.app.js","url":"app.js"},
      {"name":"carcrazy.img","url":"app-icon.js","evaluate":true},
      {"name":"carcrazy.settings.js","url":"settings.js"}
    ],
    "data": [{"name":"app.json"}]
  },
  {
    "id": "shortcuts",
    "name": "Shortcuts",
    "shortName": "Shortcuts",
    "version": "0.01",
    "description": "Quickly load your favourite apps from (almost) any watch face.",
    "icon": "app.png",
    "type": "bootloader",
    "tags": "tool",
    "supports": ["BANGLEJS"],
    "readme": "README.md",
    "storage": [
      {"name":"shortcuts.boot.js","url":"boot.js"},
      {"name":"shortcuts.settings.js","url":"settings.js"}
    ],
    "data": [{"name":"shortcuts.json"}]
  },
  {
    "id": "vectorclock",
    "name": "Vector Clock",
    "version": "0.02",
    "description": "A digital clock that uses the built-in vector font.",
    "icon": "app.png",
    "type": "clock",
    "tags": "clock",
    "supports": ["BANGLEJS"],
    "allow_emulator": true,
    "screenshots": [{"url":"bangle1-vector-clock-screenshot.png"}],
    "storage": [
      {"name":"vectorclock.app.js","url":"app.js"},
      {"name":"vectorclock.img","url":"app-icon.js","evaluate":true}
    ]
  },
  {
    "id": "fd6fdetect",
    "name": "fd6fdetect",
    "shortName": "fd6fdetect",
    "version": "0.2",
    "description": "Allows you to see 0xFD6F beacons near you.",
    "icon": "app.png",
    "tags": "tool",
    "readme": "README.md",
    "supports": ["BANGLEJS"],
    "storage": [
      {"name":"fd6fdetect.app.js","url":"app.js"},
      {"name":"fd6fdetect.img","url":"app-icon.js","evaluate":true}
    ]
  },
  {
    "id": "choozi",
    "name": "Choozi",
    "version": "0.01",
    "description": "Choose people or things at random using Bangle.js.",
    "icon": "app.png",
    "tags": "tool",
    "supports": ["BANGLEJS"],
    "readme": "README.md",
    "allow_emulator": true,
    "screenshots": [{"url":"bangle1-choozi-screenshot1.png"},{"url":"bangle1-choozi-screenshot2.png"}],
    "storage": [
      {"name":"choozi.app.js","url":"app.js"},
      {"name":"choozi.img","url":"app-icon.js","evaluate":true}
    ]
  },
  {
    "id": "widclkbttm",
    "name": "Digital clock (Bottom) widget",
    "shortName": "Digital clock Bottom Widget",
    "version": "0.03",
    "description": "Displays time in the bottom area.",
    "icon": "widclkbttm.png",
    "type": "widget",
    "tags": "widget",
    "supports": ["BANGLEJS","BANGLEJS2"],
    "readme": "README.md",
    "storage": [
      {"name":"widclkbttm.wid.js","url":"widclkbttm.wid.js"}
    ]
  },
  {
    "id": "pastel",
    "name": "Pastel Clock",
    "shortName": "Pastel",
    "version": "0.08",
    "description": "A Configurable clock with custom fonts and background. Has a cyclic information line that includes, day, date, battery, sunrise and sunset times",
    "icon": "pastel.png",
    "dependencies": {"mylocation":"app"},
    "screenshots": [{"url":"screenshot_pastel.png"}],
    "type": "clock",
    "tags": "clock",
    "supports": ["BANGLEJS","BANGLEJS2"],
    "readme": "README.md",
    "storage": [
      {"name":"f_architect","url":"f_architect.js"},
      {"name":"f_gochihand","url":"f_gochihand.js"},
      {"name":"f_cabin","url":"f_cabin.js"},
      {"name":"f_orbitron","url":"f_orbitron.js"},
      {"name":"f_monoton","url":"f_monoton.js"},
      {"name":"f_elite","url":"f_elite.js"},
      {"name":"f_lato","url":"f_lato.js"},
      {"name":"f_latosmall","url":"f_latosmall.js"},
      {"name":"pastel.app.js","url":"pastel.app.js"},
      {"name":"pastel.img","url":"pastel.icon.js","evaluate":true},
      {"name":"pastel.settings.js","url":"pastel.settings.js"}
    ],
    "data": [{"name":"pastel.json"}]
  },
  {
    "id": "antonclk",
    "name": "Anton Clock",
    "version": "0.03",
    "description": "A simple clock using the bold Anton font.",
    "icon": "app.png",
    "screenshots": [{"url":"screenshot.png"}],
    "type": "clock",
    "tags": "clock",
    "supports": ["BANGLEJS","BANGLEJS2"],
    "allow_emulator": true,
    "storage": [
      {"name":"antonclk.app.js","url":"app.js"},
      {"name":"antonclk.img","url":"app-icon.js","evaluate":true}
    ]
  },
  {
    "id": "waveclk",
    "name": "Wave Clock",
    "version": "0.02",
    "description": "A clock using a wave image by [Lillith May](https://www.instagram.com/_lilustrations_/). **Note: This requires firmware 2v11 or later Bangle.js 1**",
    "icon": "app.png",
    "screenshots": [{"url":"screenshot.png"}],
    "type": "clock",
    "tags": "clock",
    "supports": ["BANGLEJS","BANGLEJS2"],
    "allow_emulator": true,
    "storage": [
      {"name":"waveclk.app.js","url":"app.js"},
      {"name":"waveclk.img","url":"app-icon.js","evaluate":true}
    ]
  },
  {
    "id": "floralclk",
    "name": "Floral Clock",
    "version": "0.01",
    "description": "A clock with a flower background by [Lillith May](https://www.instagram.com/_lilustrations_/). **Note: This requires firmware 2v11 or later Bangle.js 1**",
    "icon": "app.png",
    "screenshots": [{"url":"screenshot_floral.png"}],
    "type": "clock",
    "tags": "clock",
    "supports": ["BANGLEJS","BANGLEJS2"],
    "allow_emulator": true,
    "storage": [
      {"name":"floralclk.app.js","url":"app.js"},
      {"name":"floralclk.img","url":"app-icon.js","evaluate":true}
    ]
  },
  {
    "id": "score",
    "name": "Score Tracker",
    "version": "0.01",
    "description": "Score Tracker for sports that use plain numbers (e.g. Badminton, Volleyball, Soccer, Table Tennis, ...). Also supports tennis scoring.",
    "icon": "score.app.png",
    "screenshots": [{"url":"screenshot_score.png"}],
    "type": "app",
    "tags": "",
    "supports": ["BANGLEJS","BANGLEJS2"],
    "storage": [
      {"name":"score.app.js","url":"score.app.js"},
      {"name":"score.settings.js","url":"score.settings.js"},
      {"name":"score.presets.json","url":"score.presets.json"},
      {"name":"score.img","url":"score.app-icon.js","evaluate":true}
    ],
    "data": [{"name":"score.json"}]
  },
  {
    "id": "menusmall",
    "name": "Small Menus",
    "version": "0.02",
    "description": "Replace Bangle.js 2's menus with a version that contains smaller text",
    "icon": "app.png",
    "type": "boot",
    "tags": "system",
    "supports": ["BANGLEJS2"],
    "storage": [
      {"name":"menusmall.boot.js","url":"boot.js"}
    ]
  },
  {
    "id": "ffcniftya",
    "name": "Nifty-A Clock",
    "version": "0.01",
    "description": "A nifty clock with time and date",
    "icon": "app.png",
    "screenshots": [{"url":"screenshot_nifty.png"}],
    "type": "clock",
    "tags": "clock",
    "supports": ["BANGLEJS","BANGLEJS2"],
    "readme": "README.md",
    "allow_emulator": true,
    "storage": [
      {"name":"ffcniftya.app.js","url":"app.js"},
      {"name":"ffcniftya.img","url":"app-icon.js","evaluate":true}
    ]
  },
  {
    "id": "ffcniftyb",
    "name": "Nifty-B Clock",
    "version": "0.02",
    "description": "A nifty clock (series B) with time, date and color configuration",
    "icon": "app.png",
    "screenshots": [{"url":"screenshot.png"}],
    "type": "clock",
    "tags": "clock",
    "supports": ["BANGLEJS","BANGLEJS2"],
    "allow_emulator": true,
    "storage": [
      {"name":"ffcniftyb.app.js","url":"app.js"},
      {"name":"ffcniftyb.img","url":"app-icon.js","evaluate":true},
      {"name":"ffcniftyb.settings.js","url":"settings.js"}
    ],
    "data": [{"name":"ffcniftyb.json"}]
  },
  {
    "id": "stopwatch",
    "name": "Stopwatch Touch",
    "version": "0.01",
    "description": "A touch based stop watch for Bangle JS 2",
    "icon": "stopwatch.png",
    "screenshots": [{"url":"screenshot1.png"},{"url":"screenshot2.png"},{"url":"screenshot3.png"}],
    "tags": "tools,app",
    "supports": ["BANGLEJS2"],
    "readme": "README.md",
    "storage": [
      {"name":"stopwatch.app.js","url":"stopwatch.app.js"},
      {"name":"stopwatch.img","url":"stopwatch.icon.js","evaluate":true}
    ]
  },
  {
    "id": "vernierrespirate",
    "name": "Vernier Go Direct Respiration Belt",
    "shortName": "Respiration Belt",
    "version": "0.01",
    "description": "Connects to a Go Direct Respiration Belt and shows respiration rate",
    "icon": "app.png",
    "tags": "health,bluetooth",
    "supports": ["BANGLEJS","BANGLEJS2"],
    "readme": "README.md",
    "storage": [
      {"name":"vernierrespirate.app.js","url":"app.js"},
      {"name":"vernierrespirate.img","url":"app-icon.js","evaluate":true}
    ],
    "data": [{"name":"vernierrespirate.json"}]
  },
  {
    "id": "gpstouch",
    "name": "GPS Touch",
    "version": "0.01",
    "description": "A touch based GPS watch, shows OS map reference",
    "icon": "gpstouch.png",
    "screenshots": [{"url":"screenshot1.png"},{"url":"screenshot2.png"},{"url":"screenshot3.png"},{"url":"screenshot4.png"}],
    "tags": "tools,app",
    "supports": ["BANGLEJS2"],
    "readme": "README.md",
    "storage": [
      {"name":"geotools","url":"geotools.js"},
      {"name":"gpstouch.app.js","url":"gpstouch.app.js"},
      {"name":"gpstouch.img","url":"gpstouch.icon.js","evaluate":true}
    ]
  },
  {
    "id": "swiperclocklaunch",
    "name": "Swiper Clock Launch",
    "version": "0.02",
    "description": "Navigate between clock and launcher with Swipe action",
    "icon": "swiperclocklaunch.png",
    "type": "bootloader",
    "tags": "tools, system",
    "supports": ["BANGLEJS", "BANGLEJS2"],
    "storage": [
      {"name":"swiperclocklaunch.boot.js","url":"boot.js"},
      {"name":"swiperclocklaunch.img","url":"icon.js","evaluate":true}
    ]
  },
  {
    "id": "qalarm",
    "name": "Q Alarm and Timer",
    "shortName": "Q Alarm",
    "icon": "app.png",
    "version": "0.02",
    "description": "Alarm and timer app with days of week and 'hard' option.",
    "tags": "tool,alarm,widget",
    "supports": ["BANGLEJS", "BANGLEJS2"],
    "storage": [
      { "name": "qalarm.app.js", "url": "app.js" },
      { "name": "qalarm.boot.js", "url": "boot.js" },
      { "name": "qalarm.js", "url": "qalarm.js" },
      { "name": "qalarmcheck.js", "url": "qalarmcheck.js" },
      { "name": "qalarm.img", "url": "app-icon.js", "evaluate": true },
      { "name": "qalarm.wid.js", "url": "widget.js" }
    ],
    "data": [{ "name": "qalarm.json" }]
  },
  {
    "id": "emojuino",
    "name": "Emojuino",
    "shortName": "Emojuino",
    "version": "0.02",
    "description": "Emojis & Espruino: broadcast Unicode emojis via Bluetooth Low Energy.",
    "icon": "emojuino.png",
    "screenshots": [
      { "url": "screenshot-tx.png" },
      { "url": "screenshot-swipe.png" },
      { "url": "screenshot-welcome.png" }
    ],
    "type": "app",
    "tags": "emoji",
    "supports" : [ "BANGLEJS2" ],
    "allow_emulator": true,
    "readme": "README.md",
    "storage": [
      { "name": "emojuino.app.js", "url": "emojuino.js" },
      { "name": "emojuino.img", "url": "emojuino-icon.js", "evaluate": true }
    ]
  },
  {
    "id": "cliclockJS2Enhanced",
    "name": "Commandline-Clock JS2 Enhanced",
    "shortName": "CLI-Clock JS2",
    "version": "0.02",
    "description": "Simple CLI-Styled Clock with enhancements. Modes that are hard to use and unneded are removed (BPM, battery info, memory ect) credit to hughbarney for the original code and design. Also added HID media controlls, just swipe on the clock face to controll the media! Gadgetbride support coming soon(hopefully) Thanks to t0m1o1 for media controls!",
    "icon": "app.png",
    "screenshots": [{"url":"screengrab.png"}],
    "type": "clock",
    "tags": "clock,cli,command,bash,shell",
    "supports": ["BANGLEJS","BANGLEJS2"],
    "allow_emulator": true,
    "storage": [
      {"name":"cliclockJS2Enhanced.app.js","url":"app.js"},
      {"name":"cliclockJS2Enhanced.img","url":"app.icon.js","evaluate":true}
    ]
  },
  {
    "id": "wid_a_battery_widget",
    "name": "A Battery Widget (with percentage)",
    "shortName":"A Battery Widget",
    "icon": "widget.png",
    "version":"1.01",
    "type": "widget",
    "supports": ["BANGLEJS2"],
    "readme": "README.md",
    "description": "Simple and slim battery widget with charge status and percentage",
    "tags": "widget,battery",
    "storage": [
      {"name":"wid_a_battery_widget.wid.js","url":"widget.js"}
    ]
  },
  {
    "id": "lcars",
    "name": "LCARS Clock",
    "shortName":"LCARS",
    "icon": "lcars.png",
    "version":"0.06",
    "readme": "README.md",
    "supports": ["BANGLEJS2"],
    "description": "Library Computer Access Retrieval System (LCARS) clock.",
    "type": "clock",
    "tags": "clock",
    "screenshots": [{"url":"screenshot.png"}],
    "storage": [
      {"name":"lcars.app.js","url":"lcars.app.js"},
      {"name":"lcars.img","url":"lcars.icon.js","evaluate":true}
    ]
  },
  { "id": "binwatch",
    "name": "Binary Watch",
    "shortName":"BinWatch",
    "icon": "app.png",
    "screenshots": [{"url":"screenshot.png"}],
    "version":"0.04",
    "supports": ["BANGLEJS2"],
    "readme": "README.md",
    "allow_emulator":true,
    "description": "Famous binary watch",
    "tags": "clock",
    "type": "clock",
    "storage": [
      {"name":"binwatch.app.js","url":"app.js"},
      {"name":"binwatch.bg176.img","url":"Background176_center.img"},
      {"name":"binwatch.bg240.img","url":"Background240_center.img"},
      {"name":"binwatch.img","url":"app-icon.js","evaluate":true}
    ]
  },
  {
    "id": "hidmsicswipe",
    "name": "Bluetooth Music Swipe Controls",
    "shortName": "Swipe Control",
    "version": "0.01",
    "description": "Based on the original Bluetooth Music Controls. Swipe up/down for volume, left/right for previous and next, tap for play/pause and btn1 to lock and unlock the controls. Enable HID in settings, pair with your phone, then use this app to control music from your watch!",
    "icon": "hidmsicswipe.png",
    "tags": "bluetooth",
    "supports": ["BANGLEJS2"],
    "storage": [
      {"name":"hidmsicswipe.app.js","url":"hidmsicswipe.js"},
      {"name":"hidmsicswipe.img","url":"hidmsicswipe-icon.js","evaluate":true}
    ]
  },
  {
    "id": "authentiwatch",
    "name": "2FA Authenticator",
    "shortName": "AuthWatch",
    "icon": "app.png",
    "screenshots": [{"url":"screenshot.png"}],
    "version": "0.02",
    "description": "Google Authenticator compatible tool.",
    "tags": "tool",
    "interface": "interface.html",
    "supports": ["BANGLEJS", "BANGLEJS2"],
    "readme": "README.md",
    "allow_emulator": true,
    "storage": [
      {"name":"authentiwatch.app.js","url":"app.js"},
      {"name":"authentiwatch.img","url":"app-icon.js","evaluate":true}
    ],
    "data": [{"name":"authentiwatch.json"}]
  },
  { "id": "schoolCalendar",
    "name": "School Calendar",
    "shortName":"SCalendar",
    "icon": "CalenderLogo.png",
    "version": "0.01",
    "description": "A simple calendar that you can see your upcoming events that you create in the customizer. Keep in note that your events reapeat weekly.(Beta)",
    "tags": "tool",
    "readme":"README.md",
    "custom":"custom.html",
    "supports": ["BANGLEJS"],
    "screenshots": [{"url":"screenshot_basic.png"},{"url":"screenshot_info.png"}],
    "storage": [
      {"name":"schoolCalendar.app.js"},
      {"name":"schoolCalendar.img","url":"app-icon.js","evaluate":true}
    ],
    "data": [
      {"name":"app.json"}
    ]
  },
  { "id": "timecal",
    "name": "TimeCal",
    "shortName":"TimeCal",
    "icon": "icon.png",
    "version":"0.01",
    "description": "TimeCal shows the Time along with a 3 week calendar",
    "tags": "clock",
    "type": "clock",
    "supports":["BANGLEJS2"],
    "storage": [
      {"name":"timecal.app.js","url":"timecal.app.js"}
    ]
  },
  {
    "id": "a_clock_timer",
    "name": "A Clock with Timer",
    "version": "0.01",
    "description": "A Clock with Timer, Map and Time Zones",
    "icon": "app.png",
    "screenshots": [{"url":"screenshot.png"}],
    "type": "clock",
    "tags": "clock",
    "supports": ["BANGLEJS2"],
    "allow_emulator": true,
    "readme": "README.md",
    "storage": [
      {"name":"a_clock_timer.app.js","url":"app.js"},
      {"name":"a_clock_timer.img","url":"app-icon.js","evaluate":true}
    ]
  },
  {
    "id":"intervalTimer",
    "name":"Interval Timer",
    "shortName":"Interval Timer",
    "icon": "app.png",
    "version":"0.01",
    "description": "Interval Timer for workouts, HIIT, or whatever else.",
    "tags": "timer, interval, hiit, workout",
    "readme":"README.md",
    "supports":["BANGLEJS2"],
    "storage": [
      {"name":"intervalTimer.app.js","url":"app.js"},
      {"name":"intervalTimer.img","url":"app-icon.js","evaluate":true}
    ]
  },
  { "id": "93dub",
   "name": "93 Dub",
   "shortName":"93 Dub",
   "icon": "93dub.png",
   "screenshots": [{"url":"screenshot.png"}],
   "version":"0.03",
   "description": "Fan recreation of orviwan's 91 Dub app for the Pebble smartwatch. Uses assets from his 91-Dub-v2.0 repo",
   "tags": "clock",
   "type": "clock",
   "supports":["BANGLEJS2"],
   "readme": "README.md",
   "allow_emulator": true,
   "storage": [
     {"name":"93dub.app.js","url":"app.js"},
     {"name":"93dub.img","url":"app-icon.js","evaluate":true}
   ]
  },
  { "id": "poweroff",
  "name": "Poweroff",
  "shortName":"Poweroff",
  "version":"0.01",
  "description": "Simple app to power off your Bangle.js",
  "icon": "app.png",
  "tags": "poweroff, shutdown",
  "supports" : ["BANGLEJS", "BANGLEJS2"],  
  "readme": "README.md",
  "storage": [
    {"name":"poweroff.app.js","url":"app.js"},
    {"name":"poweroff.img","url":"app-icon.js","evaluate":true}
<<<<<<< HEAD
  ]
},
{
  "id": "sensible",
  "name": "SensiBLE",
  "shortName": "SensiBLE",
  "version": "0.02",
  "description": "Collect, display and advertise real-time sensor data.",
  "icon": "sensible.png",
  "type": "app",
  "tags": "tool,sensors",
  "supports" : [ "BANGLEJS2" ],
  "allow_emulator": true,
  "readme": "README.md",
  "storage": [
    { "name": "sensible.app.js", "url": "sensible.js" },
    { "name": "sensible.img", "url": "sensible-icon.js", "evaluate": true }
  ]
},
{
  "id":"a_speech_timer",
  "name":"A Speech Timer",
  "icon": "app.png",
  "version":"1.00",
  "description": "A timer designed to help keeping your speeches and presentations to time.",
  "tags": "tool,timer",
  "readme":"README.md",
  "supports":["BANGLEJS2"],
  "storage": [
    {"name":"a_speech_timer.app.js","url":"app.js"},
    {"name":"a_speech_timer.img","url":"app-icon.js","evaluate":true}
  ]
}
=======
   ]
  },
  {
    "id": "sensible",
    "name": "SensiBLE",
    "shortName": "SensiBLE",
    "version": "0.02",
    "description": "Collect, display and advertise real-time sensor data.",
    "icon": "sensible.png",
    "type": "app",
    "tags": "tool,sensors",
    "supports" : [ "BANGLEJS2" ],
    "allow_emulator": true,
    "readme": "README.md",
    "storage": [
      { "name": "sensible.app.js", "url": "sensible.js" },
      { "name": "sensible.img", "url": "sensible-icon.js", "evaluate": true }
    ]
  },
  { "id": "mylocation",
    "name": "My Location",
    "shortName":"My Location",
    "icon": "mylocation.png",
    "type": "app",
    "screenshots": [{"url":"screenshot_1.png"}],
    "version":"0.01",
    "description": "Sets and stores the lat and long of your preferred City or it can be set from the GPS. mylocation.json can be used by other apps that need your main location lat and lon. See README",
    "readme": "README.md",
    "tags": "tool,utility",
    "supports": ["BANGLEJS", "BANGLEJS2"],
    "storage": [
      {"name":"mylocation.app.js","url":"mylocation.app.js"},
      {"name":"mylocation.img","url":"mylocation.icon.js","evaluate": true }
    ],
    "data": [
      {"name":"mylocation.json"}
    ]
  },
  {
    "id": "pebble",
    "name": "Pebble Clock",
    "shortName": "Pebble",
    "version": "0.01",
    "description": "A pebble style clock to keep the rebellion going",
    "readme": "README.md",
    "icon": "pebble.png",
    "screenshots": [{"url":"pebble_screenshot.png"}],
    "type": "clock",
    "tags": "clock",
    "supports": ["BANGLEJS2"],
    "storage": [
      {"name":"pebble.app.js","url":"pebble.app.js"},
      {"name":"pebble.img","url":"pebble.icon.js","evaluate":true}
    ]
  }
>>>>>>> 097a3153
]<|MERGE_RESOLUTION|>--- conflicted
+++ resolved
@@ -4540,7 +4540,6 @@
   "storage": [
     {"name":"poweroff.app.js","url":"app.js"},
     {"name":"poweroff.img","url":"app-icon.js","evaluate":true}
-<<<<<<< HEAD
   ]
 },
 {
@@ -4573,10 +4572,7 @@
     {"name":"a_speech_timer.app.js","url":"app.js"},
     {"name":"a_speech_timer.img","url":"app-icon.js","evaluate":true}
   ]
-}
-=======
-   ]
-  },
+},
   {
     "id": "sensible",
     "name": "SensiBLE",
@@ -4630,5 +4626,4 @@
       {"name":"pebble.img","url":"pebble.icon.js","evaluate":true}
     ]
   }
->>>>>>> 097a3153
 ]