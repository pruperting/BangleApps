[
  {
    "id": "fwupdate",
    "name": "Firmware Update",
    "version": "0.01",
    "description": "Uploads new Espruino firmwares to Bangle.js 2",
    "icon": "app.png",
    "type": "RAM",
    "tags": "tools,system",
    "supports": ["BANGLEJS","BANGLEJS2"],
    "custom": "custom.html",
    "customConnect": true,
    "storage": [],
    "sortorder": -20
  },
  {
    "id": "boot",
    "name": "Bootloader",
    "version": "0.35",
    "description": "This is needed by Bangle.js to automatically load the clock, menu, widgets and settings",
    "icon": "bootloader.png",
    "type": "bootloader",
    "tags": "tool,system",
    "supports": ["BANGLEJS","BANGLEJS2"],
    "storage": [
      {"name":".boot0","url":"boot0.js"},
      {"name":".bootcde","url":"bootloader.js"},
      {"name":"bootupdate.js","url":"bootupdate.js"}
    ],
    "sortorder": -10
  },
  {
    "id": "messages",
    "name": "Messages",
    "version": "0.01",
    "description": "App to display notifications from iOS and Gadgetbridge (BETA)",
    "icon": "app.png",
    "tags": "tool,system",
    "supports": ["BANGLEJS","BANGLEJS2"],
    "readme": "README.md",
    "storage": [
      {"name":"messages.app.js","url":"app.js"},
      {"name":"messages.img","url":"app-icon.js","evaluate":true},
      {"name":"messages.boot.js","url":"boot.js"},
      {"name":"messages.wid.js","url":"widget.js"}
    ],
    "sortorder": -9
  },
  {
    "id": "health",
    "name": "Health Tracking",
    "version": "0.01",
    "description": "Logs health data and provides an app to view it (BETA - requires firmware 2v11)",
    "icon": "app.png",
    "tags": "tool,system",
    "supports": ["BANGLEJS","BANGLEJS2"],
    "readme": "README.md",
    "storage": [
      {"name":"health.app.js","url":"app.js"},
      {"name":"health.img","url":"app-icon.js","evaluate":true},
      {"name":"health.boot.js","url":"boot.js"},
      {"name":"health","url":"lib.js"}
    ],
    "sortorder": -8
  },
  {
    "id": "moonphase",
    "name": "Moonphase",
    "version": "0.02",
    "description": "Shows current moon phase. Now with GPS function.",
    "icon": "app.png",
    "tags": "",
    "supports": ["BANGLEJS"],
    "allow_emulator": true,
    "storage": [
      {"name":"moonphase.app.js","url":"app.js"},
      {"name":"moonphase.img","url":"app-icon.js","evaluate":true}
    ]
  },
  {
    "id": "daysl",
    "name": "Days left",
    "version": "0.03",
    "description": "Shows you the days left until a certain date. Date can be set with a settings app and is written to a file.",
    "icon": "app.png",
    "tags": "",
    "supports": ["BANGLEJS"],
    "allow_emulator": false,
    "storage": [
      {"name":"daysl.app.js","url":"app.js"},
      {"name":"daysl.img","url":"app-icon.js","evaluate":true},
      {"name":"daysl.wid.js","url":"widget.js"}
    ]
  },
  {
    "id": "launch",
    "name": "Launcher",
    "shortName": "Launcher",
    "version": "0.08",
    "description": "This is needed to display a menu allowing you to choose your own applications. You can replace this with a customised launcher.",
    "icon": "app.png",
    "type": "launch",
    "tags": "tool,system,launcher",
    "supports": ["BANGLEJS","BANGLEJS2"],
    "storage": [
      {"name":"launch.app.js","url":"app-bangle1.js","supports":["BANGLEJS"]},
      {"name":"launch.app.js","url":"app-bangle2.js","supports":["BANGLEJS2"]}
    ],
    "sortorder": -10
  },
  {
    "id": "about",
    "name": "About",
    "version": "0.09",
    "description": "Bangle.js About page - showing software version, stats, and a collaborative mural from the Bangle.js KickStarter backers",
    "icon": "app.png",
    "tags": "tool,system",
    "supports": ["BANGLEJS","BANGLEJS2"],
    "allow_emulator": true,
    "storage": [
      {"name":"about.app.js","url":"app.js"},
      {"name":"about.img","url":"app-icon.js","evaluate":true}
    ]
  },
  {
    "id": "locale",
    "name": "Languages",
    "version": "0.09",
    "description": "Translations for different countries",
    "icon": "locale.png",
    "type": "locale",
    "tags": "tool,system,locale,translate",
    "supports": ["BANGLEJS","BANGLEJS2"],
    "readme": "README.md",
    "custom": "locale.html",
    "storage": [
      {"name":"locale"}
    ],
    "sortorder": -10
  },
  {
    "id": "notify",
    "name": "Notifications (default)",
    "shortName": "Notifications",
    "version": "0.11",
    "description": "Provides the default `notify` module used by applications to display notifications in a bar at the top of the screen. This module is installed by default by client applications such as the Gadgetbridge app.  Installing `Fullscreen Notifications` replaces this module with a version that displays the notifications using the full screen",
    "icon": "notify.png",
    "type": "notify",
    "tags": "widget",
    "supports": ["BANGLEJS"],
    "readme": "README.md",
    "storage": [
      {"name":"notify","url":"notify.js"}
    ]
  },
  {
    "id": "notifyfs",
    "name": "Fullscreen Notifications",
    "shortName": "Notifications",
    "version": "0.12",
    "description": "Provides a replacement for the `Notifications (default)` `notify` module.   This version is used by applications to display notifications fullscreen. This may not fully restore the screen after on some apps. See `Notifications (default)` for more information about the notify module.",
    "icon": "notify.png",
    "type": "notify",
    "tags": "widget",
    "supports": ["BANGLEJS","BANGLEJS2"],
    "storage": [
      {"name":"notify","url":"notify.js"}
    ]
  },
  {
    "id": "welcome",
    "name": "Welcome",
    "shortName": "Welcome",
    "version": "0.13",
    "description": "Appears at first boot and explains how to use Bangle.js",
    "icon": "app.png",
    "tags": "start,welcome",
    "supports": ["BANGLEJS","BANGLEJS2"],
    "allow_emulator": true,
    "storage": [
      {"name":"welcome.boot.js","url":"boot.js"},
      {"name":"welcome.app.js","url":"app-bangle1.js","supports": ["BANGLEJS"]},
      {"name":"welcome.app.js","url":"app-bangle2.js","supports": ["BANGLEJS2"]},
      {"name":"welcome.settings.js","url":"settings.js"},
      {"name":"welcome.img","url":"app-icon.js","evaluate":true}
    ],
    "data": [{"name":"welcome.json"}]
  },
  {
    "id": "mywelcome",
    "name": "Customised Welcome",
    "shortName": "My Welcome",
    "version": "0.12",
    "description": "Appears at first boot and explains how to use Bangle.js. Like 'Welcome', but can be customised with a greeting",
    "icon": "app.png",
    "tags": "start,welcome",
    "supports": ["BANGLEJS"],
    "custom": "custom.html",
    "storage": [
      {"name":"mywelcome.boot.js","url":"boot.js"},
      {"name":"mywelcome.app.js","url":"app.js"},
      {"name":"mywelcome.settings.js","url":"settings.js"},
      {"name":"mywelcome.img","url":"app-icon.js","evaluate":true}
    ],
    "data": [{"name":"mywelcome.json"}]
  },
  {
    "id": "gbridge",
    "name": "Gadgetbridge",
    "version": "0.24",
    "description": "The default notification handler for Gadgetbridge notifications from Android",
    "icon": "app.png",
    "type": "widget",
    "tags": "tool,system,android,widget",
    "supports": ["BANGLEJS","BANGLEJS2"],
    "dependencies": {"notify":"type"},
    "readme": "README.md",
    "storage": [
      {"name":"gbridge.settings.js","url":"settings.js"},
      {"name":"gbridge.img","url":"app-icon.js","evaluate":true},
      {"name":"gbridge.wid.js","url":"widget.js"}
    ],
    "data": [{"name":"gbridge.json"}]
  },
  {
    "id": "mclock",
    "name": "Morphing Clock",
    "version": "0.07",
    "description": "7 segment clock that morphs between minutes and hours",
    "icon": "clock-morphing.png",
    "type": "clock",
    "tags": "clock",
    "supports": ["BANGLEJS"],
    "allow_emulator": true,
    "storage": [
      {"name":"mclock.app.js","url":"clock-morphing.js"},
      {"name":"mclock.img","url":"clock-morphing-icon.js","evaluate":true}
    ],
    "sortorder": -9
  },
  {
    "id": "setting",
    "name": "Settings",
    "version": "0.31",
    "description": "A menu for setting up Bangle.js",
    "icon": "settings.png",
    "tags": "tool,system",
    "supports": ["BANGLEJS","BANGLEJS2"],
    "readme": "README.md",
    "storage": [
      {"name":"setting.app.js","url":"settings.js"},
      {"name":"setting.img","url":"settings-icon.js","evaluate":true}
    ],
    "data": [{"name":"setting.json","url":"settings.min.json","evaluate":true}],
    "sortorder": -2
  },
  {
    "id": "alarm",
    "name": "Default Alarm & Timer",
    "shortName": "Alarms",
    "version": "0.13",
    "description": "Set and respond to alarms and timers",
    "icon": "app.png",
    "tags": "tool,alarm,widget",
    "supports": ["BANGLEJS","BANGLEJS2"],
    "storage": [
      {"name":"alarm.app.js","url":"app.js"},
      {"name":"alarm.boot.js","url":"boot.js"},
      {"name":"alarm.js","url":"alarm.js"},
      {"name":"alarm.img","url":"app-icon.js","evaluate":true},
      {"name":"alarm.wid.js","url":"widget.js"}
    ],
    "data": [{"name":"alarm.json"}]
  },
  {
    "id": "wclock",
    "name": "Word Clock",
    "version": "0.03",
    "description": "Display Time as Text",
    "icon": "clock-word.png",
    "type": "clock",
    "tags": "clock",
    "supports": ["BANGLEJS","BANGLEJS2"],
    "allow_emulator": true,
    "storage": [
      {"name":"wclock.app.js","url":"clock-word.js"},
      {"name":"wclock.img","url":"clock-word-icon.js","evaluate":true}
    ]
  },
  {
    "id": "fontclock",
    "name": "Font Clock",
    "version": "0.01",
    "description": "Choose the font and design of clock face from a library of available designs",
    "icon": "fontclock.png",
    "type": "clock",
    "tags": "clock",
    "supports": ["BANGLEJS"],
    "readme": "README.md",
    "custom": "custom.html",
    "allow_emulator": false,
    "storage": [
      {"name":"fontclock.app.js","url":"fontclock.js"},
      {"name":"fontclock.img","url":"fontclock-icon.js","evaluate":true},
      {"name":"fontclock.hand.js","url":"fontclock.hand.js"},
      {"name":"fontclock.thinhand.js","url":"fontclock.thinhand.js"},
      {"name":"fontclock.thickhand.js","url":"fontclock.thickhand.js"},
      {"name":"fontclock.hourscriber.js","url":"fontclock.hourscriber.js"},
      {"name":"fontclock.font.js","url":"fontclock.font.js"},
      {"name":"fontclock.font.abril_ff50.js","url":"fontclock.font.abril_ff50.js"},
      {"name":"fontclock.font.cpstc58.js","url":"fontclock.font.cpstc58.js"},
      {"name":"fontclock.font.mntn25.js","url":"fontclock.font.mntn25.js"},
      {"name":"fontclock.font.mntn50.js","url":"fontclock.font.mntn50.js"},
      {"name":"fontclock.font.vector25.js","url":"fontclock.font.vector25.js"},
      {"name":"fontclock.font.vector50.js","url":"fontclock.font.vector50.js"}
    ]
  },
  {
    "id": "slidingtext",
    "name": "Sliding Clock",
    "version": "0.07",
    "description": "Inspired by the Pebble sliding clock, old times are scrolled off the screen and new times on. You are also able to change language on the fly so you can see the time written in other languages using button 1. Currently English, French, Japanese, Spanish and German are supported",
    "icon": "slidingtext.png",
    "type": "clock",
    "tags": "clock",
    "supports": ["BANGLEJS","BANGLEJS2"],
    "readme": "README.md",
    "custom": "custom.html",
    "allow_emulator": false,
    "storage": [
      {"name":"slidingtext.app.js","url":"slidingtext.js"},
      {"name":"slidingtext.img","url":"slidingtext-icon.js","evaluate":true},
      {"name":"slidingtext.locale.en.js","url":"slidingtext.locale.en.js"},
      {"name":"slidingtext.locale.en2.js","url":"slidingtext.locale.en2.js"},
      {"name":"slidingtext.utils.en.js","url":"slidingtext.utils.en.js"},
      {"name":"slidingtext.locale.es.js","url":"slidingtext.locale.es.js"},
      {"name":"slidingtext.locale.fr.js","url":"slidingtext.locale.fr.js"},
      {"name":"slidingtext.locale.jp.js","url":"slidingtext.locale.jp.js"},
      {"name":"slidingtext.locale.de.js","url":"slidingtext.locale.de.js"},
      {"name":"slidingtext.dtfmt.js","url":"slidingtext.dtfmt.js"}
    ]
  },
  {
    "id": "solarclock",
    "name": "Solar Clock",
    "version": "0.02",
    "description": "Using your current or chosen location the solar watch face shows the Sun's sky position, time and date. Also allows you to wind backwards and forwards in time to see the sun's position",
    "icon": "solar_clock.png",
    "type": "clock",
    "tags": "clock",
    "supports": ["BANGLEJS"],
    "readme": "README.md",
    "custom": "custom.html",
    "allow_emulator": false,
    "storage": [
      {"name":"solarclock.app.js","url":"solar_clock.js"},
      {"name":"solarclock.img","url":"solar_clock-icon.js","evaluate":true},
      {"name":"solar_colors.js","url":"solar_colors.js"},
      {"name":"solar_controller.js","url":"solar_controller.js"},
      {"name":"solar_date_utils.js","url":"solar_date_utils.js"},
      {"name":"solar_graphic_utils.js","url":"solar_graphic_utils.js"},
      {"name":"solar_location.js","url":"solar_location.js"},
      {"name":"solar_math_utils.js","url":"solar_math_utils.js"},
      {"name":"solar_loc.Reykjavik.json","url":"solar_loc.Reykjavik.json"},
      {"name":"solar_loc.Hong_Kong.json","url":"solar_loc.Hong_Kong.json"},
      {"name":"solar_loc.Honolulu.json","url":"solar_loc.Honolulu.json"},
      {"name":"solar_loc.Rio.json","url":"solar_loc.Rio.json"},
      {"name":"solar_loc.Tokyo.json","url":"solar_loc.Tokyo.json"},
      {"name":"solar_loc.Seoul.json","url":"solar_loc.Seoul.json"}
    ]
  },
  {
    "id": "sweepclock",
    "name": "Sweep Clock",
    "version": "0.04",
    "description": "Smooth sweep secondhand with single hour numeral. Use button 1 to toggle the numeral font, button 3 to change the colour theme and button 4 to change the date placement",
    "icon": "sweepclock.png",
    "type": "clock",
    "tags": "clock",
    "supports": ["BANGLEJS"],
    "readme": "README.md",
    "allow_emulator": true,
    "storage": [
      {"name":"sweepclock.app.js","url":"sweepclock.js"},
      {"name":"sweepclock.img","url":"sweepclock-icon.js","evaluate":true}
    ]
  },
  {
    "id": "matrixclock",
    "name": "Matrix Clock",
    "version": "0.02",
    "description": "inspired by The Matrix, a clock of the same style",
    "icon": "matrixclock.png",
    "type": "clock",
    "tags": "clock",
    "supports": ["BANGLEJS","BANGLEJS2"],
    "readme": "README.md",
    "allow_emulator": true,
    "storage": [
      {"name":"matrixclock.app.js","url":"matrixclock.js"},
      {"name":"matrixclock.img","url":"matrixclock-icon.js","evaluate":true}
    ]
  },
  {
    "id": "imgclock",
    "name": "Image background clock",
    "shortName": "Image Clock",
    "version": "0.08",
    "description": "A clock with an image as a background",
    "icon": "app.png",
    "type": "clock",
    "tags": "clock",
    "supports": ["BANGLEJS"],
    "custom": "custom.html",
    "storage": [
      {"name":"imgclock.app.js","url":"app.js"},
      {"name":"imgclock.img","url":"app-icon.js","evaluate":true},
      {"name":"imgclock.face.img"},
      {"name":"imgclock.face.json"},
      {"name":"imgclock.face.bg","content":""}
    ]
  },
  {
    "id": "impwclock",
    "name": "Imprecise Word Clock",
    "version": "0.03",
    "description": "Imprecise word clock for vacations, weekends, and those who never need accurate time.",
    "icon": "clock-impword.png",
    "type": "clock",
    "tags": "clock",
    "supports": ["BANGLEJS"],
    "allow_emulator": true,
    "storage": [
      {"name":"impwclock.app.js","url":"clock-impword.js"},
      {"name":"impwclock.img","url":"clock-impword-icon.js","evaluate":true}
    ]
  },
  {
    "id": "aclock",
    "name": "Analog Clock",
    "version": "0.15",
    "description": "An Analog Clock",
    "icon": "clock-analog.png",
    "screenshots": [{"url":"screenshot_analog.png"}],
    "type": "clock",
    "tags": "clock",
    "supports": ["BANGLEJS","BANGLEJS2"],
    "readme": "README.md",
    "allow_emulator": true,
    "storage": [
      {"name":"aclock.app.js","url":"clock-analog.js"},
      {"name":"aclock.img","url":"clock-analog-icon.js","evaluate":true}
    ]
  },
  {
    "id": "clock2x3",
    "name": "2x3 Pixel Clock",
    "version": "0.05",
    "description": "This is a simple clock using minimalist 2x3 pixel numerical digits",
    "icon": "clock2x3.png",
    "screenshots": [{"url":"screenshot_pixel.png"}],
    "type": "clock",
    "tags": "clock",
    "supports": ["BANGLEJS","BANGLEJS2"],
    "readme": "README.md",
    "allow_emulator": true,
    "storage": [
      {"name":"clock2x3.app.js","url":"clock2x3-app.js"},
      {"name":"clock2x3.img","url":"clock2x3-icon.js","evaluate":true}
    ]
  },
  {
    "id": "geissclk",
    "name": "Geiss Clock",
    "version": "0.03",
    "description": "7 segment clock with animated background in the style of Ryan Geiss' music visualisation. NOTE: The first run will take ~1 minute to do some precalculation",
    "icon": "clock.png",
    "type": "clock",
    "tags": "clock",
    "supports": ["BANGLEJS"],
    "storage": [
      {"name":"geissclk.app.js","url":"clock.js"},
      {"name":"geissclk.precompute.js","url":"precompute.js"},
      {"name":"geissclk.img","url":"clock-icon.js","evaluate":true}
    ],
    "data": [{"name":"geissclk.0.map"},{"name":"geissclk.1.map"},{"name":"geissclk.2.map"},{"name":"geissclk.3.map"},{"name":"geissclk.4.map"},{"name":"geissclk.5.map"},{"name":"geissclk.0.pal"},{"name":"geissclk.1.pal"},{"name":"geissclk.2.pal"}]
  },
  {
    "id": "trex",
    "name": "T-Rex",
    "version": "0.04",
    "description": "T-Rex game in the style of Chrome's offline game",
    "icon": "trex.png",
    "screenshots": [{"url":"screenshot_trex.png"}],
    "tags": "game",
    "supports": ["BANGLEJS","BANGLEJS2"],
    "readme": "README.md",
    "allow_emulator": true,
    "storage": [
      {"name":"trex.app.js","url":"trex.js"},
      {"name":"trex.img","url":"trex-icon.js","evaluate":true},
      {"name":"trex.settings.js","url":"settings.js"}
    ],
    "data": [{"name":"trex.score","storageFile":true}]
  },
  {
    "id": "astroid",
    "name": "Asteroids!",
    "version": "0.03",
    "description": "Retro asteroids game",
    "icon": "asteroids.png",
    "tags": "game",
    "supports": ["BANGLEJS","BANGLEJS2"],
    "allow_emulator": true,
    "storage": [
      {"name":"astroid.app.js","url":"asteroids.js"},
      {"name":"astroid.img","url":"asteroids-icon.js","evaluate":true}
    ]
  },
  {
    "id": "clickms",
    "name": "Click Master",
    "version": "0.01",
    "description": "Get several friends to start the game, then compete to see who can press BTN1 the most!",
    "icon": "click-master.png",
    "tags": "game",
    "supports": ["BANGLEJS"],
    "storage": [
      {"name":"clickms.app.js","url":"click-master.js"},
      {"name":"clickms.img","url":"click-master-icon.js","evaluate":true}
    ]
  },
  {
    "id": "horsey",
    "name": "Horse Race!",
    "version": "0.01",
    "description": "Get several friends to start the game, then compete to see who can press BTN1 the most!",
    "icon": "horse-race.png",
    "tags": "game",
    "supports": ["BANGLEJS"],
    "storage": [
      {"name":"horsey.app.js","url":"horse-race.js"},
      {"name":"horsey.img","url":"horse-race-icon.js","evaluate":true}
    ]
  },
  {
    "id": "compass",
    "name": "Compass",
    "version": "0.04",
    "description": "Simple compass that points North",
    "icon": "compass.png",
    "tags": "tool,outdoors",
    "supports": ["BANGLEJS","BANGLEJS2"],
    "storage": [
      {"name":"compass.app.js","url":"compass.js"},
      {"name":"compass.img","url":"compass-icon.js","evaluate":true}
    ]
  },
  {
    "id": "gpstime",
    "name": "GPS Time",
    "version": "0.05",
    "description": "Update the Bangle.js's clock based on the time from the GPS receiver",
    "icon": "gpstime.png",
    "tags": "tool,gps",
    "supports": ["BANGLEJS","BANGLEJS2"],
    "storage": [
      {"name":"gpstime.app.js","url":"gpstime.js"},
      {"name":"gpstime.img","url":"gpstime-icon.js","evaluate":true}
    ]
  },
  {
    "id": "openloc",
    "name": "Open Location / Plus Codes",
    "shortName": "Open Location",
    "version": "0.01",
    "description": "Convert your current GPS location to a series of characters",
    "icon": "app.png",
    "tags": "tool,outdoors,gps",
    "supports": ["BANGLEJS"],
    "storage": [
      {"name":"openloc.app.js","url":"app.js"},
      {"name":"openloc.img","url":"app-icon.js","evaluate":true}
    ]
  },
  {
    "id": "speedo",
    "name": "Speedo",
    "version": "0.05",
    "description": "Show the current speed according to the GPS",
    "icon": "speedo.png",
    "tags": "tool,outdoors,gps",
    "supports": ["BANGLEJS","BANGLEJS2"],
    "storage": [
      {"name":"speedo.app.js","url":"speedo.js"},
      {"name":"speedo.img","url":"speedo-icon.js","evaluate":true}
    ]
  },
  {
    "id": "gpsrec",
    "name": "GPS Recorder",
    "version": "0.24",
    "description": "Application that allows you to record a GPS track. Can run in background",
    "icon": "app.png",
    "tags": "tool,outdoors,gps,widget",
    "supports": ["BANGLEJS","BANGLEJS2"],
    "readme": "README.md",
    "interface": "interface.html",
    "storage": [
      {"name":"gpsrec.app.js","url":"app.js"},
      {"name":"gpsrec.img","url":"app-icon.js","evaluate":true},
      {"name":"gpsrec.wid.js","url":"widget.js"},
      {"name":"gpsrec.settings.js","url":"settings.js"}
    ],
    "data": [{"name":"gpsrec.json"},{"wildcard":".gpsrc?","storageFile":true}]
  },
  {
    "id": "recorder",
    "name": "Recorder (BETA)",
    "shortName": "Recorder",
    "version": "0.01",
    "description": "Record GPS position, heart rate and more in the background, then download to your PC.",
    "icon": "app.png",
    "tags": "tool,outdoors,gps,widget",
    "supports": ["BANGLEJS","BANGLEJS2"],
    "readme": "README.md",
    "interface": "interface.html",
    "storage": [
      {"name":"recorder.app.js","url":"app.js"},
      {"name":"recorder.img","url":"app-icon.js","evaluate":true},
      {"name":"recorder.wid.js","url":"widget.js"},
      {"name":"recorder.settings.js","url":"settings.js"}
    ],
    "data": [{"name":"recorder.json"},{"wildcard":"recorder.log?.csv","storageFile":true}]
  },
  {
    "id": "gpsnav",
    "name": "GPS Navigation",
    "version": "0.05",
    "description": "Displays GPS Course and Speed, + Directions to waypoint and waypoint recording, now with waypoint editor",
    "icon": "icon.png",
    "tags": "tool,outdoors,gps",
    "supports": ["BANGLEJS"],
    "readme": "README.md",
    "interface": "waypoints.html",
    "storage": [
      {"name":"gpsnav.app.js","url":"app.min.js"},
      {"name":"gpsnav.img","url":"app-icon.js","evaluate":true}
    ],
    "data": [{"name":"waypoints.json","url":"waypoints.json"}]
  },
  {
    "id": "heart",
    "name": "Heart Rate Recorder",
    "shortName": "HRM Record",
    "version": "0.07",
    "description": "Application that allows you to record your heart rate. Can run in background",
    "icon": "app.png",
    "tags": "tool,health,widget",
    "supports": ["BANGLEJS","BANGLEJS2"],
    "interface": "interface.html",
    "storage": [
      {"name":"heart.app.js","url":"app.js"},
      {"name":"heart.img","url":"app-icon.js","evaluate":true},
      {"name":"heart.wid.js","url":"widget.js"}
    ],
    "data": [{"name":"heart.json"},{"wildcard":".heart?","storageFile":true}]
  },
  {
    "id": "slevel",
    "name": "Spirit Level",
    "version": "0.01",
    "description": "Show the current angle of the watch, so you can use it to make sure something is absolutely flat",
    "icon": "spiritlevel.png",
    "tags": "tool",
    "supports": ["BANGLEJS"],
    "storage": [
      {"name":"slevel.app.js","url":"spiritlevel.js"},
      {"name":"slevel.img","url":"spiritlevel-icon.js","evaluate":true}
    ]
  },
  {
    "id": "files",
    "name": "App Manager",
    "version": "0.07",
    "description": "Show currently installed apps, free space, and allow their deletion from the watch",
    "icon": "files.png",
    "tags": "tool,system,files",
    "supports": ["BANGLEJS"],
    "storage": [
      {"name":"files.app.js","url":"files.js"},
      {"name":"files.img","url":"files-icon.js","evaluate":true}
    ]
  },
  {
    "id": "weather",
    "name": "Weather",
    "version": "0.10",
    "description": "Show Gadgetbridge weather report",
    "icon": "icon.png",
    "screenshots": [{"url":"screenshot.png"}],
    "tags": "widget,outdoors",
    "supports": ["BANGLEJS"],
    "readme": "readme.md",
    "storage": [
      {"name":"weather.app.js","url":"app.js"},
      {"name":"weather.wid.js","url":"widget.js"},
      {"name":"weather","url":"lib.js"},
      {"name":"weather.img","url":"icon.js","evaluate":true},
      {"name":"weather.settings.js","url":"settings.js"}
    ],
    "data": [{"name":"weather.json"}]
  },
  {
    "id": "chargeanim",
    "name": "Charge Animation",
    "version": "0.01",
    "description": "When charging, show a sideways charging animation and keep the screen on. When removed from the charger load the clock again.",
    "icon": "icon.png",
    "tags": "battery",
    "supports": ["BANGLEJS"],
    "allow_emulator": true,
    "storage": [
      {"name":"chargeanim.app.js","url":"app.js"},
      {"name":"chargeanim.boot.js","url":"boot.js"},
      {"name":"chargeanim.img","url":"app-icon.js","evaluate":true}
    ]
  },
  {
    "id": "bluetoothdock",
    "name": "Bluetooth Dock",
    "shortName": "Dock",
    "version": "0.01",
    "description": "When charging shows the time, scans Bluetooth for known devices (eg temperature) and shows them on the screen",
    "icon": "app.png",
    "tags": "bluetooth",
    "supports": ["BANGLEJS"],
    "readme": "README.md",
    "storage": [
      {"name":"bluetoothdock.app.js","url":"app.js"},
      {"name":"bluetoothdock.boot.js","url":"boot.js"},
      {"name":"bluetoothdock.img","url":"app-icon.js","evaluate":true}
    ]
  },
  {
    "id": "widbat",
    "name": "Battery Level Widget",
    "version": "0.09",
    "description": "Show the current battery level and charging status in the top right of the clock",
    "icon": "widget.png",
    "type": "widget",
    "tags": "widget,battery",
    "supports": ["BANGLEJS","BANGLEJS2"],
    "storage": [
      {"name":"widbat.wid.js","url":"widget.js"}
    ]
  },
  {
    "id": "widbatv",
    "name": "Battery Level Widget (Vertical)",
    "version": "0.01",
    "description": "Slim, vertical battery widget that only takes up 14px",
    "icon": "widget.png",
    "type": "widget",
    "tags": "widget,battery",
    "supports": ["BANGLEJS","BANGLEJS2"],
    "storage": [
      {"name":"widbatv.wid.js","url":"widget.js"}
    ]
  },
  {
    "id": "widlock",
    "name": "Lock Widget",
    "version": "0.03",
    "description": "On devices with always-on display (Bangle.js 2) this displays lock icon whenever the display is locked",
    "icon": "widget.png",
    "type": "widget",
    "tags": "widget,lock",
    "supports": ["BANGLEJS","BANGLEJS2"],
    "storage": [
      {"name":"widlock.wid.js","url":"widget.js"}
    ]
  },
  {
    "id": "widbatpc",
    "name": "Battery Level Widget (with percentage)",
    "shortName": "Battery Widget",
    "version": "0.13",
    "description": "Show the current battery level and charging status in the top right of the clock, with charge percentage",
    "icon": "widget.png",
    "type": "widget",
    "tags": "widget,battery",
    "supports": ["BANGLEJS","BANGLEJS2"],
    "readme": "README.md",
    "storage": [
      {"name":"widbatpc.wid.js","url":"widget.js"},
      {"name":"widbatpc.settings.js","url":"settings.js"}
    ],
    "data": [{"name":"widbatpc.json"}]
  },
  {
    "id": "widbatwarn",
    "name": "Battery Warning",
    "shortName": "Battery Warning",
    "version": "0.02",
    "description": "Show a warning when the battery runs low.",
    "icon": "widget.png",
    "screenshots": [{"url":"screenshot.png"}],
    "type": "widget",
    "tags": "tool,battery",
    "supports": ["BANGLEJS"],
    "dependencies": {"notify":"type"},
    "readme": "README.md",
    "storage": [
      {"name":"widbatwarn.wid.js","url":"widget.js"},
      {"name":"widbatwarn.settings.js","url":"settings.js"}
    ],
    "data": [{"name":"widbatwarn.json"}]
  },
  {
    "id": "widbt",
    "name": "Bluetooth Widget",
    "version": "0.07",
    "description": "Show the current Bluetooth connection status in the top right of the clock",
    "icon": "widget.png",
    "type": "widget",
    "tags": "widget,bluetooth",
    "supports": ["BANGLEJS","BANGLEJS2"],
    "storage": [
      {"name":"widbt.wid.js","url":"widget.js"}
    ]
  },
  {
    "id": "widchime",
    "name": "Hour Chime",
    "version": "0.02",
    "description": "Buzz or beep on every whole hour.",
    "icon": "widget.png",
    "type": "widget",
    "tags": "widget",
    "supports": ["BANGLEJS"],
    "storage": [
      {"name":"widchime.wid.js","url":"widget.js"},
      {"name":"widchime.settings.js","url":"settings.js"}
    ],
    "data": [{"name":"widchime.json"}]
  },
  {
    "id": "widram",
    "name": "RAM Widget",
    "shortName": "RAM Widget",
    "version": "0.01",
    "description": "Display your Bangle's available RAM percentage in a widget",
    "icon": "widget.png",
    "type": "widget",
    "tags": "widget",
    "supports": ["BANGLEJS"],
    "storage": [
      {"name":"widram.wid.js","url":"widget.js"}
    ]
  },
  {
    "id": "hrm",
    "name": "Heart Rate Monitor",
    "version": "0.06",
    "description": "Measure your heart rate and see live sensor data",
    "icon": "heartrate.png",
    "tags": "health",
    "supports": ["BANGLEJS","BANGLEJS2"],
    "storage": [
      {"name":"hrm.app.js","url":"heartrate.js"},
      {"name":"hrm.img","url":"heartrate-icon.js","evaluate":true}
    ]
  },
  {
    "id": "widhrm",
    "name": "Simple Heart Rate widget",
    "version": "0.05",
    "description": "When the screen is on, the widget turns on the heart rate monitor and displays the current heart rate (or last known in grey). For this to work well you'll need at least a 15 second LCD Timeout.",
    "icon": "widget.png",
    "type": "widget",
    "tags": "health,widget",
    "supports": ["BANGLEJS","BANGLEJS2"],
    "storage": [
      {"name":"widhrm.wid.js","url":"widget.js"}
    ]
  },
  {
    "id": "bthrm",
    "name": "Bluetooth Heart Rate Monitor",
    "shortName": "BT HRM",
    "version": "0.01",
    "description": "Overrides Bangle.js's build in heart rate monitor with an external Bluetooth one.",
    "icon": "app.png",
    "type": "boot",
    "tags": "health,bluetooth",
    "supports": ["BANGLEJS","BANGLEJS2"],
    "readme": "README.md",
    "storage": [
      {"name":"bthrm.boot.js","url":"boot.js"},
      {"name":"bthrm.img","url":"app-icon.js","evaluate":true}
    ]
  },
  {
    "id": "stetho",
    "name": "Stethoscope",
    "version": "0.01",
    "description": "Hear your heart rate",
    "icon": "stetho.png",
    "tags": "health",
    "supports": ["BANGLEJS"],
    "storage": [
      {"name":"stetho.app.js","url":"stetho.js"},
      {"name":"stetho.img","url":"stetho-icon.js","evaluate":true}
    ]
  },
  {
    "id": "swatch",
    "name": "Stopwatch",
    "version": "0.07",
    "description": "Simple stopwatch with Lap Time logging to a JSON file",
    "icon": "stopwatch.png",
    "tags": "health",
    "supports": ["BANGLEJS"],
    "readme": "README.md",
    "interface": "interface.html",
    "allow_emulator": true,
    "storage": [
      {"name":"swatch.app.js","url":"stopwatch.js"},
      {"name":"swatch.img","url":"stopwatch-icon.js","evaluate":true}
    ]
  },
  {
    "id": "hidmsic",
    "name": "Bluetooth Music Controls",
    "shortName": "Music Control",
    "version": "0.02",
    "description": "Enable HID in settings, pair with your phone, then use this app to control music from your watch!",
    "icon": "hid-music.png",
    "tags": "bluetooth",
    "supports": ["BANGLEJS"],
    "storage": [
      {"name":"hidmsic.app.js","url":"hid-music.js"},
      {"name":"hidmsic.img","url":"hid-music-icon.js","evaluate":true}
    ]
  },
  {
    "id": "hidkbd",
    "name": "Bluetooth Keyboard",
    "shortName": "Bluetooth Kbd",
    "version": "0.02",
    "description": "Enable HID in settings, pair with your phone/PC, then use this app to control other apps",
    "icon": "hid-keyboard.png",
    "tags": "bluetooth",
    "supports": ["BANGLEJS"],
    "storage": [
      {"name":"hidkbd.app.js","url":"hid-keyboard.js"},
      {"name":"hidkbd.img","url":"hid-keyboard-icon.js","evaluate":true}
    ]
  },
  {
    "id": "hidbkbd",
    "name": "Binary Bluetooth Keyboard",
    "shortName": "Binary BT Kbd",
    "version": "0.02",
    "description": "Enable HID in settings, pair with your phone/PC, then type messages using the onscreen keyboard by tapping repeatedly on the key you want",
    "icon": "hid-binary-keyboard.png",
    "tags": "bluetooth",
    "supports": ["BANGLEJS"],
    "storage": [
      {"name":"hidbkbd.app.js","url":"hid-binary-keyboard.js"},
      {"name":"hidbkbd.img","url":"hid-binary-keyboard-icon.js","evaluate":true}
    ]
  },
  {
    "id": "animals",
    "name": "Animals Game",
    "version": "0.01",
    "description": "Simple toddler's game - displays a different number of animals each time the screen is pressed",
    "icon": "animals.png",
    "tags": "game",
    "supports": ["BANGLEJS"],
    "storage": [
      {"name":"animals.app.js","url":"animals.js"},
      {"name":"animals.img","url":"animals-icon.js","evaluate":true},
      {"name":"animals-snake.img","url":"animals-snake.js","evaluate":true},
      {"name":"animals-duck.img","url":"animals-duck.js","evaluate":true},
      {"name":"animals-swan.img","url":"animals-swan.js","evaluate":true},
      {"name":"animals-fox.img","url":"animals-fox.js","evaluate":true},
      {"name":"animals-camel.img","url":"animals-camel.js","evaluate":true},
      {"name":"animals-pig.img","url":"animals-pig.js","evaluate":true},
      {"name":"animals-sheep.img","url":"animals-sheep.js","evaluate":true},
      {"name":"animals-mouse.img","url":"animals-mouse.js","evaluate":true}
    ]
  },
  {
    "id": "qrcode",
    "name": "Custom QR Code",
    "version": "0.02",
    "description": "Use this to upload a customised QR code to Bangle.js",
    "icon": "app.png",
    "tags": "qrcode",
    "supports": ["BANGLEJS","BANGLEJS2"],
    "custom": "custom.html",
    "customConnect": true,
    "storage": [
      {"name":"qrcode.app.js"},
      {"name":"qrcode.img","url":"app-icon.js","evaluate":true}
    ]
  },
  {
    "id": "beer",
    "name": "Beer Compass",
    "version": "0.01",
    "description": "Uploads all the pubs in an area onto your watch, so it can always point you at the nearest one",
    "icon": "app.png",
    "tags": "",
    "supports": ["BANGLEJS"],
    "custom": "custom.html",
    "storage": [
      {"name":"beer.app.js"},
      {"name":"beer.img","url":"app-icon.js","evaluate":true}
    ]
  },
  {
    "id": "route",
    "name": "Route Viewer",
    "version": "0.02",
    "description": "Upload a KML file of a route, and have your watch display a map with how far around it you are",
    "icon": "app.png",
    "tags": "",
    "supports": ["BANGLEJS"],
    "custom": "custom.html",
    "storage": [
      {"name":"route.app.js"},
      {"name":"route.img","url":"app-icon.js","evaluate":true}
    ]
  },
  {
    "id": "ncstart",
    "name": "NCEU Startup",
    "version": "0.06",
    "description": "NodeConfEU 2019 'First Start' Sequence",
    "icon": "start.png",
    "tags": "start,welcome",
    "supports": ["BANGLEJS"],
    "storage": [
      {"name":"ncstart.app.js","url":"start.js"},
      {"name":"ncstart.boot.js","url":"boot.js"},
      {"name":"ncstart.settings.js","url":"settings.js"},
      {"name":"ncstart.img","url":"start-icon.js","evaluate":true},
      {"name":"nc-bangle.img","url":"start-bangle.js","evaluate":true},
      {"name":"nc-nceu.img","url":"start-nceu.js","evaluate":true},
      {"name":"nc-nfr.img","url":"start-nfr.js","evaluate":true},
      {"name":"nc-nodew.img","url":"start-nodew.js","evaluate":true},
      {"name":"nc-tf.img","url":"start-tf.js","evaluate":true}
    ],
    "data": [{"name":"ncstart.json"}]
  },
  {
    "id": "ncfrun",
    "name": "NCEU 5K Fun Run",
    "version": "0.01",
    "description": "Display a map of the NodeConf EU 2019 5K Fun Run route and your location on it",
    "icon": "nceu-funrun.png",
    "tags": "health",
    "supports": ["BANGLEJS"],
    "storage": [
      {"name":"ncfrun.app.js","url":"nceu-funrun.js"},
      {"name":"ncfrun.img","url":"nceu-funrun-icon.js","evaluate":true}
    ]
  },
  {
    "id": "widnceu",
    "name": "NCEU Logo Widget",
    "version": "0.02",
    "description": "Show the NodeConf EU logo in the top left",
    "icon": "widget.png",
    "type": "widget",
    "tags": "widget",
    "supports": ["BANGLEJS"],
    "storage": [
      {"name":"widnceu.wid.js","url":"widget.js"}
    ]
  },
  {
    "id": "sclock",
    "name": "Simple Clock",
    "version": "0.07",
    "description": "A Simple Digital Clock",
    "icon": "clock-simple.png",
    "type": "clock",
    "tags": "clock",
    "supports": ["BANGLEJS","BANGLEJS2"],
    "allow_emulator": true,
    "storage": [
      {"name":"sclock.app.js","url":"clock-simple.js"},
      {"name":"sclock.img","url":"clock-simple-icon.js","evaluate":true}
    ]
  },
  {
    "id": "s7clk",
    "name": "Simple 7 segment Clock",
    "version": "0.03",
    "description": "A simple 7 segment Clock with date",
    "icon": "icon.png",
    "screenshots": [{"url":"screenshot_s7segment.png"}],
    "type": "clock",
    "tags": "clock",
    "supports": ["BANGLEJS","BANGLEJS2"],
    "readme": "README.md",
    "allow_emulator": true,
    "storage": [
      {"name":"s7clk.app.js","url":"app.js"},
      {"name":"s7clk.img","url":"icon.js","evaluate":true}
    ]
  },
  {
    "id": "vibrclock",
    "name": "Vibrate Clock",
    "version": "0.03",
    "description": "When BTN1 is pressed, vibrate out the time as a series of buzzes, one digit at a time. Hours, then Minutes. Zero is signified by one long buzz. Otherwise a simple digital clock.",
    "icon": "app.png",
    "type": "clock",
    "tags": "clock",
    "supports": ["BANGLEJS"],
    "allow_emulator": true,
    "storage": [
      {"name":"vibrclock.app.js","url":"app.js"},
      {"name":"vibrclock.img","url":"app-icon.js","evaluate":true}
    ]
  },
  {
    "id": "svclock",
    "name": "Simple V-Clock",
    "version": "0.04",
    "description": "Modification of Simple Clock 0.04 to use Vectorfont",
    "icon": "vclock-simple.png",
    "type": "clock",
    "tags": "clock",
    "supports": ["BANGLEJS","BANGLEJS2"],
    "allow_emulator": true,
    "storage": [
      {"name":"svclock.app.js","url":"vclock-simple.js"},
      {"name":"svclock.img","url":"vclock-simple-icon.js","evaluate":true}
    ]
  },
  {
    "id": "dclock",
    "name": "Dev Clock",
    "version": "0.10",
    "description": "A Digital Clock including timestamp (tst), beats(@), days in current month (dm) and days since new moon (l)",
    "icon": "clock-dev.png",
    "type": "clock",
    "tags": "clock",
    "supports": ["BANGLEJS","BANGLEJS2"],
    "allow_emulator": true,
    "storage": [
      {"name":"dclock.app.js","url":"clock-dev.js"},
      {"name":"dclock.img","url":"clock-dev-icon.js","evaluate":true}
    ]
  },
  {
    "id": "gesture",
    "name": "Gesture Test",
    "version": "0.01",
    "description": "BETA! Uploads a basic Tensorflow Gesture model, and then outputs each gesture as a message",
    "icon": "gesture.png",
    "type": "app",
    "tags": "gesture,ai",
    "supports": ["BANGLEJS"],
    "storage": [
      {"name":"gesture.app.js","url":"gesture.js"},
      {"name":".tfnames","url":"gesture-tfnames.js","evaluate":true},
      {"name":".tfmodel","url":"gesture-tfmodel.js","evaluate":true},
      {"name":"gesture.img","url":"gesture-icon.js","evaluate":true}
    ]
  },
  {
    "id": "pparrot",
    "name": "Party Parrot",
    "version": "0.01",
    "description": "Party with a parrot on your wrist",
    "icon": "party-parrot.png",
    "type": "app",
    "tags": "party,parrot,lol",
    "supports": ["BANGLEJS"],
    "allow_emulator": true,
    "storage": [
      {"name":"pparrot.app.js","url":"party-parrot.js"},
      {"name":"pparrot.img","url":"party-parrot-icon.js","evaluate":true}
    ]
  },
  {
    "id": "hrings",
    "name": "Hypno Rings",
    "version": "0.01",
    "description": "Experiment with trippy rings, press buttons for change",
    "icon": "hypno-rings.png",
    "type": "app",
    "tags": "rings,hypnosis,psychadelic",
    "supports": ["BANGLEJS"],
    "allow_emulator": true,
    "storage": [
      {"name":"hrings.app.js","url":"hypno-rings.js"},
      {"name":"hrings.img","url":"hypno-rings-icon.js","evaluate":true}
    ]
  },
  {
    "id": "morse",
    "name": "Morse Code",
    "version": "0.01",
    "description": "Learn morse code by hearing/seeing/feeling the code. Tap to toggle buzz!",
    "icon": "morse-code.png",
    "type": "app",
    "tags": "morse,sound,visual,input",
    "supports": ["BANGLEJS"],
    "storage": [
      {"name":"morse.app.js","url":"morse-code.js"},
      {"name":"morse.img","url":"morse-code-icon.js","evaluate":true}
    ]
  },
  {
    "id": "blescan",
    "name": "BLE Scanner",
    "version": "0.01",
    "description": "Scan for advertising BLE devices",
    "icon": "blescan.png",
    "tags": "bluetooth",
    "supports": ["BANGLEJS"],
    "storage": [
      {"name":"blescan.app.js","url":"blescan.js"},
      {"name":"blescan.img","url":"blescan-icon.js","evaluate":true}
    ]
  },
  {
    "id": "mmonday",
    "name": "Manic Monday Tone",
    "version": "0.02",
    "description": "The Bangles make a comeback",
    "icon": "manic-monday-icon.png",
    "tags": "sound",
    "supports": ["BANGLEJS"],
    "storage": [
      {"name":"mmonday.app.js","url":"manic-monday.js"},
      {"name":"mmonday.img","url":"manic-monday-icon.js","evaluate":true}
    ]
  },
  {
    "id": "jbells",
    "name": "Jingle Bells",
    "version": "0.01",
    "description": "Play Jingle Bells",
    "icon": "jbells.png",
    "type": "app",
    "tags": "sound",
    "supports": ["BANGLEJS"],
    "storage": [
      {"name":"jbells.app.js","url":"jbells.js"},
      {"name":"jbells.img","url":"jbells-icon.js","evaluate":true}
    ]
  },
  {
    "id": "scolor",
    "name": "Show Color",
    "version": "0.01",
    "description": "Display all available Colors and Names",
    "icon": "show-color.png",
    "type": "app",
    "tags": "tool",
    "supports": ["BANGLEJS"],
    "allow_emulator": true,
    "storage": [
      {"name":"scolor.app.js","url":"show-color.js"},
      {"name":"scolor.img","url":"show-color-icon.js","evaluate":true}
    ]
  },
  {
    "id": "miclock",
    "name": "Mixed Clock",
    "version": "0.05",
    "description": "A mix of analog and digital Clock",
    "icon": "clock-mixed.png",
    "type": "clock",
    "tags": "clock",
    "supports": ["BANGLEJS"],
    "allow_emulator": true,
    "storage": [
      {"name":"miclock.app.js","url":"clock-mixed.js"},
      {"name":"miclock.img","url":"clock-mixed-icon.js","evaluate":true}
    ]
  },
  {
    "id": "bclock",
    "name": "Binary Clock",
    "version": "0.03",
    "description": "A simple binary clock watch face",
    "icon": "clock-binary.png",
    "type": "clock",
    "tags": "clock",
    "supports": ["BANGLEJS"],
    "allow_emulator": true,
    "storage": [
      {"name":"bclock.app.js","url":"clock-binary.js"},
      {"name":"bclock.img","url":"clock-binary-icon.js","evaluate":true}
    ]
  },
  {
    "id": "clotris",
    "name": "Clock-Tris",
    "version": "0.01",
    "description": "A fully functional clone of a classic game of falling blocks",
    "icon": "clock-tris.png",
    "tags": "game",
    "supports": ["BANGLEJS"],
    "allow_emulator": true,
    "storage": [
      {"name":"clotris.app.js","url":"clock-tris.js"},
      {"name":"clotris.img","url":"clock-tris-icon.js","evaluate":true},
      {"name":".trishig","url":"clock-tris-high"}
    ]
  },
  {
    "id": "flappy",
    "name": "Flappy Bird",
    "version": "0.05",
    "description": "A Flappy Bird game clone",
    "icon": "app.png",
    "screenshots": [{"url":"screenshot1_flappy.png"},{"url":"screenshot2_flappy.png"}],
    "tags": "game",
    "supports": ["BANGLEJS","BANGLEJS2"],
    "readme": "README.md",
    "allow_emulator": true,
    "storage": [
      {"name":"flappy.app.js","url":"app.js"},
      {"name":"flappy.img","url":"app-icon.js","evaluate":true}
    ]
  },
  {
    "id": "gpsinfo",
    "name": "GPS Info",
    "version": "0.05",
    "description": "An application that displays information about altitude, lat/lon, satellites and time",
    "icon": "gps-info.png",
    "type": "app",
    "tags": "gps",
    "supports": ["BANGLEJS","BANGLEJS2"],
    "storage": [
      {"name":"gpsinfo.app.js","url":"gps-info.js"},
      {"name":"gpsinfo.img","url":"gps-info-icon.js","evaluate":true}
    ]
  },
  {
    "id": "assistedgps",
    "name": "Assisted GPS Update (AGPS)",
    "version": "0.01",
    "description": "Downloads assisted GPS (AGPS) data to Bangle.js 1 for faster GPS startup and more accurate fixes. **No app will be installed**, this just uploads new data to the GPS chip.",
    "icon": "app.png",
    "type": "RAM",
    "tags": "tool,outdoors,agps",
    "supports": ["BANGLEJS"],
    "custom": "custom.html",
    "storage": []
  },
  {
    "id": "pomodo",
    "name": "Pomodoro",
    "version": "0.01",
    "description": "A simple pomodoro timer.",
    "icon": "pomodoro.png",
    "type": "app",
    "tags": "pomodoro,cooking,tools",
    "supports": ["BANGLEJS"],
    "allow_emulator": true,
    "storage": [
      {"name":"pomodo.app.js","url":"pomodoro.js"},
      {"name":"pomodo.img","url":"pomodoro-icon.js","evaluate":true}
    ]
  },
  {
    "id": "blobclk",
    "name": "Large Digit Blob Clock",
    "shortName": "Blob Clock",
    "version": "0.06",
    "description": "A clock with big digits",
    "icon": "clock-blob.png",
    "type": "clock",
    "tags": "clock",
    "supports": ["BANGLEJS","BANGLEJS2"],
    "allow_emulator": true,
    "storage": [
      {"name":"blobclk.app.js","url":"clock-blob.js"},
      {"name":"blobclk.img","url":"clock-blob-icon.js","evaluate":true}
    ]
  },
  {
    "id": "boldclk",
    "name": "Bold Clock",
    "version": "0.05",
    "description": "Simple, readable and practical clock",
    "icon": "bold_clock.png",
    "screenshots": [{"url":"screenshot_bold.png"}],
    "type": "clock",
    "tags": "clock",
    "supports": ["BANGLEJS","BANGLEJS2"],
    "readme": "README.md",
    "allow_emulator": true,
    "storage": [
      {"name":"boldclk.app.js","url":"bold_clock.js"},
      {"name":"boldclk.img","url":"bold_clock-icon.js","evaluate":true}
    ]
  },
  {
    "id": "widclk",
    "name": "Digital clock widget",
    "version": "0.06",
    "description": "A simple digital clock widget",
    "icon": "widget.png",
    "type": "widget",
    "tags": "widget,clock",
    "supports": ["BANGLEJS"],
    "storage": [
      {"name":"widclk.wid.js","url":"widget.js"}
    ]
  },
  {
    "id": "widpedom",
    "name": "Pedometer widget",
    "version": "0.19",
    "description": "Daily pedometer widget",
    "icon": "widget.png",
    "type": "widget",
    "tags": "widget",
    "supports": ["BANGLEJS","BANGLEJS2"],
    "storage": [
      {"name":"widpedom.wid.js","url":"widget.js"},
      {"name":"widpedom.settings.js","url":"settings.js"}
    ]
  },
  {
    "id": "berlinc",
    "name": "Berlin Clock",
    "version": "0.05",
    "description": "Berlin Clock (see https://en.wikipedia.org/wiki/Mengenlehreuhr)",
    "icon": "berlin-clock.png",
    "type": "clock",
    "tags": "clock",
    "supports": ["BANGLEJS","BANGLEJS2"],
    "allow_emulator": true,
    "storage": [
      {"name":"berlinc.app.js","url":"berlin-clock.js"},
      {"name":"berlinc.img","url":"berlin-clock-icon.js","evaluate":true}
    ]
  },
  {
    "id": "ctrclk",
    "name": "Centerclock",
    "version": "0.03",
    "description": "Watch-centered digital 24h clock with date in dd.mm.yyyy format.",
    "icon": "app.png",
    "type": "clock",
    "tags": "clock",
    "supports": ["BANGLEJS"],
    "allow_emulator": true,
    "storage": [
      {"name":"ctrclk.app.js","url":"app.js"},
      {"name":"ctrclk.img","url":"app-icon.js","evaluate":true}
    ]
  },
  {
    "id": "demoapp",
    "name": "Demo Loop",
    "version": "0.02",
    "description": "Simple demo app - displays Bangle.js, JS logo, graphics, and Bangle.js information",
    "icon": "app.png",
    "type": "app",
    "tags": "",
    "supports": ["BANGLEJS"],
    "allow_emulator": true,
    "storage": [
      {"name":"demoapp.app.js","url":"app.js"},
      {"name":"demoapp.img","url":"app-icon.js","evaluate":true}
    ],
    "sortorder": -9
  },
  {
    "id": "flagrse",
    "name": "Espruino Flag Raiser",
    "version": "0.01",
    "description": "App to send a command to another Espruino to cause it to raise a flag",
    "icon": "app.png",
    "tags": "",
    "supports": ["BANGLEJS"],
    "readme": "README.md",
    "storage": [
      {"name":"flagrse.app.js","url":"app.js"},
      {"name":"flagrse.img","url":"app-icon.js","evaluate":true}
    ]
  },
  {
    "id": "pipboy",
    "name": "Pipboy",
    "version": "0.04",
    "description": "Pipboy themed clock",
    "icon": "app.png",
    "type": "clock",
    "tags": "clock",
    "supports": ["BANGLEJS"],
    "allow_emulator": true,
    "storage": [
      {"name":"pipboy.app.js","url":"app.js"},
      {"name":"pipboy.img","url":"app-icon.js","evaluate":true}
    ]
  },
  {
    "id": "torch",
    "name": "Torch",
    "shortName": "Torch",
    "version": "0.02",
    "description": "Turns screen white to help you see in the dark. Select from the launcher or press BTN1,BTN3,BTN1,BTN3 quickly to start when in any app that shows widgets",
    "icon": "app.png",
    "tags": "tool,torch",
    "supports": ["BANGLEJS"],
    "storage": [
      {"name":"torch.app.js","url":"app.js"},
      {"name":"torch.wid.js","url":"widget.js"},
      {"name":"torch.img","url":"app-icon.js","evaluate":true}
    ]
  },
  {
    "id": "rtorch",
    "name": "Red Torch",
    "shortName": "RedTorch",
    "version": "0.01",
    "description": "Turns screen RED to help you see in the dark without breaking your night vision. Select from the launcher or press BTN3,BTN1,BTN3,BTN1 quickly to start when in any app that shows widgets",
    "icon": "app.png",
    "tags": "tool,torch",
    "supports": ["BANGLEJS"],
    "storage": [
      {"name":"rtorch.app.js","url":"app.js"},
      {"name":"rtorch.wid.js","url":"widget.js"},
      {"name":"rtorch.img","url":"app-icon.js","evaluate":true}
    ]
  },
  {
    "id": "wohrm",
    "name": "Workout HRM",
    "version": "0.08",
    "description": "Workout heart rate monitor notifies you with a buzz if your heart rate goes above or below the set limits.",
    "icon": "app.png",
    "type": "app",
    "tags": "hrm,workout",
    "supports": ["BANGLEJS"],
    "readme": "README.md",
    "allow_emulator": true,
    "storage": [
      {"name":"wohrm.app.js","url":"app.js"},
      {"name":"wohrm.img","url":"app-icon.js","evaluate":true}
    ]
  },
  {
    "id": "widid",
    "name": "Bluetooth ID Widget",
    "version": "0.03",
    "description": "Display the last two tuple of your Bangle.js MAC address in the widget section. This is useful for figuring out which Bangle.js to connect to if you have more than one Bangle.js!",
    "icon": "widget.png",
    "type": "widget",
    "tags": "widget,address,mac",
    "supports": ["BANGLEJS","BANGLEJS2"],
    "storage": [
      {"name":"widid.wid.js","url":"widget.js"}
    ]
  },
  {
    "id": "grocery",
    "name": "Grocery",
    "version": "0.02",
    "description": "Simple grocery (shopping) list - Display a list of product and track if you already put them in your cart.",
    "icon": "grocery.png",
    "type": "app",
    "tags": "tool,outdoors,shopping,list",
    "supports": ["BANGLEJS"],
    "custom": "grocery.html",
    "storage": [
      {"name":"grocery.app.js","url":"app.js"},
      {"name":"grocery.img","url":"grocery-icon.js","evaluate":true}
    ]
  },
  {
    "id": "marioclock",
    "name": "Mario Clock",
    "version": "0.15",
    "description": "Animated retro Mario clock, with Gameboy style 8-bit grey-scale graphics.",
    "icon": "marioclock.png",
    "type": "clock",
    "tags": "clock,mario,retro",
    "supports": ["BANGLEJS"],
    "readme": "README.md",
    "allow_emulator": false,
    "storage": [
      {"name":"marioclock.app.js","url":"marioclock-app.js"},
      {"name":"marioclock.img","url":"marioclock-icon.js","evaluate":true}
    ]
  },
  {
    "id": "cliock",
    "name": "Commandline-Clock",
    "shortName": "CLI-Clock",
    "version": "0.14",
    "description": "Simple CLI-Styled Clock",
    "icon": "app.png",
    "type": "clock",
    "tags": "clock,cli,command,bash,shell",
    "supports": ["BANGLEJS","BANGLEJS2"],
    "allow_emulator": true,
    "storage": [
      {"name":"cliock.app.js","url":"app.js"},
      {"name":"cliock.img","url":"app-icon.js","evaluate":true}
    ]
  },
  {
    "id": "widver",
    "name": "Firmware Version Widget",
    "version": "0.02",
    "description": "Display the version of the installed firmware in the top widget section.",
    "icon": "widget.png",
    "type": "widget",
    "tags": "widget,tool,system",
    "supports": ["BANGLEJS"],
    "storage": [
      {"name":"widver.wid.js","url":"widget.js"}
    ]
  },
  {
    "id": "barclock",
    "name": "Bar Clock",
    "version": "0.08",
    "description": "A simple digital clock showing seconds as a bar",
    "icon": "clock-bar.png",
    "screenshots": [{"url":"screenshot.png"},{"url":"screenshot_pm.png"}],
    "type": "clock",
    "tags": "clock",
    "supports": ["BANGLEJS"],
    "readme": "README.md",
    "allow_emulator": true,
    "storage": [
      {"name":"barclock.app.js","url":"clock-bar.js"},
      {"name":"barclock.img","url":"clock-bar-icon.js","evaluate":true}
    ]
  },
  {
    "id": "dotclock",
    "name": "Dot Clock",
    "version": "0.03",
    "description": "A Minimal Dot Analog Clock",
    "icon": "clock-dot.png",
    "type": "clock",
    "tags": "clock",
    "supports": ["BANGLEJS","BANGLEJS2"],
    "allow_emulator": true,
    "storage": [
      {"name":"dotclock.app.js","url":"clock-dot.js"},
      {"name":"dotclock.img","url":"clock-dot-icon.js","evaluate":true}
    ]
  },
  {
    "id": "widtbat",
    "name": "Tiny Battery Widget",
    "version": "0.02",
    "description": "Tiny blueish battery widget, vibs and changes level color when charging",
    "icon": "widget.png",
    "type": "widget",
    "tags": "widget,tool,system",
    "supports": ["BANGLEJS","BANGLEJS2"],
    "storage": [
      {"name":"widtbat.wid.js","url":"widget.js"}
    ]
  },
  {
    "id": "chrono",
    "name": "Chrono",
    "shortName": "Chrono",
    "version": "0.01",
    "description": "Single click BTN1 to add 5 minutes. Single click BTN2 to add 30 seconds. Single click BTN3 to add 5 seconds. Tap to pause or play to timer. Double click BTN1 to reset. When timer finishes the watch vibrates.",
    "icon": "chrono.png",
    "tags": "tool",
    "supports": ["BANGLEJS"],
    "storage": [
      {"name":"chrono.app.js","url":"chrono.js"},
      {"name":"chrono.img","url":"chrono-icon.js","evaluate":true}
    ]
  },
  {
    "id": "astrocalc",
    "name": "Astrocalc",
    "version": "0.02",
    "description": "Calculates interesting information on the sun and moon cycles for the current day based on your location.",
    "icon": "astrocalc.png",
    "tags": "app,sun,moon,cycles,tool,outdoors",
    "supports": ["BANGLEJS"],
    "allow_emulator": true,
    "storage": [
      {"name":"astrocalc.app.js","url":"astrocalc-app.js"},
      {"name":"suncalc.js","url":"suncalc.js"},
      {"name":"astrocalc.img","url":"astrocalc-icon.js","evaluate":true},
      {"name":"first-quarter.img","url":"first-quarter-icon.js","evaluate":true},
      {"name":"last-quarter.img","url":"last-quarter-icon.js","evaluate":true},
      {"name":"waning-crescent.img","url":"waning-crescent-icon.js","evaluate":true},
      {"name":"waning-gibbous.img","url":"waning-gibbous-icon.js","evaluate":true},
      {"name":"full.img","url":"full-icon.js","evaluate":true},
      {"name":"new.img","url":"new-icon.js","evaluate":true},
      {"name":"waxing-gibbous.img","url":"waxing-gibbous-icon.js","evaluate":true},
      {"name":"waxing-crescent.img","url":"waxing-crescent-icon.js","evaluate":true}
    ]
  },
  {
    "id": "widhwt",
    "name": "Hand Wash Timer",
    "version": "0.01",
    "description": "Swipe your wrist over the watch face to start your personal Bangle.js hand wash timer for 35 sec. Start washing after the short buzz and stop after the long buzz.",
    "icon": "widget.png",
    "type": "widget",
    "tags": "widget,tool",
    "supports": ["BANGLEJS"],
    "storage": [
      {"name":"widhwt.wid.js","url":"widget.js"}
    ]
  },
  {
    "id": "toucher",
    "name": "Touch Launcher",
    "shortName": "Toucher",
    "version": "0.07",
    "description": "Touch enable left to right launcher.",
    "icon": "app.png",
    "type": "launch",
    "tags": "tool,system,launcher",
    "supports": ["BANGLEJS","BANGLEJS2"],
    "readme": "README.md",
    "storage": [
      {"name":"toucher.app.js","url":"app.js"},
      {"name":"toucher.settings.js","url":"settings.js"}
    ],
    "data": [{"name":"toucher.json"}],
    "sortorder": -10
  },
  {
    "id": "balltastic",
    "name": "Balltastic",
    "version": "0.02",
    "description": "Simple but fun ball eats dots game.",
    "icon": "app.png",
    "type": "app",
    "tags": "game,fun",
    "supports": ["BANGLEJS"],
    "storage": [
      {"name":"balltastic.app.js","url":"app.js"},
      {"name":"balltastic.img","url":"app-icon.js","evaluate":true}
    ]
  },
  {
    "id": "rpgdice",
    "name": "RPG dice",
    "version": "0.02",
    "description": "Simple RPG dice rolling app.",
    "icon": "rpgdice.png",
    "type": "app",
    "tags": "game,fun",
    "supports": ["BANGLEJS"],
    "allow_emulator": true,
    "storage": [
      {"name":"rpgdice.app.js","url":"app.js"},
      {"name":"rpgdice.img","url":"app-icon.js","evaluate":true}
    ]
  },
  {
    "id": "widmp",
    "name": "Moon Phase Widget",
    "version": "0.01",
    "description": "Display the current moon phase in blueish for the northern hemisphere in eight phases",
    "icon": "widget.png",
    "type": "widget",
    "tags": "widget,tools",
    "supports": ["BANGLEJS"],
    "storage": [
      {"name":"widmp.wid.js","url":"widget.js"}
    ]
  },
  {
    "id": "minionclk",
    "name": "Minion clock",
    "version": "0.05",
    "description": "Minion themed clock.",
    "icon": "minionclk.png",
    "type": "clock",
    "tags": "clock,minion",
    "supports": ["BANGLEJS"],
    "allow_emulator": true,
    "storage": [
      {"name":"minionclk.app.js","url":"app.js"},
      {"name":"minionclk.img","url":"app-icon.js","evaluate":true}
    ]
  },
  {
    "id": "openstmap",
    "name": "OpenStreetMap",
    "shortName": "OpenStMap",
    "version": "0.09",
    "description": "[BETA] Loads map tiles from OpenStreetMap onto your Bangle.js and displays a map of where you are",
    "icon": "app.png",
    "tags": "outdoors,gps",
    "supports": ["BANGLEJS","BANGLEJS2"],
    "custom": "custom.html",
    "customConnect": true,
    "storage": [
      {"name":"openstmap","url":"openstmap.js"},
      {"name":"openstmap.app.js","url":"app.js"},
      {"name":"openstmap.img","url":"app-icon.js","evaluate":true}
    ]
  },
  {
    "id": "activepedom",
    "name": "Active Pedometer",
    "shortName": "Active Pedometer",
    "version": "0.09",
    "description": "Pedometer that filters out arm movement and displays a step goal progress. Steps are saved to a daily file and can be viewed as graph.",
    "icon": "app.png",
    "tags": "outdoors,widget",
    "supports": ["BANGLEJS"],
    "readme": "README.md",
    "storage": [
      {"name":"activepedom.wid.js","url":"widget.js"},
      {"name":"activepedom.settings.js","url":"settings.js"},
      {"name":"activepedom.img","url":"app-icon.js","evaluate":true},
      {"name":"activepedom.app.js","url":"app.js"}
    ]
  },
  {
    "id": "chronowid",
    "name": "Chrono Widget",
    "shortName": "Chrono Widget",
    "version": "0.03",
    "description": "Chronometer (timer) which runs as widget.",
    "icon": "app.png",
    "tags": "tool,widget",
    "supports": ["BANGLEJS","BANGLEJS2"],
    "readme": "README.md",
    "storage": [
      {"name":"chronowid.wid.js","url":"widget.js"},
      {"name":"chronowid.app.js","url":"app.js"},
      {"name":"chronowid.img","url":"app-icon.js","evaluate":true}
    ]
  },
  {
    "id": "tabata",
    "name": "Tabata",
    "shortName": "Tabata - Control High-Intensity Interval Training",
    "version": "0.01",
    "description": "Control high-intensity interval training (according to tabata: https://en.wikipedia.org/wiki/Tabata_method).",
    "icon": "tabata.png",
    "tags": "workout,health",
    "supports": ["BANGLEJS"],
    "storage": [
      {"name":"tabata.app.js","url":"tabata.js"},
      {"name":"tabata.img","url":"tabata-icon.js","evaluate":true}
    ]
  },
  {
    "id": "custom",
    "name": "Custom Boot Code ",
    "version": "0.01",
    "description": "Add code you want to run at boot time",
    "icon": "custom.png",
    "type": "bootloader",
    "tags": "tool,system",
    "supports": ["BANGLEJS"],
    "custom": "custom.html",
    "storage": [
      {"name":"custom"}
    ]
  },
  {
    "id": "devstopwatch",
    "name": "Dev Stopwatch",
    "shortName": "Dev Stopwatch",
    "version": "0.03",
    "description": "Stopwatch with 5 laps supported (cyclically replaced)",
    "icon": "app.png",
    "tags": "stopwatch,chrono,timer,chronometer",
    "supports": ["BANGLEJS","BANGLEJS2"],
    "allow_emulator": true,
    "storage": [
      {"name":"devstopwatch.app.js","url":"app.js"},
      {"name":"devstopwatch.img","url":"app-icon.js","evaluate":true}
    ]
  },
  {
    "id": "batchart",
    "name": "Battery Chart",
    "shortName": "Battery Chart",
    "version": "0.10",
    "description": "A widget and an app for recording and visualizing battery percentage over time.",
    "icon": "app.png",
    "tags": "app,widget,battery,time,record,chart,tool",
    "supports": ["BANGLEJS"],
    "readme": "README.md",
    "storage": [
      {"name":"batchart.wid.js","url":"widget.js"},
      {"name":"batchart.app.js","url":"app.js"},
      {"name":"batchart.img","url":"app-icon.js","evaluate":true}
    ]
  },
  {
    "id": "nato",
    "name": "NATO Alphabet",
    "shortName": "NATOAlphabet",
    "version": "0.01",
    "description": "Learn the NATO Phonetic alphabet plus some numbers.",
    "icon": "nato.png",
    "type": "app",
    "tags": "app,learn,visual",
    "supports": ["BANGLEJS"],
    "allow_emulator": true,
    "storage": [
      {"name":"nato.app.js","url":"nato.js"},
      {"name":"nato.img","url":"nato-icon.js","evaluate":true}
    ]
  },
  {
    "id": "numerals",
    "name": "Numerals Clock",
    "shortName": "Numerals Clock",
    "version": "0.09",
    "description": "A simple big numerals clock",
    "icon": "numerals.png",
    "type": "clock",
    "tags": "numerals,clock",
    "supports": ["BANGLEJS"],
    "allow_emulator": true,
    "storage": [
      {"name":"numerals.app.js","url":"numerals.app.js"},
      {"name":"numerals.img","url":"numerals-icon.js","evaluate":true},
      {"name":"numerals.settings.js","url":"numerals.settings.js"}
    ],
    "data": [{"name":"numerals.json"}]
  },
  {
    "id": "bledetect",
    "name": "BLE Detector",
    "shortName": "BLE Detector",
    "version": "0.03",
    "description": "Detect BLE devices and show some informations.",
    "icon": "bledetect.png",
    "tags": "app,bluetooth,tool",
    "supports": ["BANGLEJS"],
    "readme": "README.md",
    "storage": [
      {"name":"bledetect.app.js","url":"bledetect.js"},
      {"name":"bledetect.img","url":"bledetect-icon.js","evaluate":true}
    ]
  },
  {
    "id": "snake",
    "name": "Snake",
    "shortName": "Snake",
    "version": "0.02",
    "description": "The classic snake game. Eat apples and don't bite your tail.",
    "icon": "snake.png",
    "tags": "game,fun",
    "supports": ["BANGLEJS"],
    "readme": "README.md",
    "storage": [
      {"name":"snake.app.js","url":"snake.js"},
      {"name":"snake.img","url":"snake-icon.js","evaluate":true}
    ]
  },
  {
    "id": "calculator",
    "name": "Calculator",
    "shortName": "Calculator",
    "version": "0.04",
    "description": "Basic calculator reminiscent of MacOs's one. Handy for small calculus.",
    "icon": "calculator.png",
    "tags": "app,tool",
    "supports": ["BANGLEJS","BANGLEJS2"],
    "storage": [
      {"name":"calculator.app.js","url":"app.js"},
      {"name":"calculator.img","url":"calculator-icon.js","evaluate":true}
    ]
  },
  {
    "id": "dane",
    "name": "Digital Assistant, not EDITH",
    "shortName": "DANE",
    "version": "0.16",
    "description": "A Watchface inspired by Tony Stark's EDITH and based on https://arwes.dev/",
    "icon": "app.png",
    "type": "clock",
    "tags": "clock",
    "supports": ["BANGLEJS"],
    "allow_emulator": true,
    "storage": [
      {"name":"dane.app.js","url":"app.js"},
      {"name":"dane.img","url":"app-icon.js","evaluate":true}
    ]
  },
  {
    "id": "dane_tcr",
    "name": "DANE Touch Launcher",
    "shortName": "DANE Toucher",
    "version": "0.07",
    "description": "Touch enable left to right launcher in the style of the DANE Watchface",
    "icon": "app.png",
    "type": "launch",
    "tags": "tool,system,launcher",
    "supports": ["BANGLEJS"],
    "storage": [
      {"name":"dane_tcr.app.js","url":"app.js"},
      {"name":"dane_tcr.settings.js","url":"settings.js"}
    ],
    "data": [{"name":"dane_tcr.json"}],
    "sortorder": -10
  },
  {
    "id": "buffgym",
    "name": "BuffGym",
    "version": "0.02",
    "description": "BuffGym is the famous 5x5 workout program for the BangleJS",
    "icon": "buffgym.png",
    "type": "app",
    "tags": "tool,outdoors,gym,exercise",
    "supports": ["BANGLEJS"],
    "readme": "README.md",
    "interface": "buffgym.html",
    "allow_emulator": false,
    "storage": [
      {"name":"buffgym.app.js","url":"buffgym.app.js"},
      {"name":"buffgym-set.js","url":"buffgym-set.js"},
      {"name":"buffgym-exercise.js","url":"buffgym-exercise.js"},
      {"name":"buffgym-workout.js","url":"buffgym-workout.js"},
      {"name":"buffgym-workout-a.json","url":"buffgym-workout-a.json"},
      {"name":"buffgym-workout-b.json","url":"buffgym-workout-b.json"},
      {"name":"buffgym-workout-index.json","url":"buffgym-workout-index.json"},
      {"name":"buffgym.img","url":"buffgym-icon.js","evaluate":true}
    ]
  },
  {
    "id": "banglerun",
    "name": "BangleRun",
    "shortName": "BangleRun",
    "version": "0.10",
    "description": "An app for running sessions. Displays info and logs your run for later viewing.",
    "icon": "banglerun.png",
    "tags": "run,running,fitness,outdoors",
    "supports": ["BANGLEJS"],
    "interface": "interface.html",
    "allow_emulator": false,
    "storage": [
      {"name":"banglerun.app.js","url":"app.js"},
      {"name":"banglerun.img","url":"app-icon.js","evaluate":true}
    ]
  },
  {
    "id": "metronome",
    "name": "Metronome",
    "version": "0.06",
    "description": "Makes the watch blinking and vibrating with a given rate",
    "icon": "metronome_icon.png",
    "tags": "tool",
    "supports": ["BANGLEJS"],
    "readme": "README.md",
    "allow_emulator": true,
    "storage": [
      {"name":"metronome.app.js","url":"metronome.js"},
      {"name":"metronome.img","url":"metronome-icon.js","evaluate":true},
      {"name":"metronome.settings.js","url":"settings.js"}
    ]
  },
  {
    "id": "blackjack",
    "name": "Black Jack game",
    "shortName": "Black Jack game",
    "version": "0.02",
    "description": "Simple implementation of card game Black Jack",
    "icon": "blackjack.png",
    "tags": "game",
    "supports": ["BANGLEJS"],
    "allow_emulator": true,
    "storage": [
      {"name":"blackjack.app.js","url":"blackjack.app.js"},
      {"name":"blackjack.img","url":"blackjack-icon.js","evaluate":true}
    ]
  },
  {
    "id": "hidcam",
    "name": "Camera shutter",
    "shortName": "Cam shutter",
    "version": "0.03",
    "description": "Enable HID, connect to your phone, start your camera and trigger the shot on your Bangle",
    "icon": "app.png",
    "tags": "bluetooth,tool",
    "supports": ["BANGLEJS"],
    "readme": "README.md",
    "storage": [
      {"name":"hidcam.app.js","url":"app.js"},
      {"name":"hidcam.img","url":"app-icon.js","evaluate":true}
    ]
  },
  {
    "id": "swlclk",
    "name": "SWL Clock / Short Wave Listner Clock",
    "shortName": "SWL Clock",
    "version": "0.02",
    "description": "Display Local, UTC time and some programs on the shorts waves along the day, with the frequencies",
    "icon": "swlclk.png",
    "type": "clock",
    "tags": "tool,clock",
    "supports": ["BANGLEJS"],
    "readme": "README.md",
    "allow_emulator": true,
    "storage": [
      {"name":"swlclk.app.js","url":"app.js"},
      {"name":"swlclk.img","url":"app-icon.js","evaluate":true}
    ]
  },
  {
    "id": "rclock",
    "name": "Round clock with seconds,  minutes and date",
    "shortName": "Round Clock",
    "version": "0.06",
    "description": "Designed round clock with ticks for minutes and seconds and heart rate indication",
    "icon": "app.png",
    "type": "clock",
    "tags": "clock",
    "supports": ["BANGLEJS"],
    "storage": [
      {"name":"rclock.app.js","url":"rclock.app.js"},
      {"name":"rclock.img","url":"app-icon.js","evaluate":true}
    ]
  },
  {
    "id": "fclock",
    "name": "fclock",
    "shortName": "F Clock",
    "version": "0.02",
    "description": "Simple design of a digital clock",
    "icon": "app.png",
    "type": "clock",
    "tags": "clock",
    "supports": ["BANGLEJS"],
    "storage": [
      {"name":"fclock.app.js","url":"fclock.app.js"},
      {"name":"fclock.img","url":"app-icon.js","evaluate":true}
    ]
  },
  {
    "id": "hamloc",
    "name": "QTH Locator / Maidenhead Locator System",
    "shortName": "QTH Locator",
    "version": "0.01",
    "description": "Convert your current GPS location to the Maidenhead locator system used by HAM amateur radio operators",
    "icon": "app.png",
    "tags": "tool,outdoors,gps",
    "supports": ["BANGLEJS"],
    "readme": "README.md",
    "storage": [
      {"name":"hamloc.app.js","url":"app.js"},
      {"name":"hamloc.img","url":"app-icon.js","evaluate":true}
    ]
  },
  {
    "id": "osmpoi",
    "name": "POI Compass",
    "version": "0.03",
    "description": "Uploads all the points of interest in an area onto your watch, same as Beer Compass with more p.o.i.",
    "icon": "app.png",
    "tags": "tool,outdoors,gps",
    "supports": ["BANGLEJS"],
    "readme": "README.md",
    "custom": "custom.html",
    "storage": [
      {"name":"osmpoi.app.js"},
      {"name":"osmpoi.img","url":"app-icon.js","evaluate":true}
    ]
  },
  {
    "id": "pong",
    "name": "Pong",
    "shortName": "Pong",
    "version": "0.03",
    "description": "A clone of the Atari game Pong",
    "icon": "pong.png",
    "type": "app",
    "tags": "game",
    "supports": ["BANGLEJS"],
    "readme": "README.md",
    "allow_emulator": true,
    "storage": [
      {"name":"pong.app.js","url":"app.js"},
      {"name":"pong.img","url":"app-icon.js","evaluate":true}
    ]
  },
  {
    "id": "ballmaze",
    "name": "Ball Maze",
    "version": "0.02",
    "description": "Navigate a ball through a maze by tilting your watch.",
    "icon": "icon.png",
    "type": "app",
    "tags": "game",
    "supports": ["BANGLEJS"],
    "readme": "README.md",
    "storage": [
      {"name":"ballmaze.app.js","url":"app.js"},
      {"name":"ballmaze.img","url":"icon.js","evaluate":true}
    ],
    "data": [{"name":"ballmaze.json"}]
  },
  {
    "id": "calendar",
    "name": "Calendar",
    "version": "0.02",
    "description": "Simple calendar",
    "icon": "calendar.png",
    "tags": "calendar",
    "supports": ["BANGLEJS","BANGLEJS2"],
    "readme": "README.md",
    "allow_emulator": true,
    "storage": [
      {"name":"calendar.app.js","url":"calendar.js"},
      {"name":"calendar.img","url":"calendar-icon.js","evaluate":true}
    ]
  },
  {
    "id": "hidjoystick",
    "name": "Bluetooth Joystick",
    "shortName": "Joystick",
    "version": "0.01",
    "description": "Emulates a 2 axis/5 button Joystick using the accelerometer as stick input and buttons 1-3, touch left as button 4 and touch right as button 5.",
    "icon": "app.png",
    "tags": "bluetooth",
    "supports": ["BANGLEJS"],
    "storage": [
      {"name":"hidjoystick.app.js","url":"app.js"},
      {"name":"hidjoystick.img","url":"app-icon.js","evaluate":true}
    ]
  },
  {
    "id": "largeclock",
    "name": "Large Clock",
    "version": "0.10",
    "description": "A readable and informational digital watch, with date, seconds and moon phase",
    "icon": "largeclock.png",
    "type": "clock",
    "tags": "clock",
    "supports": ["BANGLEJS"],
    "readme": "README.md",
    "allow_emulator": true,
    "storage": [
      {"name":"largeclock.app.js","url":"largeclock.js"},
      {"name":"largeclock.img","url":"largeclock-icon.js","evaluate":true},
      {"name":"largeclock.settings.js","url":"settings.js"}
    ],
    "data": [{"name":"largeclock.json"}]
  },
  {
    "id": "smtswch",
    "name": "Smart Switch",
    "shortName": "Smart Switch",
    "version": "0.01",
    "description": "Using EspruinoHub, control your smart devices on and off via Bluetooth Low Energy!",
    "icon": "app.png",
    "type": "app",
    "tags": "bluetooth,btle,smart,switch",
    "supports": ["BANGLEJS"],
    "readme": "README.md",
    "storage": [
      {"name":"smtswch.app.js","url":"app.js"},
      {"name":"smtswch.img","url":"app-icon.js","evaluate":true},
      {"name":"light-on.img","url":"light-on.js","evaluate":true},
      {"name":"light-off.img","url":"light-off.js","evaluate":true},
      {"name":"switch-on.img","url":"switch-on.js","evaluate":true},
      {"name":"switch-off.img","url":"switch-off.js","evaluate":true}
    ]
  },
  {
    "id": "miplant",
    "name": "Xiaomi Plant Sensor",
    "shortName": "Mi Plant",
    "version": "0.02",
    "description": "Reads and displays data from Xiaomi bluetooth plant moisture sensors",
    "icon": "app.png",
    "tags": "xiaomi,mi,plant,ble,bluetooth",
    "supports": ["BANGLEJS"],
    "storage": [
      {"name":"miplant.app.js","url":"app.js"},
      {"name":"miplant.img","url":"app-icon.js","evaluate":true}
    ]
  },
  {
    "id": "simpletimer",
    "name": "Timer",
    "version": "0.07",
    "description": "Simple timer, useful when playing board games or cooking",
    "icon": "app.png",
    "tags": "timer",
    "supports": ["BANGLEJS"],
    "readme": "README.md",
    "allow_emulator": true,
    "storage": [
      {"name":"simpletimer.app.js","url":"app.js"},
      {"name":".tfnames","url":"gesture-tfnames.js","evaluate":true},
      {"name":".tfmodel","url":"gesture-tfmodel.js","evaluate":true},
      {"name":"simpletimer.img","url":"app-icon.js","evaluate":true}
    ],
    "data": [{"name":"simpletimer.json"}]
  },
  {
    "id": "beebclock",
    "name": "Beeb Clock",
    "version": "0.05",
    "description": "Clock face that may be coincidentally familiar to BBC viewers",
    "icon": "beebclock.png",
    "type": "clock",
    "tags": "clock",
    "supports": ["BANGLEJS"],
    "allow_emulator": true,
    "storage": [
      {"name":"beebclock.app.js","url":"beebclock.js"},
      {"name":"beebclock.img","url":"beebclock-icon.js","evaluate":true}
    ]
  },
  {
    "id": "findphone",
    "name": "Find Phone",
    "shortName": "Find Phone",
    "version": "0.03",
    "description": "Find your phone via Gadgetbridge. Click any button to let your phone ring. 📳  Note: The functionality is available even without this app, just go to Settings, App Settings, Gadgetbridge, Find Phone.",
    "icon": "app.png",
    "tags": "tool,android",
    "supports": ["BANGLEJS"],
    "readme": "README.md",
    "allow_emulator": true,
    "storage": [
      {"name":"findphone.app.js","url":"app.js"},
      {"name":"findphone.img","url":"app-icon.js","evaluate":true}
    ]
  },
  {
    "id": "getup",
    "name": "Get Up",
    "shortName": "Get Up",
    "version": "0.01",
    "description": "Reminds you to getup every x minutes. Sitting to long is dangerous!",
    "icon": "app.png",
    "tags": "tools,health",
    "supports": ["BANGLEJS"],
    "readme": "README.md",
    "allow_emulator": true,
    "storage": [
      {"name":"getup.app.js","url":"app.js"},
      {"name":"getup.settings.js","url":"settings.js"},
      {"name":"getup.img","url":"app-icon.js","evaluate":true}
    ]
  },
  {
    "id": "gallifr",
    "name": "Time Traveller's Chronometer",
    "shortName": "Time Travel Clock",
    "version": "0.02",
    "description": "A clock for time travellers. The light pie segment shows the minutes, the black circle, the hour. The dial itself reads 'time' just in case you forget.",
    "icon": "gallifr.png",
    "type": "clock",
    "tags": "clock",
    "supports": ["BANGLEJS","BANGLEJS2"],
    "readme": "README.md",
    "allow_emulator": true,
    "storage": [
      {"name":"gallifr.app.js","url":"app.js"},
      {"name":"gallifr.img","url":"app-icon.js","evaluate":true},
      {"name":"gallifr.settings.js","url":"settings.js"}
    ],
    "data": [{"name":"gallifr.json"}]
  },
  {
    "id": "rndmclk",
    "name": "Random Clock Loader",
    "version": "0.03",
    "description": "Load a different clock whenever the LCD is switched on.",
    "icon": "rndmclk.png",
    "type": "widget",
    "tags": "widget,clock",
    "supports": ["BANGLEJS"],
    "readme": "README.md",
    "storage": [
      {"name":"rndmclk.wid.js","url":"widget.js"}
    ]
  },
  {
    "id": "dotmatrixclock",
    "name": "Dotmatrix Clock",
    "version": "0.01",
    "description": "A clear white-on-blue dotmatrix simulated clock",
    "icon": "dotmatrixclock.png",
    "type": "clock",
    "tags": "clock,dotmatrix,retro",
    "supports": ["BANGLEJS"],
    "readme": "README.md",
    "allow_emulator": true,
    "storage": [
      {"name":"dotmatrixclock.app.js","url":"app.js"},
      {"name":"dotmatrixclock.img","url":"dotmatrixclock-icon.js","evaluate":true}
    ]
  },
  {
    "id": "jbm8b",
    "name": "Magic 8 Ball",
    "shortName": "Magic 8 Ball",
    "version": "0.03",
    "description": "A simple fortune telling app",
    "icon": "app.png",
    "tags": "game",
    "supports": ["BANGLEJS"],
    "storage": [
      {"name":"jbm8b.app.js","url":"app.js"},
      {"name":"jbm8b.img","url":"app-icon.js","evaluate":true}
    ]
  },
  {
    "id": "jbm8b_IT",
    "name": "Magic 8 Ball Italiano",
    "shortName": "Magic 8 Ball IT",
    "version": "0.01",
    "description": "La palla predice il futuro",
    "icon": "app.png",
    "tags": "game",
    "supports": ["BANGLEJS"],
    "allow_emulator": true,
    "storage": [
      {"name":"jbm8b_IT.app.js","url":"app.js"},
      {"name":"jbm8b_IT.img","url":"app-icon.js","evaluate":true}
    ]
  },
  {
    "id": "BLEcontroller",
    "name": "BLE Customisable Controller with Joystick",
    "shortName": "BLE Controller",
    "version": "0.01",
    "description": "A configurable controller for BLE devices and robots, with a basic four direction joystick. Designed to be easy to customise so you can add your own menus.",
    "icon": "BLEcontroller.png",
    "tags": "tool,bluetooth",
    "supports": ["BANGLEJS"],
    "readme": "README.md",
    "allow_emulator": false,
    "storage": [
      {"name":"BLEcontroller.app.js","url":"app.js"},
      {"name":"BLEcontroller.img","url":"app-icon.js","evaluate":true}
    ]
  },
  {
    "id": "widviz",
    "name": "Widget Visibility Widget",
    "shortName": "Viz Widget",
    "version": "0.02",
    "description": "Swipe left to hide top bar widgets, swipe right to redisplay.",
    "icon": "eye.png",
    "type": "widget",
    "tags": "widget",
    "supports": ["BANGLEJS"],
    "storage": [
      {"name":"widviz.wid.js","url":"widget.js"}
    ]
  },
  {
    "id": "binclock",
    "name": "Binary Clock",
    "shortName": "Binary Clock",
    "version": "0.03",
    "description": "A binary clock with hours and minutes. BTN1 toggles a digital clock.",
    "icon": "app.png",
    "type": "clock",
    "tags": "clock,binary",
    "supports": ["BANGLEJS"],
    "storage": [
      {"name":"binclock.app.js","url":"app.js"},
      {"name":"binclock.img","url":"app-icon.js","evaluate":true}
    ]
  },
  {
    "id": "pizzatimer",
    "name": "Pizza Timer",
    "shortName": "Pizza Timer",
    "version": "0.01",
    "description": "A timer app for when you cook Pizza. Some say it can also time other things",
    "icon": "pizza.png",
    "tags": "timer,tool,pizza",
    "supports": ["BANGLEJS"],
    "readme": "README.md",
    "storage": [
      {"name":"pizzatimer.app.js","url":"app.js"},
      {"name":"pizzatimer.img","url":"app-icon.js","evaluate":true}
    ]
  },
  {
    "id": "animclk",
    "name": "Animated Clock",
    "shortName": "Anim Clock",
    "version": "0.03",
    "description": "An animated clock face using Mark Ferrari's amazing 8 bit game art and palette cycling: http://www.markferrari.com/art/8bit-game-art",
    "icon": "app.png",
    "type": "clock",
    "tags": "clock,animated",
    "supports": ["BANGLEJS"],
    "storage": [
      {"name":"animclk.app.js","url":"app.js"},
      {"name":"animclk.pixels1","url":"animclk.pixels1"},
      {"name":"animclk.pixels2","url":"animclk.pixels2"},
      {"name":"animclk.pal","url":"animclk.pal"},
      {"name":"animclk.img","url":"app-icon.js","evaluate":true}
    ]
  },
  {
    "id": "analogimgclk",
    "name": "Analog Clock (Image background)",
    "shortName": "Analog Clock",
    "version": "0.03",
    "description": "An analog clock with an image background",
    "icon": "app.png",
    "type": "clock",
    "tags": "clock",
    "supports": ["BANGLEJS"],
    "storage": [
      {"name":"analogimgclk.app.js","url":"app.js"},
      {"name":"analogimgclk.bg.img","url":"bg.img"},
      {"name":"analogimgclk.img","url":"app-icon.js","evaluate":true}
    ]
  },
  {
    "id": "verticalface",
    "name": "Vertical watch face",
    "shortName": "Vertical Face",
    "version": "0.09",
    "description": "A simple vertical watch face with the date. Heart rate monitor is toggled with BTN1",
    "icon": "app.png",
    "type": "clock",
    "tags": "clock",
    "supports": ["BANGLEJS"],
    "allow_emulator": true,
    "storage": [
      {"name":"verticalface.app.js","url":"app.js"},
      {"name":"verticalface.img","url":"app-icon.js","evaluate":true}
    ]
  },
  {
    "id": "sleepphasealarm",
    "name": "SleepPhaseAlarm",
    "shortName": "SleepPhaseAlarm",
    "version": "0.02",
    "description": "Uses the accelerometer to estimate sleep and wake states with the principle of Estimation of Stationary Sleep-segments (ESS, see https://ubicomp.eti.uni-siegen.de/home/datasets/ichi14/index.html.en). This app will read the next alarm from the alarm application and will wake you up to 30 minutes early at the best guessed time when you are almost already awake.",
    "icon": "app.png",
    "tags": "alarm",
    "supports": ["BANGLEJS"],
    "storage": [
      {"name":"sleepphasealarm.app.js","url":"app.js"},
      {"name":"sleepphasealarm.img","url":"app-icon.js","evaluate":true}
    ]
  },
  {
    "id": "life",
    "name": "Game of Life",
    "version": "0.04",
    "description": "Conway's Game of Life - 16x16 board",
    "icon": "life.png",
    "tags": "game",
    "supports": ["BANGLEJS"],
    "allow_emulator": true,
    "storage": [
      {"name":"life.app.js","url":"life.min.js"},
      {"name":"life.img","url":"life-icon.js","evaluate":true}
    ]
  },
  {
    "id": "magnav",
    "name": "Navigation Compass",
    "version": "0.04",
    "description": "Compass with linear display as for GPSNAV. Has Tilt compensation and remembers calibration.",
    "icon": "magnav.png",
    "tags": "tool,outdoors",
    "supports": ["BANGLEJS"],
    "readme": "README.md",
    "storage": [
      {"name":"magnav.app.js","url":"magnav.min.js"},
      {"name":"magnav.img","url":"magnav-icon.js","evaluate":true}
    ],
    "data": [{"name":"magnav.json"}]
  },
  {
    "id": "gpspoilog",
    "name": "GPS POI Logger",
    "shortName": "GPS POI Log",
    "version": "0.01",
    "description": "A simple app to log points of interest with their GPS coordinates and read them back onto your PC. Based on the https://www.espruino.com/Bangle.js+Storage tutorial",
    "icon": "app.png",
    "tags": "outdoors",
    "supports": ["BANGLEJS"],
    "interface": "interface.html",
    "storage": [
      {"name":"gpspoilog.app.js","url":"app.js"},
      {"name":"gpspoilog.img","url":"app-icon.js","evaluate":true}
    ]
  },
  {
    "id": "miclock2",
    "name": "Mixed Clock 2",
    "version": "0.01",
    "description": "White color variant of the Mixed Clock with thicker clock hands for better readability in the bright sunlight, extra space under the clock for widgets and seconds in the digital clock.",
    "icon": "clock-mixed.png",
    "type": "clock",
    "tags": "clock",
    "supports": ["BANGLEJS"],
    "allow_emulator": true,
    "storage": [
      {"name":"miclock2.app.js","url":"clock-mixed.js"},
      {"name":"miclock2.img","url":"clock-mixed-icon.js","evaluate":true}
    ]
  },
  {
    "id": "1button",
    "name": "One-Button-Tracker",
    "version": "0.01",
    "description": "A widget that turns BTN1 into a tracker, records time of button press/release.",
    "icon": "widget.png",
    "type": "widget",
    "tags": "tool,quantifiedself,widget",
    "supports": ["BANGLEJS"],
    "readme": "README.md",
    "interface": "interface.html",
    "storage": [
      {"name":"1button.wid.js","url":"widget.js"}
    ],
    "data": [{"name":"one_button_presses.csv","storageFile":true}]
  },
  {
    "id": "gpsautotime",
    "name": "GPS auto time",
    "shortName": "GPS auto time",
    "version": "0.01",
    "description": "A widget that automatically updates the Bangle.js time to the GPS time whenever there is a valid GPS fix.",
    "icon": "widget.png",
    "type": "widget",
    "tags": "widget,gps",
    "supports": ["BANGLEJS"],
    "storage": [
      {"name":"gpsautotime.wid.js","url":"widget.js"}
    ]
  },
  {
    "id": "espruinoctrl",
    "name": "Espruino Control",
    "shortName": "Espruino Ctrl",
    "version": "0.01",
    "description": "Send commands to other Espruino devices via the Bluetooth UART interface. Customisable commands!",
    "icon": "app.png",
    "tags": "",
    "supports": ["BANGLEJS"],
    "readme": "README.md",
    "custom": "custom.html",
    "storage": [
      {"name":"espruinoctrl.app.js"},
      {"name":"espruinoctrl.img","url":"app-icon.js","evaluate":true}
    ]
  },
  {
    "id": "multiclock",
    "name": "Multi Clock",
    "version": "0.13",
    "description": "Clock with multiple faces - Big, Analogue, Digital, Text, Time-Date.\n Switch between faces with BTN1 & BTN3",
    "icon": "multiclock.png",
    "type": "clock",
    "tags": "clock",
    "supports": ["BANGLEJS"],
    "readme": "README.md",
    "allow_emulator": true,
    "storage": [
      {"name":"multiclock.app.js","url":"clock.js"},
      {"name":"big.face.js","url":"big.js"},
      {"name":"ana.face.js","url":"ana.js"},
      {"name":"digi.face.js","url":"digi.js"},
      {"name":"txt.face.js","url":"txt.js"},
      {"name":"timdat.face.js","url":"timdat.js"},
      {"name":"ped.face.js","url":"ped.js"},
      {"name":"multiclock.img","url":"multiclock-icon.js","evaluate":true}
    ]
  },
  {
    "id": "widancs",
    "name": "Apple Notification Widget",
    "shortName": "ANCS Widget",
    "version": "0.07",
    "description": "Displays call, message etc notifications from a paired iPhone. Read README before installation as it only works with compatible apps",
    "icon": "widget.png",
    "type": "widget",
    "tags": "widget",
    "supports": ["BANGLEJS"],
    "readme": "README.md",
    "storage": [
      {"name":"widancs.wid.js","url":"ancs.min.js"},
      {"name":"widancs.settings.js","url":"settings.js"}
    ]
  },
  {
    "id": "accelrec",
    "name": "Acceleration Recorder",
    "shortName": "Accel Rec",
    "version": "0.02",
    "description": "This app puts the Bangle's accelerometer into 100Hz mode and reads 2 seconds worth of data after movement starts. The data can then be exported back to the PC.",
    "icon": "app.png",
    "tags": "",
    "supports": ["BANGLEJS"],
    "readme": "README.md",
    "interface": "interface.html",
    "storage": [
      {"name":"accelrec.app.js","url":"app.js"},
      {"name":"accelrec.img","url":"app-icon.js","evaluate":true}
    ],
    "data": [{"wildcard":"accelrec.?.csv"}]
  },
  {
    "id": "accellog",
    "name": "Acceleration Logger",
    "shortName": "Accel Log",
    "version": "0.03",
    "description": "Logs XYZ acceleration data to a CSV file that can be downloaded to your PC",
    "icon": "app.png",
    "tags": "outdoor",
    "supports": ["BANGLEJS","BANGLEJS2"],
    "readme": "README.md",
    "interface": "interface.html",
    "storage": [
      {"name":"accellog.app.js","url":"app.js"},
      {"name":"accellog.img","url":"app-icon.js","evaluate":true}
    ],
    "data": [{"wildcard":"accellog.?.csv"}]
  },
  {
    "id": "cprassist",
    "name": "CPR Assist",
    "version": "0.01",
    "description": "Provides assistance while performing a CPR",
    "icon": "cprassist-icon.png",
    "tags": "tool,firstaid",
    "supports": ["BANGLEJS"],
    "readme": "README.md",
    "allow_emulator": true,
    "storage": [
      {"name":"cprassist.app.js","url":"cprassist.js"},
      {"name":"cprassist.img","url":"cprassist-icon.js","evaluate":true},
      {"name":"cprassist.settings.js","url":"settings.js"}
    ]
  },
  {
    "id": "osgridref",
    "name": "Ordnance Survey Grid Reference",
    "shortName": "OS Grid ref",
    "version": "0.01",
    "description": "Displays the UK Ordnance Survey grid reference of your current GPS location. Useful when in the United Kingdom with an Ordnance Survey map",
    "icon": "app.png",
    "tags": "outdoors,gps",
    "supports": ["BANGLEJS"],
    "storage": [
      {"name":"osgridref.app.js","url":"app.js"},
      {"name":"osgridref.img","url":"app-icon.js","evaluate":true}
    ]
  },
  {
    "id": "openseizure",
    "name": "OpenSeizureDetector Widget",
    "shortName": "Short Name",
    "version": "0.01",
    "description": "[BETA!] A widget to work alongside [OpenSeizureDetector](https://www.openseizuredetector.org.uk/)",
    "icon": "widget.png",
    "type": "widget",
    "tags": "widget",
    "supports": ["BANGLEJS"],
    "readme": "README.md",
    "storage": [
      {"name":"openseizure.wid.js","url":"widget.js"}
    ]
  },
  {
    "id": "counter",
    "name": "Counter",
    "version": "0.03",
    "description": "Simple counter",
    "icon": "counter_icon.png",
    "tags": "tool",
    "supports": ["BANGLEJS"],
    "allow_emulator": true,
    "storage": [
      {"name":"counter.app.js","url":"counter.js"},
      {"name":"counter.img","url":"counter-icon.js","evaluate":true}
    ]
  },
  {
    "id": "bootgattbat",
    "name": "BLE GATT Battery Service",
    "shortName": "BLE Battery Service",
    "version": "0.01",
    "description": "Adds the GATT Battery Service to advertise the percentage of battery currently remaining over Bluetooth.\n",
    "icon": "bluetooth.png",
    "type": "bootloader",
    "tags": "battery,ble,bluetooth,gatt",
    "supports": ["BANGLEJS"],
    "readme": "README.md",
    "storage": [
      {"name":"gattbat.boot.js","url":"boot.js"}
    ]
  },
  {
    "id": "viewstl",
    "name": "STL file viewer",
    "shortName": "ViewSTL",
    "version": "0.02",
    "description": "This app allows you to view STL 3D models on your watch",
    "icon": "icons8-octahedron-48.png",
    "tags": "tool",
    "supports": ["BANGLEJS"],
    "readme": "README.md",
    "storage": [
      {"name":"viewstl.app.js","url":"viewstl.min.js"},
      {"name":"viewstl.img","url":"viewstl-icon.js","evaluate":true},
      {"name":"tetra.stl","url":"tetra.stl"},
      {"name":"cube.stl","url":"cube.stl"},
      {"name":"icosa.stl","url":"icosa.stl"}
    ]
  },
  {
    "id": "cscsensor",
    "name": "Cycling speed sensor",
    "shortName": "CSCSensor",
    "version": "0.05",
    "description": "Read BLE enabled cycling speed and cadence sensor and display readings on watch",
    "icon": "icons8-cycling-48.png",
    "tags": "outdoors,exercise,ble,bluetooth",
    "supports": ["BANGLEJS"],
    "readme": "README.md",
    "storage": [
      {"name":"cscsensor.app.js","url":"cscsensor.app.js"},
      {"name":"cscsensor.settings.js","url":"settings.js"},
      {"name":"cscsensor.img","url":"cscsensor-icon.js","evaluate":true}
    ]
  },
  {
    "id": "fileman",
    "name": "File manager",
    "shortName": "FileManager",
    "version": "0.03",
    "description": "Simple file manager, allows user to examine watch storage and display, load or delete individual files",
    "icon": "icons8-filing-cabinet-48.png",
    "tags": "tools",
    "supports": ["BANGLEJS"],
    "readme": "README.md",
    "storage": [
      {"name":"fileman.app.js","url":"fileman.app.js"},
      {"name":"fileman.img","url":"fileman-icon.js","evaluate":true}
    ]
  },
  {
    "id": "worldclock",
    "name": "World Clock - 4 time zones",
    "shortName": "World Clock",
    "version": "0.05",
    "description": "Current time zone plus up to four others",
    "icon": "app.png",
    "type": "clock",
    "tags": "clock",
    "supports": ["BANGLEJS","BANGLEJS2"],
    "readme": "README.md",
    "custom": "custom.html",
    "storage": [
      {"name":"worldclock.app.js","url":"app.js"},
      {"name":"worldclock.img","url":"worldclock-icon.js","evaluate":true}
    ],
    "data": [{"name":"worldclock.settings.json"}]
  },
  {
    "id": "digiclock",
    "name": "Digital Clock Face",
    "shortName": "Digi Clock",
    "version": "0.02",
    "description": "A simple digital clock with the time, day, month, and year",
    "icon": "digiclock.png",
    "type": "clock",
    "tags": "clock",
    "supports": ["BANGLEJS"],
    "storage": [
      {"name":"digiclock.app.js","url":"digiclock.js"},
      {"name":"digiclock.img","url":"digiclock-icon.js","evaluate":true}
    ]
  },
  {
    "id": "dsdrelay",
    "name": "DSD BLE Relay controller",
    "shortName": "DSDRelay",
    "version": "0.01",
    "description": "Control BLE relay board from the watch",
    "icon": "icons8-relay-48.png",
    "tags": "ble,bluetooth",
    "supports": ["BANGLEJS"],
    "readme": "README.md",
    "storage": [
      {"name":"dsdrelay.app.js","url":"dsdrelay.app.js"},
      {"name":"dsdrelay.img","url":"dsdrelay-icon.js","evaluate":true}
    ]
  },
  {
    "id": "mandel",
    "name": "Mandelbrot",
    "shortName": "Mandel",
    "version": "0.01",
    "description": "Draw a zoomable Mandelbrot set",
    "icon": "mandel.png",
    "tags": "game",
    "supports": ["BANGLEJS"],
    "readme": "README.md",
    "storage": [
      {"name":"mandel.app.js","url":"mandel.min.js"},
      {"name":"mandel.img","url":"mandel-icon.js","evaluate":true}
    ]
  },
  {
    "id": "petrock",
    "name": "Pet rock",
    "version": "0.02",
    "description": "A virtual pet rock with wobbly eyes",
    "icon": "petrock.png",
    "type": "app",
    "tags": "game",
    "supports": ["BANGLEJS"],
    "storage": [
      {"name":"petrock.app.js","url":"app.js"},
      {"name":"petrock.img","url":"app-icon.js","evaluate":true}
    ]
  },
  {
    "id": "smartibot",
    "name": "Smartibot controller",
    "shortName": "Smartibot",
    "version": "0.01",
    "description": "Control a [Smartibot Robot](https://thecraftyrobot.net/) straight from your Bangle.js",
    "icon": "app.png",
    "tags": "",
    "supports": ["BANGLEJS"],
    "storage": [
      {"name":"smartibot.app.js","url":"app.js"},
      {"name":"smartibot.img","url":"app-icon.js","evaluate":true}
    ]
  },
  {
    "id": "widncr",
    "name": "NCR Logo Widget",
    "version": "0.01",
    "description": "Show the NodeConf Remote logo in the top left",
    "icon": "widget.png",
    "type": "widget",
    "tags": "widget",
    "supports": ["BANGLEJS"],
    "storage": [
      {"name":"widncr.wid.js","url":"widget.js"}
    ]
  },
  {
    "id": "ncrclk",
    "name": "NCR Clock",
    "shortName": "NCR Clock",
    "version": "0.02",
    "description": "NodeConf Remote clock",
    "icon": "app.png",
    "type": "clock",
    "tags": "clock",
    "supports": ["BANGLEJS"],
    "storage": [
      {"name":"ncrclk.app.js","url":"app.js"},
      {"name":"ncrclk.img","url":"app-icon.js","evaluate":true}
    ]
  },
  {
    "id": "isoclock",
    "name": "ISO Compliant Clock Face",
    "shortName": "ISO Clock",
    "version": "0.02",
    "description": "Tweaked fork of digiclock for ISO date and time",
    "icon": "isoclock.png",
    "type": "clock",
    "tags": "clock",
    "supports": ["BANGLEJS"],
    "storage": [
      {"name":"isoclock.app.js","url":"isoclock.js"},
      {"name":"isoclock.img","url":"isoclock-icon.js","evaluate":true}
    ]
  },
  {
    "id": "gpstimeserver",
    "name": "GPS Time Server",
    "version": "0.01",
    "description": "A widget which automatically starts the GPS and turns Bangle.js into a Bluetooth time server.",
    "icon": "widget.png",
    "type": "widget",
    "tags": "widget",
    "supports": ["BANGLEJS"],
    "readme": "README.md",
    "storage": [
      {"name":"gpstimeserver.wid.js","url":"widget.js"}
    ]
  },
  {
    "id": "tilthydro",
    "name": "Tilt Hydrometer Display",
    "shortName": "Tilt Hydro",
    "version": "0.01",
    "description": "A display for the [Tilt Hydrometer](https://tilthydrometer.com/) - [more info here](http://www.espruino.com/Tilt+Hydrometer+Display)",
    "icon": "app.png",
    "tags": "tools,bluetooth",
    "supports": ["BANGLEJS"],
    "storage": [
      {"name":"tilthydro.app.js","url":"app.js"},
      {"name":"tilthydro.img","url":"app-icon.js","evaluate":true}
    ]
  },
  {
    "id": "supmariodark",
    "name": "Super mario clock night mode",
    "shortName": "supmariodark",
    "version": "0.01",
    "description": "Super mario clock in night mode",
    "icon": "supmariodark.png",
    "type": "clock",
    "tags": "clock",
    "supports": ["BANGLEJS"],
    "storage": [
      {"name":"supmariodark.app.js","url":"supmariodark.js"},
      {"name":"supmariodark.img","url":"supmariodark-icon.js","evaluate":true},
      {"name":"supmario30x24.bin","url":"supmario30x24.bin.js"},
      {"name":"supmario30x24.wdt","url":"supmario30x24.wdt.js"},
      {"name":"banner-up.img","url":"banner-up.js","evaluate":true},
      {"name":"banner-down.img","url":"banner-down.js","evaluate":true},
      {"name":"brick2.img","url":"brick2.js","evaluate":true},
      {"name":"enemy.img","url":"enemy.js","evaluate":true},
      {"name":"flower.img","url":"flower.js","evaluate":true},
      {"name":"flower_b.img","url":"flower_b.js","evaluate":true},
      {"name":"mario_wh.img","url":"mario_wh.js","evaluate":true},
      {"name":"pipe.img","url":"pipe.js","evaluate":true}
    ]
  },
  {
    "id": "gmeter",
    "name": "G-Meter",
    "shortName": "G-Meter",
    "version": "0.01",
    "description": "Simple G-Meter",
    "icon": "app.png",
    "tags": "",
    "supports": ["BANGLEJS"],
    "storage": [
      {"name":"gmeter.app.js","url":"app.js"},
      {"name":"gmeter.img","url":"app-icon.js","evaluate":true}
    ]
  },
  {
    "id": "dtlaunch",
    "name": "Desktop Launcher",
    "version": "0.04",
    "description": "Desktop style App Launcher with six apps per page - fast access if you have lots of apps installed.",
    "icon": "icon.png",
    "type": "launch",
    "tags": "tool,system,launcher",
    "supports": ["BANGLEJS"],
    "readme": "README.md",
    "storage": [
      {"name":"dtlaunch.app.js","url":"app.js"},
      {"name":"dtlaunch.img","url":"app-icon.js","evaluate":true}
    ]
  },
  {
    "id": "HRV",
    "name": "Heart Rate Variability monitor",
    "shortName": "HRV monitor",
    "version": "0.04",
    "description": "Heart Rate Variability monitor, see Readme for more info",
    "icon": "hrv.png",
    "tags": "",
    "supports": ["BANGLEJS"],
    "readme": "README.md",
    "storage": [
      {"name":"HRV.app.js","url":"app.js"},
      {"name":"HRV.img","url":"app-icon.js","evaluate":true}
    ]
  },
  {
    "id": "hardalarm",
    "name": "Hard Alarm",
    "shortName": "HardAlarm",
    "version": "0.02",
    "description": "Make sure you wake up! Count to the right number to turn off the alarm",
    "icon": "app.png",
    "tags": "tool,alarm,widget",
    "supports": ["BANGLEJS"],
    "storage": [
      {"name":"hardalarm.app.js","url":"app.js"},
      {"name":"hardalarm.boot.js","url":"boot.js"},
      {"name":"hardalarm.js","url":"hardalarm.js"},
      {"name":"hardalarm.img","url":"app-icon.js","evaluate":true},
      {"name":"hardalarm.wid.js","url":"widget.js"}
    ],
    "data": [{"name":"hardalarm.json"}]
  },
  {
    "id": "edisonsball",
    "name": "Edison's Ball",
    "shortName": "Edison's Ball",
    "version": "0.01",
    "description": "Hypnagogia/Micro-Sleep alarm for experimental use in exploring sleep transition and combating drowsiness",
    "icon": "app-icon.png",
    "tags": "",
    "supports": ["BANGLEJS"],
    "readme": "README.md",
    "storage": [
      {"name":"edisonsball.app.js","url":"app.js"},
      {"name":"edisonsball.img","url":"app-icon.js","evaluate":true}
    ]
  },
  {
    "id": "hrrawexp",
    "name": "HRM Data Exporter",
    "shortName": "HRM Data Exporter",
    "version": "0.01",
    "description": "export raw hrm signal data to a csv file",
    "icon": "app-icon.png",
    "tags": "",
    "supports": ["BANGLEJS"],
    "readme": "README.md",
    "interface": "interface.html",
    "storage": [
      {"name":"hrrawexp.app.js","url":"app.js"},
      {"name":"hrrawexp.img","url":"app-icon.js","evaluate":true}
    ]
  },
  {
    "id": "breath",
    "name": "Breathing App",
    "shortName": "Breathing App",
    "version": "0.01",
    "description": "app to aid relaxation and train breath syncronicity using haptics and visualisation, also displays HR",
    "icon": "app-icon.png",
    "tags": "tools,health",
    "supports": ["BANGLEJS"],
    "readme": "README.md",
    "storage": [
      {"name":"breath.app.js","url":"app.js"},
      {"name":"breath.img","url":"app-icon.js","evaluate":true}
    ],
    "data": [{"name":"breath.settings.json","url":"settings.json"}]
  },
  {
    "id": "lazyclock",
    "name": "Lazy Clock",
    "version": "0.03",
    "description": "Tells the time, roughly",
    "icon": "lazyclock.png",
    "type": "clock",
    "tags": "clock",
    "supports": ["BANGLEJS"],
    "readme": "README.md",
    "allow_emulator": true,
    "storage": [
      {"name":"lazyclock.app.js","url":"lazyclock-app.js"},
      {"name":"lazyclock.img","url":"lazyclock-icon.js","evaluate":true}
    ]
  },
  {
    "id": "astral",
    "name": "Astral Clock",
    "version": "0.03",
    "description": "Clock that calculates and displays Alt Az positions of all planets, Sun as well as several other astronomy targets (customizable) and current Moon phase. Coordinates are calculated by GPS & time and onscreen compass assists orienting. See Readme before using.",
    "icon": "app-icon.png",
    "type": "clock",
    "tags": "clock",
    "supports": ["BANGLEJS"],
    "readme": "README.md",
    "storage": [
      {"name":"astral.app.js","url":"app.js"},
      {"name":"astral.img","url":"app-icon.js","evaluate":true}
    ]
  },
  {
    "id": "alpinenav",
    "name": "Alpine Nav",
    "version": "0.01",
    "description": "App that performs GPS monitoring to track and display position relative to a given origin in realtime",
    "icon": "app-icon.png",
    "tags": "outdoors,gps",
    "supports": ["BANGLEJS"],
    "readme": "README.md",
    "storage": [
      {"name":"alpinenav.app.js","url":"app.js"},
      {"name":"alpinenav.img","url":"app-icon.js","evaluate":true}
    ]
  },
  {
    "id": "lifeclk",
    "name": "Game of Life Clock",
    "shortName": "Conway's Clock",
    "version": "0.06",
    "description": "Modification and clockification of Conway's Game of Life",
    "icon": "app.png",
    "type": "clock",
    "tags": "clock",
    "supports": ["BANGLEJS"],
    "readme": "README.md",
    "storage": [
      {"name":"lifeclk.app.js","url":"app.min.js"},
      {"name":"lifeclk.img","url":"app-icon.js","evaluate":true}
    ]
  },
  {
    "id": "speedalt",
    "name": "GPS Adventure Sports",
    "shortName": "GPS Adv Sport",
    "version": "1.02",
    "description": "GPS speed, altitude and distance to waypoint display. Designed for easy viewing and use during outdoor activities such as para-gliding, hang-gliding, sailing, cycling etc.",
    "icon": "app.png",
    "type": "app",
    "tags": "tool,outdoors",
    "supports": ["BANGLEJS"],
    "readme": "README.md",
    "allow_emulator": true,
    "storage": [
      {"name":"speedalt.app.js","url":"app.js"},
      {"name":"speedalt.img","url":"app-icon.js","evaluate":true},
      {"name":"speedalt.settings.js","url":"settings.js"}
    ],
    "data": [{"name":"speedalt.json"}]
  },
  {
    "id": "speedalt2",
    "name": "GPS Adventure Sports II",
    "shortName": "GPS Adv Sport II",
    "version": "0.07",
    "description": "GPS speed, altitude and distance to waypoint display. Designed for easy viewing and use during outdoor activities such as para-gliding, hang-gliding, sailing, cycling etc.",
    "icon": "app.png",
    "type": "app",
    "tags": "tool,outdoors",
    "supports": ["BANGLEJS"],
    "readme": "README.md",
    "allow_emulator": true,
    "storage": [
      {"name":"speedalt2.app.js","url":"app.js"},
      {"name":"speedalt2.img","url":"app-icon.js","evaluate":true},
      {"name":"speedalt2.settings.js","url":"settings.js"}
    ],
    "data": [{"name":"speedalt2.json"}]
  },
  {
    "id": "slomoclock",
    "name": "SloMo Clock",
    "shortName": "SloMo Clock",
    "version": "0.10",
    "description": "Simple 24h clock face with large digits, hour above minute. Uses Layout library.",
    "icon": "watch.png",
    "type": "clock",
    "tags": "clock",
    "supports": ["BANGLEJS"],
    "readme": "README.md",
    "allow_emulator": true,
    "storage": [
      {"name":"slomoclock.app.js","url":"app.js"},
      {"name":"slomoclock.img","url":"app-icon.js","evaluate":true},
      {"name":"slomoclock.settings.js","url":"settings.js"}
    ],
    "data": [{"name":"slomoclock.json"}]
  },
  {
    "id": "de-stress",
    "name": "De-Stress",
    "shortName": "De-Stress",
    "version": "0.02",
    "description": "Simple haptic heartbeat",
    "icon": "app.png",
    "tags": "",
    "supports": ["BANGLEJS"],
    "storage": [
      {"name":"de-stress.app.js","url":"app.js"},
      {"name":"de-stress.img","url":"app-icon.js","evaluate":true}
    ]
  },
  {
    "id": "mclockplus",
    "name": "Morph Clock+",
    "shortName": "Morph Clock+",
    "version": "0.02",
    "description": "Morphing Clock with more readable seconds and date and additional stopwatch",
    "icon": "mclockplus.png",
    "type": "clock",
    "tags": "clock",
    "supports": ["BANGLEJS"],
    "readme": "README.md",
    "storage": [
      {"name":"mclockplus.app.js","url":"mclockplus.app.js"},
      {"name":"mclockplus.img","url":"mclockplus-icon.js","evaluate":true}
    ]
  },
  {
    "id": "intervals",
    "name": "Intervals App",
    "shortName": "Intervals",
    "version": "0.01",
    "description": "Intervals for training. It is possible to configure work time and rest time and number of sets.",
    "icon": "intervals.png",
    "tags": "",
    "supports": ["BANGLEJS"],
    "storage": [
      {"name":"intervals.app.js","url":"intervals.app.js"},
      {"name":"intervals.img","url":"intervals-icon.js","evaluate":true}
    ]
  },
  {
    "id": "planetarium",
    "name": "Planetarium",
    "shortName": "Planetarium",
    "version": "0.03",
    "description": "Planetarium showing up to 500 stars using the watch location and time",
    "icon": "planetarium.png",
    "tags": "",
    "supports": ["BANGLEJS"],
    "readme": "README.md",
    "storage": [
      {"name":"planetarium.app.js","url":"planetarium.app.js"},
      {"name":"planetarium.data.csv","url":"planetarium.data.csv"},
      {"name":"planetarium.const.csv","url":"planetarium.const.csv"},
      {"name":"planetarium.extra.csv","url":"planetarium.extra.csv"},
      {"name":"planetarium.settings.js","url":"settings.js"},
      {"name":"planetarium.img","url":"planetarium-icon.js","evaluate":true}
    ],
    "data": [{"name":"planetarium.json"}]
  },
  {
    "id": "tapelauncher",
    "name": "Tape Launcher",
    "version": "0.02",
    "description": "An App launcher, icons displayed in a horizontal tape, swipe or use buttons",
    "icon": "icon.png",
    "type": "launch",
    "tags": "tool,system,launcher",
    "supports": ["BANGLEJS"],
    "readme": "README.md",
    "storage": [
      {"name":"tapelauncher.app.js","url":"app.js"},
      {"name":"tapelauncher.img","url":"icon.js","evaluate":true}
    ]
  },
  {
    "id": "oblique",
    "name": "Oblique Strategies",
    "version": "0.01",
    "description": "Oblique Strategies for creativity. Copied from Brian Eno.",
    "icon": "eno.png",
    "tags": "tool",
    "supports": ["BANGLEJS"],
    "storage": [
      {"name":"oblique.app.js","url":"app.js"},
      {"name":"oblique.img","url":"app-icon.js","evaluate":true}
    ]
  },
  {
    "id": "testuserinput",
    "name": "Test User Input",
    "shortName": "Test User Input",
    "version": "0.06",
    "description": "App to test the bangle.js input interface. It displays the user action in text, circle buttons or on/off switch UI elements.",
    "icon": "app.png",
    "tags": "input,interface,buttons,touch,UI",
    "supports": ["BANGLEJS"],
    "readme": "README.md",
    "storage": [
      {"name":"testuserinput.app.js","url":"app.js"},
      {"name":"testuserinput.img","url":"app-icon.js","evaluate":true}
    ]
  },
  {
    "id": "gpssetup",
    "name": "GPS Setup",
    "shortName": "GPS Setup",
    "version": "0.02",
    "description": "Configure the GPS power options and store them in the GPS nvram",
    "icon": "gpssetup.png",
    "tags": "gps,tools,outdoors",
    "supports": ["BANGLEJS"],
    "readme": "README.md",
    "storage": [
      {"name":"gpssetup","url":"gpssetup.js"},
      {"name":"gpssetup.settings.js","url":"settings.js"},
      {"name":"gpssetup.app.js","url":"app.js"},
      {"name":"gpssetup.img","url":"icon.js","evaluate":true}
    ],
    "data": [{"name":"gpssetup.settings.json","url":"settings.json"}]
  },
  {
    "id": "walkersclock",
    "name": "Walkers Clock",
    "shortName": "Walkers Clock",
    "version": "0.04",
    "description": "A large font watch, displays steps, can switch GPS on/off, displays grid reference",
    "icon": "walkersclock48.png",
    "type": "clock",
    "tags": "clock,gps,tools,outdoors",
    "supports": ["BANGLEJS"],
    "readme": "README.md",
    "storage": [
      {"name":"walkersclock.app.js","url":"app.js"},
      {"name":"walkersclock.img","url":"icon.js","evaluate":true}
    ]
  },
  {
    "id": "widgps",
    "name": "GPS Widget",
    "version": "0.02",
    "description": "Tiny widget to show the power on/off status of the GPS. Require firmware v2.08.167 or later",
    "icon": "widget.png",
    "type": "widget",
    "tags": "widget,gps",
    "supports": ["BANGLEJS"],
    "readme": "README.md",
    "storage": [
      {"name":"widgps.wid.js","url":"widget.js"}
    ]
  },
  {
    "id": "widhrt",
    "name": "HRM Widget",
    "version": "0.03",
    "description": "Tiny widget to show the power on/off status of the Heart Rate Monitor. Requires firmware v2.08.167 or later",
    "icon": "widget.png",
    "type": "widget",
    "tags": "widget,hrm",
    "supports": ["BANGLEJS","BANGLEJS2"],
    "readme": "README.md",
    "storage": [
      {"name":"widhrt.wid.js","url":"widget.js"}
    ]
  },
  {
    "id": "countdowntimer",
    "name": "Countdown Timer",
    "version": "0.01",
    "description": "A simple countdown timer with a focus on usability",
    "icon": "countdowntimer.png",
    "tags": "timer,tool",
    "supports": ["BANGLEJS"],
    "readme": "README.md",
    "storage": [
      {"name":"countdowntimer.app.js","url":"countdowntimer.js"},
      {"name":"countdowntimer.img","url":"countdowntimer-icon.js","evaluate":true}
    ]
  },
  {
    "id": "helloworld",
    "name": "hello, world!",
    "shortName": "hello world",
    "version": "0.02",
    "description": "A cross cultural hello world!/hola mundo! app with colors and languages",
    "icon": "app.png",
    "tags": "input,interface,buttons,touch",
    "supports": ["BANGLEJS"],
    "readme": "README.md",
    "storage": [
      {"name":"helloworld.app.js","url":"app.js"},
      {"name":"helloworld.img","url":"app-icon.js","evaluate":true}
    ]
  },
  {
    "id": "widcom",
    "name": "Compass Widget",
    "version": "0.02",
    "description": "Tiny widget to show the power on/off status of the Compass. Requires firmware v2.08.167 or later",
    "icon": "widget.png",
    "type": "widget",
    "tags": "widget,compass",
    "supports": ["BANGLEJS","BANGLEJS2"],
    "readme": "README.md",
    "storage": [
      {"name":"widcom.wid.js","url":"widget.js"}
    ]
  },
  {
    "id": "arrow",
    "name": "Arrow Compass",
    "version": "0.05",
    "description": "Moving arrow compass that points North, shows heading, with tilt correction. Based on jeffmer's Navigation Compass",
    "icon": "arrow.png",
    "type": "app",
    "tags": "tool,outdoors",
    "supports": ["BANGLEJS"],
    "readme": "README.md",
    "storage": [
      {"name":"arrow.app.js","url":"app.js"},
      {"name":"arrow.img","url":"icon.js","evaluate":true}
    ]
  },
  {
    "id": "waypointer",
    "name": "Way Pointer",
    "version": "0.01",
    "description": "Navigate to a waypoint using the GPS for bearing and compass to point way, uses the same waypoint interface as GPS Navigation",
    "icon": "waypointer.png",
    "tags": "tool,outdoors,gps",
    "supports": ["BANGLEJS"],
    "readme": "README.md",
    "interface": "waypoints.html",
    "storage": [
      {"name":"waypointer.app.js","url":"app.js"},
      {"name":"waypointer.img","url":"icon.js","evaluate":true}
    ],
    "data": [{"name":"waypoints.json","url":"waypoints.json"}]
  },
  {
    "id": "color_catalog",
    "name": "Colors Catalog",
    "shortName": "Colors Catalog",
    "version": "0.01",
    "description": "Displays RGB565 and RGB888 colors, its name and code in screen.",
    "icon": "app.png",
    "tags": "Color,input,buttons,touch,UI",
    "supports": ["BANGLEJS"],
    "readme": "README.md",
    "storage": [
      {"name":"color_catalog.app.js","url":"app.js"},
      {"name":"color_catalog.img","url":"app-icon.js","evaluate":true}
    ]
  },
  {
    "id": "UI4swatch",
    "name": "UI 4 swatch",
    "shortName": "UI 4 swatch",
    "version": "0.01",
    "description": "A UI/UX for espruino smartwatches, displays dinamically calc. x,y coordinates.",
    "icon": "app.png",
    "tags": "Color,input,buttons,touch,UI",
    "supports": ["BANGLEJS"],
    "readme": "README.md",
    "storage": [
      {"name":"UI4swatch.app.js","url":"app.js"},
      {"name":"UI4swatch.img","url":"app-icon.js","evaluate":true}
    ]
  },
  {
    "id": "simplest",
    "name": "Simplest Clock",
    "version": "0.03",
    "description": "The simplest working clock, acts as a tutorial piece",
    "icon": "simplest.png",
    "type": "clock",
    "tags": "clock",
    "supports": ["BANGLEJS","BANGLEJS2"],
    "readme": "README.md",
    "storage": [
      {"name":"simplest.app.js","url":"app.js"},
      {"name":"simplest.img","url":"icon.js","evaluate":true}
    ]
  },
  {
    "id": "stepo",
    "name": "Stepometer Clock",
    "version": "0.03",
    "description": "A large font watch, displays step count in a doughnut guage and warns of low battery, requires one of the steps widgets to be installed",
    "icon": "stepo.png",
    "type": "clock",
    "tags": "clock",
    "supports": ["BANGLEJS"],
    "readme": "README.md",
    "storage": [
      {"name":"stepo.app.js","url":"app.js"},
      {"name":"stepo.img","url":"icon.js","evaluate":true}
    ]
  },
  {
    "id": "gbmusic",
    "name": "Gadgetbridge Music Controls",
    "shortName": "Music Controls",
    "version": "0.05",
    "description": "Control the music on your Gadgetbridge-connected phone",
    "icon": "icon.png",
    "screenshots": [{"url":"screenshot.png"},{"url":"screenshot_2.png"}],
    "type": "app",
    "tags": "tools,bluetooth,gadgetbridge,music",
    "supports": ["BANGLEJS"],
    "readme": "README.md",
    "allow_emulator": false,
    "storage": [
      {"name":"gbmusic.app.js","url":"app.js"},
      {"name":"gbmusic.settings.js","url":"settings.js"},
      {"name":"gbmusic.wid.js","url":"widget.js"},
      {"name":"gbmusic.img","url":"icon.js","evaluate":true}
    ],
    "data": [{"name":"gbmusic.json"},{"name":"gbmusic.load.json"}]
  },
  {
    "id": "battleship",
    "name": "Battleship",
    "version": "0.01",
    "description": "The classic game of battleship",
    "icon": "battleship-icon.png",
    "tags": "game",
    "supports": ["BANGLEJS"],
    "readme": "README.md",
    "allow_emulator": true,
    "storage": [
      {"name":"battleship.app.js","url":"battleship.js"},
      {"name":"battleship.img","url":"battleship-icon.js","evaluate":true}
    ]
  },
  {
    "id": "kitchen",
    "name": "Kitchen Combo",
    "version": "0.13",
    "description": "Combination of the Stepo, Walkersclock, Arrow and Waypointer apps into a multiclock format. 'Everything but the kitchen sink'. Requires firmware v2.08.167 or later",
    "icon": "kitchen.png",
    "type": "clock",
    "tags": "tool,outdoors,gps",
    "supports": ["BANGLEJS"],
    "readme": "README.md",
    "interface": "waypoints.html",
    "storage": [
      {"name":"kitchen.app.js","url":"kitchen.app.js"},
      {"name":"stepo2.kit.js","url":"stepo2.kit.js"},
      {"name":"swatch.kit.js","url":"swatch.kit.js"},
      {"name":"gps.kit.js","url":"gps.kit.js"},
      {"name":"compass.kit.js","url":"compass.kit.js"},
      {"name":"kitchen.img","url":"kitchen.icon.js","evaluate":true}
    ],
    "data": [{"name":"waypoints.json","url":"waypoints.json"}]
  },
  {
    "id": "banglebridge",
    "name": "BangleBridge",
    "shortName": "BangleBridge",
    "version": "0.01",
    "description": "Widget that allows Bangle Js to record pair and end data using Bluetooth Low Energy in combination with the BangleBridge Android App",
    "icon": "widget.png",
    "type": "widget",
    "tags": "widget",
    "supports": ["BANGLEJS"],
    "readme": "README.md",
    "storage": [
      {"name":"banglebridge.wid.js","url":"widget.js"},
      {"name":"banglebridge.watch.img","url":"watch.img"},
      {"name":"banglebridge.heart.img","url":"heart.img"}
    ]
  },
  {
    "id": "qmsched",
    "name": "Quiet Mode Schedule and Widget",
    "shortName": "Quiet Mode",
    "version": "0.02",
    "description": "Automatically turn Quiet Mode on or off at set times",
    "icon": "app.png",
    "screenshots": [{"url":"screenshot_edit.png"},{"url":"screenshot_main.png"},{"url":"screenshot_widget_alarms.png"},{"url":"screenshot_widget_silent.png"}],
    "tags": "tool,widget",
    "supports": ["BANGLEJS"],
    "readme": "README.md",
    "storage": [
      {"name":"qmsched","url":"lib.js"},
      {"name":"qmsched.app.js","url":"app.js"},
      {"name":"qmsched.boot.js","url":"boot.js"},
      {"name":"qmsched.img","url":"icon.js","evaluate":true},
      {"name":"qmsched.wid.js","url":"widget.js"}
    ],
    "data": [{"name":"qmsched.json"}]
  },
  {
    "id": "hourstrike",
    "name": "Hour Strike",
    "shortName": "Hour Strike",
    "version": "0.08",
    "description": "Strike the clock on the hour. A great tool to remind you an hour has passed!",
    "icon": "app-icon.png",
    "tags": "tool,alarm",
    "supports": ["BANGLEJS"],
    "readme": "README.md",
    "storage": [
      {"name":"hourstrike.app.js","url":"app.js"},
      {"name":"hourstrike.boot.js","url":"boot.js"},
      {"name":"hourstrike.img","url":"app-icon.js","evaluate":true},
      {"name":"hourstrike.json","url":"hourstrike.json"}
    ]
  },
  {
    "id": "whereworld",
    "name": "Where in the World?",
    "shortName": "Where World",
    "version": "0.01",
    "description": "Shows your current location on the world map",
    "icon": "app.png",
    "tags": "gps",
    "supports": ["BANGLEJS"],
    "storage": [
      {"name":"whereworld.app.js","url":"app.js"},
      {"name":"whereworld.img","url":"app-icon.js","evaluate":true},
      {"name":"whereworld.worldmap","url":"worldmap"}
    ]
  },
  {
    "id": "omnitrix",
    "name": "Omnitrix",
    "version": "0.01",
    "description": "An Omnitrix Showpiece",
    "icon": "omnitrix.png",
    "screenshots": [{"url":"screenshot.png"}],
    "tags": "game",
    "supports": ["BANGLEJS"],
    "readme": "README.md",
    "storage": [
      {"name":"omnitrix.app.js","url":"omnitrix.app.js"},
      {"name":"omnitrix.img","url":"omnitrix.icon.js","evaluate":true}
    ]
  },
  {
    "id": "batclock",
    "name": "Bat Clock",
    "shortName": "Bat Clock",
    "version": "0.02",
    "description": "Morphing Clock, with an awesome \"The Dark Knight\" themed logo.",
    "icon": "bat-clock.png",
    "screenshots": [{"url":"screenshot.png"}],
    "type": "clock",
    "tags": "clock",
    "supports": ["BANGLEJS"],
    "readme": "README.md",
    "storage": [
      {"name":"batclock.app.js","url":"bat-clock.app.js"},
      {"name":"batclock.img","url":"bat-clock.icon.js","evaluate":true}
    ]
  },
  {
    "id": "doztime",
    "name": "Dozenal Time",
    "shortName": "Dozenal Time",
    "version": "0.04",
    "description": "A dozenal Holocene calendar and dozenal diurnal clock",
    "icon": "app.png",
    "type": "clock",
    "tags": "clock",
    "supports": ["BANGLEJS"],
    "readme": "README.md",
    "allow_emulator": true,
    "storage": [
      {"name":"doztime.app.js","url":"app.js"},
      {"name":"doztime.img","url":"app-icon.js","evaluate":true}
    ]
  },
  {
    "id": "gbtwist",
    "name": "Gadgetbridge Twist Control",
    "shortName": "Twist Control",
    "version": "0.01",
    "description": "Shake your wrist to control your music app via Gadgetbridge",
    "icon": "app.png",
    "type": "app",
    "tags": "tools,bluetooth,gadgetbridge,music",
    "supports": ["BANGLEJS"],
    "readme": "README.md",
    "allow_emulator": false,
    "storage": [
      {"name":"gbtwist.app.js","url":"app.js"},
      {"name":"gbtwist.img","url":"app-icon.js","evaluate":true}
    ]
  },
  {
    "id": "thermom",
    "name": "Thermometer",
    "version": "0.02",
    "description": "Displays the current temperature, updated every 20 seconds",
    "icon": "app.png",
    "tags": "tool",
    "supports": ["BANGLEJS"],
    "allow_emulator": true,
    "storage": [
      {"name":"thermom.app.js","url":"app.js"},
      {"name":"thermom.img","url":"app-icon.js","evaluate":true}
    ]
  },
  {
    "id": "mysticdock",
    "name": "Mystic Dock",
    "version": "1.00",
    "description": "A retro-inspired dockface that displays the current time and battery charge while plugged in, and which features an interactive mode that shows the time, date, and a rotating data display line.",
    "icon": "mystic-dock.png",
    "type": "dock",
    "tags": "dock",
    "supports": ["BANGLEJS"],
    "readme": "README.md",
    "storage": [
      {"name":"mysticdock.app.js","url":"mystic-dock-app.js"},
      {"name":"mysticdock.boot.js","url":"mystic-dock-boot.js"},
      {"name":"mysticdock.settings.js","url":"mystic-dock-settings.js"},
      {"name":"mysticdock.img","url":"mystic-dock-icon.js","evaluate":true}
    ]
  },
  {
    "id": "mysticclock",
    "name": "Mystic Clock",
    "version": "1.01",
    "description": "A retro-inspired watchface featuring time, date, and an interactive data display line.",
    "icon": "mystic-clock.png",
    "type": "clock",
    "tags": "clock",
    "supports": ["BANGLEJS"],
    "readme": "README.md",
    "allow_emulator": true,
    "storage": [
      {"name":"mysticclock.app.js","url":"mystic-clock-app.js"},
      {"name":"mysticclock.settings.js","url":"mystic-clock-settings.js"},
      {"name":"mysticclock.img","url":"mystic-clock-icon.js","evaluate":true}
    ]
  },
  {
    "id": "hcclock",
    "name": "Hi-Contrast Clock",
    "version": "0.02",
    "description": "Hi-Contrast Clock : A simple yet very bold clock that aims to be readable in high luninosity environments. Uses big 10x5 pixel digits. Use BTN 1 to switch background and foreground colors.",
    "icon": "hcclock-icon.png",
    "type": "clock",
    "tags": "clock",
    "supports": ["BANGLEJS"],
    "allow_emulator": true,
    "storage": [
      {"name":"hcclock.app.js","url":"hcclock.app.js"},
      {"name":"hcclock.img","url":"hcclock-icon.js","evaluate":true}
    ]
  },
  {
    "id": "thermomF",
    "name": "Fahrenheit Temp",
    "version": "0.01",
    "description": "A modification of the Thermometer App to display temprature in Fahrenheit",
    "icon": "thermf.png",
    "tags": "tool",
    "supports": ["BANGLEJS"],
    "storage": [
      {"name":"thermomF.app.js","url":"app.js"},
      {"name":"thermomF.img","url":"app-icon.js","evaluate":true}
    ]
  },
  {
    "id": "nixie",
    "name": "Nixie Clock",
    "shortName": "Nixie",
    "version": "0.01",
    "description": "A nixie tube clock for both Bangle 1 and 2.",
    "icon": "nixie.png",
    "type": "clock",
    "tags": "clock",
    "supports": ["BANGLEJS"],
    "readme": "README.md",
    "storage": [
      {"name":"nixie.app.js","url":"app.js"},
      {"name":"nixie.img","url":"app-icon.js","evaluate":true},
      {"name":"m_vatch.js","url":"m_vatch.js"}
    ]
  },
  {
    "id": "carcrazy",
    "name": "Car Crazy",
    "shortName": "Car Crazy",
    "version": "0.03",
    "description": "A simple car game where you try to avoid the other cars by tilting your wrist left and right. Hold down button 2 to start.",
    "icon": "carcrash.png",
    "tags": "game",
    "supports": ["BANGLEJS"],
    "readme": "README.md",
    "storage": [
      {"name":"carcrazy.app.js","url":"app.js"},
      {"name":"carcrazy.img","url":"app-icon.js","evaluate":true},
      {"name":"carcrazy.settings.js","url":"settings.js"}
    ],
    "data": [{"name":"app.json"}]
  },
  {
    "id": "shortcuts",
    "name": "Shortcuts",
    "shortName": "Shortcuts",
    "version": "0.01",
    "description": "Quickly load your favourite apps from (almost) any watch face.",
    "icon": "app.png",
    "type": "bootloader",
    "tags": "tool",
    "supports": ["BANGLEJS"],
    "readme": "README.md",
    "storage": [
      {"name":"shortcuts.boot.js","url":"boot.js"},
      {"name":"shortcuts.settings.js","url":"settings.js"}
    ],
    "data": [{"name":"shortcuts.json"}]
  },
  {
    "id": "vectorclock",
    "name": "Vector Clock",
    "version": "0.02",
    "description": "A digital clock that uses the built-in vector font.",
    "icon": "app.png",
    "type": "clock",
    "tags": "clock",
    "supports": ["BANGLEJS"],
    "allow_emulator": true,
    "storage": [
      {"name":"vectorclock.app.js","url":"app.js"},
      {"name":"vectorclock.img","url":"app-icon.js","evaluate":true}
    ]
  },
  {
    "id": "fd6fdetect",
    "name": "fd6fdetect",
    "shortName": "fd6fdetect",
    "version": "0.1",
    "description": "Allows you to see 0xFD6F beacons near you.",
    "icon": "app.png",
    "tags": "tool",
    "supports": ["BANGLEJS"],
    "storage": [
      {"name":"fd6fdetect.app.js","url":"app.js"},
      {"name":"fd6fdetect.img","url":"app-icon.js","evaluate":true}
    ]
  },
  {
    "id": "choozi",
    "name": "Choozi",
    "version": "0.01",
    "description": "Choose people or things at random using Bangle.js.",
    "icon": "app.png",
    "tags": "tool",
    "supports": ["BANGLEJS"],
    "readme": "README.md",
    "allow_emulator": true,
    "storage": [
      {"name":"choozi.app.js","url":"app.js"},
      {"name":"choozi.img","url":"app-icon.js","evaluate":true}
    ]
  },
  {
    "id": "widclkbttm",
    "name": "Digital clock (Bottom) widget",
    "shortName": "Digital clock Bottom Widget",
    "version": "0.03",
    "description": "Displays time in the bottom area.",
    "icon": "widclkbttm.png",
    "type": "widget",
    "tags": "widget",
    "supports": ["BANGLEJS"],
    "readme": "README.md",
    "storage": [
      {"name":"widclkbttm.wid.js","url":"widclkbttm.wid.js"}
    ]
  },
  {
    "id": "pastel",
    "name": "Pastel Clock",
    "shortName": "Pastel",
    "version": "0.05",
    "description": "A Configurable clock with custom fonts and background",
    "icon": "pastel.png",
    "type": "clock",
    "tags": "clock",
    "supports": ["BANGLEJS","BANGLEJS2"],
    "readme": "README.md",
    "storage": [
      {"name":"pastel.app.js","url":"pastel.app.js"},
      {"name":"pastel.img","url":"pastel.icon.js","evaluate":true},
      {"name":"pastel.settings.js","url":"pastel.settings.js"}
    ],
    "data": [{"name":"pastel.json"}]
  },
  {
    "id": "antonclk",
    "name": "Anton Clock",
    "version": "0.02",
    "description": "A simple clock using the bold Anton font.",
    "icon": "app.png",
    "screenshots": [{"url":"screenshot.png"}],
    "type": "clock",
    "tags": "clock",
    "supports": ["BANGLEJS","BANGLEJS2"],
    "allow_emulator": true,
    "storage": [
      {"name":"antonclk.app.js","url":"app.js"},
      {"name":"antonclk.img","url":"app-icon.js","evaluate":true}
    ]
  },
  {
    "id": "waveclk",
    "name": "Wave Clock",
    "version": "0.02",
    "description": "A clock using a wave image by [Lillith May](https://www.instagram.com/_lilustrations_/). **Note: This requires firmware 2v11 or later Bangle.js 1**",
    "icon": "app.png",
    "screenshots": [{"url":"screenshot.png"}],
    "type": "clock",
    "tags": "clock",
    "supports": ["BANGLEJS","BANGLEJS2"],
    "readme": "README.md",
    "allow_emulator": true,
    "storage": [
      {"name":"waveclk.app.js","url":"app.js"},
      {"name":"waveclk.img","url":"app-icon.js","evaluate":true}
    ]
  },
  {
    "id": "floralclk",
    "name": "Floral Clock",
    "version": "0.01",
    "description": "A clock with a flower background by [Lillith May](https://www.instagram.com/_lilustrations_/). **Note: This requires firmware 2v11 or later Bangle.js 1**",
    "icon": "app.png",
    "screenshots": [{"url":"screenshot_floral.png"}],
    "type": "clock",
    "tags": "clock",
    "supports": ["BANGLEJS","BANGLEJS2"],
    "readme": "README.md",
    "allow_emulator": true,
    "storage": [
      {"name":"floralclk.app.js","url":"app.js"},
      {"name":"floralclk.img","url":"app-icon.js","evaluate":true}
    ]
  },
  {
    "id": "score",
    "name": "Score Tracker",
    "version": "0.01",
    "description": "Score Tracker for sports that use plain numbers (e.g. Badminton, Volleyball, Soccer, Table Tennis, ...). Also supports tennis scoring.",
    "icon": "score.app.png",
    "screenshots": [{"url":"screenshot_score.png"}],
    "type": "app",
    "tags": "",
    "supports": ["BANGLEJS","BANGLEJS2"],
    "readme": "README.md",
    "storage": [
      {"name":"score.app.js","url":"score.app.js"},
      {"name":"score.settings.js","url":"score.settings.js"},
      {"name":"score.presets.json","url":"score.presets.json"},
      {"name":"score.img","url":"score.app-icon.js","evaluate":true}
    ],
    "data": [{"name":"score.json"}]
  },
  {
    "id": "menusmall",
    "name": "Small Menus",
    "version": "0.01",
    "description": "Replace Bangle.js 2's menus with a version that contains smaller text",
    "icon": "app.png",
    "type": "boot",
    "tags": "system",
    "supports": ["BANGLEJS2"],
    "storage": [
      {"name":"menusmall.boot.js","url":"boot.js"}
    ]
  },
  {
    "id": "ffcniftya",
    "name": "Nifty-A Clock",
    "version": "0.01",
    "description": "A nifty clock with time and date",
    "icon": "app.png",
    "screenshots": [{"url":"screenshot_nifty.png"}],
    "type": "clock",
    "tags": "clock",
    "supports": ["BANGLEJS","BANGLEJS2"],
    "readme": "README.md",
    "allow_emulator": true,
    "storage": [
      {"name":"ffcniftya.app.js","url":"app.js"},
      {"name":"ffcniftya.img","url":"app-icon.js","evaluate":true}
    ]
  },
  {
    "id": "ffcniftyb",
    "name": "Nifty-B Clock",
    "version": "0.02",
    "description": "A nifty clock (series B) with time, date and color configuration",
    "icon": "app.png",
    "screenshots": [{"url":"screenshot.png"}],
    "type": "clock",
    "tags": "clock",
    "supports": ["BANGLEJS","BANGLEJS2"],
    "allow_emulator": true,
    "storage": [
      {"name":"ffcniftyb.app.js","url":"app.js"},
      {"name":"ffcniftyb.img","url":"app-icon.js","evaluate":true},
      {"name":"ffcniftyb.settings.js","url":"settings.js"}
    ],
    "data": [{"name":"ffcniftyb.json"}]
  },
  {
    "id": "stopwatch",
    "name": "Stopwatch Touch",
    "version": "0.01",
    "description": "A touch based stop watch for Bangle JS 2",
    "icon": "stopwatch.png",
    "screenshots": [{"url":"screenshot1.png"},{"url":"screenshot2.png"},{"url":"screenshot3.png"}],
    "tags": "tools,app",
    "supports": ["BANGLEJS2"],
    "readme": "README.md",
    "storage": [
      {"name":"stopwatch.app.js","url":"stopwatch.app.js"},
      {"name":"stopwatch.img","url":"stopwatch.icon.js","evaluate":true}
    ]
  },
  {
    "id": "vernierrespirate",
    "name": "Vernier Go Direct Respiration Belt",
    "shortName": "Respiration Belt",
    "version": "0.01",
    "description": "Connects to a Go Direct Respiration Belt and shows respiration rate",
    "icon": "app.png",
    "tags": "health,bluetooth",
    "supports": ["BANGLEJS","BANGLEJS2"],
    "readme": "README.md",
    "storage": [
      {"name":"vernierrespirate.app.js","url":"app.js"},
      {"name":"vernierrespirate.img","url":"app-icon.js","evaluate":true}
    ],
    "data": [{"name":"vernierrespirate.json"}]
  },
  {
    "id": "gpstouch",
    "name": "GPS Touch",
    "version": "0.01",
    "description": "A touch based GPS watch, shows OS map reference",
    "icon": "gpstouch.png",
    "screenshots": [{"url":"screenshot1.png"},{"url":"screenshot2.png"},{"url":"screenshot3.png"},{"url":"screenshot4.png"}],
    "tags": "tools,app",
    "supports": ["BANGLEJS2"],
    "readme": "README.md",
    "storage": [
      {"name":"geotools","url":"geotools.js"},
      {"name":"gpstouch.app.js","url":"gpstouch.app.js"},
      {"name":"gpstouch.img","url":"gpstouch.icon.js","evaluate":true}
    ]
  },
  {
    "id": "swiperclocklaunch",
    "name": "Swiper Clock Launch",
    "version": "0.01",
    "description": "Navigate between clock and launcher with Swipe action",
    "icon": "swiperclocklaunch.png",
<<<<<<< HEAD
    "type": "bootloader",
    "tags": "tools, system",
    "supports": ["BANGLEJS", "BANGLEJS2"],
=======
    "type": "boot",
    "tags": "system",
    "supports": ["BANGLEJS","BANGLEJS2"],
>>>>>>> 6f14fea5
    "storage": [
      {"name":"swiperclocklaunch.boot.js","url":"boot.js"},
      {"name":"swiperclocklaunch.img","url":"icon.js","evaluate":true}
    ]
  },
  {
    "id": "qalarm",
    "name": "Q Alarm and Timer",
    "shortName": "Q Alarm",
    "icon": "app.png",
    "version": "0.01",
    "description": "Alarm and timer app with days of week and 'hard' option.",
    "tags": "tool,alarm,widget",
    "supports": ["BANGLEJS", "BANGLEJS2"],
    "storage": [
      { "name": "qalarm.app.js", "url": "app.js" },
      { "name": "qalarm.boot.js", "url": "boot.js" },
      { "name": "qalarm.js", "url": "qalarm.js" },
      { "name": "qalarmcheck.js", "url": "qalarmcheck.js" },
      { "name": "qalarm.img", "url": "app-icon.js", "evaluate": true },
      { "name": "qalarm.wid.js", "url": "widget.js" }
    ],
    "data": [{ "name": "qalarm.json" }]
  }
]<|MERGE_RESOLUTION|>--- conflicted
+++ resolved
@@ -4148,15 +4148,9 @@
     "version": "0.01",
     "description": "Navigate between clock and launcher with Swipe action",
     "icon": "swiperclocklaunch.png",
-<<<<<<< HEAD
     "type": "bootloader",
     "tags": "tools, system",
     "supports": ["BANGLEJS", "BANGLEJS2"],
-=======
-    "type": "boot",
-    "tags": "system",
-    "supports": ["BANGLEJS","BANGLEJS2"],
->>>>>>> 6f14fea5
     "storage": [
       {"name":"swiperclocklaunch.boot.js","url":"boot.js"},
       {"name":"swiperclocklaunch.img","url":"icon.js","evaluate":true}
