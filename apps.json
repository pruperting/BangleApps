--- conflicted
+++ resolved
@@ -4311,8 +4311,7 @@
       {"name":"binwatch.img","url":"app-icon.js","evaluate":true}
     ]
   },
-<<<<<<< HEAD
-    {
+  {
     "id": "hidmsicswipe",
     "name": "Bluetooth Music Swipe Controls",
     "shortName": "Swipe Control",
@@ -4325,7 +4324,7 @@
       {"name":"hidmsicswipe.app.js","url":"hidmsicswipe.js"},
       {"name":"hidmsicswipe.img","url":"hidmsicswipe-icon.js","evaluate":true}
     ]
-=======
+  },
   {
     "id": "authentiwatch",
     "name": "2FA Authenticator",
@@ -4344,6 +4343,5 @@
       {"name":"authentiwatch.img","url":"app-icon.js","evaluate":true}
     ],
     "data": [{"name":"authentiwatch.json"}]
->>>>>>> 56b965e0
   }
 ]