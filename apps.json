[
  { "id": "boot",
    "name": "Bootloader",
    "tags": "tool,system,b2",
    "type":"bootloader",
    "icon": "bootloader.png",
    "version":"0.30",
    "description": "This is needed by Bangle.js to automatically load the clock, menu, widgets and settings",
    "storage": [
      {"name":".boot0","url":"boot0.js"},
      {"name":".bootcde","url":"bootloader.js"},
      {"name":"bootupdate.js","url":"bootupdate.js"}
    ],
    "sortorder" : -10
  },
  { "id": "health",
    "name": "Health Tracking",
    "tags": "tool,system,b2",
    "icon": "app.png",
    "version":"0.01",
    "description": "Logs health data and provides an app to view it (BETA - requires firmware 2v11)",
    "readme": "README.md",
    "storage": [
      {"name":"health.app.js","url":"app.js"},
      {"name":"health.img","url":"app-icon.js","evaluate":true},
      {"name":"health.boot.js","url":"boot.js"},
      {"name":"health","url":"lib.js"}
    ],
    "sortorder" : -10
  },
  { "id": "moonphase",
    "name": "Moonphase",
    "icon": "app.png",
    "version":"0.02",
    "description": "Shows current moon phase. Now with GPS function.",
    "tags": "",
    "allow_emulator":true,
    "storage": [
      {"name":"moonphase.app.js","url":"app.js"},
      {"name":"moonphase.img","url":"app-icon.js","evaluate":true}
    ]
  },
  { "id": "daysl",
    "name": "Days left",
    "icon": "app.png",
    "version":"0.03",
    "description": "Shows you the days left until a certain date. Date can be set with a settings app and is written to a file.",
    "tags": "",
    "allow_emulator":false,
    "storage": [
        {"name":"daysl.app.js","url":"app.js"},
        {"name":"daysl.img","url":"app-icon.js","evaluate":true},
        {"name":"daysl.wid.js","url":"widget.js"}
    ]
  },
  { "id": "launch",
    "name": "Launcher (Default)",
    "shortName":"Launcher",
    "icon": "app.png",
    "version":"0.07",
    "description": "This is needed by Bangle.js to display a menu allowing you to choose your own applications. You can replace this with a customised launcher.",
    "tags": "tool,system,launcher,b2",
    "type":"launch",
    "storage": [
      {"name":"launch.app.js","url":"app.js"}
    ],
    "sortorder" : -10
  },
  { "id": "launchb2",
    "name": "Launcher (Bangle.js 2)",
    "shortName":"Launcher",
    "icon": "app.png",
    "version":"0.03",
    "description": "This is needed by Bangle.js 2.0 to display a menu allowing you to choose your own applications. It will not work on Bangle.js 1.0.",
    "tags": "tool,system,launcher,b2,bno1",
    "type":"launch",
    "storage": [
      {"name":"launchb2.app.js","url":"app.js"}
    ],
    "sortorder" : -10
  },
  { "id": "about",
    "name": "About",
    "icon": "app.png",
    "version":"0.09",
    "description": "Bangle.js About page - showing software version, stats, and a collaborative mural from the Bangle.js KickStarter backers",
    "tags": "tool,system,b2",
    "allow_emulator":true,
    "storage": [
      {"name":"about.app.js","url":"app.js"},
      {"name":"about.img","url":"app-icon.js","evaluate":true}
    ]
  },
  { "id": "locale",
    "name": "Languages",
    "icon": "locale.png",
    "version":"0.09",
    "description": "Translations for different countries",
    "tags": "tool,system,locale,translate,b2",
    "type": "locale",
    "custom":"locale.html",
    "readme": "README.md",
    "storage": [
      {"name":"locale"}
    ],
    "sortorder" : -10
  },
  { "id": "notify",
    "name": "Notifications (default)",
    "shortName":"Notifications",
    "icon": "notify.png",
    "version":"0.11",
    "description": "Provides the default `notify` module used by applications to display notifications in a bar at the top of the screen. This module is installed by default by client applications such as the Gadgetbridge app.  Installing `Fullscreen Notifications` replaces this module with a version that displays the notifications using the full screen",
    "tags": "widget",
    "type": "notify",
    "readme": "README.md",
    "storage": [
      {"name":"notify","url":"notify.js"}
    ]
  },
  { "id": "notifyfs",
    "name": "Fullscreen Notifications",
    "shortName":"Notifications",
    "icon": "notify.png",
    "version":"0.12",
    "description": "Provides a replacement for the `Notifications (default)` `notify` module.   This version is used by applications to display notifications fullscreen. This may not fully restore the screen after on some apps. See `Notifications (default)` for more information about the notify module.",
    "tags": "widget,b2",
    "type": "notify",
    "storage": [
      {"name":"notify","url":"notify.js"}
    ]
  },
  { "id": "welcome",
    "name": "Welcome",
    "icon": "app.png",
    "version":"0.12",
    "description": "Appears at first boot and explains how to use Bangle.js",
    "tags": "start,welcome",
    "allow_emulator":true,
    "storage": [
      {"name":"welcome.boot.js","url":"boot.js"},
      {"name":"welcome.app.js","url":"app.js"},
      {"name":"welcome.settings.js","url":"settings.js"},
      {"name":"welcome.img","url":"app-icon.js","evaluate":true}
    ],
    "data": [
      {"name":"welcome.json"}
    ]
  },
  { "id": "mywelcome",
    "name": "Customised Welcome",
    "shortName": "My Welcome",
    "icon": "app.png",
    "version":"0.12",
    "description": "Appears at first boot and explains how to use Bangle.js. Like 'Welcome', but can be customised with a greeting",
    "tags": "start,welcome",
    "custom":"custom.html",
    "storage": [
      {"name":"mywelcome.boot.js","url":"boot.js"},
      {"name":"mywelcome.app.js","url":"app.js"},
      {"name":"mywelcome.settings.js","url":"settings.js"},
      {"name":"mywelcome.img","url":"app-icon.js","evaluate":true}
    ],
    "data": [
      {"name":"mywelcome.json"}
    ]
  },
  { "id": "gbridge",
    "name": "Gadgetbridge",
    "icon": "app.png",
    "version":"0.24",
    "description": "The default notification handler for Gadgetbridge notifications from Android",
    "tags": "tool,system,android,widget,b2",
    "readme": "README.md",
    "type":"widget",
    "dependencies": { "notify":"type" },
    "storage": [
      {"name":"gbridge.settings.js","url":"settings.js"},
      {"name":"gbridge.img","url":"app-icon.js","evaluate":true},
      {"name":"gbridge.wid.js","url":"widget.js"}
    ],
    "data": [
      {"name":"gbridge.json"}
    ]
  },
  { "id": "mclock",
    "name": "Morphing Clock",
    "icon": "clock-morphing.png",
    "version":"0.07",
    "description": "7 segment clock that morphs between minutes and hours",
    "tags": "clock",
    "type":"clock",
    "allow_emulator":true,
    "storage": [
      {"name":"mclock.app.js","url":"clock-morphing.js"},
      {"name":"mclock.img","url":"clock-morphing-icon.js","evaluate":true}
    ],
    "sortorder" : -9
  },
  { "id": "setting",
    "name": "Settings",
    "icon": "settings.png",
    "version":"0.30",
    "description": "A menu for setting up Bangle.js",
    "tags": "tool,system,b2",
    "readme": "README.md",
    "storage": [
      {"name":"setting.app.js","url":"settings.js"},
      {"name":"setting.img","url":"settings-icon.js","evaluate":true}
    ],
    "data": [
      {"name":"setting.json", "url":"settings.min.json","evaluate":true}
    ],
    "sortorder" : -2
  },
  { "id": "alarm",
    "name": "Default Alarm & Timer",
    "shortName":"Alarms",
    "icon": "app.png",
    "version":"0.13",
    "description": "Set and respond to alarms and timers",
    "tags": "tool,alarm,widget,b2",
    "storage": [
      {"name":"alarm.app.js","url":"app.js"},
      {"name":"alarm.boot.js","url":"boot.js"},
      {"name":"alarm.js","url":"alarm.js"},
      {"name":"alarm.img","url":"app-icon.js","evaluate":true},
      {"name":"alarm.wid.js","url":"widget.js"}
    ],
    "data": [
      {"name":"alarm.json"}
    ]
  },
  { "id": "wclock",
    "name": "Word Clock",
    "icon": "clock-word.png",
    "version":"0.03",
    "description": "Display Time as Text",
    "tags": "clock,b2",
    "type":"clock",
    "allow_emulator":true,
    "storage": [
      {"name":"wclock.app.js","url":"clock-word.js"},
      {"name":"wclock.img","url":"clock-word-icon.js","evaluate":true}
    ]
  },
  { "id": "fontclock",
    "name": "Font Clock",
    "icon": "fontclock.png",
    "version":"0.01",
    "description": "Choose the font and design of clock face from a library of available designs",
    "tags": "clock",
    "type":"clock",
    "allow_emulator":false,
     "readme": "README.md",
    "custom":"custom.html",
    "storage": [
      {"name":"fontclock.app.js","url":"fontclock.js"},
      {"name":"fontclock.img","url":"fontclock-icon.js","evaluate":true},
      {"name":"fontclock.hand.js","url":"fontclock.hand.js"},
      {"name":"fontclock.thinhand.js","url":"fontclock.thinhand.js"},
      {"name":"fontclock.thickhand.js","url":"fontclock.thickhand.js"},
      {"name":"fontclock.hourscriber.js","url":"fontclock.hourscriber.js"},
      {"name":"fontclock.font.js","url":"fontclock.font.js"},
      {"name":"fontclock.font.abril_ff50.js","url":"fontclock.font.abril_ff50.js"},
      {"name":"fontclock.font.cpstc58.js","url":"fontclock.font.cpstc58.js"},
      {"name":"fontclock.font.mntn25.js","url":"fontclock.font.mntn25.js"},
      {"name":"fontclock.font.mntn50.js","url":"fontclock.font.mntn50.js"},
      {"name":"fontclock.font.vector25.js","url":"fontclock.font.vector25.js"},
      {"name":"fontclock.font.vector50.js","url":"fontclock.font.vector50.js"}
    ]
  },
  { "id": "slidingtext",
    "name": "Sliding Clock",
    "icon": "slidingtext.png",
    "version":"0.07",
    "description": "Inspired by the Pebble sliding clock, old times are scrolled off the screen and new times on. You are also able to change language on the fly so you can see the time written in other languages using button 1. Currently English, French, Japanese, Spanish and German are supported",
    "tags": "clock",
    "type":"clock",
    "allow_emulator":false,
     "readme": "README.md",
    "custom":"custom.html",
    "storage": [
      {"name":"slidingtext.app.js","url":"slidingtext.js"},
      {"name":"slidingtext.img","url":"slidingtext-icon.js","evaluate":true},
      {"name":"slidingtext.locale.en.js","url":"slidingtext.locale.en.js"},
      {"name":"slidingtext.locale.en2.js","url":"slidingtext.locale.en2.js"},
      {"name":"slidingtext.utils.en.js","url":"slidingtext.utils.en.js"},
      {"name":"slidingtext.locale.es.js","url":"slidingtext.locale.es.js"},
      {"name":"slidingtext.locale.fr.js","url":"slidingtext.locale.fr.js"},
      {"name":"slidingtext.locale.jp.js","url":"slidingtext.locale.jp.js"},
      {"name":"slidingtext.locale.de.js","url":"slidingtext.locale.de.js"},
      {"name":"slidingtext.dtfmt.js","url":"slidingtext.dtfmt.js"}
    ]
  },
  { "id": "solarclock",
    "name": "Solar Clock",
    "icon": "solar_clock.png",
    "version":"0.02",
    "description": "Using your current or chosen location the solar watch face shows the Sun's sky position, time and date. Also allows you to wind backwards and forwards in time to see the sun's position",
    "tags": "clock",
    "type":"clock",
    "allow_emulator":false,
     "readme": "README.md",
    "custom":"custom.html",
    "storage": [
      {"name":"solarclock.app.js","url":"solar_clock.js"},
      {"name":"solarclock.img","url":"solar_clock-icon.js","evaluate":true},
      {"name":"solar_colors.js","url":"solar_colors.js"},
      {"name":"solar_controller.js","url":"solar_controller.js"},
      {"name":"solar_date_utils.js","url":"solar_date_utils.js"},
      {"name":"solar_graphic_utils.js","url":"solar_graphic_utils.js"},
      {"name":"solar_location.js","url":"solar_location.js"},
      {"name":"solar_math_utils.js","url":"solar_math_utils.js"},
      {"name":"solar_loc.Reykjavik.json","url":"solar_loc.Reykjavik.json"},
      {"name":"solar_loc.Hong_Kong.json","url":"solar_loc.Hong_Kong.json"},
      {"name":"solar_loc.Honolulu.json","url":"solar_loc.Honolulu.json"},
      {"name":"solar_loc.Rio.json","url":"solar_loc.Rio.json"},
      {"name":"solar_loc.Tokyo.json","url":"solar_loc.Tokyo.json"},
      {"name":"solar_loc.Seoul.json","url":"solar_loc.Seoul.json"}
    ]
  },
  { "id": "sweepclock",
    "name": "Sweep Clock",
    "icon": "sweepclock.png",
    "version":"0.04",
    "description": "Smooth sweep secondhand with single hour numeral. Use button 1 to toggle the numeral font, button 3 to change the colour theme and button 4 to change the date placement",
    "tags": "clock",
    "type":"clock",
    "allow_emulator":true,
     "readme": "README.md",
    "storage": [
      {"name":"sweepclock.app.js","url":"sweepclock.js"},
      {"name":"sweepclock.img","url":"sweepclock-icon.js","evaluate":true}
    ]
  },
  { "id": "matrixclock",
    "name": "Matrix Clock",
    "icon": "matrixclock.png",
    "version":"0.01",
    "description": "inspired by The Matrix, a clock of the same style",
    "tags": "clock",
    "type":"clock",
    "allow_emulator":true,
     "readme": "README.md",
    "storage": [
      {"name":"matrixclock.app.js","url":"matrixclock.js"},
      {"name":"matrixclock.img","url":"matrixclock-icon.js","evaluate":true}
    ]
  },
  { "id": "imgclock",
    "name": "Image background clock",
    "shortName":"Image Clock",
    "icon": "app.png",
    "version":"0.08",
    "description": "A clock with an image as a background",
    "tags": "clock",
    "type" : "clock",
    "custom": "custom.html",
    "storage": [
      {"name":"imgclock.app.js","url":"app.js"},
      {"name":"imgclock.img","url":"app-icon.js","evaluate":true},
      {"name":"imgclock.face.img"},
      {"name":"imgclock.face.json"},
      {"name":"imgclock.face.bg","content":""}
    ]
  },
  { "id": "impwclock",
    "name": "Imprecise Word Clock",
    "icon": "clock-impword.png",
    "version":"0.03",
    "description": "Imprecise word clock for vacations, weekends, and those who never need accurate time.",
    "tags": "clock",
    "type":"clock",
    "allow_emulator":true,
    "storage": [
      {"name":"impwclock.app.js","url":"clock-impword.js"},
      {"name":"impwclock.img","url":"clock-impword-icon.js","evaluate":true}
    ]
  },
  { "id": "aclock",
    "name": "Analog Clock",
    "icon": "clock-analog.png",
    "version": "0.15",
    "description": "An Analog Clock",
    "tags": "clock,b2",
    "type":"clock",
    "allow_emulator":true,
    "storage": [
      {"name":"aclock.app.js","url":"clock-analog.js"},
      {"name":"aclock.img","url":"clock-analog-icon.js","evaluate":true}
    ]
  },
  { "id": "clock2x3",
    "name": "2x3 Pixel Clock",
    "icon": "clock2x3.png",
    "version":"0.05",
    "description": "This is a simple clock using minimalist 2x3 pixel numerical digits",
    "tags": "clock,b2",
    "type": "clock",
    "allow_emulator":true,
    "storage": [
      {"name":"clock2x3.app.js","url":"clock2x3-app.js"},
      {"name":"clock2x3.img","url":"clock2x3-icon.js","evaluate":true}
    ]
  },
  { "id": "geissclk",
    "name": "Geiss Clock",
    "icon": "clock.png",
    "version":"0.03",
    "description": "7 segment clock with animated background in the style of Ryan Geiss' music visualisation. NOTE: The first run will take ~1 minute to do some precalculation",
    "tags": "clock,bno2",
    "type":"clock",
    "storage": [
      {"name":"geissclk.app.js","url":"clock.js"},
      {"name":"geissclk.precompute.js","url":"precompute.js"},
      {"name":"geissclk.img","url":"clock-icon.js","evaluate":true}
    ],
    "data": [
      {"name":"geissclk.0.map"},
      {"name":"geissclk.1.map"},
      {"name":"geissclk.2.map"},
      {"name":"geissclk.3.map"},
      {"name":"geissclk.4.map"},
      {"name":"geissclk.5.map"},
      {"name":"geissclk.0.pal"},
      {"name":"geissclk.1.pal"},
      {"name":"geissclk.2.pal"}
    ]
  },
  { "id": "trex",
    "name": "T-Rex",
    "icon": "trex.png",
    "version":"0.04",
    "description": "T-Rex game in the style of Chrome's offline game",
    "tags": "game,b2",
    "allow_emulator":true,
    "storage": [
      {"name":"trex.app.js","url":"trex.js"},
      {"name":"trex.img","url":"trex-icon.js","evaluate":true},
      {"name":"trex.settings.js","url":"settings.js"}
    ],
    "data": [
      {"name":"trex.score", "storageFile": true}
    ]
  },
  { "id": "astroid",
    "name": "Asteroids!",
    "icon": "asteroids.png",
    "version":"0.03",
    "description": "Retro asteroids game",
    "tags": "game,b2",
    "allow_emulator":true,
    "storage": [
      {"name":"astroid.app.js","url":"asteroids.js"},
      {"name":"astroid.img","url":"asteroids-icon.js","evaluate":true}
    ]
  },
  { "id": "clickms",
    "name": "Click Master",
    "icon": "click-master.png",
    "version":"0.01",
    "description": "Get several friends to start the game, then compete to see who can press BTN1 the most!",
    "tags": "game",
    "storage": [
      {"name":"clickms.app.js","url":"click-master.js"},
      {"name":"clickms.img","url":"click-master-icon.js","evaluate":true}
    ]
  },
  { "id": "horsey",
    "name": "Horse Race!",
    "icon": "horse-race.png",
    "version":"0.01",
    "description": "Get several friends to start the game, then compete to see who can press BTN1 the most!",
    "tags": "game",
    "storage": [
      {"name":"horsey.app.js","url":"horse-race.js"},
      {"name":"horsey.img","url":"horse-race-icon.js","evaluate":true}
    ]
  },
  { "id": "compass",
    "name": "Compass",
    "icon": "compass.png",
    "version":"0.03",
    "description": "Simple compass that points North",
    "tags": "tool,outdoors",
    "storage": [
      {"name":"compass.app.js","url":"compass.js"},
      {"name":"compass.img","url":"compass-icon.js","evaluate":true}
    ]
  },
  { "id": "gpstime",
    "name": "GPS Time",
    "icon": "gpstime.png",
    "version":"0.04",
    "description": "Update the Bangle.js's clock based on the time from the GPS receiver",
    "tags": "tool,gps",
    "storage": [
      {"name":"gpstime.app.js","url":"gpstime.js"},
      {"name":"gpstime.img","url":"gpstime-icon.js","evaluate":true}
    ]
  },
  { "id": "openloc",
    "name": "Open Location / Plus Codes",
    "shortName": "Open Location",
    "icon": "app.png",
    "version":"0.01",
    "description": "Convert your current GPS location to a series of characters",
    "tags": "tool,outdoors,gps",
    "storage": [
      {"name":"openloc.app.js","url":"app.js"},
      {"name":"openloc.img","url":"app-icon.js","evaluate":true}
    ]
  },
  { "id": "speedo",
    "name": "Speedo",
    "icon": "speedo.png",
    "version":"0.05",
    "description": "Show the current speed according to the GPS",
    "tags": "tool,outdoors,gps,b2",
    "storage": [
      {"name":"speedo.app.js","url":"speedo.js"},
      {"name":"speedo.img","url":"speedo-icon.js","evaluate":true}
    ]
  },
  { "id": "gpsrec",
    "name": "GPS Recorder",
    "icon": "app.png",
    "version":"0.24",
    "interface": "interface.html",
    "description": "Application that allows you to record a GPS track. Can run in background",
    "tags": "tool,outdoors,gps,widget",
    "readme": "README.md",
    "storage": [
      {"name":"gpsrec.app.js","url":"app.js"},
      {"name":"gpsrec.img","url":"app-icon.js","evaluate":true},
      {"name":"gpsrec.wid.js","url":"widget.js"},
      {"name":"gpsrec.settings.js","url":"settings.js"}
    ],
    "data": [
      {"name":"gpsrec.json"},
      {"wildcard":".gpsrc?","storageFile": true}
    ]
  },
  { "id": "gpsnav",
    "name": "GPS Navigation",
    "icon": "icon.png",
    "version":"0.05",
    "description": "Displays GPS Course and Speed, + Directions to waypoint and waypoint recording, now with waypoint editor",
    "tags": "tool,outdoors,gps",
    "readme": "README.md",
    "interface":"waypoints.html",
    "storage": [
      {"name":"gpsnav.app.js","url":"app.min.js"},
      {"name":"gpsnav.img","url":"app-icon.js","evaluate":true}
    ],
    "data": [
      {"name":"waypoints.json","url":"waypoints.json"}
    ]
  },
  { "id": "heart",
    "name": "Heart Rate Recorder",
    "icon": "app.png",
    "version":"0.06",
    "interface": "interface.html",
    "description": "Application that allows you to record your heart rate. Can run in background",
    "tags": "tool,health,widget",
    "storage": [
      {"name":"heart.app.js","url":"app.js"},
      {"name":"heart.img","url":"app-icon.js","evaluate":true},
      {"name":"heart.wid.js","url":"widget.js"}
    ],
    "data": [
      {"name":"heart.json"},
      {"wildcard":".heart?","storageFile": true}
    ]
  },
  { "id": "slevel",
    "name": "Spirit Level",
    "icon": "spiritlevel.png",
    "version":"0.01",
    "description": "Show the current angle of the watch, so you can use it to make sure something is absolutely flat",
    "tags": "tool",
    "storage": [
      {"name":"slevel.app.js","url":"spiritlevel.js"},
      {"name":"slevel.img","url":"spiritlevel-icon.js","evaluate":true}
    ]
  },
  { "id": "files",
    "name": "App Manager",
    "icon": "files.png",
    "version":"0.07",
    "description": "Show currently installed apps, free space, and allow their deletion from the watch",
    "tags": "tool,system,files",
    "storage": [
      {"name":"files.app.js","url":"files.js"},
      {"name":"files.img","url":"files-icon.js","evaluate":true}
    ]
  },
  { "id": "weather",
    "name": "Weather",
    "icon": "icon.png",
    "version":"0.10",
    "description": "Show Gadgetbridge weather report",
    "readme": "readme.md",
    "tags": "widget,outdoors",
    "storage": [
      {"name":"weather.app.js","url":"app.js"},
      {"name":"weather.wid.js","url":"widget.js"},
      {"name":"weather","url":"lib.js"},
      {"name":"weather.img","url":"icon.js","evaluate":true},
      {"name":"weather.settings.js","url":"settings.js"}
    ],
    "data": [
      {"name": "weather.json"}
    ]
  },
  { "id": "chargeanim",
    "name": "Charge Animation",
    "icon": "icon.png",
    "version":"0.01",
    "description": "When charging, show a sideways charging animation and keep the screen on. When removed from the charger load the clock again.",
    "tags": "battery",
    "allow_emulator":true,
    "storage": [
      {"name":"chargeanim.app.js","url":"app.js"},
      {"name":"chargeanim.boot.js","url":"boot.js"},
      {"name":"chargeanim.img","url":"app-icon.js","evaluate":true}
    ]
  },
  { "id": "bluetoothdock",
    "name": "Bluetooth Dock",
    "shortName":"Dock",
    "icon": "app.png",
    "version":"0.01",
    "description": "When charging shows the time, scans Bluetooth for known devices (eg temperature) and shows them on the screen",
    "tags": "bluetooth",
    "readme": "README.md",
    "storage": [
      {"name":"bluetoothdock.app.js","url":"app.js"},
      {"name":"bluetoothdock.boot.js","url":"boot.js"},
      {"name":"bluetoothdock.img","url":"app-icon.js","evaluate":true}
    ]
  },
  { "id": "widbat",
    "name": "Battery Level Widget",
    "icon": "widget.png",
    "version":"0.08",
    "description": "Show the current battery level and charging status in the top right of the clock",
    "tags": "widget,battery,b2",
    "type":"widget",
    "storage": [
      {"name":"widbat.wid.js","url":"widget.js"}
    ]
  },
  { "id": "widlock",
    "name": "Lock Widget",
    "icon": "widget.png",
    "version":"0.03",
    "description": "On devices with always-on display (Bangle.js 2) this displays lock icon whenever the display is locked",
    "tags": "widget,lock,b2",
    "type":"widget",
    "storage": [
      {"name":"widlock.wid.js","url":"widget.js"}
    ]
  },
  { "id": "widbatpc",
    "name": "Battery Level Widget (with percentage)",
    "shortName": "Battery Widget",
    "icon": "widget.png",
    "version":"0.13",
    "description": "Show the current battery level and charging status in the top right of the clock, with charge percentage",
    "tags": "widget,battery,b2",
    "type":"widget",
    "readme": "README.md",
    "storage": [
      {"name":"widbatpc.wid.js","url":"widget.js"},
      {"name":"widbatpc.settings.js","url":"settings.js"}
    ],
    "data": [
      {"name":"widbatpc.json"}
    ]
  },
  { "id": "widbatwarn",
    "name": "Battery Warning",
    "shortName": "Battery Warning",
    "icon": "widget.png",
    "readme": "README.md",
    "version":"0.02",
    "description": "Show a warning when the battery runs low.",
    "tags": "tool,battery",
    "type":"widget",
    "dependencies": { "notify":"type" },
    "storage": [
      {"name":"widbatwarn.wid.js","url":"widget.js"},
      {"name":"widbatwarn.settings.js","url":"settings.js"}
    ],
    "data": [
      {"name":"widbatwarn.json"}
    ]
  },
  { "id": "widbt",
    "name": "Bluetooth Widget",
    "icon": "widget.png",
    "version":"0.06",
    "description": "Show the current Bluetooth connection status in the top right of the clock",
    "tags": "widget,bluetooth,b2",
    "type":"widget",
    "storage": [
      {"name":"widbt.wid.js","url":"widget.js"}
    ]
  },
  { "id": "widchime",
    "name": "Hour Chime",
    "icon": "widget.png",
    "version":"0.02",
    "description": "Buzz or beep on every whole hour.",
    "tags": "widget",
    "type": "widget",
    "storage": [
      {"name":"widchime.wid.js","url":"widget.js"},
      {"name":"widchime.settings.js","url":"settings.js"}
    ],
    "data": [
      {"name":"widchime.json"}
    ]
  },
  { "id": "widram",
    "name": "RAM Widget",
    "shortName":"RAM Widget",
    "icon": "widget.png",
    "version":"0.01",
    "description": "Display your Bangle's available RAM percentage in a widget",
    "tags": "widget",
    "type": "widget",
    "storage": [
      {"name":"widram.wid.js","url":"widget.js"}
    ]
  },
  { "id": "hrm",
    "name": "Heart Rate Monitor",
    "icon": "heartrate.png",
    "version":"0.05",
    "description": "Measure your heart rate and see live sensor data",
    "tags": "health",
    "storage": [
      {"name":"hrm.app.js","url":"heartrate.js"},
      {"name":"hrm.img","url":"heartrate-icon.js","evaluate":true}
    ]
  },
  { "id": "widhrm",
    "name": "Simple Heart Rate widget",
    "icon": "widget.png",
    "version":"0.04",
    "description": "When the screen is on, the widget turns on the heart rate monitor and displays the current heart rate (or last known in grey). For this to work well you'll need at least a 15 second LCD Timeout.",
    "tags": "health,widget",
    "type": "widget",
    "storage": [
      {"name":"widhrm.wid.js","url":"widget.js"}
    ]
  },
  { "id": "stetho",
    "name": "Stethoscope",
    "icon": "stetho.png",
    "version":"0.01",
    "description": "Hear your heart rate",
    "tags": "health",
    "storage": [
      {"name":"stetho.app.js","url":"stetho.js"},
      {"name":"stetho.img","url":"stetho-icon.js","evaluate":true}
    ]
  },
  { "id": "swatch",
    "name": "Stopwatch",
    "icon": "stopwatch.png",
    "version":"0.07",
    "interface": "interface.html",
    "description": "Simple stopwatch with Lap Time logging to a JSON file",
    "tags": "health",
    "allow_emulator":true,
    "readme": "README.md",
    "storage": [
      {"name":"swatch.app.js","url":"stopwatch.js"},
      {"name":"swatch.img","url":"stopwatch-icon.js","evaluate":true}
    ]
  },
  { "id": "hidmsic",
    "name": "Bluetooth Music Controls",
    "shortName": "Music Control",
    "icon": "hid-music.png",
    "version":"0.02",
    "description": "Enable HID in settings, pair with your phone, then use this app to control music from your watch!",
    "tags": "bluetooth",
    "storage": [
      {"name":"hidmsic.app.js","url":"hid-music.js"},
      {"name":"hidmsic.img","url":"hid-music-icon.js","evaluate":true}
    ]
  },
  { "id": "hidkbd",
    "name": "Bluetooth Keyboard",
    "shortName": "Bluetooth Kbd",
    "icon": "hid-keyboard.png",
    "version":"0.02",
    "description": "Enable HID in settings, pair with your phone/PC, then use this app to control other apps",
    "tags": "bluetooth",
    "storage": [
      {"name":"hidkbd.app.js","url":"hid-keyboard.js"},
      {"name":"hidkbd.img","url":"hid-keyboard-icon.js","evaluate":true}
    ]
  },
  { "id": "hidbkbd",
    "name": "Binary Bluetooth Keyboard",
    "shortName": "Binary BT Kbd",
    "icon": "hid-binary-keyboard.png",
    "version":"0.02",
    "description": "Enable HID in settings, pair with your phone/PC, then type messages using the onscreen keyboard by tapping repeatedly on the key you want",
    "tags": "bluetooth",
    "storage": [
      {"name":"hidbkbd.app.js","url":"hid-binary-keyboard.js"},
      {"name":"hidbkbd.img","url":"hid-binary-keyboard-icon.js","evaluate":true}
    ]
  },
  { "id": "animals",
    "name": "Animals Game",
    "icon": "animals.png",
    "version":"0.01",
    "description": "Simple toddler's game - displays a different number of animals each time the screen is pressed",
    "tags": "game",
    "storage": [
      {"name":"animals.app.js","url":"animals.js"},
      {"name":"animals.img","url":"animals-icon.js","evaluate":true},
      {"name":"animals-snake.img","url":"animals-snake.js","evaluate":true},
      {"name":"animals-duck.img","url":"animals-duck.js","evaluate":true},
      {"name":"animals-swan.img","url":"animals-swan.js","evaluate":true},
      {"name":"animals-fox.img","url":"animals-fox.js","evaluate":true},
      {"name":"animals-camel.img","url":"animals-camel.js","evaluate":true},
      {"name":"animals-pig.img","url":"animals-pig.js","evaluate":true},
      {"name":"animals-sheep.img","url":"animals-sheep.js","evaluate":true},
      {"name":"animals-mouse.img","url":"animals-mouse.js","evaluate":true}
    ]
  },
  { "id": "qrcode",
    "name": "Custom QR Code",
    "icon": "app.png",
    "version":"0.02",
    "description": "Use this to upload a customised QR code to Bangle.js",
    "tags": "qrcode,b2",
    "custom": "custom.html", "customConnect":true,
    "storage": [
      {"name":"qrcode.app.js"},
      {"name":"qrcode.img","url":"app-icon.js","evaluate":true}
    ]
  },
  { "id": "beer",
    "name": "Beer Compass",
    "icon": "app.png",
    "version":"0.01",
    "description": "Uploads all the pubs in an area onto your watch, so it can always point you at the nearest one",
    "tags": "",
    "custom": "custom.html",
    "storage": [
      {"name":"beer.app.js"},
      {"name":"beer.img","url":"app-icon.js","evaluate":true}
    ]
  },
  { "id": "route",
    "name": "Route Viewer",
    "icon": "app.png",
    "version":"0.02",
    "description": "Upload a KML file of a route, and have your watch display a map with how far around it you are",
    "tags": "",
    "custom": "custom.html",
    "storage": [
      {"name":"route.app.js"},
      {"name":"route.img","url":"app-icon.js","evaluate":true}
    ]
  },
  {
    "id": "ncstart",
    "name": "NCEU Startup",
    "icon": "start.png",
    "version":"0.06",
    "description": "NodeConfEU 2019 'First Start' Sequence",
    "tags": "start,welcome",
    "storage": [
      {"name":"ncstart.app.js","url":"start.js"},
      {"name":"ncstart.boot.js","url":"boot.js"},
      {"name":"ncstart.settings.js","url":"settings.js"},
      {"name":"ncstart.img","url":"start-icon.js","evaluate":true},
      {"name":"nc-bangle.img","url":"start-bangle.js","evaluate":true},
      {"name":"nc-nceu.img","url":"start-nceu.js","evaluate":true},
      {"name":"nc-nfr.img","url":"start-nfr.js","evaluate":true},
      {"name":"nc-nodew.img","url":"start-nodew.js","evaluate":true},
      {"name":"nc-tf.img","url":"start-tf.js","evaluate":true}
    ],
    "data": [
      {"name":"ncstart.json"}
    ]
  },
  { "id": "ncfrun",
    "name": "NCEU 5K Fun Run",
    "icon": "nceu-funrun.png",
    "version":"0.01",
    "description": "Display a map of the NodeConf EU 2019 5K Fun Run route and your location on it",
    "tags": "health",
    "storage": [
      {"name":"ncfrun.app.js","url":"nceu-funrun.js"},
      {"name":"ncfrun.img","url":"nceu-funrun-icon.js","evaluate":true}
    ]
  },
  { "id": "widnceu",
    "name": "NCEU Logo Widget",
    "icon": "widget.png",
    "version":"0.02",
    "description": "Show the NodeConf EU logo in the top left",
    "tags": "widget",
    "type":"widget",
    "storage": [
      {"name":"widnceu.wid.js","url":"widget.js"}
    ]
  },
  { "id": "sclock",
    "name": "Simple Clock",
    "icon": "clock-simple.png",
    "version":"0.06",
    "description": "A Simple Digital Clock",
    "tags": "clock,b2",
    "type":"clock",
    "allow_emulator":true,
    "storage": [
      {"name":"sclock.app.js","url":"clock-simple.js"},
      {"name":"sclock.img","url":"clock-simple-icon.js","evaluate":true}
    ]
  },
  { "id": "s7clk",
    "name": "Simple 7 segment Clock",
    "icon": "icon.png",
    "version":"0.03",
    "description": "A simple 7 segment Clock with date",
    "tags": "clock,b2",
    "type":"clock",
    "allow_emulator":true,
    "storage": [
      {"name":"s7clk.app.js","url":"app.js"},
      {"name":"s7clk.img","url":"icon.js","evaluate":true}
    ]
  },
  { "id": "vibrclock",
    "name": "Vibrate Clock",
    "icon": "app.png",
    "version":"0.03",
    "description": "When BTN1 is pressed, vibrate out the time as a series of buzzes, one digit at a time. Hours, then Minutes. Zero is signified by one long buzz. Otherwise a simple digital clock.",
    "tags": "clock",
    "type":"clock",
    "allow_emulator":true,
    "storage": [
      {"name":"vibrclock.app.js","url":"app.js"},
      {"name":"vibrclock.img","url":"app-icon.js","evaluate":true}
    ]
  },
  { "id": "svclock",
    "name": "Simple V-Clock",
    "icon": "vclock-simple.png",
    "version":"0.02",
    "description": "Modification of Simple Clock 0.04 to use Vectorfont",
    "tags": "clock",
    "type":"clock",
    "allow_emulator":true,
    "storage": [
      {"name":"svclock.app.js","url":"vclock-simple.js"},
      {"name":"svclock.img","url":"vclock-simple-icon.js","evaluate":true}
    ]
  },
  { "id": "dclock",
    "name": "Dev Clock",
    "icon": "clock-dev.png",
    "version":"0.10",
    "description": "A Digital Clock including timestamp (tst), beats(@), days in current month (dm) and days since new moon (l)",
    "tags": "clock,b2",
    "type":"clock",
    "allow_emulator":true,
    "storage": [
      {"name":"dclock.app.js","url":"clock-dev.js"},
      {"name":"dclock.img","url":"clock-dev-icon.js","evaluate":true}
    ]
  },
  { "id": "gesture",
    "name": "Gesture Test",
    "icon": "gesture.png",
    "version":"0.01",
    "description": "BETA! Uploads a basic Tensorflow Gesture model, and then outputs each gesture as a message",
    "tags": "gesture,ai",
    "type":"app",
    "storage": [
      {"name":"gesture.app.js","url":"gesture.js"},
      {"name":".tfnames","url":"gesture-tfnames.js","evaluate":true},
      {"name":".tfmodel","url":"gesture-tfmodel.js","evaluate":true},
      {"name":"gesture.img","url":"gesture-icon.js","evaluate":true}
    ]
  },
  { "id": "pparrot",
    "name": "Party Parrot",
    "icon": "party-parrot.png",
    "version":"0.01",
    "description": "Party with a parrot on your wrist",
    "tags": "party,parrot,lol",
    "type":"app",
    "allow_emulator":true,
    "storage": [
      {"name":"pparrot.app.js","url":"party-parrot.js"},
      {"name":"pparrot.img","url":"party-parrot-icon.js","evaluate":true}
    ]
  },
  { "id": "hrings",
    "name": "Hypno Rings",
    "icon": "hypno-rings.png",
    "version":"0.01",
    "description": "Experiment with trippy rings, press buttons for change",
    "tags": "rings,hypnosis,psychadelic",
    "type":"app",
    "allow_emulator":true,
    "storage": [
      {"name":"hrings.app.js","url":"hypno-rings.js"},
      {"name":"hrings.img","url":"hypno-rings-icon.js","evaluate":true}
    ]
  },
  { "id": "morse",
    "name": "Morse Code",
    "icon": "morse-code.png",
    "version":"0.01",
    "description": "Learn morse code by hearing/seeing/feeling the code. Tap to toggle buzz!",
    "tags": "morse,sound,visual,input",
    "type":"app",
    "storage": [
      {"name":"morse.app.js","url":"morse-code.js"},
      {"name":"morse.img","url":"morse-code-icon.js","evaluate":true}
    ]
  },
  {
    "id": "blescan",
    "name": "BLE Scanner",
    "icon": "blescan.png",
    "version":"0.01",
    "description": "Scan for advertising BLE devices",
    "tags" : "bluetooth",
    "storage" : [
      {"name":"blescan.app.js","url":"blescan.js"},
      {"name":"blescan.img","url":"blescan-icon.js", "evaluate":true}
    ]
  },
  { "id": "mmonday",
  "name": "Manic Monday Tone",
  "icon": "manic-monday-icon.png",
  "version":"0.02",
  "description": "The Bangles make a comeback",
  "tags": "sound",
  "storage": [
    {"name":"mmonday.app.js","url":"manic-monday.js"},
    {"name":"mmonday.img","url":"manic-monday-icon.js","evaluate":true}
  ]
  },
  { "id": "jbells",
    "name": "Jingle Bells",
    "icon": "jbells.png",
    "version":"0.01",
    "description": "Play Jingle Bells",
    "tags": "sound",
    "type":"app",
    "storage": [
      {"name":"jbells.app.js","url":"jbells.js"},
      {"name":"jbells.img","url":"jbells-icon.js","evaluate":true}
    ]
  },
  { "id": "scolor",
    "name": "Show Color",
    "icon": "show-color.png",
    "version":"0.01",
    "description": "Display all available Colors and Names",
    "tags": "tool",
    "type":"app",
    "allow_emulator":true,
    "storage": [
      {"name":"scolor.app.js","url":"show-color.js"},
      {"name":"scolor.img","url":"show-color-icon.js","evaluate":true}
    ]
  },
  { "id": "miclock",
    "name": "Mixed Clock",
    "icon": "clock-mixed.png",
    "version":"0.05",
    "description": "A mix of analog and digital Clock",
    "tags": "clock",
    "type":"clock",
    "allow_emulator":true,
    "storage": [
      {"name":"miclock.app.js","url":"clock-mixed.js"},
      {"name":"miclock.img","url":"clock-mixed-icon.js","evaluate":true}
    ]
  },
  { "id": "bclock",
    "name": "Binary Clock",
    "icon": "clock-binary.png",
    "version":"0.03",
    "description": "A simple binary clock watch face",
    "tags": "clock",
    "type":"clock",
    "allow_emulator":true,
    "storage": [
      {"name":"bclock.app.js","url":"clock-binary.js"},
      {"name":"bclock.img","url":"clock-binary-icon.js","evaluate":true}
    ]
  },
  { "id": "clotris",
    "name": "Clock-Tris",
    "icon": "clock-tris.png",
    "version":"0.01",
    "description": "A fully functional clone of a classic game of falling blocks",
    "tags": "game",
    "allow_emulator":true,
    "storage": [
      {"name":"clotris.app.js","url":"clock-tris.js"},
      {"name":"clotris.img","url":"clock-tris-icon.js","evaluate":true},
      {"name":".trishig","url":"clock-tris-high"}
    ]
  },
  { "id": "flappy",
    "name": "Flappy Bird",
    "icon": "app.png",
    "version":"0.05",
    "description": "A Flappy Bird game clone",
    "tags": "game,b2",
    "allow_emulator":true,
    "storage": [
      {"name":"flappy.app.js","url":"app.js"},
      {"name":"flappy.img","url":"app-icon.js","evaluate":true}
    ]
  },
  {
    "id": "gpsinfo",
    "name": "GPS Info",
    "icon": "gps-info.png",
    "version":"0.05",
    "description": "An application that displays information about altitude, lat/lon, satellites and time",
    "tags": "gps,b2",
    "type": "app",
    "storage": [
      {"name":"gpsinfo.app.js","url": "gps-info.js"},
      {"name":"gpsinfo.img","url": "gps-info-icon.js","evaluate": true}
    ]
  },
  { "id": "assistedgps",
    "name": "Assisted GPS Update (AGPS)",
    "icon": "app.png",
    "version":"0.01",
    "description": "Downloads assisted GPS (AGPS) data to Bangle.js for faster GPS startup and more accurate fixes. **No app will be installed**, this just uploads new data to the GPS chip.",
    "custom": "custom.html",
    "tags": "tool,outdoors,agps,bno2",
    "type": "RAM",
    "storage": [ ]
  },
  {
    "id": "pomodo",
    "name":"Pomodoro",
    "icon":"pomodoro.png",
    "version":"0.01",
    "description": "A simple pomodoro timer.",
    "tags": "pomodoro,cooking,tools",
    "type": "app",
    "allow_emulator":true,
    "storage": [
      {"name":"pomodo.app.js","url": "pomodoro.js"},
      {"name":"pomodo.img","url": "pomodoro-icon.js","evaluate": true}
    ]
  },
  { "id": "blobclk",
    "name": "Large Digit Blob Clock",
    "shortName" : "Blob Clock",
    "icon": "clock-blob.png",
    "version":"0.06",
    "description": "A clock with big digits",
    "tags": "clock,b2",
    "type":"clock",
    "allow_emulator":true,
    "storage": [
      {"name":"blobclk.app.js","url":"clock-blob.js"},
      {"name":"blobclk.img","url":"clock-blob-icon.js","evaluate":true}
    ]
  },
  { "id": "boldclk",
    "name": "Bold Clock",
    "icon": "bold_clock.png",
    "version":"0.05",
    "description": "Simple, readable and practical clock",
    "tags": "clock,b2",
    "type":"clock",
    "allow_emulator":true,
    "storage": [
      {"name":"boldclk.app.js","url":"bold_clock.js"},
      {"name":"boldclk.img","url":"bold_clock-icon.js","evaluate":true}
    ]
  },
  { "id": "widclk",
    "name": "Digital clock widget",
    "icon": "widget.png",
    "version":"0.06",
    "description": "A simple digital clock widget",
    "tags": "widget,clock",
    "type":"widget",
    "storage": [
      {"name":"widclk.wid.js","url":"widget.js"}
    ]
  },
  { "id": "widpedom",
    "name": "Pedometer widget",
    "icon": "widget.png",
    "version":"0.19",
    "description": "Daily pedometer widget",
    "tags": "widget,b2",
    "type":"widget",
    "storage": [
      {"name":"widpedom.wid.js","url":"widget.js"},
      {"name":"widpedom.settings.js","url":"settings.js"}
    ]
  },
  { "id": "berlinc",
    "name": "Berlin Clock",
    "icon": "berlin-clock.png",
    "version":"0.04",
    "description": "Berlin Clock (see https://en.wikipedia.org/wiki/Mengenlehreuhr)",
    "tags": "clock",
    "type":"clock",
    "allow_emulator":true,
    "storage": [
      {"name":"berlinc.app.js","url":"berlin-clock.js"},
      {"name":"berlinc.img","url":"berlin-clock-icon.js","evaluate":true}
    ]
  },
  { "id": "ctrclk",
    "name": "Centerclock",
    "icon": "app.png",
    "version":"0.03",
    "description": "Watch-centered digital 24h clock with date in dd.mm.yyyy format.",
    "tags": "clock,bno2",
    "type":"clock",
    "allow_emulator":true,
    "storage": [
      {"name":"ctrclk.app.js","url":"app.js"},
      {"name":"ctrclk.img","url":"app-icon.js","evaluate":true}
    ]
  },
  { "id": "demoapp",
    "name": "Demo Loop",
    "icon": "app.png",
    "version":"0.02",
    "description": "Simple demo app - displays Bangle.js, JS logo, graphics, and Bangle.js information",
    "tags": "bno2",
    "type":"app",
    "allow_emulator":true,
    "storage": [
      {"name":"demoapp.app.js","url":"app.js"},
      {"name":"demoapp.img","url":"app-icon.js","evaluate":true}
    ],
    "sortorder" : -9
  },
  { "id": "flagrse",
    "name": "Espruino Flag Raiser",
    "icon": "app.png",
    "version":"0.01",
    "readme": "README.md",
    "description": "App to send a command to another Espruino to cause it to raise a flag",
    "tags": "",
    "storage": [
      {"name":"flagrse.app.js","url":"app.js"},
      {"name":"flagrse.img","url":"app-icon.js","evaluate":true}
    ]
  },
  {
    "id": "pipboy",
    "name": "Pipboy",
    "icon": "app.png",
    "version": "0.04",
    "description": "Pipboy themed clock",
    "tags": "clock,bno2",
    "type":"clock",
    "allow_emulator":true,
    "storage": [
      {"name":"pipboy.app.js","url":"app.js"},
      {"name":"pipboy.img","url":"app-icon.js","evaluate":true}
    ]
  },
  { "id": "torch",
    "name": "Torch",
    "shortName":"Torch",
    "icon": "app.png",
    "version":"0.02",
    "description": "Turns screen white to help you see in the dark. Select from the launcher or press BTN1,BTN3,BTN1,BTN3 quickly to start when in any app that shows widgets",
    "tags": "tool,torch",
    "storage": [
      {"name":"torch.app.js","url":"app.js"},
      {"name":"torch.wid.js","url":"widget.js"},
      {"name":"torch.img","url":"app-icon.js","evaluate":true}
    ]
  },
  { "id": "rtorch",
    "name": "Red Torch",
    "shortName":"RedTorch",
    "icon": "app.png",
    "version":"0.01",
    "description": "Turns screen RED to help you see in the dark without breaking your night vision. Select from the launcher or press BTN3,BTN1,BTN3,BTN1 quickly to start when in any app that shows widgets",
    "tags": "tool,torch",
    "storage": [
      {"name":"rtorch.app.js","url":"app.js"},
      {"name":"rtorch.wid.js","url":"widget.js"},
      {"name":"rtorch.img","url":"app-icon.js","evaluate":true}
    ]
  },
  { "id": "wohrm",
    "name": "Workout HRM",
    "icon": "app.png",
    "version":"0.08",
    "readme": "README.md",
    "description": "Workout heart rate monitor notifies you with a buzz if your heart rate goes above or below the set limits.",
    "tags": "hrm,workout",
    "type": "app",
    "allow_emulator":true,
    "storage": [
      {"name":"wohrm.app.js","url":"app.js"},
      {"name":"wohrm.img","url":"app-icon.js","evaluate":true}
    ]
  },
  { "id": "widid",
    "name": "Bluetooth ID Widget",
    "icon": "widget.png",
    "version":"0.03",
    "description": "Display the last two tuple of your Bangle.js MAC address in the widget section. This is useful for figuring out which Bangle.js to connect to if you have more than one Bangle.js!",
    "tags": "widget,address,mac",
    "type":"widget",
    "storage": [
      {"name":"widid.wid.js","url":"widget.js"}
    ]
  },
  {
    "id": "grocery",
    "name": "Grocery",
    "icon": "grocery.png",
    "version":"0.02",
    "description": "Simple grocery (shopping) list - Display a list of product and track if you already put them in your cart.",
    "tags": "tool,outdoors,shopping,list",
    "type": "app",
    "custom":"grocery.html",
    "storage": [
      {"name":"grocery.app.js", "url":"app.js"},
      {"name":"grocery.img","url":"grocery-icon.js","evaluate":true}
    ]
  },
  { "id": "marioclock",
    "name": "Mario Clock",
    "icon": "marioclock.png",
    "version":"0.15",
    "description": "Animated retro Mario clock, with Gameboy style 8-bit grey-scale graphics.",
    "tags": "clock,mario,retro",
    "type": "clock",
    "allow_emulator":false,
    "readme": "README.md",
    "storage": [
      {"name":"marioclock.app.js","url":"marioclock-app.js"},
      {"name":"marioclock.img","url":"marioclock-icon.js","evaluate":true}
    ]
  },
  { "id": "cliock",
    "name": "Commandline-Clock",
    "shortName":"CLI-Clock",
    "icon": "app.png",
    "version":"0.13",
    "description": "Simple CLI-Styled Clock",
    "tags": "clock,cli,command,bash,shell,b2",
    "type":"clock",
    "allow_emulator":true,
    "storage": [
      {"name":"cliock.app.js","url":"app.js"},
      {"name":"cliock.img","url":"app-icon.js","evaluate":true}
    ]
  },
  { "id": "widver",
    "name": "Firmware Version Widget",
    "icon": "widget.png",
    "version":"0.01",
    "description": "Display the version of the installed firmware in the top widget section.",
    "tags": "widget,tool,system",
    "type":"widget",
    "storage": [
      {"name":"widver.wid.js","url":"widget.js"}
    ]
  },
  { "id": "barclock",
    "name": "Bar Clock",
    "icon": "clock-bar.png",
    "version":"0.08",
    "description": "A simple digital clock showing seconds as a bar",
    "tags": "clock",
    "type":"clock",
    "readme": "README.md",
    "allow_emulator":true,
    "storage": [
      {"name":"barclock.app.js","url":"clock-bar.js"},
      {"name":"barclock.img","url":"clock-bar-icon.js","evaluate":true}
    ]
  },
  { "id": "dotclock",
    "name": "Dot Clock",
    "icon": "clock-dot.png",
    "version":"0.03",
    "description": "A Minimal Dot Analog Clock",
    "tags": "clock,b2",
    "type":"clock",
    "allow_emulator":true,
    "storage": [
      {"name":"dotclock.app.js","url":"clock-dot.js"},
      {"name":"dotclock.img","url":"clock-dot-icon.js","evaluate":true}
    ]
  },
  { "id": "widtbat",
    "name": "Tiny Battery Widget",
    "icon": "widget.png",
    "version":"0.01",
    "description": "Tiny blueish battery widget, vibs and changes level color when charging",
    "tags": "widget,tool,system",
    "type":"widget",
    "storage": [
      {"name":"widtbat.wid.js","url":"widget.js"}
    ]
  },
  { "id": "chrono",
    "name": "Chrono",
    "shortName":"Chrono",
    "icon": "chrono.png",
    "version":"0.01",
    "description": "Single click BTN1 to add 5 minutes. Single click BTN2 to add 30 seconds. Single click BTN3 to add 5 seconds. Tap to pause or play to timer. Double click BTN1 to reset. When timer finishes the watch vibrates.",
    "tags": "tool",
    "storage": [
      {"name":"chrono.app.js","url":"chrono.js"},
      {"name":"chrono.img","url":"chrono-icon.js","evaluate":true}
    ]
  },
  { "id": "astrocalc",
    "name": "Astrocalc",
    "icon": "astrocalc.png",
    "version":"0.02",
    "description": "Calculates interesting information on the sun and moon cycles for the current day based on your location.",
    "tags": "app,sun,moon,cycles,tool,outdoors",
    "allow_emulator":true,
    "storage": [
      {"name":"astrocalc.app.js","url":"astrocalc-app.js"},
      {"name":"suncalc.js","url":"suncalc.js"},
      {"name":"astrocalc.img","url":"astrocalc-icon.js","evaluate":true},
      {"name":"first-quarter.img","url":"first-quarter-icon.js","evaluate":true},
      {"name":"last-quarter.img","url":"last-quarter-icon.js","evaluate":true},
      {"name":"waning-crescent.img","url":"waning-crescent-icon.js","evaluate":true},
      {"name":"waning-gibbous.img","url":"waning-gibbous-icon.js","evaluate":true},
      {"name":"full.img","url":"full-icon.js","evaluate":true},
      {"name":"new.img","url":"new-icon.js","evaluate":true},
      {"name":"waxing-gibbous.img","url":"waxing-gibbous-icon.js","evaluate":true},
      {"name":"waxing-crescent.img","url":"waxing-crescent-icon.js","evaluate":true}
    ]
  },
  { "id": "widhwt",
    "name": "Hand Wash Timer",
    "icon": "widget.png",
    "version":"0.01",
    "description": "Swipe your wrist over the watch face to start your personal Bangle.js hand wash timer for 35 sec. Start washing after the short buzz and stop after the long buzz.",
    "tags": "widget,tool",
    "type":"widget",
    "storage": [
      {"name":"widhwt.wid.js","url":"widget.js"}
    ]
  },
  { "id": "toucher",
    "name": "Touch Launcher",
    "shortName":"Toucher",
    "icon": "app.png",
    "version":"0.06",
    "description": "Touch enable left to right launcher.",
    "tags": "tool,system,launcher",
    "type":"launch",
    "data": [
      {"name":"toucher.json"}
    ],
    "storage": [
      {"name":"toucher.app.js","url":"app.js"},
      {"name":"toucher.settings.js","url":"settings.js"}
    ],
    "sortorder" : -10
  },
  {
    "id": "balltastic",
    "name": "Balltastic",
    "icon": "app.png",
    "version": "0.02",
    "description": "Simple but fun ball eats dots game.",
    "tags": "game,fun",
    "type": "app",
    "storage": [
        {"name":"balltastic.app.js","url":"app.js"},
        {"name":"balltastic.img","url":"app-icon.js","evaluate":true}
      ]
  },
  {
    "id": "rpgdice",
    "name": "RPG dice",
    "icon": "rpgdice.png",
    "version": "0.02",
    "description": "Simple RPG dice rolling app.",
    "tags": "game,fun",
    "type": "app",
    "allow_emulator": true,
    "storage": [
      {"name":"rpgdice.app.js","url": "app.js"},
      {"name":"rpgdice.img","url": "app-icon.js","evaluate":true}
    ]
  },
  { "id": "widmp",
    "name": "Moon Phase Widget",
    "icon": "widget.png",
    "version":"0.01",
    "description": "Display the current moon phase in blueish for the northern hemisphere in eight phases",
    "tags": "widget,tools",
    "type":"widget",
    "storage": [
      {"name":"widmp.wid.js","url":"widget.js"}
    ]
  },
  { "id": "minionclk",
    "name": "Minion clock",
    "icon": "minionclk.png",
    "version": "0.05",
    "description": "Minion themed clock.",
    "tags": "clock,minion",
    "type": "clock",
    "allow_emulator": true,
    "storage": [
      {"name":"minionclk.app.js","url":"app.js"},
      {"name":"minionclk.img","url":"app-icon.js","evaluate":true}
    ]
  },
  { "id": "openstmap",
    "name": "OpenStreetMap",
    "shortName":"OpenStMap",
    "icon": "app.png",
    "version":"0.09",
    "description": "[BETA] Loads map tiles from OpenStreetMap onto your Bangle.js and displays a map of where you are",
    "tags": "outdoors,gps,b2",
    "custom": "custom.html", "customConnect":true,
    "storage": [
      {"name":"openstmap","url":"openstmap.js"},
      {"name":"openstmap.app.js","url":"app.js"},
      {"name":"openstmap.img","url":"app-icon.js","evaluate":true}
    ]
  },
  { "id": "activepedom",
    "name": "Active Pedometer",
    "shortName":"Active Pedometer",
    "icon": "app.png",
    "version":"0.09",
    "description": "Pedometer that filters out arm movement and displays a step goal progress. Steps are saved to a daily file and can be viewed as graph.",
    "tags": "outdoors,widget",
     "readme": "README.md",
    "storage": [
      {"name":"activepedom.wid.js","url":"widget.js"},
      {"name":"activepedom.settings.js","url":"settings.js"},
      {"name":"activepedom.img","url":"app-icon.js","evaluate":true},
      {"name":"activepedom.app.js","url":"app.js"}
    ]
  },
  { "id": "chronowid",
    "name": "Chrono Widget",
    "shortName":"Chrono Widget",
    "icon": "app.png",
    "version":"0.03",
    "description": "Chronometer (timer) which runs as widget.",
    "tags": "tool,widget,b2",
     "readme": "README.md",
    "storage": [
      {"name":"chronowid.wid.js","url":"widget.js"},
      {"name":"chronowid.app.js","url":"app.js"},
      {"name":"chronowid.img","url":"app-icon.js","evaluate":true}
    ]
  },
  { "id": "tabata",
    "name": "Tabata",
    "shortName": "Tabata - Control High-Intensity Interval Training",
    "icon": "tabata.png",
    "version":"0.01",
    "description": "Control high-intensity interval training (according to tabata: https://en.wikipedia.org/wiki/Tabata_method).",
    "tags": "workout,health",
    "storage": [
      {"name":"tabata.app.js","url":"tabata.js"},
      {"name":"tabata.img","url":"tabata-icon.js","evaluate":true}
    ]
  },
  { "id": "custom",
    "name": "Custom Boot Code ",
    "icon": "custom.png",
    "version":"0.01",
    "description": "Add code you want to run at boot time",
    "tags": "tool,system",
    "type": "bootloader",
    "custom":"custom.html",
    "storage": [
       {"name":"custom"}
    ]
  },
  { "id": "devstopwatch",
  "name": "Dev Stopwatch",
  "shortName":"Dev Stopwatch",
  "icon": "app.png",
  "version":"0.03",
  "description": "Stopwatch with 5 laps supported (cyclically replaced)",
  "tags": "stopwatch,chrono,timer,chronometer,b2",
  "allow_emulator":true,
  "storage": [
    {"name":"devstopwatch.app.js","url":"app.js"},
    {"name":"devstopwatch.img","url":"app-icon.js","evaluate":true}
  ]
  },
  { "id": "batchart",
    "name": "Battery Chart",
    "shortName":"Battery Chart",
    "icon": "app.png",
    "version":"0.10",
    "readme": "README.md",
    "description": "A widget and an app for recording and visualizing battery percentage over time.",
    "tags": "app,widget,battery,time,record,chart,tool",
    "storage": [
      {"name":"batchart.wid.js","url":"widget.js"},
      {"name":"batchart.app.js","url":"app.js"},
      {"name":"batchart.img","url":"app-icon.js","evaluate":true}
    ]
  },
  { "id": "nato",
    "name": "NATO Alphabet",
    "shortName" : "NATOAlphabet",
    "icon": "nato.png",
    "version":"0.01",
    "type": "app",
    "description": "Learn the NATO Phonetic alphabet plus some numbers.",
    "tags": "app,learn,visual",
    "allow_emulator":true,
    "storage": [
      {"name":"nato.app.js","url":"nato.js"},
      {"name":"nato.img","url":"nato-icon.js","evaluate":true}
    ]
  },
  { "id": "numerals",
    "name": "Numerals Clock",
    "shortName": "Numerals Clock",
    "icon": "numerals.png",
    "version":"0.09",
    "description": "A simple big numerals clock",
    "tags": "numerals,clock",
	"type":"clock",
    "allow_emulator":true,
    "storage": [
      {"name":"numerals.app.js","url":"numerals.app.js"},
      {"name":"numerals.img","url":"numerals-icon.js","evaluate":true},
      {"name":"numerals.settings.js","url":"numerals.settings.js"}
    ],
    "data":[
      {"name":"numerals.json"}
    ]
  },
  { "id": "bledetect",
    "name": "BLE Detector",
    "shortName":"BLE Detector",
    "icon": "bledetect.png",
    "version":"0.03",
    "description": "Detect BLE devices and show some informations.",
    "tags": "app,bluetooth,tool",
    "readme": "README.md",
    "storage": [
      {"name":"bledetect.app.js","url":"bledetect.js"},
      {"name":"bledetect.img","url":"bledetect-icon.js","evaluate":true}
    ]
  },
  { "id": "snake",
    "name": "Snake",
    "shortName":"Snake",
    "icon": "snake.png",
    "version":"0.02",
    "description": "The classic snake game. Eat apples and don't bite your tail.",
    "tags": "game,fun",
    "readme": "README.md",
    "storage": [
      {"name":"snake.app.js","url":"snake.js"},
      {"name":"snake.img","url":"snake-icon.js","evaluate":true}
    ]
  },
    { "id": "calculator",
    "name": "Calculator",
    "shortName":"Calculator",
    "icon": "calculator.png",
    "version":"0.04",
    "description": "Basic calculator reminiscent of MacOs's one. Handy for small calculus.",
    "tags": "app,tool,b2",
    "storage": [
      {"name":"calculator.app.js","url":"app.js"},
      {"name":"calculator.img","url":"calculator-icon.js","evaluate":true}
    ]
  },
  {
    "id": "dane",
    "name": "Digital Assistant, not EDITH",
    "shortName": "DANE",
    "icon": "app.png",
    "version": "0.16",
    "description": "A Watchface inspired by Tony Stark's EDITH and based on https://arwes.dev/",
    "tags": "clock",
    "type": "clock",
    "allow_emulator": true,
    "storage": [
      {
        "name": "dane.app.js",
        "url": "app.js"
      },
      {
        "name": "dane.img",
        "url": "app-icon.js",
        "evaluate": true
      }
    ]
  },
  { "id": "dane_tcr",
    "name": "DANE Touch Launcher",
    "shortName":"DANE Toucher",
    "icon": "app.png",
    "version":"0.07",
    "description": "Touch enable left to right launcher in the style of the DANE Watchface",
    "tags": "tool,system,launcher",
    "type":"launch",
    "data": [
      {"name":"dane_tcr.json"}
    ],
    "storage": [
      {"name":"dane_tcr.app.js","url":"app.js"},
      {"name":"dane_tcr.settings.js","url":"settings.js"}
    ],
    "sortorder" : -10
  },
  {
    "id": "buffgym",
    "name": "BuffGym",
    "icon": "buffgym.png",
    "version":"0.02",
    "description": "BuffGym is the famous 5x5 workout program for the BangleJS",
    "tags": "tool,outdoors,gym,exercise",
    "type": "app",
    "interface": "buffgym.html",
    "allow_emulator": false,
    "readme": "README.md",
    "storage": [
      {"name":"buffgym.app.js", "url": "buffgym.app.js"},
      {"name":"buffgym-set.js","url":"buffgym-set.js"},
      {"name":"buffgym-exercise.js","url":"buffgym-exercise.js"},
      {"name":"buffgym-workout.js","url":"buffgym-workout.js"},
      {"name":"buffgym-workout-a.json","url":"buffgym-workout-a.json"},
      {"name":"buffgym-workout-b.json","url":"buffgym-workout-b.json"},
      {"name":"buffgym-workout-index.json","url":"buffgym-workout-index.json"},
      {"name":"buffgym.img","url":"buffgym-icon.js","evaluate":true}
    ]
  },
  {
    "id": "banglerun",
    "name": "BangleRun",
    "shortName": "BangleRun",
    "icon": "banglerun.png",
    "version": "0.10",
    "interface": "interface.html",
    "description": "An app for running sessions. Displays info and logs your run for later viewing.",
    "tags": "run,running,fitness,outdoors",
    "allow_emulator": false,
    "storage": [
      {
        "name": "banglerun.app.js",
        "url": "app.js"
      },
      {
        "name": "banglerun.img",
        "url": "app-icon.js",
        "evaluate": true
      }
    ]
  },
  {
    "id": "metronome",
    "name": "Metronome",
    "icon": "metronome_icon.png",
    "version": "0.06",
    "readme": "README.md",
    "description": "Makes the watch blinking and vibrating with a given rate",
    "tags": "tool",
    "allow_emulator": true,
    "storage": [
      {
        "name": "metronome.app.js",
        "url": "metronome.js"
      },
      {
        "name": "metronome.img",
        "url": "metronome-icon.js",
        "evaluate": true
      },
      {"name":"metronome.settings.js","url":"settings.js"}
    ]
  },
  { "id": "blackjack",
    "name": "Black Jack game",
    "shortName":"Black Jack game",
    "icon": "blackjack.png",
    "version":"0.02",
    "description": "Simple implementation of card game Black Jack",
    "tags": "game",
    "allow_emulator":true,
    "storage": [
      {"name":"blackjack.app.js","url":"blackjack.app.js"},
      {"name":"blackjack.img","url":"blackjack-icon.js","evaluate":true}
    ]
  },
  { "id": "hidcam",
    "name": "Camera shutter",
    "shortName":"Cam shutter",
    "icon": "app.png",
    "version":"0.03",
    "description": "Enable HID, connect to your phone, start your camera and trigger the shot on your Bangle",
    "readme": "README.md",
    "tags": "bluetooth,tool",
    "storage": [
        {"name":"hidcam.app.js","url":"app.js"},
        {"name":"hidcam.img","url":"app-icon.js","evaluate":true}
    ]
  },
  { "id": "swlclk",
    "name": "SWL Clock / Short Wave Listner Clock",
    "shortName": "SWL Clock",
    "icon": "swlclk.png",
    "version":"0.02",
    "description": "Display Local, UTC time and some programs on the shorts waves along the day, with the frequencies",
    "tags": "tool,clock",
    "type":"clock",
    "readme": "README.md",
    "allow_emulator":true,
    "storage": [
      {"name":"swlclk.app.js","url":"app.js"},
      {"name":"swlclk.img","url":"app-icon.js","evaluate":true}
    ]
  },
  {
    "id": "rclock",
    "name": "Round clock with seconds,  minutes and date",
    "shortName": "Round Clock",
    "icon": "app.png",
    "version": "0.06",
    "description": "Designed round clock with ticks for minutes and seconds and heart rate indication",
    "tags": "clock",
    "type": "clock",
    "storage": [
      {"name":"rclock.app.js","url":"rclock.app.js"},
      {"name":"rclock.img","url":"app-icon.js","evaluate":true}
    ]
  },
  {
    "id": "fclock",
    "name": "fclock",
    "shortName": "F Clock",
    "icon": "app.png",
    "version": "0.02",
    "description": "Simple design of a digital clock",
    "tags": "clock",
    "type": "clock",
    "storage": [
      {"name":"fclock.app.js","url":"fclock.app.js"},
      {"name":"fclock.img","url":"app-icon.js","evaluate":true}
    ]
  },
  { "id": "hamloc",
    "name": "QTH Locator / Maidenhead Locator System",
    "shortName": "QTH Locator",
    "icon": "app.png",
    "version":"0.01",
    "description": "Convert your current GPS location to the Maidenhead locator system used by HAM amateur radio operators",
    "tags": "tool,outdoors,gps",
    "readme": "README.md",
    "storage": [
      {"name":"hamloc.app.js","url":"app.js"},
      {"name":"hamloc.img","url":"app-icon.js","evaluate":true}
    ]
  },
  { "id": "osmpoi",
    "name": "POI Compass",
    "icon": "app.png",
    "version":"0.03",
    "description": "Uploads all the points of interest in an area onto your watch, same as Beer Compass with more p.o.i.",
    "tags": "tool,outdoors,gps",
    "readme": "README.md",
    "custom": "custom.html",
    "storage": [
      {"name":"osmpoi.app.js"},
      {"name":"osmpoi.img","url":"app-icon.js","evaluate":true}
    ]
  },
  { "id": "pong",
    "name": "Pong",
    "shortName": "Pong",
    "icon": "pong.png",
    "version": "0.03",
    "description": "A clone of the Atari game Pong",
    "tags": "game",
    "type": "app",
    "allow_emulator": true,
    "readme": "README.md",
    "storage": [
      {"name":"pong.app.js","url":"app.js"},
      {"name":"pong.img","url":"app-icon.js","evaluate":true}
    ]
  },
  { "id": "ballmaze",
    "name": "Ball Maze",
    "icon": "icon.png",
    "version": "0.02",
    "description": "Navigate a ball through a maze by tilting your watch.",
    "readme": "README.md",
    "tags": "game",
    "type": "app",
    "storage": [
      {"name": "ballmaze.app.js","url":"app.js"},
      {"name": "ballmaze.img","url":"icon.js","evaluate": true}
    ],
    "data": [
      {"name": "ballmaze.json"}
    ]
  },
  { "id": "calendar",
    "name": "Calendar",
    "icon": "calendar.png",
    "version": "0.02",
    "description": "Simple calendar",
    "tags": "calendar,b2",
    "readme": "README.md",
    "allow_emulator": true,
    "storage": [
      {
        "name": "calendar.app.js",
        "url": "calendar.js"
      },
      {
        "name": "calendar.img",
        "url": "calendar-icon.js",
        "evaluate": true
      }
    ]
  },
  { "id": "hidjoystick",
    "name": "Bluetooth Joystick",
    "shortName": "Joystick",
    "icon": "app.png",
    "version":"0.01",
    "description": "Emulates a 2 axis/5 button Joystick using the accelerometer as stick input and buttons 1-3, touch left as button 4 and touch right as button 5.",
    "tags": "bluetooth",
    "storage": [
      {"name":"hidjoystick.app.js","url":"app.js"},
      {"name":"hidjoystick.img","url":"app-icon.js","evaluate":true}
    ]
  },
  {
    "id": "largeclock",
    "name": "Large Clock",
    "icon": "largeclock.png",
    "version": "0.10",
    "description": "A readable and informational digital watch, with date, seconds and moon phase",
    "readme": "README.md",
    "tags": "clock",
    "type": "clock",
    "allow_emulator": true,
    "storage": [
      {"name": "largeclock.app.js", "url": "largeclock.js"},
      {"name": "largeclock.img", "url": "largeclock-icon.js", "evaluate": true},
      {"name": "largeclock.settings.js", "url": "settings.js"}
    ],
    "data": [
      {"name":"largeclock.json"}
    ]
  },
  { "id": "smtswch",
    "name": "Smart Switch",
    "shortName":"Smart Switch",
    "icon": "app.png",
    "version":"0.01",
    "description": "Using EspruinoHub, control your smart devices on and off via Bluetooth Low Energy!",
    "tags": "bluetooth,btle,smart,switch",
    "type": "app",
    "readme": "README.md",
    "storage": [
      {"name":"smtswch.app.js","url":"app.js"},
      {"name":"smtswch.img","url":"app-icon.js","evaluate":true},
      {"name":"light-on.img","url":"light-on.js","evaluate":true},
      {"name":"light-off.img","url":"light-off.js","evaluate":true},
      {"name":"switch-on.img","url":"switch-on.js","evaluate":true},
      {"name":"switch-off.img","url":"switch-off.js","evaluate":true}
    ]
  },
  { "id": "miplant",
    "name": "Xiaomi Plant Sensor",
    "shortName":"Mi Plant",
    "icon": "app.png",
    "version":"0.02",
    "description": "Reads and displays data from Xiaomi bluetooth plant moisture sensors",
    "tags": "xiaomi,mi,plant,ble,bluetooth",
    "storage": [
      {"name":"miplant.app.js","url":"app.js"},
      {"name":"miplant.img","url":"app-icon.js","evaluate":true}
    ]
  },
  {
    "id": "simpletimer",
    "name": "Timer",
    "icon": "app.png",
    "version": "0.07",
    "description": "Simple timer, useful when playing board games or cooking",
    "tags": "timer",
    "readme": "README.md",
    "allow_emulator": true,
    "storage": [
      {
        "name": "simpletimer.app.js",
        "url": "app.js"
      },
      {
        "name": ".tfnames",
        "url": "gesture-tfnames.js",
        "evaluate": true
      },
      {
        "name": ".tfmodel",
        "url": "gesture-tfmodel.js",
        "evaluate": true
      },
      {
        "name": "simpletimer.img",
        "url": "app-icon.js",
        "evaluate": true
      }
    ],
    "data": [
      {
        "name": "simpletimer.json"
      }
    ]
  },
  {
    "id": "beebclock",
    "name": "Beeb Clock",
    "icon": "beebclock.png",
    "version":"0.05",
    "description": "Clock face that may be coincidentally familiar to BBC viewers",
    "tags": "clock",
    "type": "clock",
    "allow_emulator": true,
    "storage": [
        {"name":"beebclock.app.js","url":"beebclock.js"},
        {"name":"beebclock.img","url":"beebclock-icon.js","evaluate":true}
    ]
  },
  { "id": "findphone",
    "name": "Find Phone",
    "shortName":"Find Phone",
    "icon": "app.png",
    "version":"0.03",
    "description": "Find your phone via Gadgetbridge. Click any button to let your phone ring. 📳  Note: The functionality is available even without this app, just go to Settings, App Settings, Gadgetbridge, Find Phone.",
    "tags": "tool,android",
    "readme": "README.md",
    "allow_emulator": true,
    "storage": [
        {"name":"findphone.app.js","url":"app.js"},
        {"name":"findphone.img","url":"app-icon.js","evaluate":true}
    ]
  },
  { "id": "getup",
    "name": "Get Up",
    "shortName":"Get Up",
    "icon": "app.png",
    "version":"0.01",
    "description": "Reminds you to getup every x minutes. Sitting to long is dangerous!",
    "tags": "tools,health",
    "readme": "README.md",
    "allow_emulator":true,
    "storage": [
      {"name":"getup.app.js","url":"app.js"},
      {"name":"getup.settings.js","url":"settings.js"},
      {"name":"getup.img","url":"app-icon.js","evaluate":true}
    ]
  },
  {
    "id": "gallifr",
    "name": "Time Traveller's Chronometer",
    "shortName": "Time Travel Clock",
    "icon": "gallifr.png",
    "version": "0.02",
    "description": "A clock for time travellers. The light pie segment shows the minutes, the black circle, the hour. The dial itself reads 'time' just in case you forget.",
    "tags": "clock,b2",
    "readme": "README.md",
    "type": "clock",
    "allow_emulator":true,
    "storage": [
      { "name": "gallifr.app.js", "url": "app.js" },
      { "name": "gallifr.img", "url": "app-icon.js", "evaluate": true },
      { "name": "gallifr.settings.js", "url": "settings.js" }
    ],
    "data": [
      {"name":"gallifr.json"}
    ]
  },
  { "id": "rndmclk",
    "name": "Random Clock Loader",
    "icon": "rndmclk.png",
    "version":"0.03",
    "description": "Load a different clock whenever the LCD is switched on.",
    "readme": "README.md",
    "tags": "widget,clock",
    "type":"widget",
    "storage": [
      {"name":"rndmclk.wid.js","url":"widget.js"}
    ]
  },
  { "id": "dotmatrixclock",
    "name": "Dotmatrix Clock",
    "icon": "dotmatrixclock.png",
    "version":"0.01",
    "description": "A clear white-on-blue dotmatrix simulated clock",
    "tags": "clock,dotmatrix,retro",
    "type": "clock",
    "allow_emulator":true,
    "readme": "README.md",
    "storage": [
      {"name":"dotmatrixclock.app.js","url":"app.js"},
      {"name":"dotmatrixclock.img","url":"dotmatrixclock-icon.js","evaluate":true}
    ]
  },
  {
    "id": "jbm8b",
    "name": "Magic 8 Ball",
    "shortName": "Magic 8 Ball",
    "icon": "app.png",
    "description": "A simple fortune telling app",
    "tags": "game",
    "version": "0.03",
    "storage": [
      { "name": "jbm8b.app.js", "url": "app.js" },
      { "name": "jbm8b.img", "url": "app-icon.js",  "evaluate": true  }
  ]
  },
  {
    "id": "jbm8b_IT",
    "name": "Magic 8 Ball Italiano",
    "shortName": "Magic 8 Ball IT",
    "icon": "app.png",
    "description": "La palla predice il futuro",
    "tags": "game",
    "version": "0.01",
    "allow_emulator":true,
    "storage": [
      { "name": "jbm8b_IT.app.js", "url": "app.js" },
      { "name": "jbm8b_IT.img", "url": "app-icon.js",  "evaluate": true  }
  ]
  },
  { "id": "BLEcontroller",
    "name": "BLE Customisable Controller with Joystick",
    "shortName": "BLE Controller",
    "icon": "BLEcontroller.png",
    "version": "0.01",
    "description": "A configurable controller for BLE devices and robots, with a basic four direction joystick. Designed to be easy to customise so you can add your own menus.",
    "tags": "tool,bluetooth",
    "readme": "README.md",
    "allow_emulator":false,
    "storage": [
      { "name": "BLEcontroller.app.js", "url": "app.js" },
      { "name": "BLEcontroller.img", "url": "app-icon.js", "evaluate": true }
    ]
  },
  { "id": "widviz",
    "name": "Widget Visibility Widget",
    "shortName":"Viz Widget",
    "icon": "eye.png",
    "version":"0.02",
    "description": "Swipe left to hide top bar widgets, swipe right to redisplay.",
    "tags": "widget",
    "type": "widget",
    "storage": [
      {"name":"widviz.wid.js","url":"widget.js"}
    ]
  },
  { "id": "binclock",
    "name": "Binary Clock",
    "shortName":"Binary Clock",
    "icon": "app.png",
    "version":"0.03",
    "description": "A binary clock with hours and minutes. BTN1 toggles a digital clock.",
    "tags": "clock,binary",
    "type": "clock",
    "storage": [
      {"name":"binclock.app.js","url":"app.js"},
      {"name":"binclock.img","url":"app-icon.js","evaluate":true}
    ]
  },
  {
    "id": "pizzatimer",
    "name": "Pizza Timer",
    "shortName":"Pizza Timer",
    "icon": "pizza.png",
    "version":"0.01",
    "description": "A timer app for when you cook Pizza. Some say it can also time other things",
    "tags": "timer,tool,pizza",
    "readme": "README.md",
    "storage": [
      {"name":"pizzatimer.app.js","url":"app.js"},
      {"name":"pizzatimer.img","url":"app-icon.js","evaluate":true}
    ]
  },
  { "id": "animclk",
    "name": "Animated Clock",
    "shortName":"Anim Clock",
    "icon": "app.png",
    "version":"0.03",
    "description": "An animated clock face using Mark Ferrari's amazing 8 bit game art and palette cycling: http://www.markferrari.com/art/8bit-game-art",
    "tags": "clock,animated,bno2",
    "type": "clock",
    "storage": [
      {"name":"animclk.app.js","url":"app.js"},
      {"name":"animclk.pixels1","url":"animclk.pixels1"},
      {"name":"animclk.pixels2","url":"animclk.pixels2"},
      {"name":"animclk.pal","url":"animclk.pal"},
      {"name":"animclk.img","url":"app-icon.js","evaluate":true}
    ]
  },
  { "id": "analogimgclk",
    "name": "Analog Clock (Image background)",
    "shortName":"Analog Clock",
    "icon": "app.png",
    "version":"0.03",
    "description": "An analog clock with an image background",
    "tags": "clock,bno2",
    "type": "clock",
    "storage": [
      {"name":"analogimgclk.app.js","url":"app.js"},
      {"name":"analogimgclk.bg.img","url":"bg.img"},
      {"name":"analogimgclk.img","url":"app-icon.js","evaluate":true}
    ]
  },
  {
    "id": "verticalface",
    "name": "Vertical watch face",
    "shortName":"Vertical Face",
    "icon": "app.png",
    "version":"0.09",
    "description": "A simple vertical watch face with the date. Heart rate monitor is toggled with BTN1",
    "tags": "clock",
    "type":"clock",
    "allow_emulator":true,
    "storage": [
      {"name":"verticalface.app.js","url":"app.js"},
      {"name":"verticalface.img","url":"app-icon.js","evaluate":true}
    ]
  },
  { "id": "sleepphasealarm",
    "name": "SleepPhaseAlarm",
    "shortName":"SleepPhaseAlarm",
    "icon": "app.png",
    "version":"0.02",
    "description": "Uses the accelerometer to estimate sleep and wake states with the principle of Estimation of Stationary Sleep-segments (ESS, see https://ubicomp.eti.uni-siegen.de/home/datasets/ichi14/index.html.en). This app will read the next alarm from the alarm application and will wake you up to 30 minutes early at the best guessed time when you are almost already awake.",
    "tags": "alarm",
    "storage": [
      {"name":"sleepphasealarm.app.js","url":"app.js"},
      {"name":"sleepphasealarm.img","url":"app-icon.js","evaluate":true}
    ]
  },
  { "id": "life",
    "name": "Game of Life",
    "icon": "life.png",
    "version":"0.04",
    "description": "Conway's Game of Life - 16x16 board",
    "tags": "game",
    "allow_emulator":true,
    "storage": [
      {"name":"life.app.js","url":"life.min.js"},
      {"name":"life.img","url":"life-icon.js","evaluate":true}
    ]
  },
   { "id": "magnav",
    "name": "Navigation Compass",
    "icon": "magnav.png",
    "version":"0.04",
    "description": "Compass with linear display as for GPSNAV. Has Tilt compensation and remembers calibration.",
    "readme": "README.md",
    "tags": "tool,outdoors",
    "storage": [
      {"name":"magnav.app.js","url":"magnav.min.js"},
      {"name":"magnav.img","url":"magnav-icon.js","evaluate":true}
    ],
    "data":[{"name":"magnav.json"}]
  },
  { "id": "gpspoilog",
    "name": "GPS POI Logger",
    "shortName":"GPS POI Log",
    "icon": "app.png",
    "version":"0.01",
    "description": "A simple app to log points of interest with their GPS coordinates and read them back onto your PC. Based on the https://www.espruino.com/Bangle.js+Storage tutorial",
    "tags": "outdoors",
    "interface": "interface.html",
    "storage": [
      {"name":"gpspoilog.app.js","url":"app.js"},
      {"name":"gpspoilog.img","url":"app-icon.js","evaluate":true}
    ]
  },
  { "id": "miclock2",
    "name": "Mixed Clock 2",
    "icon": "clock-mixed.png",
    "version":"0.01",
    "description": "White color variant of the Mixed Clock with thicker clock hands for better readability in the bright sunlight, extra space under the clock for widgets and seconds in the digital clock.",
    "tags": "clock",
    "type":"clock",
    "allow_emulator":true,
    "storage": [
      {"name":"miclock2.app.js","url":"clock-mixed.js"},
      {"name":"miclock2.img","url":"clock-mixed-icon.js","evaluate":true}
    ]
  },
  { "id": "1button",
    "name": "One-Button-Tracker",
    "icon": "widget.png",
    "version":"0.01",
    "interface": "interface.html",
    "description": "A widget that turns BTN1 into a tracker, records time of button press/release.",
    "tags": "tool,quantifiedself,widget",
    "type": "widget",
    "readme": "README.md",
    "storage": [
      {"name":"1button.wid.js","url":"widget.js"}
    ],
    "data": [
      {"name":"one_button_presses.csv","storageFile": true}
    ]
  },
  { "id": "gpsautotime",
    "name": "GPS auto time",
    "shortName":"GPS auto time",
    "icon": "widget.png",
    "version":"0.01",
    "description": "A widget that automatically updates the Bangle.js time to the GPS time whenever there is a valid GPS fix.",
    "tags": "widget,gps",
    "type": "widget",
    "storage": [
      {"name":"gpsautotime.wid.js","url":"widget.js"}
    ]
  },
  { "id": "espruinoctrl",
    "name": "Espruino Control",
    "shortName":"Espruino Ctrl",
    "icon": "app.png",
    "version":"0.01",
    "description": "Send commands to other Espruino devices via the Bluetooth UART interface. Customisable commands!",
    "tags": "",
    "readme": "README.md",
    "custom": "custom.html",
    "storage": [
      {"name":"espruinoctrl.app.js"},
      {"name":"espruinoctrl.img","url":"app-icon.js","evaluate":true}
    ]
  },
  { "id": "multiclock",
    "name": "Multi Clock",
    "icon": "multiclock.png",
    "version":"0.13",
    "description": "Clock with multiple faces - Big, Analogue, Digital, Text, Time-Date.\n Switch between faces with BTN1 & BTN3",
    "readme": "README.md",
    "tags": "clock",
    "type":"clock",
    "allow_emulator":true,
    "storage": [
      {"name":"multiclock.app.js","url":"clock.js"},
      {"name":"big.face.js","url":"big.js"},
      {"name":"ana.face.js","url":"ana.js"},
      {"name":"digi.face.js","url":"digi.js"},
      {"name":"txt.face.js","url":"txt.js"},
      {"name":"timdat.face.js","url":"timdat.js"},
      {"name":"ped.face.js","url":"ped.js"},
      {"name":"multiclock.img","url":"multiclock-icon.js","evaluate":true}
    ]
  },
   { "id": "widancs",
    "name": "Apple Notification Widget",
    "shortName":"ANCS Widget",
    "icon": "widget.png",
    "version":"0.07",
    "description": "Displays call, message etc notifications from a paired iPhone. Read README before installation as it only works with compatible apps",
    "readme": "README.md",
    "tags": "widget",
    "type": "widget",
    "storage": [
      {"name":"widancs.wid.js","url":"ancs.min.js"},
      {"name":"widancs.settings.js","url":"settings.js"}
    ]
  },
  { "id": "accelrec",
    "name": "Acceleration Recorder",
    "shortName":"Accel Rec",
    "icon": "app.png",
    "version":"0.02",
    "interface": "interface.html",
    "description": "This app puts the Bangle's accelerometer into 100Hz mode and reads 2 seconds worth of data after movement starts. The data can then be exported back to the PC.",
    "tags": "",
    "readme": "README.md",
    "storage": [
      {"name":"accelrec.app.js","url":"app.js"},
      {"name":"accelrec.img","url":"app-icon.js","evaluate":true}
    ],
    "data": [
      {"wildcard":"accelrec.?.csv" }
    ]
  },
  { "id": "accellog",
    "name": "Acceleration Logger",
    "shortName":"Accel Log",
    "icon": "app.png",
    "version":"0.03",
    "interface": "interface.html",
    "description": "Logs XYZ acceleration data to a CSV file that can be downloaded to your PC",
    "tags": "outdoor,b2",
    "readme": "README.md",
    "storage": [
      {"name":"accellog.app.js","url":"app.js"},
      {"name":"accellog.img","url":"app-icon.js","evaluate":true}
    ],
    "data": [
      {"wildcard":"accellog.?.csv" }
    ]
  },
  {
    "id": "cprassist",
    "name":"CPR Assist",
    "icon":"cprassist-icon.png",
    "version": "0.01",
    "readme": "README.md",
    "description": "Provides assistance while performing a CPR",
    "tags": "tool,firstaid",
    "allow_emulator": true,
    "storage": [
      {
        "name": "cprassist.app.js",
        "url": "cprassist.js"
      },
      {
        "name": "cprassist.img",
        "url": "cprassist-icon.js",
        "evaluate": true
      },
      {
        "name": "cprassist.settings.js",
        "url": "settings.js"
      }
    ]
  },
  { "id": "osgridref",
    "name": "Ordnance Survey Grid Reference",
    "shortName":"OS Grid ref",
    "icon": "app.png",
    "version":"0.01",
    "description": "Displays the UK Ordnance Survey grid reference of your current GPS location. Useful when in the United Kingdom with an Ordnance Survey map",
    "tags": "outdoors,gps",
    "storage": [
      {"name":"osgridref.app.js","url":"app.js"},
      {"name":"osgridref.img","url":"app-icon.js","evaluate":true}
    ]
  },
  { "id": "openseizure",
    "name": "OpenSeizureDetector Widget",
    "shortName":"Short Name",
    "icon": "widget.png",
    "version":"0.01",
    "description": "[BETA!] A widget to work alongside [OpenSeizureDetector](https://www.openseizuredetector.org.uk/)",
    "tags": "widget",
    "type": "widget",
    "readme": "README.md",
    "storage": [
      {"name":"openseizure.wid.js","url":"widget.js"}
    ]
  },
  {"id": "counter",
  "name": "Counter",
  "icon": "counter_icon.png",
  "version": "0.03",
  "description": "Simple counter",
  "tags": "tool",
  "allow_emulator": true,
  "storage": [
    {"name": "counter.app.js", "url": "counter.js"},
    {"name": "counter.img", "url": "counter-icon.js", "evaluate": true}
   ]
  },
  { "id": "bootgattbat",
    "name": "BLE GATT Battery Service",
    "shortName":"BLE Battery Service",
    "icon": "bluetooth.png",
    "version":"0.01",
    "description": "Adds the GATT Battery Service to advertise the percentage of battery currently remaining over Bluetooth.\n",
    "tags": "battery,ble,bluetooth,gatt",
    "type": "bootloader",
    "readme": "README.md",
    "storage": [
      {"name":"gattbat.boot.js","url":"boot.js"}
    ]
  },
  { "id": "viewstl",
  "name": "STL file viewer",
  "shortName":"ViewSTL",
  "icon": "icons8-octahedron-48.png",
  "version":"0.02",
  "description": "This app allows you to view STL 3D models on your watch",
  "tags": "tool",
  "readme": "README.md",
  "storage": [
    {"name":"viewstl.app.js","url":"viewstl.min.js"},
    {"name":"viewstl.img","url":"viewstl-icon.js","evaluate":true},
    {"name":"tetra.stl","url":"tetra.stl"},
    {"name":"cube.stl","url":"cube.stl"},
    {"name":"icosa.stl","url":"icosa.stl"}
   ]
  },
  { "id": "cscsensor",
    "name": "Cycling speed sensor",
    "shortName":"CSCSensor",
    "icon": "icons8-cycling-48.png",
    "version":"0.05",
    "description": "Read BLE enabled cycling speed and cadence sensor and display readings on watch",
    "tags": "outdoors,exercise,ble,bluetooth",
    "readme": "README.md",
    "storage": [
      {"name":"cscsensor.app.js","url":"cscsensor.app.js"},
      {"name":"cscsensor.settings.js","url":"settings.js"},
      {"name":"cscsensor.img","url":"cscsensor-icon.js","evaluate":true}
    ]
  },
  { "id": "fileman",
    "name": "File manager",
    "shortName":"FileManager",
    "icon": "icons8-filing-cabinet-48.png",
    "version":"0.03",
    "description": "Simple file manager, allows user to examine watch storage and display, load or delete individual files",
    "tags": "tools",
    "readme": "README.md",
    "storage": [
      {"name":"fileman.app.js","url":"fileman.app.js"},
      {"name":"fileman.img","url":"fileman-icon.js","evaluate":true}
    ]
  },
 { "id": "worldclock",
    "name": "World Clock - 4 time zones",
    "shortName":"World Clock",
    "icon": "app.png",
    "version":"0.04",
    "description": "Current time zone plus up to four others",
    "tags": "clock",
    "type" : "clock",
    "custom": "custom.html",
    "readme": "README.md",
    "storage": [
      {"name":"worldclock.app.js","url":"app.js"},
      {"name":"worldclock.img","url":"worldclock-icon.js","evaluate":true}
    ],
    "data": [
      {"name":"worldclock.settings.json"}
    ]
 },
{ "id": "digiclock",
  "name": "Digital Clock Face",
  "shortName":"Digi Clock",
  "icon": "digiclock.png",
  "version":"0.02",
  "description": "A simple digital clock with the time, day, month, and year",
  "tags": "clock,bno2",
  "type" : "clock",
  "storage": [
    {"name":"digiclock.app.js","url":"digiclock.js"},
    {"name":"digiclock.img","url":"digiclock-icon.js","evaluate":true}
 ]
},
  { "id": "dsdrelay",
    "name": "DSD BLE Relay controller",
    "shortName":"DSDRelay",
    "icon": "icons8-relay-48.png",
    "version":"0.01",
    "description": "Control BLE relay board from the watch",
    "tags": "ble,bluetooth",
    "readme": "README.md",
    "storage": [
      {"name":"dsdrelay.app.js","url":"dsdrelay.app.js"},
      {"name":"dsdrelay.img","url":"dsdrelay-icon.js","evaluate":true}
    ]
  },
  { "id": "mandel",
    "name": "Mandelbrot",
    "shortName":"Mandel",
    "icon": "mandel.png",
    "version":"0.01",
    "description": "Draw a zoomable Mandelbrot set",
    "tags": "game",
    "readme": "README.md",
    "storage": [
      {"name":"mandel.app.js","url":"mandel.min.js"},
      {"name":"mandel.img","url":"mandel-icon.js","evaluate":true}
    ]
  },
  {
    "id": "petrock",
    "name": "Pet rock",
    "icon": "petrock.png",
    "version": "0.02",
    "description": "A virtual pet rock with wobbly eyes",
    "tags": "game",
    "type": "app",
    "storage": [
      {"name": "petrock.app.js", "url": "app.js"},
      {"name": "petrock.img", "url": "app-icon.js", "evaluate": true}
    ]
  },
  { "id": "smartibot",
    "name": "Smartibot controller",
    "shortName":"Smartibot",
    "icon": "app.png",
    "version":"0.01",
    "description": "Control a [Smartibot Robot](https://thecraftyrobot.net/) straight from your Bangle.js",
    "tags": "",
    "storage": [
      {"name":"smartibot.app.js","url":"app.js"},
      {"name":"smartibot.img","url":"app-icon.js","evaluate":true}
    ]
  },
  { "id": "widncr",
    "name": "NCR Logo Widget",
    "icon": "widget.png",
    "version":"0.01",
    "description": "Show the NodeConf Remote logo in the top left",
    "tags": "widget",
    "type":"widget",
    "storage": [
      {"name":"widncr.wid.js","url":"widget.js"}
    ]
  },
  { "id": "ncrclk",
    "name": "NCR Clock",
    "shortName":"NCR Clock",
    "icon": "app.png",
    "version":"0.02",
    "description": "NodeConf Remote clock",
    "tags": "clock",
    "type": "clock",
    "storage": [
      {"name":"ncrclk.app.js","url":"app.js"},
      {"name":"ncrclk.img","url":"app-icon.js","evaluate":true}
    ]
  },
{ "id": "isoclock",
  "name": "ISO Compliant Clock Face",
  "shortName":"ISO Clock",
  "icon": "isoclock.png",
  "version":"0.02",
  "description": "Tweaked fork of digiclock for ISO date and time",
  "tags": "clock",
  "type" : "clock",
  "storage": [
    {"name":"isoclock.app.js","url":"isoclock.js"},
    {"name":"isoclock.img","url":"isoclock-icon.js","evaluate":true}
 ]
},
{ "id": "gpstimeserver",
  "name": "GPS Time Server",
  "icon": "widget.png",
  "version":"0.01",
  "description": "A widget which automatically starts the GPS and turns Bangle.js into a Bluetooth time server.",
  "tags": "widget",
  "type": "widget",
  "readme": "README.md",
  "storage": [
    {"name":"gpstimeserver.wid.js","url":"widget.js"}
  ]
},
{ "id": "tilthydro",
  "name": "Tilt Hydrometer Display",
  "shortName":"Tilt Hydro",
  "icon": "app.png",
  "version":"0.01",
  "description": "A display for the [Tilt Hydrometer](https://tilthydrometer.com/) - [more info here](http://www.espruino.com/Tilt+Hydrometer+Display)",
  "tags": "tools,bluetooth",
  "storage": [
    {"name":"tilthydro.app.js","url":"app.js"},
    {"name":"tilthydro.img","url":"app-icon.js","evaluate":true}
  ]
},
{ "id": "supmariodark",
  "name": "Super mario clock night mode",
  "shortName":"supmariodark",
  "icon": "supmariodark.png",
  "version":"0.01",
  "description": "Super mario clock in night mode",
  "tags": "clock",
  "type" : "clock",
  "storage": [
    {"name":"supmariodark.app.js","url":"supmariodark.js"},
    {"name":"supmariodark.img","url":"supmariodark-icon.js","evaluate":true},
    {"name":"supmario30x24.bin","url":"supmario30x24.bin.js"},
    {"name":"supmario30x24.wdt","url":"supmario30x24.wdt.js"},
    {"name":"banner-up.img","url":"banner-up.js","evaluate":true},
    {"name":"banner-down.img","url":"banner-down.js","evaluate":true},
    {"name":"brick2.img","url":"brick2.js","evaluate":true},
    {"name":"enemy.img","url":"enemy.js","evaluate":true},
    {"name":"flower.img","url":"flower.js","evaluate":true},
    {"name":"flower_b.img","url":"flower_b.js","evaluate":true},
    {"name":"mario_wh.img","url":"mario_wh.js","evaluate":true},
    {"name":"pipe.img","url":"pipe.js","evaluate":true}
  ]
},
{ "id": "gmeter",
  "name": "G-Meter",
  "shortName":"G-Meter",
  "icon": "app.png",
  "version":"0.01",
  "description": "Simple G-Meter",
  "tags": "",
  "storage": [
    {"name":"gmeter.app.js","url":"app.js"},
    {"name":"gmeter.img","url":"app-icon.js","evaluate":true}
  ]
},
{ "id": "dtlaunch",
  "name": "Desktop Launcher",
  "icon": "icon.png",
  "version":"0.04",
  "description": "Desktop style App Launcher with six apps per page - fast access if you have lots of apps installed.",
  "readme": "README.md",
  "tags": "tool,system,launcher",
  "type":"launch",
  "storage": [
    {"name":"dtlaunch.app.js","url":"app.js"},
    {"name":"dtlaunch.img","url":"app-icon.js","evaluate":true}
  ]
},
{ "id": "HRV",
  "name": "Heart Rate Variability monitor",
  "shortName":"HRV monitor",
  "icon": "hrv.png",
  "version":"0.04",
  "description": "Heart Rate Variability monitor, see Readme for more info",
  "tags": "",
  "readme": "README.md",
  "storage": [
    {"name":"HRV.app.js","url":"app.js"},
    {"name":"HRV.img","url":"app-icon.js","evaluate":true}
  ]
},
{ "id": "hardalarm",
  "name": "Hard Alarm",
  "shortName":"HardAlarm",
  "icon": "app.png",
  "version":"0.02",
  "description": "Make sure you wake up! Count to the right number to turn off the alarm",
  "tags": "tool,alarm,widget",
  "storage": [
    {"name":"hardalarm.app.js","url":"app.js"},
    {"name":"hardalarm.boot.js","url":"boot.js"},
    {"name":"hardalarm.js","url":"hardalarm.js"},
    {"name":"hardalarm.img","url":"app-icon.js","evaluate":true},
    {"name":"hardalarm.wid.js","url":"widget.js"}
  ],
  "data": [
    {"name":"hardalarm.json"}
  ]
},
{ "id": "edisonsball",
  "name": "Edison's Ball",
  "shortName":"Edison's Ball",
  "icon": "app-icon.png",
  "version":"0.01",
  "description": "Hypnagogia/Micro-Sleep alarm for experimental use in exploring sleep transition and combating drowsiness",
  "tags": "",
  "readme": "README.md",
  "storage": [
    {"name":"edisonsball.app.js","url":"app.js"},
    {"name":"edisonsball.img","url":"app-icon.js","evaluate":true}
  ]
},
{ "id": "hrrawexp",
  "name": "HRM Data Exporter",
  "shortName":"HRM Data Exporter",
  "icon": "app-icon.png",
  "version":"0.01",
  "description": "export raw hrm signal data to a csv file",
  "tags": "",
  "readme": "README.md",
  "interface": "interface.html",
  "storage": [
    {"name":"hrrawexp.app.js","url":"app.js"},
    {"name":"hrrawexp.img","url":"app-icon.js","evaluate":true}
  ]
},
{ "id": "breath",
  "name": "Breathing App",
  "shortName":"Breathing App",
  "icon": "app-icon.png",
  "version":"0.01",
  "description": "app to aid relaxation and train breath syncronicity using haptics and visualisation, also displays HR",
  "tags": "tools,health",
  "readme": "README.md",
  "storage": [
    {"name":"breath.app.js","url":"app.js"},
    {"name":"breath.img","url":"app-icon.js","evaluate":true}
  ],
  "data": [
    {"name":"breath.settings.json","url":"settings.json"}
  ]
},
{ "id": "lazyclock",
  "name": "Lazy Clock",
  "icon": "lazyclock.png",
  "version":"0.03",
  "readme": "README.md",
  "description": "Tells the time, roughly",
  "tags": "clock",
  "type":"clock",
  "allow_emulator":true,
  "storage": [
    {"name":"lazyclock.app.js","url":"lazyclock-app.js"},
    {"name":"lazyclock.img","url":"lazyclock-icon.js","evaluate":true}
  ]
},
{ "id": "astral",
  "name": "Astral Clock",
  "icon": "app-icon.png",
  "version":"0.03",
  "readme": "README.md",
  "description": "Clock that calculates and displays Alt Az positions of all planets, Sun as well as several other astronomy targets (customizable) and current Moon phase. Coordinates are calculated by GPS & time and onscreen compass assists orienting. See Readme before using.",
  "tags": "clock",
  "type":"clock",
  "storage": [
    {"name":"astral.app.js","url":"app.js"},
    {"name":"astral.img","url":"app-icon.js","evaluate":true}
  ]
},
{ "id": "alpinenav",
  "name": "Alpine Nav",
  "icon": "app-icon.png",
  "version":"0.01",
  "readme": "README.md",
  "description": "App that performs GPS monitoring to track and display position relative to a given origin in realtime",
  "tags": "outdoors,gps",
  "storage": [
    {"name":"alpinenav.app.js","url":"app.js"},
    {"name":"alpinenav.img","url":"app-icon.js","evaluate":true}
  ]
},
{ "id": "lifeclk",
  "name": "Game of Life Clock",
  "shortName":"Conway's Clock",
  "icon": "app.png",
  "version":"0.06",
  "description": "Modification and clockification of Conway's Game of Life",
  "tags": "clock",
  "type" : "clock",
  "readme": "README.md",
  "storage": [
    {"name":"lifeclk.app.js","url":"app.min.js"},
    {"name":"lifeclk.img","url":"app-icon.js","evaluate":true}
  ]
},
{ "id": "speedalt",
  "name": "GPS Adventure Sports",
  "shortName":"GPS Adv Sport",
  "icon": "app.png",
  "version":"1.02",
  "description": "GPS speed, altitude and distance to waypoint display. Designed for easy viewing and use during outdoor activities such as para-gliding, hang-gliding, sailing, cycling etc.",
  "tags": "tool,outdoors",
  "type":"app",
  "allow_emulator":true,
  "readme": "README.md",
  "storage": [
    {"name":"speedalt.app.js","url":"app.js"},
    {"name":"speedalt.img","url":"app-icon.js","evaluate":true},
    {"name":"speedalt.settings.js","url":"settings.js"}
  ],
 "data": [
      {"name":"speedalt.json"}
    ]
},
{ "id": "de-stress",
  "name": "De-Stress",
  "shortName":"De-Stress",
  "icon": "app.png",
  "version":"0.02",
  "description": "Simple haptic heartbeat",
  "storage": [
    {"name":"de-stress.app.js","url":"app.js"},
    {"name":"de-stress.img","url":"app-icon.js","evaluate":true}
  ]
},
{ "id": "mclockplus",
  "name": "Morph Clock+",
  "shortName":"Morph Clock+",
  "icon": "mclockplus.png",
  "version":"0.02",
  "description": "Morphing Clock with more readable seconds and date and additional stopwatch",
  "tags": "clock",
  "type": "clock",
  "readme": "README.md",
  "storage": [
    {"name":"mclockplus.app.js","url":"mclockplus.app.js"},
    {"name":"mclockplus.img","url":"mclockplus-icon.js","evaluate":true}
  ]
},
{ "id": "intervals",
  "name": "Intervals App",
  "shortName":"Intervals",
  "icon": "intervals.png",
  "version":"0.01",
  "description": "Intervals for training. It is possible to configure work time and rest time and number of sets.",
  "tags": "",
  "storage": [
    {"name":"intervals.app.js","url":"intervals.app.js"},
    {"name":"intervals.img","url":"intervals-icon.js","evaluate":true}
  ]
},
{ "id": "planetarium",
  "name": "Planetarium",
  "shortName":"Planetarium",
  "icon": "planetarium.png",
  "readme": "README.md",
  "version":"0.03",
  "description": "Planetarium showing up to 500 stars using the watch location and time",
  "tags": "",
  "storage": [
    {"name":"planetarium.app.js","url":"planetarium.app.js"},
    {"name":"planetarium.data.csv","url":"planetarium.data.csv"},
    {"name":"planetarium.const.csv","url":"planetarium.const.csv"},
    {"name":"planetarium.extra.csv","url":"planetarium.extra.csv"},
    {"name":"planetarium.settings.js","url":"settings.js"},
    {"name":"planetarium.img","url":"planetarium-icon.js","evaluate":true}
  ],
  "data":[
    {"name":"planetarium.json"}
  ]
},
{ "id": "tapelauncher",
  "name": "Tape Launcher",
  "icon": "icon.png",
  "version":"0.02",
  "description": "An App launcher, icons displayed in a horizontal tape, swipe or use buttons",
  "readme": "README.md",
  "tags": "tool,system,launcher",
  "type":"launch",
  "storage": [
    {"name":"tapelauncher.app.js","url":"app.js"},
    {"name":"tapelauncher.img","url":"icon.js","evaluate":true}
  ]
},
{ "id": "oblique",
  "name": "Oblique Strategies",
  "icon": "eno.png",
  "version": "0.01",
  "description": "Oblique Strategies for creativity. Copied from Brian Eno.",
  "tags": "tool",
  "storage": [
    {"name":"oblique.app.js","url":"app.js"},
    {"name":"oblique.img","url":"app-icon.js","evaluate":true}
  ]
},
{ "id": "testuserinput",
  "name": "Test User Input",
  "shortName":"Test User Input",
  "icon": "app.png",
  "version":"0.06",
  "description": "App to test the bangle.js input interface. It displays the user action in text, circle buttons or on/off switch UI elements.",
  "readme": "README.md",
  "tags": "input,interface,buttons,touch,UI",
  "storage": [
    {"name":"testuserinput.app.js","url":"app.js"},
    {"name":"testuserinput.img","url":"app-icon.js","evaluate":true}
  ]
},
{ "id": "gpssetup",
  "name": "GPS Setup",
  "shortName":"GPS Setup",
  "icon": "gpssetup.png",
  "version":"0.02",
  "description": "Configure the GPS power options and store them in the GPS nvram",
  "tags": "gps,tools,outdoors,bno2",
  "readme": "README.md",
  "storage": [
    {"name":"gpssetup","url":"gpssetup.js"},
    {"name":"gpssetup.settings.js","url":"settings.js"},
    {"name":"gpssetup.app.js","url":"app.js"},
    {"name":"gpssetup.img","url":"icon.js","evaluate":true}
  ],
  "data": [
    {"name":"gpssetup.settings.json","url":"settings.json"}
  ]
},
{ "id": "walkersclock",
  "name": "Walkers Clock",
  "shortName":"Walkers Clock",
  "icon": "walkersclock48.png",
  "version":"0.04",
  "description": "A large font watch, displays steps, can switch GPS on/off, displays grid reference",
  "type":"clock",
  "tags": "clock, gps, tools, outdoors",
  "readme": "README.md",
  "storage": [
    {"name":"walkersclock.app.js","url":"app.js"},
    {"name":"walkersclock.img","url":"icon.js","evaluate":true}
  ]
},
{ "id": "widgps",
  "name": "GPS Widget",
  "icon": "widget.png",
  "version":"0.02",
  "description": "Tiny widget to show the power on/off status of the GPS. Require firmware v2.08.167 or later",
  "tags": "widget,gps",
  "type":"widget",
  "readme": "README.md",
  "storage": [
    {"name":"widgps.wid.js","url":"widget.js"}
  ]
},
{ "id": "widhrt",
  "name": "HRM Widget",
  "icon": "widget.png",
  "version":"0.02",
  "description": "Tiny widget to show the power on/off status of the Heart Rate Monitor. Requires firmware v2.08.167 or later",
  "tags": "widget, hrm",
  "type":"widget",
  "readme": "README.md",
  "storage": [
    {"name":"widhrt.wid.js","url":"widget.js"}
  ]
},
{ "id": "countdowntimer",
  "name" : "Countdown Timer",
  "icon": "countdowntimer.png",
  "version": "0.01",
  "description": "A simple countdown timer with a focus on usability",
  "tags": "timer, tool",
  "readme": "README.md",
  "storage": [
    {"name": "countdowntimer.app.js", "url": "countdowntimer.js"},
    {"name": "countdowntimer.img", "url": "countdowntimer-icon.js", "evaluate": true}
  ]
},
{ "id": "helloworld",
  "name": "hello, world!",
  "shortName":"hello world",
  "icon": "app.png",
  "version":"0.02",
  "description": "A cross cultural hello world!/hola mundo! app with colors and languages",
  "readme": "README.md",
  "tags": "input,interface,buttons,touch",
  "storage": [
    {"name":"helloworld.app.js","url":"app.js"},
    {"name":"helloworld.img","url":"app-icon.js","evaluate":true}
  ]
},
{ "id": "widcom",
  "name": "Compass Widget",
  "icon": "widget.png",
  "version":"0.01",
  "description": "Tiny widget to show the power on/off status of the Compass. Requires firmware v2.08.167 or later",
  "tags": "widget, compass",
  "type":"widget",
  "readme": "README.md",
  "storage": [
    {"name":"widcom.wid.js","url":"widget.js"}
  ]
},
{ "id": "arrow",
  "name": "Arrow Compass",
  "icon": "arrow.png",
  "type":"app",
  "version":"0.04",
  "description": "Moving arrow compass that points North, shows heading, with tilt correction. Based on jeffmer's Navigation Compass",
  "tags": "tool,outdoors",
  "readme": "README.md",
  "storage": [
    {"name":"arrow.app.js","url":"app.js"},
    {"name":"arrow.img","url":"icon.js","evaluate":true}
  ]
},
{ "id": "waypointer",
  "name": "Way Pointer",
  "icon": "waypointer.png",
  "version":"0.01",
  "description": "Navigate to a waypoint using the GPS for bearing and compass to point way, uses the same waypoint interface as GPS Navigation",
  "tags": "tool,outdoors,gps",
  "readme": "README.md",
  "interface":"waypoints.html",
  "storage": [
    {"name":"waypointer.app.js","url":"app.js"},
    {"name":"waypointer.img","url":"icon.js","evaluate":true}
  ],
  "data": [
    {"name":"waypoints.json","url":"waypoints.json"}
  ]
},
{ "id": "color_catalog",
  "name": "Colors Catalog",
  "shortName":"Colors Catalog",
  "icon": "app.png",
  "version":"0.01",
  "description": "Displays RGB565 and RGB888 colors, its name and code in screen.",
  "readme": "README.md",
  "tags": "Color,input,buttons,touch,UI,bno2",
  "storage": [
    {"name":"color_catalog.app.js","url":"app.js"},
    {"name":"color_catalog.img","url":"app-icon.js","evaluate":true}
  ]
},
{ "id": "UI4swatch",
  "name": "UI 4 swatch",
  "shortName":"UI 4 swatch",
  "icon": "app.png",
  "version":"0.01",
  "description": "A UI/UX for espruino smartwatches, displays dinamically calc. x,y coordinates.",
  "readme": "README.md",
  "tags": "Color, input,buttons,touch,UI",
  "storage": [
    {"name":"UI4swatch.app.js","url":"app.js"},
    {"name":"UI4swatch.img","url":"app-icon.js","evaluate":true}
  ]
},
{ "id": "simplest",
  "name": "Simplest Clock",
  "icon": "simplest.png",
  "version":"0.02",
  "description": "The simplest working clock, acts as a tutorial piece",
  "tags": "clock",
  "type":"clock",
  "readme": "README.md",
  "storage": [
    {"name":"simplest.app.js","url":"app.js"},
    {"name":"simplest.img","url":"icon.js","evaluate":true}
  ]
},
{ "id": "stepo",
  "name": "Stepometer Clock",
  "icon": "stepo.png",
  "version":"0.03",
  "description": "A large font watch, displays step count in a doughnut guage and warns of low battery, requires one of the steps widgets to be installed",
  "tags": "clock",
  "type":"clock",
  "readme": "README.md",
  "storage": [
    {"name":"stepo.app.js","url":"app.js"},
    {"name":"stepo.img","url":"icon.js","evaluate":true}
  ]
},
{ "id": "gbmusic",
  "name": "Gadgetbridge Music Controls",
  "shortName":"Music Controls",
  "icon": "icon.png",
  "version":"0.05",
  "description": "Control the music on your Gadgetbridge-connected phone",
  "tags": "tools,bluetooth,gadgetbridge,music",
  "type":"app",
  "allow_emulator": false,
  "readme": "README.md",
  "storage": [
    {"name":"gbmusic.app.js","url":"app.js"},
    {"name":"gbmusic.settings.js","url":"settings.js"},
    {"name":"gbmusic.wid.js","url":"widget.js"},
    {"name":"gbmusic.img","url":"icon.js","evaluate":true}
  ],
  "data": [
    {"name":"gbmusic.json"},
    {"name":"gbmusic.load.json"}
  ]
},
{
  "id": "battleship",
  "name":"Battleship",
  "icon":"battleship-icon.png",
  "version": "0.01",
  "readme": "README.md",
  "description": "The classic game of battleship",
  "tags": "game",
  "allow_emulator": true,
  "storage": [
    {
      "name": "battleship.app.js",
      "url": "battleship.js"
    },
    {
      "name": "battleship.img",
      "url": "battleship-icon.js",
      "evaluate": true
    }
  ]
},
{ "id": "kitchen",
  "name": "Kitchen Combo",
  "icon": "kitchen.png",
  "version":"0.13",
  "description": "Combination of the Stepo, Walkersclock, Arrow and Waypointer apps into a multiclock format. 'Everything but the kitchen sink'. Requires firmware v2.08.167 or later",
  "tags": "tool,outdoors,gps",
  "type":"clock",
  "readme": "README.md",
  "interface":"waypoints.html",
  "storage": [
    {"name":"kitchen.app.js","url":"kitchen.app.js"},
    {"name":"stepo2.kit.js","url":"stepo2.kit.js"},
    {"name":"swatch.kit.js","url":"swatch.kit.js"},
    {"name":"gps.kit.js","url":"gps.kit.js"},
    {"name":"compass.kit.js","url":"compass.kit.js"},
    {"name":"kitchen.img","url":"kitchen.icon.js","evaluate":true}
  ],
  "data": [
      {"name":"waypoints.json","url":"waypoints.json"}
  ]
},
{ "id": "banglebridge",
    "name": "BangleBridge",
    "shortName":"BangleBridge",
    "icon": "widget.png",
    "version":"0.01",
    "description": "Widget that allows Bangle Js to record pair and end data using Bluetooth Low Energy in combination with the BangleBridge Android App",
    "tags": "widget",
    "type": "widget",
    "readme": "README.md",
    "storage": [
      {"name":"banglebridge.wid.js","url":"widget.js"},
	    {"name":"banglebridge.watch.img","url":"watch.img"},
	    {"name":"banglebridge.heart.img","url":"heart.img"}
    ]
 },
{ "id": "qmsched",
  "name": "Quiet Mode Schedule and Widget",
  "shortName":"Quiet Mode",
  "icon": "app.png",
  "version":"0.02",
  "description": "Automatically turn Quiet Mode on or off at set times",
  "readme": "README.md",
  "tags": "tool,widget",
  "storage": [
    {"name":"qmsched","url":"lib.js"},
    {"name":"qmsched.app.js","url":"app.js"},
    {"name":"qmsched.boot.js","url":"boot.js"},
    {"name":"qmsched.img","url":"icon.js","evaluate":true},
    {"name":"qmsched.wid.js","url":"widget.js"}
  ],
  "data": [
    {"name":"qmsched.json"}
  ]
},
{
  "id": "hourstrike",
  "name": "Hour Strike",
  "shortName": "Hour Strike",
  "icon": "app-icon.png",
  "version": "0.08",
  "description": "Strike the clock on the hour. A great tool to remind you an hour has passed!",
  "tags": "tool,alarm",
  "readme": "README.md",
  "storage": [
    {"name":"hourstrike.app.js","url":"app.js"},
    {"name":"hourstrike.boot.js","url":"boot.js"},
    {"name":"hourstrike.img","url":"app-icon.js","evaluate":true},
    {"name":"hourstrike.json","url":"hourstrike.json"}
  ]
},
{ "id": "whereworld",
  "name": "Where in the World?",
  "shortName" : "Where World",
  "icon": "app.png",
  "version": "0.01",
  "description": "Shows your current location on the world map",
  "tags": "gps",
  "storage": [
    {"name":"whereworld.app.js","url":"app.js"},
    {"name":"whereworld.img","url":"app-icon.js","evaluate":true},
    {"name":"whereworld.worldmap","url":"worldmap"}
  ]
},
{
  "id": "omnitrix",
  "name":"Omnitrix",
  "icon":"omnitrix.png",
  "version": "0.01",
  "readme": "README.md",
  "description": "An Omnitrix Showpiece",
  "tags": "game",
  "storage": [
    {"name":"omnitrix.app.js","url":"omnitrix.app.js"},
    {"name":"omnitrix.img","url":"omnitrix.icon.js","evaluate":true}
  ]
},
{ "id": "batclock",
  "name": "Bat Clock",
  "shortName":"Bat Clock",
  "icon": "bat-clock.png",
  "version":"0.02",
  "description": "Morphing Clock, with an awesome \"The Dark Knight\" themed logo.",
  "tags": "clock",
  "type": "clock",
  "readme": "README.md",
  "storage": [
    {"name":"batclock.app.js","url":"bat-clock.app.js"},
    {"name":"batclock.img","url":"bat-clock.icon.js","evaluate":true}
  ]
},
{ "id":"doztime",
  "name":"Dozenal Time",
  "shortName":"Dozenal Time",
  "icon":"app.png",
  "version":"0.04",
  "description":"A dozenal Holocene calendar and dozenal diurnal clock",
  "tags":"clock",
  "type":"clock",
  "allow_emulator":true,
  "readme": "README.md",
  "storage": [
    {"name":"doztime.app.js","url":"app.js"},
    {"name":"doztime.img","url":"app-icon.js","evaluate":true}
  ]
},
{ "id":"gbtwist",
  "name":"Gadgetbridge Twist Control",
  "shortName":"Twist Control",
  "icon":"app.png",
  "version":"0.01",
  "description":"Shake your wrist to control your music app via Gadgetbridge",
  "tags":"tools,bluetooth,gadgetbridge,music",
  "type":"app",
  "allow_emulator":false,
  "readme": "README.md",
  "storage": [
    {"name":"gbtwist.app.js","url":"app.js"},
    {"name":"gbtwist.img","url":"app-icon.js","evaluate":true}
  ]
},
{ "id": "thermom",
  "name": "Thermometer",
  "icon": "app.png",
  "version":"0.02",
  "description": "Displays the current temperature, updated every 20 seconds",
  "tags": "tool",
  "allow_emulator":true,
  "storage": [
    {"name":"thermom.app.js","url":"app.js"},
    {"name":"thermom.img","url":"app-icon.js","evaluate":true}
  ]
},
{ "id": "mysticdock",
  "name": "Mystic Dock",
  "icon": "mystic-dock.png",
  "version":"1.00",
  "description": "A retro-inspired dockface that displays the current time and battery charge while plugged in, and which features an interactive mode that shows the time, date, and a rotating data display line.",
  "tags": "dock",
  "type":"dock",
  "readme": "README.md",
  "storage": [
    {"name":"mysticdock.app.js","url":"mystic-dock-app.js"},
    {"name":"mysticdock.boot.js","url":"mystic-dock-boot.js"},
    {"name":"mysticdock.settings.js","url":"mystic-dock-settings.js"},
    {"name":"mysticdock.img","url":"mystic-dock-icon.js","evaluate":true}
  ]
},
{ "id": "mysticclock",
  "name": "Mystic Clock",
  "icon": "mystic-clock.png",
  "version":"1.01",
  "description": "A retro-inspired watchface featuring time, date, and an interactive data display line.",
  "tags": "clock",
  "type":"clock",
  "readme": "README.md",
  "allow_emulator":true,
  "storage": [
    {"name":"mysticclock.app.js","url":"mystic-clock-app.js"},
    {"name":"mysticclock.settings.js","url":"mystic-clock-settings.js"},
    {"name":"mysticclock.img","url":"mystic-clock-icon.js","evaluate":true}
  ]
},
{ "id": "hcclock",
  "name": "Hi-Contrast Clock",
  "icon": "hcclock-icon.png",
  "version":"0.01",
  "description": "Hi-Contrast Clock : A simple yet very bold clock that aims to be readable in high luninosity environments. Uses big 10x5 pixel digits. Use BTN 1 to switch background and foreground colors.",
  "tags": "clock",
  "type":"clock",
  "allow_emulator":true,
  "storage": [
    {"name":"hcclock.app.js","url":"hcclock.app.js"},
    {"name":"hcclock.img","url":"hcclock-icon.js","evaluate":true}
  ]
},
{ "id": "thermomF",
  "name": "Fahrenheit Temp",
  "icon": "thermf.png",
  "version":"0.01",
  "description": "A modification of the Thermometer App to display temprature in Fahrenheit",
  "tags": "tool",
  "storage": [
    {"name":"thermomF.app.js","url":"app.js"},
    {"name":"thermomF.img","url":"app-icon.js","evaluate":true}
  ]
},
{ "id": "nixie",
  "name": "Nixie Clock",
  "shortName":"Nixie",
  "icon": "nixie.png",
  "version":"0.01",
  "description": "A nixie tube clock for both Bangle 1 and 2.",
  "tags": "clock",
  "type":"clock",
  "readme": "README.md",
  "storage": [
    {"name":"nixie.app.js","url":"app.js"},
    {"name":"nixie.img","url":"app-icon.js","evaluate":true},
    {"name":"m_vatch.js","url":"m_vatch.js"}
  ]
},
{ "id": "carcrazy",
  "name": "Car Crazy",
  "shortName":"Car Crazy",
  "icon": "carcrash.png",
  "version":"0.03",
  "description": "A simple car game where you try to avoid the other cars by tilting your wrist left and right. Hold down button 2 to start.",
  "tags": "game",
  "readme": "README.md",
  "storage": [
    {"name":"carcrazy.app.js","url":"app.js"},
    {"name":"carcrazy.img","url":"app-icon.js","evaluate":true},
    {"name":"carcrazy.settings.js","url":"settings.js"}
  ],
  "data": [
    {"name":"app.json"}
  ]
},
{ "id": "shortcuts",
  "name": "Shortcuts",
  "shortName":"Shortcuts",
  "icon": "app.png",
  "version":"0.01",
  "description": "Quickly load your favourite apps from (almost) any watch face.",
  "tags": "tool",
  "type": "bootloader",
  "readme": "README.md",
  "storage": [
    {"name":"shortcuts.boot.js","url":"boot.js"},
    {"name":"shortcuts.settings.js","url":"settings.js"}
  ],
  "data": [
    {"name":"shortcuts.json"}
  ]
},
{ "id": "vectorclock",
  "name": "Vector Clock",
  "icon": "app.png",
  "version": "0.02",
  "description": "A digital clock that uses the built-in vector font.",
  "tags": "clock",
  "type": "clock",
  "allow_emulator": true,
  "storage": [
    {"name":"vectorclock.app.js","url":"app.js"},
    {"name":"vectorclock.img","url":"app-icon.js","evaluate":true}
  ]
},
{ "id": "fd6fdetect",
  "name": "fd6fdetect",
  "shortName":"fd6fdetect",
  "icon": "app.png",
  "version":"0.1",
  "description": "Allows you to see 0xFD6F beacons near you.",
  "tags": "tool",
  "storage": [
    {"name":"fd6fdetect.app.js","url":"app.js"},
    {"name":"fd6fdetect.img","url":"app-icon.js","evaluate":true}
  ]
},
{ "id": "choozi",
  "name": "Choozi",
  "icon": "app.png",
  "version":"0.01",
  "description": "Choose people or things at random using Bangle.js.",
  "tags": "tool",
  "readme": "README.md",
  "allow_emulator":true,
  "storage": [
    {"name":"choozi.app.js","url":"app.js"},
    {"name":"choozi.img","url":"app-icon.js","evaluate":true}
  ]
},
{ "id": "widclkbttm",
  "name": "Digital clock (Bottom) widget",
  "shortName":"Digital clock Bottom Widget",
  "icon": "widclkbttm.png",
  "version":"0.03",
  "description": "Displays time in the bottom area.",
  "readme": "README.md",
  "tags": "widget",
  "type": "widget",
  "storage": [
    {"name":"widclkbttm.wid.js","url":"widclkbttm.wid.js"}
  ]
},
{ "id": "pastel",
  "name": "Pastel Clock",
  "shortName": "Pastel",
  "icon": "pastel.png",
  "version":"0.04",
  "description": "A Configurable clock with custom fonts and background",
  "tags": "clock,b2",
  "type":"clock",
  "readme": "README.md",
  "storage": [
    {"name":"pastel.app.js","url":"pastel.app.js"},
    {"name":"pastel.img","url":"pastel.icon.js","evaluate":true},
    {"name":"pastel.settings.js","url":"pastel.settings.js"}
  ],
  "data": [
    {"name":"pastel.json"}
  ]
},
{ "id": "antonclk",
  "name": "Anton Clock",
  "icon": "app.png",
  "version":"0.02",
  "description": "A simple clock using the bold Anton font.",
  "tags":"clock,b2",
  "type":"clock",
  "allow_emulator":true,
  "storage": [
    {"name":"antonclk.app.js","url":"app.js"},
    {"name":"antonclk.img","url":"app-icon.js","evaluate":true}
  ]
},
{ "id": "waveclk",
  "name": "Wave Clock",
  "icon": "app.png",
  "version":"0.02",
  "description": "A clock using a wave image by [Lillith May](https://www.instagram.com/_lilustrations_/). **Note: This requires firmware 2v11 or later Bangle.js 1**",
  "tags":"clock,b2",
  "type":"clock",
  "allow_emulator":true,
  "storage": [
    {"name":"waveclk.app.js","url":"app.js"},
    {"name":"waveclk.img","url":"app-icon.js","evaluate":true}
  ]
},
{ "id": "floralclk",
  "name": "Floral Clock",
  "icon": "app.png",
  "version":"0.01",
  "description": "A clock with a flower background by [Lillith May](https://www.instagram.com/_lilustrations_/). **Note: This requires firmware 2v11 or later Bangle.js 1**",
  "tags":"clock,b2",
  "type":"clock",
  "allow_emulator":true,
  "storage": [
    {"name":"floralclk.app.js","url":"app.js"},
    {"name":"floralclk.img","url":"app-icon.js","evaluate":true}
  ]
},
{ "id": "score",
  "name": "Score Tracker",
  "icon": "score.app.png",
  "version":"0.01",
  "description": "Score Tracker for sports that use plain numbers (e.g. Badminton, Volleyball, Soccer, Table Tennis, ...). Also supports tennis scoring.",
  "readme": "README.md",
  "tags": "b2",
  "type": "app",
  "storage": [
    {"name":"score.app.js","url":"score.app.js"},
    {"name":"score.settings.js","url":"score.settings.js"},
    {"name":"score.presets.json","url":"score.presets.json"},
    {"name":"score.img","url":"score.app-icon.js","evaluate":true}
  ],
  "data": [
    {"name":"score.json"}
  ]
},
<<<<<<< HEAD
{ "id": "ffcniftya",
  "name": "Nifty-A Clock",
  "icon": "app.png",
  "version":"0.01",
  "description": "A nifty clock with time and date",
  "tags":"clock,b2",
  "type":"clock",
  "allow_emulator":true,
  "storage": [
    {"name":"ffcniftya.app.js","url":"app.js"},
    {"name":"ffcniftya.img","url":"app-icon.js","evaluate":true}
=======
{ "id": "menusmall",
  "name": "Small Menus",
  "icon": "app.png",
  "version":"0.01",
  "description": "Replace Bangle.js 2's menus with a version that contains smaller text",
  "tags": "b2,bno1,system",
  "type": "boot",
  "storage": [
    {"name":"menusmall.boot.js","url":"boot.js"}
>>>>>>> f1ce196a
  ]
}
]<|MERGE_RESOLUTION|>--- conflicted
+++ resolved
@@ -3588,7 +3588,17 @@
     {"name":"score.json"}
   ]
 },
-<<<<<<< HEAD
+{ "id": "menusmall",
+  "name": "Small Menus",
+  "icon": "app.png",
+  "version":"0.01",
+  "description": "Replace Bangle.js 2's menus with a version that contains smaller text",
+  "tags": "b2,bno1,system",
+  "type": "boot",
+  "storage": [
+    {"name":"menusmall.boot.js","url":"boot.js"}
+  ]
+},
 { "id": "ffcniftya",
   "name": "Nifty-A Clock",
   "icon": "app.png",
@@ -3600,17 +3610,6 @@
   "storage": [
     {"name":"ffcniftya.app.js","url":"app.js"},
     {"name":"ffcniftya.img","url":"app-icon.js","evaluate":true}
-=======
-{ "id": "menusmall",
-  "name": "Small Menus",
-  "icon": "app.png",
-  "version":"0.01",
-  "description": "Replace Bangle.js 2's menus with a version that contains smaller text",
-  "tags": "b2,bno1,system",
-  "type": "boot",
-  "storage": [
-    {"name":"menusmall.boot.js","url":"boot.js"}
->>>>>>> f1ce196a
   ]
 }
 ]