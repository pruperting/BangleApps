[
  {
    "id": "fwupdate",
    "name": "Firmware Update (BETA)",
    "version": "0.01",
    "description": "Uploads new Espruino firmwares to Bangle.js 2",
    "icon": "app.png",
    "type": "RAM",
    "tags": "tools,system",
    "supports": ["BANGLEJS2"],
    "custom": "custom.html",
    "customConnect": true,
    "storage": [],
    "sortorder": -20
  },
  {
    "id": "boot",
    "name": "Bootloader",
    "version": "0.37",
    "description": "This is needed by Bangle.js to automatically load the clock, menu, widgets and settings",
    "icon": "bootloader.png",
    "type": "bootloader",
    "tags": "tool,system",
    "supports": ["BANGLEJS","BANGLEJS2"],
    "storage": [
      {"name":".boot0","url":"boot0.js"},
      {"name":".bootcde","url":"bootloader.js"},
      {"name":"bootupdate.js","url":"bootupdate.js"}
    ],
    "sortorder": -10
  },
  {
    "id": "messages",
    "name": "Messages",
    "version": "0.07",
    "description": "App to display notifications from iOS and Gadgetbridge",
    "icon": "app.png",
    "type": "app",
    "tags": "tool,system",
    "supports": ["BANGLEJS","BANGLEJS2"],
    "readme": "README.md",
    "storage": [
      {"name":"messages.app.js","url":"app.js"},
      {"name":"messages.settings.js","url":"settings.js"},
      {"name":"messages.img","url":"app-icon.js","evaluate":true},
      {"name":"messages.wid.js","url":"widget.js"},
      {"name":"messages","url":"lib.js"}
    ],
    "data": [{"name":"messages.json"},{"name":"messages.settings.json"}],
    "sortorder": -9
  },
  {
    "id": "android",
    "name": "Android Integration",
    "shortName": "Android",
    "version": "0.04",
    "description": "(BETA) App to display notifications from Gadgetbridge on Android. This will eventually replace the Gadgetbridge widget.",
    "icon": "app.png",
    "tags": "tool,system,messages,notifications",
    "dependencies": {"messages":"app"},
    "supports": ["BANGLEJS","BANGLEJS2"],
    "storage": [
      {"name":"android.app.js","url":"app.js"},
      {"name":"android.settings.js","url":"settings.js"},
      {"name":"android.img","url":"app-icon.js","evaluate":true},
      {"name":"android.boot.js","url":"boot.js"}
    ],
    "sortorder": -8
  },
  {
    "id": "ios",
    "name": "iOS Integration",
    "version": "0.03",
    "description": "(BETA) App to display notifications from iOS devices",
    "icon": "app.png",
    "tags": "tool,system,ios,apple,messages,notifications",
    "dependencies": {"messages":"app"},
    "supports": ["BANGLEJS","BANGLEJS2"],
    "storage": [
      {"name":"ios.app.js","url":"app.js"},
      {"name":"ios.img","url":"app-icon.js","evaluate":true},
      {"name":"ios.boot.js","url":"boot.js"}
    ],
    "sortorder": -8
  },
  {
    "id": "health",
    "name": "Health Tracking",
    "version": "0.08",
    "description": "Logs health data and provides an app to view it (requires firmware 2v10.100 or later)",
    "icon": "app.png",
    "tags": "tool,system,health",
    "supports": ["BANGLEJS","BANGLEJS2"],
    "readme": "README.md",
    "interface": "interface.html",
    "storage": [
      {"name":"health.app.js","url":"app.js"},
      {"name":"health.img","url":"app-icon.js","evaluate":true},
      {"name":"health.boot.js","url":"boot.js"},
      {"name":"health","url":"lib.js"}
    ]
  },
  {
    "id": "launch",
    "name": "Launcher",
    "shortName": "Launcher",
    "version": "0.10",
    "description": "This is needed to display a menu allowing you to choose your own applications. You can replace this with a customised launcher.",
    "icon": "app.png",
    "type": "launch",
    "tags": "tool,system,launcher",
    "supports": ["BANGLEJS","BANGLEJS2"],
    "storage": [
      {"name":"launch.app.js","url":"app-bangle1.js","supports":["BANGLEJS"]},
      {"name":"launch.app.js","url":"app-bangle2.js","supports":["BANGLEJS2"]},
      {"name":"launch.settings.js","url":"settings.js","supports":["BANGLEJS2"]}
    ],
    "data": [{"name":"launch.json"}],
    "sortorder": -10
  },
  {
    "id": "setting",
    "name": "Settings",
    "version": "0.34",
    "description": "A menu for setting up Bangle.js",
    "icon": "settings.png",
    "tags": "tool,system",
    "supports": ["BANGLEJS","BANGLEJS2"],
    "readme": "README.md",
    "storage": [
      {"name":"setting.app.js","url":"settings.js"},
      {"name":"setting.img","url":"settings-icon.js","evaluate":true}
    ],
    "data": [{"name":"setting.json","url":"settings.min.json","evaluate":true}],
    "sortorder": -5
  },
  {
    "id": "about",
    "name": "About",
    "version": "0.12",
    "description": "Bangle.js About page - showing software version, stats, and a collaborative mural from the Bangle.js KickStarter backers",
    "icon": "app.png",
    "tags": "tool,system",
    "supports": ["BANGLEJS","BANGLEJS2"],
    "screenshots": [{"url":"bangle1-about-screenshot.png"}],
    "allow_emulator": true,
    "storage": [
      {"name":"about.app.js","url":"app-bangle1.js","supports": ["BANGLEJS"]},
      {"name":"about.app.js","url":"app-bangle2.js","supports": ["BANGLEJS2"]},
      {"name":"about.img","url":"app-icon.js","evaluate":true}
    ],
    "sortorder": -4
  },
  {
    "id": "alarm",
    "name": "Default Alarm & Timer",
    "shortName": "Alarms",
    "version": "0.14",
    "description": "Set and respond to alarms and timers",
    "icon": "app.png",
    "tags": "tool,alarm,widget",
    "supports": ["BANGLEJS","BANGLEJS2"],
    "storage": [
      {"name":"alarm.app.js","url":"app.js"},
      {"name":"alarm.boot.js","url":"boot.js"},
      {"name":"alarm.js","url":"alarm.js"},
      {"name":"alarm.img","url":"app-icon.js","evaluate":true},
      {"name":"alarm.wid.js","url":"widget.js"}
    ],
    "data": [{"name":"alarm.json"}]
  },
  {
    "id": "locale",
    "name": "Languages",
    "version": "0.10",
    "description": "Translations for different countries",
    "icon": "locale.png",
    "type": "locale",
    "tags": "tool,system,locale,translate",
    "supports": ["BANGLEJS","BANGLEJS2"],
    "readme": "README.md",
    "custom": "locale.html",
    "storage": [
      {"name":"locale"}
    ],
    "sortorder": -10
  },
  {
    "id": "notify",
    "name": "Notifications (default)",
    "shortName": "Notifications",
    "version": "0.11",
    "description": "Provides the default `notify` module used by applications to display notifications in a bar at the top of the screen. This module is installed by default by client applications such as the Gadgetbridge app.  Installing `Fullscreen Notifications` replaces this module with a version that displays the notifications using the full screen",
    "icon": "notify.png",
    "type": "notify",
    "tags": "widget",
    "supports": ["BANGLEJS"],
    "readme": "README.md",
    "storage": [
      {"name":"notify","url":"notify.js"}
    ]
  },
  {
    "id": "notifyfs",
    "name": "Fullscreen Notifications",
    "shortName": "Notifications",
    "version": "0.12",
    "description": "Provides a replacement for the `Notifications (default)` `notify` module.   This version is used by applications to display notifications fullscreen. This may not fully restore the screen after on some apps. See `Notifications (default)` for more information about the notify module.",
    "icon": "notify.png",
    "type": "notify",
    "tags": "widget",
    "supports": ["BANGLEJS","BANGLEJS2"],
    "storage": [
      {"name":"notify","url":"notify.js"}
    ]
  },
  {
    "id": "welcome",
    "name": "Welcome",
    "shortName": "Welcome",
    "version": "0.14",
    "description": "Appears at first boot and explains how to use Bangle.js",
    "icon": "app.png",
    "screenshots": [{"url":"screenshot_welcome.png"}],
    "tags": "start,welcome",
    "supports": ["BANGLEJS","BANGLEJS2"],
    "allow_emulator": true,
    "storage": [
      {"name":"welcome.boot.js","url":"boot.js"},
      {"name":"welcome.app.js","url":"app-bangle1.js","supports": ["BANGLEJS"]},
      {"name":"welcome.app.js","url":"app-bangle2.js","supports": ["BANGLEJS2"]},
      {"name":"welcome.settings.js","url":"settings.js"},
      {"name":"welcome.img","url":"app-icon.js","evaluate":true}
    ],
    "data": [{"name":"welcome.json"}]
  },
  {
    "id": "mywelcome",
    "name": "Customised Welcome",
    "shortName": "My Welcome",
    "version": "0.12",
    "description": "Appears at first boot and explains how to use Bangle.js. Like 'Welcome', but can be customised with a greeting",
    "icon": "app.png",
    "tags": "start,welcome",
    "supports": ["BANGLEJS"],
    "custom": "custom.html",
    "screenshots": [{"url":"bangle1-customized-welcome-screenshot.png"}],
    "storage": [
      {"name":"mywelcome.boot.js","url":"boot.js"},
      {"name":"mywelcome.app.js","url":"app.js"},
      {"name":"mywelcome.settings.js","url":"settings.js"},
      {"name":"mywelcome.img","url":"app-icon.js","evaluate":true}
    ],
    "data": [{"name":"mywelcome.json"}]
  },
  {
    "id": "gbridge",
    "name": "Gadgetbridge",
    "version": "0.24",
    "description": "The default notification handler for Gadgetbridge notifications from Android. This will eventually be replaced by the 'Android' app.",
    "icon": "app.png",
    "type": "widget",
    "tags": "tool,system,android,widget",
    "supports": ["BANGLEJS","BANGLEJS2"],
    "dependencies": {"notify":"type"},
    "readme": "README.md",
    "storage": [
      {"name":"gbridge.settings.js","url":"settings.js"},
      {"name":"gbridge.img","url":"app-icon.js","evaluate":true},
      {"name":"gbridge.wid.js","url":"widget.js"}
    ],
    "data": [{"name":"gbridge.json"}]
  },
  { "id": "gbdebug",
    "name": "Gadgetbridge Debug",
    "shortName":"GB Debug",
    "version":"0.01",
    "description": "Debug info for Gadgetbridge. Run this app and when Gadgetbridge messages arrive they are displayed on-screen.",
    "icon": "app.png",
    "tags": "",
    "supports" : ["BANGLEJS2"],
    "readme": "README.md",
    "storage": [
      {"name":"gbdebug.app.js","url":"app.js"},
      {"name":"gbdebug.img","url":"app-icon.js","evaluate":true}
    ]
  },
  {
    "id": "mclock",
    "name": "Morphing Clock",
    "version": "0.07",
    "description": "7 segment clock that morphs between minutes and hours",
    "icon": "clock-morphing.png",
    "type": "clock",
    "tags": "clock",
    "supports": ["BANGLEJS"],
    "allow_emulator": true,
    "screenshots": [{"url":"bangle1-morphing-clock-screenshot.png"}],
    "storage": [
      {"name":"mclock.app.js","url":"clock-morphing.js"},
      {"name":"mclock.img","url":"clock-morphing-icon.js","evaluate":true}
    ],
    "sortorder": -9
  },
  {
    "id": "moonphase",
    "name": "Moonphase",
    "version": "0.02",
    "description": "Shows current moon phase. Now with GPS function.",
    "icon": "app.png",
    "tags": "",
    "supports": ["BANGLEJS"],
    "screenshots": [{"url":"bangle1-moon-phase-screenshot.png"}],
    "allow_emulator": true,
    "storage": [
      {"name":"moonphase.app.js","url":"app.js"},
      {"name":"moonphase.img","url":"app-icon.js","evaluate":true}
    ]
  },
  {
    "id": "daysl",
    "name": "Days left",
    "version": "0.03",
    "description": "Shows you the days left until a certain date. Date can be set with a settings app and is written to a file.",
    "icon": "app.png",
    "tags": "",
    "supports": ["BANGLEJS"],
    "allow_emulator": false,
    "storage": [
      {"name":"daysl.app.js","url":"app.js"},
      {"name":"daysl.img","url":"app-icon.js","evaluate":true},
      {"name":"daysl.wid.js","url":"widget.js"}
    ]
  },
  {
    "id": "wclock",
    "name": "Word Clock",
    "version": "0.03",
    "description": "Display Time as Text",
    "icon": "clock-word.png",
    "screenshots": [{"url":"screenshot_word.png"}],
    "type": "clock",
    "tags": "clock",
    "supports": ["BANGLEJS","BANGLEJS2"],
    "allow_emulator": true,
    "storage": [
      {"name":"wclock.app.js","url":"clock-word.js"},
      {"name":"wclock.img","url":"clock-word-icon.js","evaluate":true}
    ]
  },
  {
    "id": "fontclock",
    "name": "Font Clock",
    "version": "0.01",
    "description": "Choose the font and design of clock face from a library of available designs",
    "icon": "fontclock.png",
    "type": "clock",
    "tags": "clock",
    "supports": ["BANGLEJS"],
    "readme": "README.md",
    "custom": "custom.html",
    "allow_emulator": false,
    "storage": [
      {"name":"fontclock.app.js","url":"fontclock.js"},
      {"name":"fontclock.img","url":"fontclock-icon.js","evaluate":true},
      {"name":"fontclock.hand.js","url":"fontclock.hand.js"},
      {"name":"fontclock.thinhand.js","url":"fontclock.thinhand.js"},
      {"name":"fontclock.thickhand.js","url":"fontclock.thickhand.js"},
      {"name":"fontclock.hourscriber.js","url":"fontclock.hourscriber.js"},
      {"name":"fontclock.font.js","url":"fontclock.font.js"},
      {"name":"fontclock.font.abril_ff50.js","url":"fontclock.font.abril_ff50.js"},
      {"name":"fontclock.font.cpstc58.js","url":"fontclock.font.cpstc58.js"},
      {"name":"fontclock.font.mntn25.js","url":"fontclock.font.mntn25.js"},
      {"name":"fontclock.font.mntn50.js","url":"fontclock.font.mntn50.js"},
      {"name":"fontclock.font.vector25.js","url":"fontclock.font.vector25.js"},
      {"name":"fontclock.font.vector50.js","url":"fontclock.font.vector50.js"}
    ]
  },
  {
    "id": "slidingtext",
    "name": "Sliding Clock",
    "version": "0.07",
    "description": "Inspired by the Pebble sliding clock, old times are scrolled off the screen and new times on. You are also able to change language on the fly so you can see the time written in other languages using button 1. Currently English, French, Japanese, Spanish and German are supported",
    "icon": "slidingtext.png",
    "type": "clock",
    "tags": "clock",
    "supports": ["BANGLEJS","BANGLEJS2"],
    "readme": "README.md",
    "custom": "custom.html",
    "allow_emulator": false,
    "storage": [
      {"name":"slidingtext.app.js","url":"slidingtext.js"},
      {"name":"slidingtext.img","url":"slidingtext-icon.js","evaluate":true},
      {"name":"slidingtext.locale.en.js","url":"slidingtext.locale.en.js"},
      {"name":"slidingtext.locale.en2.js","url":"slidingtext.locale.en2.js"},
      {"name":"slidingtext.utils.en.js","url":"slidingtext.utils.en.js"},
      {"name":"slidingtext.locale.es.js","url":"slidingtext.locale.es.js"},
      {"name":"slidingtext.locale.fr.js","url":"slidingtext.locale.fr.js"},
      {"name":"slidingtext.locale.jp.js","url":"slidingtext.locale.jp.js"},
      {"name":"slidingtext.locale.de.js","url":"slidingtext.locale.de.js"},
      {"name":"slidingtext.dtfmt.js","url":"slidingtext.dtfmt.js"}
    ]
  },
  {
    "id": "solarclock",
    "name": "Solar Clock",
    "version": "0.02",
    "description": "Using your current or chosen location the solar watch face shows the Sun's sky position, time and date. Also allows you to wind backwards and forwards in time to see the sun's position",
    "icon": "solar_clock.png",
    "type": "clock",
    "tags": "clock",
    "supports": ["BANGLEJS"],
    "readme": "README.md",
    "custom": "custom.html",
    "allow_emulator": false,
    "storage": [
      {"name":"solarclock.app.js","url":"solar_clock.js"},
      {"name":"solarclock.img","url":"solar_clock-icon.js","evaluate":true},
      {"name":"solar_colors.js","url":"solar_colors.js"},
      {"name":"solar_controller.js","url":"solar_controller.js"},
      {"name":"solar_date_utils.js","url":"solar_date_utils.js"},
      {"name":"solar_graphic_utils.js","url":"solar_graphic_utils.js"},
      {"name":"solar_location.js","url":"solar_location.js"},
      {"name":"solar_math_utils.js","url":"solar_math_utils.js"},
      {"name":"solar_loc.Reykjavik.json","url":"solar_loc.Reykjavik.json"},
      {"name":"solar_loc.Hong_Kong.json","url":"solar_loc.Hong_Kong.json"},
      {"name":"solar_loc.Honolulu.json","url":"solar_loc.Honolulu.json"},
      {"name":"solar_loc.Rio.json","url":"solar_loc.Rio.json"},
      {"name":"solar_loc.Tokyo.json","url":"solar_loc.Tokyo.json"},
      {"name":"solar_loc.Seoul.json","url":"solar_loc.Seoul.json"}
    ]
  },
  {
    "id": "sweepclock",
    "name": "Sweep Clock",
    "version": "0.04",
    "description": "Smooth sweep secondhand with single hour numeral. Use button 1 to toggle the numeral font, button 3 to change the colour theme and button 4 to change the date placement",
    "icon": "sweepclock.png",
    "type": "clock",
    "tags": "clock",
    "supports": ["BANGLEJS"],
    "readme": "README.md",
    "allow_emulator": true,
    "screenshots": [{"url":"bangle1-sweep-clock-screenshot.png"}],
    "storage": [
      {"name":"sweepclock.app.js","url":"sweepclock.js"},
      {"name":"sweepclock.img","url":"sweepclock-icon.js","evaluate":true}
    ]
  },
  {
    "id": "matrixclock",
    "name": "Matrix Clock",
    "version": "0.02",
    "description": "inspired by The Matrix, a clock of the same style",
    "icon": "matrixclock.png",
    "screenshots": [{"url":"screenshot_matrix.png"}],
    "type": "clock",
    "tags": "clock",
    "supports": ["BANGLEJS","BANGLEJS2"],
    "readme": "README.md",
    "allow_emulator": true,
    "storage": [
      {"name":"matrixclock.app.js","url":"matrixclock.js"},
      {"name":"matrixclock.img","url":"matrixclock-icon.js","evaluate":true}
    ]
  },
  {
    "id": "mandlebrotclock",
    "name": "Mandlebrot Clock",
    "version": "0.01",
    "description": "A mandlebrot set themed clock cool",
    "icon": "mandlebrotclock.png",
    "screenshots": [{ "url": "screenshot_mandlebrotclock.png" }],
    "type": "clock",
    "tags": "clock",
    "supports": ["BANGLEJS2"],
    "readme": "README.md",
    "allow_emulator": true,
    "storage": [
      { "name": "mandlebrotclock.app.js", "url": "mandlebrotclock.js" },
      {
        "name": "mandlebrotclock.img",
        "url": "mandlebrotclock-icon.js",
        "evaluate": true
      }
    ]
  },
  {
    "id": "imgclock",
    "name": "Image background clock",
    "shortName": "Image Clock",
    "version": "0.08",
    "description": "A clock with an image as a background",
    "icon": "app.png",
    "type": "clock",
    "tags": "clock",
    "supports": ["BANGLEJS"],
    "custom": "custom.html",
    "storage": [
      {"name":"imgclock.app.js","url":"app.js"},
      {"name":"imgclock.img","url":"app-icon.js","evaluate":true},
      {"name":"imgclock.face.img"},
      {"name":"imgclock.face.json"},
      {"name":"imgclock.face.bg","content":""}
    ]
  },
  {
    "id": "impwclock",
    "name": "Imprecise Word Clock",
    "version": "0.03",
    "description": "Imprecise word clock for vacations, weekends, and those who never need accurate time.",
    "icon": "clock-impword.png",
    "type": "clock",
    "tags": "clock",
    "supports": ["BANGLEJS"],
    "screenshots": [{"url":"bangle1-impercise-word-clock-screenshot.png"}],
    "allow_emulator": true,
    "storage": [
      {"name":"impwclock.app.js","url":"clock-impword.js"},
      {"name":"impwclock.img","url":"clock-impword-icon.js","evaluate":true}
    ]
  },
  {
    "id": "aclock",
    "name": "Analog Clock",
    "version": "0.15",
    "description": "An Analog Clock",
    "icon": "clock-analog.png",
    "screenshots": [{"url":"screenshot_analog.png"}],
    "type": "clock",
    "tags": "clock",
    "supports": ["BANGLEJS","BANGLEJS2"],
    "allow_emulator": true,
    "storage": [
      {"name":"aclock.app.js","url":"clock-analog.js"},
      {"name":"aclock.img","url":"clock-analog-icon.js","evaluate":true}
    ]
  },
  {
    "id": "clock2x3",
    "name": "2x3 Pixel Clock",
    "version": "0.05",
    "description": "This is a simple clock using minimalist 2x3 pixel numerical digits",
    "icon": "clock2x3.png",
    "screenshots": [{"url":"screenshot_pixel.png"}],
    "type": "clock",
    "tags": "clock",
    "supports": ["BANGLEJS","BANGLEJS2"],
    "readme": "README.md",
    "allow_emulator": true,
    "storage": [
      {"name":"clock2x3.app.js","url":"clock2x3-app.js"},
      {"name":"clock2x3.img","url":"clock2x3-icon.js","evaluate":true}
    ]
  },
  {
    "id": "geissclk",
    "name": "Geiss Clock",
    "version": "0.03",
    "description": "7 segment clock with animated background in the style of Ryan Geiss' music visualisation. NOTE: The first run will take ~1 minute to do some precalculation",
    "icon": "clock.png",
    "type": "clock",
    "tags": "clock",
    "supports": ["BANGLEJS"],
    "storage": [
      {"name":"geissclk.app.js","url":"clock.js"},
      {"name":"geissclk.precompute.js","url":"precompute.js"},
      {"name":"geissclk.img","url":"clock-icon.js","evaluate":true}
    ],
    "data": [{"name":"geissclk.0.map"},{"name":"geissclk.1.map"},{"name":"geissclk.2.map"},{"name":"geissclk.3.map"},{"name":"geissclk.4.map"},{"name":"geissclk.5.map"},{"name":"geissclk.0.pal"},{"name":"geissclk.1.pal"},{"name":"geissclk.2.pal"}]
  },
  {
    "id": "trex",
    "name": "T-Rex",
    "version": "0.04",
    "description": "T-Rex game in the style of Chrome's offline game",
    "icon": "trex.png",
    "screenshots": [{"url":"screenshot_trex.png"}],
    "tags": "game",
    "supports": ["BANGLEJS","BANGLEJS2"],
    "readme": "README.md",
    "allow_emulator": true,
    "storage": [
      {"name":"trex.app.js","url":"trex.js"},
      {"name":"trex.img","url":"trex-icon.js","evaluate":true},
      {"name":"trex.settings.js","url":"settings.js"}
    ],
    "data": [{"name":"trex.score","storageFile":true}]
  },
  {
    "id": "cubescramble",
    "name": "Cube Scramble",
    "version":"0.04",
    "description": "A random scramble generator for the 3x3 Rubik's cube with a basic timer",
    "icon": "cube-scramble.png",
    "tags": "",
    "supports" : ["BANGLEJS","BANGLEJS2"],
    "readme": "README.md",
    "allow_emulator": true,
    "screenshots": [{"url":"bangle2-cube-scramble-screenshot.png"},{"url":"bangle1-cube-scramble-screenshot.png"}],
    "storage": [
      {"name":"cubescramble.app.js","url":"cube-scramble.js"},
      {"name":"cubescramble.img","url":"cube-scramble-icon.js","evaluate":true}
    ]
  },
  {
    "id": "astroid",
    "name": "Asteroids!",
    "version": "0.03",
    "description": "Retro asteroids game",
    "icon": "asteroids.png",
    "screenshots": [{"url":"screenshot_asteroids.png"}],
    "tags": "game",
    "supports": ["BANGLEJS","BANGLEJS2"],
    "allow_emulator": true,
    "storage": [
      {"name":"astroid.app.js","url":"asteroids.js"},
      {"name":"astroid.img","url":"asteroids-icon.js","evaluate":true}
    ]
  },
  {
    "id": "clickms",
    "name": "Click Master",
    "version": "0.01",
    "description": "Get several friends to start the game, then compete to see who can press BTN1 the most!",
    "icon": "click-master.png",
    "tags": "game",
    "supports": ["BANGLEJS"],
    "storage": [
      {"name":"clickms.app.js","url":"click-master.js"},
      {"name":"clickms.img","url":"click-master-icon.js","evaluate":true}
    ]
  },
  {
    "id": "horsey",
    "name": "Horse Race!",
    "version": "0.01",
    "description": "Get several friends to start the game, then compete to see who can press BTN1 the most!",
    "icon": "horse-race.png",
    "tags": "game",
    "supports": ["BANGLEJS"],
    "storage": [
      {"name":"horsey.app.js","url":"horse-race.js"},
      {"name":"horsey.img","url":"horse-race-icon.js","evaluate":true}
    ]
  },
  {
    "id": "compass",
    "name": "Compass",
    "version": "0.05",
    "description": "Simple compass that points North",
    "icon": "compass.png",
    "screenshots": [{"url":"screenshot_compass.png"}],
    "tags": "tool,outdoors",
    "supports": ["BANGLEJS","BANGLEJS2"],
    "storage": [
      {"name":"compass.app.js","url":"compass.js"},
      {"name":"compass.img","url":"compass-icon.js","evaluate":true}
    ]
  },
  {
    "id": "gpstime",
    "name": "GPS Time",
    "version": "0.05",
    "description": "Update the Bangle.js's clock based on the time from the GPS receiver",
    "icon": "gpstime.png",
    "tags": "tool,gps",
    "supports": ["BANGLEJS","BANGLEJS2"],
    "storage": [
      {"name":"gpstime.app.js","url":"gpstime.js"},
      {"name":"gpstime.img","url":"gpstime-icon.js","evaluate":true}
    ]
  },
  {
    "id": "openloc",
    "name": "Open Location / Plus Codes",
    "shortName": "Open Location",
    "version": "0.01",
    "description": "Convert your current GPS location to a series of characters",
    "icon": "app.png",
    "tags": "tool,outdoors,gps",
    "supports": ["BANGLEJS"],
    "storage": [
      {"name":"openloc.app.js","url":"app.js"},
      {"name":"openloc.img","url":"app-icon.js","evaluate":true}
    ]
  },
  {
    "id": "speedo",
    "name": "Speedo",
    "version": "0.05",
    "description": "Show the current speed according to the GPS",
    "icon": "speedo.png",
    "tags": "tool,outdoors,gps",
    "supports": ["BANGLEJS","BANGLEJS2"],
    "storage": [
      {"name":"speedo.app.js","url":"speedo.js"},
      {"name":"speedo.img","url":"speedo-icon.js","evaluate":true}
    ]
  },
  {
    "id": "gpsrec",
    "name": "GPS Recorder",
    "version": "0.26",
    "description": "Application that allows you to record a GPS track. Can run in background",
    "icon": "app.png",
    "tags": "tool,outdoors,gps,widget",
    "supports": ["BANGLEJS","BANGLEJS2"],
    "readme": "README.md",
    "interface": "interface.html",
    "storage": [
      {"name":"gpsrec.app.js","url":"app.js"},
      {"name":"gpsrec.img","url":"app-icon.js","evaluate":true},
      {"name":"gpsrec.wid.js","url":"widget.js"},
      {"name":"gpsrec.settings.js","url":"settings.js"}
    ],
    "data": [{"name":"gpsrec.json"},{"wildcard":".gpsrc?","storageFile":true}]
  },
  {
    "id": "recorder",
    "name": "Recorder (BETA)",
    "shortName": "Recorder",
    "version": "0.04",
    "description": "Record GPS position, heart rate and more in the background, then download to your PC.",
    "icon": "app.png",
    "tags": "tool,outdoors,gps,widget",
    "supports": ["BANGLEJS","BANGLEJS2"],
    "readme": "README.md",
    "interface": "interface.html",
    "storage": [
      {"name":"recorder.app.js","url":"app.js"},
      {"name":"recorder.img","url":"app-icon.js","evaluate":true},
      {"name":"recorder.wid.js","url":"widget.js"},
      {"name":"recorder.settings.js","url":"settings.js"}
    ],
    "data": [{"name":"recorder.json"},{"wildcard":"recorder.log?.csv","storageFile":true}]
  },
  {
    "id": "gpsnav",
    "name": "GPS Navigation",
    "version": "0.05",
    "description": "Displays GPS Course and Speed, + Directions to waypoint and waypoint recording, now with waypoint editor",
    "icon": "icon.png",
    "tags": "tool,outdoors,gps",
    "supports": ["BANGLEJS"],
    "readme": "README.md",
    "interface": "waypoints.html",
    "storage": [
      {"name":"gpsnav.app.js","url":"app.min.js"},
      {"name":"gpsnav.img","url":"app-icon.js","evaluate":true}
    ],
    "data": [{"name":"waypoints.json","url":"waypoints.json"}]
  },
  {
    "id": "heart",
    "name": "Heart Rate Recorder",
    "shortName": "HRM Record",
    "version": "0.07",
    "description": "Application that allows you to record your heart rate. Can run in background",
    "icon": "app.png",
    "tags": "tool,health,widget",
    "supports": ["BANGLEJS","BANGLEJS2"],
    "interface": "interface.html",
    "storage": [
      {"name":"heart.app.js","url":"app.js"},
      {"name":"heart.img","url":"app-icon.js","evaluate":true},
      {"name":"heart.wid.js","url":"widget.js"}
    ],
    "data": [{"name":"heart.json"},{"wildcard":".heart?","storageFile":true}]
  },
  {
    "id": "slevel",
    "name": "Spirit Level",
    "version": "0.02",
    "description": "Show the current angle of the watch, so you can use it to make sure something is absolutely flat",
    "icon": "spiritlevel.png",
    "tags": "tool",
    "supports": ["BANGLEJS","BANGLEJS2"],
    "storage": [
      {"name":"slevel.app.js","url":"spiritlevel.js"},
      {"name":"slevel.img","url":"spiritlevel-icon.js","evaluate":true}
    ]
  },
  {
    "id": "files",
    "name": "App Manager",
    "version": "0.07",
    "description": "Show currently installed apps, free space, and allow their deletion from the watch",
    "icon": "files.png",
    "tags": "tool,system,files",
    "supports": ["BANGLEJS","BANGLEJS2"],
    "storage": [
      {"name":"files.app.js","url":"files.js"},
      {"name":"files.img","url":"files-icon.js","evaluate":true}
    ]
  },
  {
    "id": "weather",
    "name": "Weather",
    "version": "0.11",
    "description": "Show Gadgetbridge weather report",
    "icon": "icon.png",
    "screenshots": [{"url":"screenshot.png"}],
    "tags": "widget,outdoors",
    "supports": ["BANGLEJS","BANGLEJS2"],
    "readme": "readme.md",
    "storage": [
      {"name":"weather.app.js","url":"app.js"},
      {"name":"weather.wid.js","url":"widget.js"},
      {"name":"weather","url":"lib.js"},
      {"name":"weather.img","url":"icon.js","evaluate":true},
      {"name":"weather.settings.js","url":"settings.js"}
    ],
    "data": [{"name":"weather.json"}]
  },
  {
    "id": "chargeanim",
    "name": "Charge Animation",
    "version": "0.02",
    "description": "When charging, show a sideways charging animation and keep the screen on. When removed from the charger load the clock again.",
    "icon": "icon.png",
    "tags": "battery",
    "supports": ["BANGLEJS", "BANGLEJS2"],
    "allow_emulator": true,
    "screenshots": [{"url":"bangle2-charge-animation-screenshot.png"},{"url":"bangle-charge-animation-screenshot.png"}],
    "storage": [
      {"name":"chargeanim.app.js","url":"app.js"},
      {"name":"chargeanim.boot.js","url":"boot.js"},
      {"name":"chargeanim.img","url":"app-icon.js","evaluate":true}
    ]
  },
  {
    "id": "bluetoothdock",
    "name": "Bluetooth Dock",
    "shortName": "Dock",
    "version": "0.01",
    "description": "When charging shows the time, scans Bluetooth for known devices (eg temperature) and shows them on the screen",
    "icon": "app.png",
    "tags": "bluetooth",
    "supports": ["BANGLEJS"],
    "readme": "README.md",
    "storage": [
      {"name":"bluetoothdock.app.js","url":"app.js"},
      {"name":"bluetoothdock.boot.js","url":"boot.js"},
      {"name":"bluetoothdock.img","url":"app-icon.js","evaluate":true}
    ]
  },
  {
    "id": "widbat",
    "name": "Battery Level Widget",
    "version": "0.09",
    "description": "Show the current battery level and charging status in the top right of the clock",
    "icon": "widget.png",
    "type": "widget",
    "tags": "widget,battery",
    "supports": ["BANGLEJS","BANGLEJS2"],
    "storage": [
      {"name":"widbat.wid.js","url":"widget.js"}
    ]
  },
  {
    "id": "widbatv",
    "name": "Battery Level Widget (Vertical)",
    "version": "0.01",
    "description": "Slim, vertical battery widget that only takes up 14px",
    "icon": "widget.png",
    "type": "widget",
    "tags": "widget,battery",
    "supports": ["BANGLEJS","BANGLEJS2"],
    "storage": [
      {"name":"widbatv.wid.js","url":"widget.js"}
    ]
  },
  {
    "id": "widlock",
    "name": "Lock Widget",
    "version": "0.03",
    "description": "On devices with always-on display (Bangle.js 2) this displays lock icon whenever the display is locked",
    "icon": "widget.png",
    "type": "widget",
    "tags": "widget,lock",
    "supports": ["BANGLEJS","BANGLEJS2"],
    "storage": [
      {"name":"widlock.wid.js","url":"widget.js"}
    ]
  },
  {
    "id": "widbatpc",
    "name": "Battery Level Widget (with percentage)",
    "shortName": "Battery Widget",
    "version": "0.14",
    "description": "Show the current battery level and charging status in the top right of the clock, with charge percentage",
    "icon": "widget.png",
    "type": "widget",
    "tags": "widget,battery",
    "supports": ["BANGLEJS","BANGLEJS2"],
    "readme": "README.md",
    "storage": [
      {"name":"widbatpc.wid.js","url":"widget.js"},
      {"name":"widbatpc.settings.js","url":"settings.js"}
    ],
    "data": [{"name":"widbatpc.json"}]
  },
  {
    "id": "widbatwarn",
    "name": "Battery Warning",
    "shortName": "Battery Warning",
    "version": "0.02",
    "description": "Show a warning when the battery runs low.",
    "icon": "widget.png",
    "screenshots": [{"url":"screenshot.png"}],
    "type": "widget",
    "tags": "tool,battery",
    "supports": ["BANGLEJS"],
    "dependencies": {"notify":"type"},
    "readme": "README.md",
    "storage": [
      {"name":"widbatwarn.wid.js","url":"widget.js"},
      {"name":"widbatwarn.settings.js","url":"settings.js"}
    ],
    "data": [{"name":"widbatwarn.json"}]
  },
  {
    "id": "widbt",
    "name": "Bluetooth Widget",
    "version": "0.07",
    "description": "Show the current Bluetooth connection status in the top right of the clock",
    "icon": "widget.png",
    "type": "widget",
    "tags": "widget,bluetooth",
    "supports": ["BANGLEJS","BANGLEJS2"],
    "storage": [
      {"name":"widbt.wid.js","url":"widget.js"}
    ]
  },
  {
    "id": "widchime",
    "name": "Hour Chime",
    "version": "0.02",
    "description": "Buzz or beep on every whole hour.",
    "icon": "widget.png",
    "type": "widget",
    "tags": "widget",
    "supports": ["BANGLEJS","BANGLEJS2"],
    "storage": [
      {"name":"widchime.wid.js","url":"widget.js"},
      {"name":"widchime.settings.js","url":"settings.js"}
    ],
    "data": [{"name":"widchime.json"}]
  },
  {
    "id": "widram",
    "name": "RAM Widget",
    "shortName": "RAM Widget",
    "version": "0.01",
    "description": "Display your Bangle's available RAM percentage in a widget",
    "icon": "widget.png",
    "type": "widget",
    "tags": "widget",
    "supports": ["BANGLEJS","BANGLEJS2"],
    "storage": [
      {"name":"widram.wid.js","url":"widget.js"}
    ]
  },
  {
    "id": "hrm",
    "name": "Heart Rate Monitor",
    "version": "0.06",
    "description": "Measure your heart rate and see live sensor data",
    "icon": "heartrate.png",
    "tags": "health",
    "supports": ["BANGLEJS","BANGLEJS2"],
    "storage": [
      {"name":"hrm.app.js","url":"heartrate.js"},
      {"name":"hrm.img","url":"heartrate-icon.js","evaluate":true}
    ]
  },
  {
    "id": "widhrm",
    "name": "Simple Heart Rate widget",
    "version": "0.05",
    "description": "When the screen is on, the widget turns on the heart rate monitor and displays the current heart rate (or last known in grey). For this to work well you'll need at least a 15 second LCD Timeout.",
    "icon": "widget.png",
    "type": "widget",
    "tags": "health,widget",
    "supports": ["BANGLEJS","BANGLEJS2"],
    "storage": [
      {"name":"widhrm.wid.js","url":"widget.js"}
    ]
  },
  {
    "id": "bthrm",
    "name": "Bluetooth Heart Rate Monitor",
    "shortName": "BT HRM",
    "version": "0.01",
    "description": "Overrides Bangle.js's build in heart rate monitor with an external Bluetooth one.",
    "icon": "app.png",
    "type": "boot",
    "tags": "health,bluetooth",
    "supports": ["BANGLEJS","BANGLEJS2"],
    "readme": "README.md",
    "storage": [
      {"name":"bthrm.boot.js","url":"boot.js"},
      {"name":"bthrm.img","url":"app-icon.js","evaluate":true}
    ]
  },
  {
    "id": "stetho",
    "name": "Stethoscope",
    "version": "0.01",
    "description": "Hear your heart rate",
    "icon": "stetho.png",
    "tags": "health",
    "supports": ["BANGLEJS"],
    "storage": [
      {"name":"stetho.app.js","url":"stetho.js"},
      {"name":"stetho.img","url":"stetho-icon.js","evaluate":true}
    ]
  },
  {
    "id": "swatch",
    "name": "Stopwatch",
    "version": "0.07",
    "description": "Simple stopwatch with Lap Time logging to a JSON file",
    "icon": "stopwatch.png",
    "tags": "health",
    "supports": ["BANGLEJS"],
    "readme": "README.md",
    "interface": "interface.html",
    "allow_emulator": true,
    "screenshots": [{"url":"bangle1-stopwatch-screenshot.png"}],
    "storage": [
      {"name":"swatch.app.js","url":"stopwatch.js"},
      {"name":"swatch.img","url":"stopwatch-icon.js","evaluate":true}
    ]
  },
  {
    "id": "hidmsic",
    "name": "Bluetooth Music Controls",
    "shortName": "Music Control",
    "version": "0.02",
    "description": "Enable HID in settings, pair with your phone, then use this app to control music from your watch!",
    "icon": "hid-music.png",
    "tags": "bluetooth",
    "supports": ["BANGLEJS"],
    "storage": [
      {"name":"hidmsic.app.js","url":"hid-music.js"},
      {"name":"hidmsic.img","url":"hid-music-icon.js","evaluate":true}
    ]
  },
  {
    "id": "hidkbd",
    "name": "Bluetooth Keyboard",
    "shortName": "Bluetooth Kbd",
    "version": "0.02",
    "description": "Enable HID in settings, pair with your phone/PC, then use this app to control other apps",
    "icon": "hid-keyboard.png",
    "tags": "bluetooth",
    "supports": ["BANGLEJS"],
    "storage": [
      {"name":"hidkbd.app.js","url":"hid-keyboard.js"},
      {"name":"hidkbd.img","url":"hid-keyboard-icon.js","evaluate":true}
    ]
  },
  {
    "id": "hidbkbd",
    "name": "Binary Bluetooth Keyboard",
    "shortName": "Binary BT Kbd",
    "version": "0.02",
    "description": "Enable HID in settings, pair with your phone/PC, then type messages using the onscreen keyboard by tapping repeatedly on the key you want",
    "icon": "hid-binary-keyboard.png",
    "tags": "bluetooth",
    "supports": ["BANGLEJS"],
    "storage": [
      {"name":"hidbkbd.app.js","url":"hid-binary-keyboard.js"},
      {"name":"hidbkbd.img","url":"hid-binary-keyboard-icon.js","evaluate":true}
    ]
  },
  {
    "id": "animals",
    "name": "Animals Game",
    "version": "0.01",
    "description": "Simple toddler's game - displays a different number of animals each time the screen is pressed",
    "icon": "animals.png",
    "tags": "game",
    "supports": ["BANGLEJS"],
    "storage": [
      {"name":"animals.app.js","url":"animals.js"},
      {"name":"animals.img","url":"animals-icon.js","evaluate":true},
      {"name":"animals-snake.img","url":"animals-snake.js","evaluate":true},
      {"name":"animals-duck.img","url":"animals-duck.js","evaluate":true},
      {"name":"animals-swan.img","url":"animals-swan.js","evaluate":true},
      {"name":"animals-fox.img","url":"animals-fox.js","evaluate":true},
      {"name":"animals-camel.img","url":"animals-camel.js","evaluate":true},
      {"name":"animals-pig.img","url":"animals-pig.js","evaluate":true},
      {"name":"animals-sheep.img","url":"animals-sheep.js","evaluate":true},
      {"name":"animals-mouse.img","url":"animals-mouse.js","evaluate":true}
    ]
  },
  {
    "id": "qrcode",
    "name": "Custom QR Code",
    "version": "0.02",
    "description": "Use this to upload a customised QR code to Bangle.js",
    "icon": "app.png",
    "tags": "qrcode",
    "supports": ["BANGLEJS","BANGLEJS2"],
    "custom": "custom.html",
    "customConnect": true,
    "storage": [
      {"name":"qrcode.app.js"},
      {"name":"qrcode.img","url":"app-icon.js","evaluate":true}
    ]
  },
  {
    "id": "beer",
    "name": "Beer Compass",
    "version": "0.01",
    "description": "Uploads all the pubs in an area onto your watch, so it can always point you at the nearest one",
    "icon": "app.png",
    "tags": "",
    "supports": ["BANGLEJS"],
    "custom": "custom.html",
    "storage": [
      {"name":"beer.app.js"},
      {"name":"beer.img","url":"app-icon.js","evaluate":true}
    ]
  },
  {
    "id": "route",
    "name": "Route Viewer",
    "version": "0.02",
    "description": "Upload a KML file of a route, and have your watch display a map with how far around it you are",
    "icon": "app.png",
    "tags": "",
    "supports": ["BANGLEJS"],
    "custom": "custom.html",
    "storage": [
      {"name":"route.app.js"},
      {"name":"route.img","url":"app-icon.js","evaluate":true}
    ]
  },
  {
    "id": "ncstart",
    "name": "NCEU Startup",
    "version": "0.06",
    "description": "NodeConfEU 2019 'First Start' Sequence",
    "icon": "start.png",
    "tags": "start,welcome",
    "supports": ["BANGLEJS"],
    "storage": [
      {"name":"ncstart.app.js","url":"start.js"},
      {"name":"ncstart.boot.js","url":"boot.js"},
      {"name":"ncstart.settings.js","url":"settings.js"},
      {"name":"ncstart.img","url":"start-icon.js","evaluate":true},
      {"name":"nc-bangle.img","url":"start-bangle.js","evaluate":true},
      {"name":"nc-nceu.img","url":"start-nceu.js","evaluate":true},
      {"name":"nc-nfr.img","url":"start-nfr.js","evaluate":true},
      {"name":"nc-nodew.img","url":"start-nodew.js","evaluate":true},
      {"name":"nc-tf.img","url":"start-tf.js","evaluate":true}
    ],
    "data": [{"name":"ncstart.json"}]
  },
  {
    "id": "ncfrun",
    "name": "NCEU 5K Fun Run",
    "version": "0.01",
    "description": "Display a map of the NodeConf EU 2019 5K Fun Run route and your location on it",
    "icon": "nceu-funrun.png",
    "tags": "health",
    "supports": ["BANGLEJS"],
    "storage": [
      {"name":"ncfrun.app.js","url":"nceu-funrun.js"},
      {"name":"ncfrun.img","url":"nceu-funrun-icon.js","evaluate":true}
    ]
  },
  {
    "id": "widnceu",
    "name": "NCEU Logo Widget",
    "version": "0.02",
    "description": "Show the NodeConf EU logo in the top left",
    "icon": "widget.png",
    "type": "widget",
    "tags": "widget",
    "supports": ["BANGLEJS"],
    "storage": [
      {"name":"widnceu.wid.js","url":"widget.js"}
    ]
  },
  {
    "id": "sclock",
    "name": "Simple Clock",
    "version": "0.07",
    "description": "A Simple Digital Clock",
    "icon": "clock-simple.png",
    "screenshots": [{"url":"screenshot_simplec.png"}],
    "type": "clock",
    "tags": "clock",
    "supports": ["BANGLEJS","BANGLEJS2"],
    "allow_emulator": true,
    "storage": [
      {"name":"sclock.app.js","url":"clock-simple.js"},
      {"name":"sclock.img","url":"clock-simple-icon.js","evaluate":true}
    ]
  },
  {
    "id": "s7clk",
    "name": "Simple 7 segment Clock",
    "version": "0.03",
    "description": "A simple 7 segment Clock with date",
    "icon": "icon.png",
    "screenshots": [{"url":"screenshot_s7segment.png"}],
    "type": "clock",
    "tags": "clock",
    "supports": ["BANGLEJS","BANGLEJS2"],
    "readme": "README.md",
    "allow_emulator": true,
    "storage": [
      {"name":"s7clk.app.js","url":"app.js"},
      {"name":"s7clk.img","url":"icon.js","evaluate":true}
    ]
  },
  {
    "id": "vibrclock",
    "name": "Vibrate Clock",
    "version": "0.03",
    "description": "When BTN1 is pressed, vibrate out the time as a series of buzzes, one digit at a time. Hours, then Minutes. Zero is signified by one long buzz. Otherwise a simple digital clock.",
    "icon": "app.png",
    "type": "clock",
    "tags": "clock",
    "supports": ["BANGLEJS"],
    "allow_emulator": true,
    "screenshots": [{"url":"bangle1-vibrate-clock-screenshot.png"}],
    "storage": [
      {"name":"vibrclock.app.js","url":"app.js"},
      {"name":"vibrclock.img","url":"app-icon.js","evaluate":true}
    ]
  },
  {
    "id": "svclock",
    "name": "Simple V-Clock",
    "version": "0.04",
    "description": "Modification of Simple Clock 0.04 to use Vectorfont",
    "icon": "vclock-simple.png",
    "type": "clock",
    "tags": "clock",
    "supports": ["BANGLEJS","BANGLEJS2"],
    "allow_emulator": true,
    "screenshots": [{"url":"bangle2-simple-v-clock-screenshot.png"}],
    "storage": [
      {"name":"svclock.app.js","url":"vclock-simple.js"},
      {"name":"svclock.img","url":"vclock-simple-icon.js","evaluate":true}
    ]
  },
  {
    "id": "dclock",
    "name": "Dev Clock",
    "version": "0.10",
    "description": "A Digital Clock including timestamp (tst), beats(@), days in current month (dm) and days since new moon (l)",
    "icon": "clock-dev.png",
    "type": "clock",
    "tags": "clock",
    "supports": ["BANGLEJS","BANGLEJS2"],
    "allow_emulator": true,
    "screenshots": [{"url":"bangle2-dev-clock-screenshot.png"},{"url":"bangle1-dev-clock-screenshot.png"}],
    "storage": [
      {"name":"dclock.app.js","url":"clock-dev.js"},
      {"name":"dclock.img","url":"clock-dev-icon.js","evaluate":true}
    ]
  },
  {
    "id": "gesture",
    "name": "Gesture Test",
    "version": "0.01",
    "description": "BETA! Uploads a basic Tensorflow Gesture model, and then outputs each gesture as a message",
    "icon": "gesture.png",
    "type": "app",
    "tags": "gesture,ai",
    "supports": ["BANGLEJS"],
    "storage": [
      {"name":"gesture.app.js","url":"gesture.js"},
      {"name":".tfnames","url":"gesture-tfnames.js","evaluate":true},
      {"name":".tfmodel","url":"gesture-tfmodel.js","evaluate":true},
      {"name":"gesture.img","url":"gesture-icon.js","evaluate":true}
    ]
  },
  {
    "id": "pparrot",
    "name": "Party Parrot",
    "version": "0.01",
    "description": "Party with a parrot on your wrist",
    "icon": "party-parrot.png",
    "type": "app",
    "tags": "party,parrot,lol",
    "supports": ["BANGLEJS"],
    "allow_emulator": true,
    "screenshots": [{"url":"bangle1-party-parrot-screenshot.png"}],
    "storage": [
      {"name":"pparrot.app.js","url":"party-parrot.js"},
      {"name":"pparrot.img","url":"party-parrot-icon.js","evaluate":true}
    ]
  },
  {
    "id": "hrings",
    "name": "Hypno Rings",
    "version": "0.01",
    "description": "Experiment with trippy rings, press buttons for change",
    "icon": "hypno-rings.png",
    "type": "app",
    "tags": "rings,hypnosis,psychadelic",
    "supports": ["BANGLEJS"],
    "allow_emulator": true,
    "screenshots": [{"url":"bangle1-hypno-rings-screenshot.png"}],
    "storage": [
      {"name":"hrings.app.js","url":"hypno-rings.js"},
      {"name":"hrings.img","url":"hypno-rings-icon.js","evaluate":true}
    ]
  },
  {
    "id": "morse",
    "name": "Morse Code",
    "version": "0.01",
    "description": "Learn morse code by hearing/seeing/feeling the code. Tap to toggle buzz!",
    "icon": "morse-code.png",
    "type": "app",
    "tags": "morse,sound,visual,input",
    "supports": ["BANGLEJS"],
    "storage": [
      {"name":"morse.app.js","url":"morse-code.js"},
      {"name":"morse.img","url":"morse-code-icon.js","evaluate":true}
    ]
  },
  {
    "id": "blescan",
    "name": "BLE Scanner",
    "version": "0.01",
    "description": "Scan for advertising BLE devices",
    "icon": "blescan.png",
    "tags": "bluetooth",
    "supports": ["BANGLEJS"],
    "storage": [
      {"name":"blescan.app.js","url":"blescan.js"},
      {"name":"blescan.img","url":"blescan-icon.js","evaluate":true}
    ]
  },
  {
    "id": "mmonday",
    "name": "Manic Monday Tone",
    "version": "0.02",
    "description": "The Bangles make a comeback",
    "icon": "manic-monday-icon.png",
    "tags": "sound",
    "supports": ["BANGLEJS"],
    "storage": [
      {"name":"mmonday.app.js","url":"manic-monday.js"},
      {"name":"mmonday.img","url":"manic-monday-icon.js","evaluate":true}
    ]
  },
  {
    "id": "jbells",
    "name": "Jingle Bells",
    "version": "0.01",
    "description": "Play Jingle Bells",
    "icon": "jbells.png",
    "type": "app",
    "tags": "sound",
    "supports": ["BANGLEJS"],
    "storage": [
      {"name":"jbells.app.js","url":"jbells.js"},
      {"name":"jbells.img","url":"jbells-icon.js","evaluate":true}
    ]
  },
  {
    "id": "scolor",
    "name": "Show Color",
    "version": "0.01",
    "description": "Display all available Colors and Names",
    "icon": "show-color.png",
    "type": "app",
    "tags": "tool",
    "screenshots": [{"url":"bangle1-view-color-screenshot.png"}],
    "supports": ["BANGLEJS"],
    "allow_emulator": true,
    "storage": [
      {"name":"scolor.app.js","url":"show-color.js"},
      {"name":"scolor.img","url":"show-color-icon.js","evaluate":true}
    ]
  },
  {
    "id": "miclock",
    "name": "Mixed Clock",
    "version": "0.05",
    "description": "A mix of analog and digital Clock",
    "icon": "clock-mixed.png",
    "type": "clock",
    "tags": "clock",
    "screenshots": [{"url":"bangle1-mixed-clock-screenshot.png"}],
    "supports": ["BANGLEJS"],
    "allow_emulator": true,
    "storage": [
      {"name":"miclock.app.js","url":"clock-mixed.js"},
      {"name":"miclock.img","url":"clock-mixed-icon.js","evaluate":true}
    ]
  },
  {
    "id": "bclock",
    "name": "Binary Clock",
    "version": "0.03",
    "description": "A simple binary clock watch face",
    "icon": "clock-binary.png",
    "type": "clock",
    "tags": "clock",
    "supports": ["BANGLEJS"],
    "allow_emulator": true,
    "screenshots": [{"url":"bangle1-binary-clock-screenshot.png"}],
    "storage": [
      {"name":"bclock.app.js","url":"clock-binary.js"},
      {"name":"bclock.img","url":"clock-binary-icon.js","evaluate":true}
    ]
  },
  {
    "id": "clotris",
    "name": "Clock-Tris",
    "version": "0.01",
    "description": "A fully functional clone of a classic game of falling blocks",
    "icon": "clock-tris.png",
    "tags": "game",
    "supports": ["BANGLEJS"],
    "screenshots": [{"url":"bangle1-clock-tris-screenshot.png"}],
    "allow_emulator": true,
    "storage": [
      {"name":"clotris.app.js","url":"clock-tris.js"},
      {"name":"clotris.img","url":"clock-tris-icon.js","evaluate":true},
      {"name":".trishig","url":"clock-tris-high"}
    ]
  },
  {
    "id": "flappy",
    "name": "Flappy Bird",
    "version": "0.05",
    "description": "A Flappy Bird game clone",
    "icon": "app.png",
    "screenshots": [{"url":"screenshot1_flappy.png"},{"url":"screenshot2_flappy.png"}],
    "tags": "game",
    "supports": ["BANGLEJS","BANGLEJS2"],
    "readme": "README.md",
    "allow_emulator": true,
    "storage": [
      {"name":"flappy.app.js","url":"app.js"},
      {"name":"flappy.img","url":"app-icon.js","evaluate":true}
    ]
  },
  {
    "id": "gpsinfo",
    "name": "GPS Info",
    "version": "0.05",
    "description": "An application that displays information about altitude, lat/lon, satellites and time",
    "icon": "gps-info.png",
    "type": "app",
    "tags": "gps",
    "supports": ["BANGLEJS","BANGLEJS2"],
    "storage": [
      {"name":"gpsinfo.app.js","url":"gps-info.js"},
      {"name":"gpsinfo.img","url":"gps-info-icon.js","evaluate":true}
    ]
  },
  {
    "id": "assistedgps",
    "name": "Assisted GPS Update (AGPS)",
    "version": "0.01",
    "description": "Downloads assisted GPS (AGPS) data to Bangle.js 1 for faster GPS startup and more accurate fixes. **No app will be installed**, this just uploads new data to the GPS chip.",
    "icon": "app.png",
    "type": "RAM",
    "tags": "tool,outdoors,agps",
    "supports": ["BANGLEJS"],
    "custom": "custom.html",
    "storage": []
  },
  {
    "id": "pomodo",
    "name": "Pomodoro",
    "version": "0.02",
    "description": "A simple pomodoro timer.",
    "icon": "pomodoro.png",
    "type": "app",
    "tags": "pomodoro,cooking,tools",
    "supports": ["BANGLEJS", "BANGLEJS2"],
    "allow_emulator": true,
    "screenshots": [{"url":"bangle2-pomodoro-screenshot.png"}],
    "storage": [
      {"name":"pomodo.app.js","url":"pomodoro.js"},
      {"name":"pomodo.img","url":"pomodoro-icon.js","evaluate":true}
    ]
  },
  {
    "id": "blobclk",
    "name": "Large Digit Blob Clock",
    "shortName": "Blob Clock",
    "version": "0.06",
    "description": "A clock with big digits",
    "icon": "clock-blob.png",
    "type": "clock",
    "tags": "clock",
    "supports": ["BANGLEJS","BANGLEJS2"],
    "allow_emulator": true,
    "screenshots": [{"url":"bangle2-large-digit-blob-clock-screenshot.png"},{"url":"bangle1-large-digit-blob-clock-screenshot.png"}],
    "storage": [
      {"name":"blobclk.app.js","url":"clock-blob.js"},
      {"name":"blobclk.img","url":"clock-blob-icon.js","evaluate":true}
    ]
  },
  {
    "id": "boldclk",
    "name": "Bold Clock",
    "version": "0.05",
    "description": "Simple, readable and practical clock",
    "icon": "bold_clock.png",
    "screenshots": [{"url":"screenshot_bold.png"}],
    "type": "clock",
    "tags": "clock",
    "supports": ["BANGLEJS","BANGLEJS2"],
    "readme": "README.md",
    "allow_emulator": true,
    "storage": [
      {"name":"boldclk.app.js","url":"bold_clock.js"},
      {"name":"boldclk.img","url":"bold_clock-icon.js","evaluate":true}
    ]
  },
  {
    "id": "widclk",
    "name": "Digital clock widget",
    "version": "0.06",
    "description": "A simple digital clock widget",
    "icon": "widget.png",
    "type": "widget",
    "tags": "widget,clock",
    "supports": ["BANGLEJS","BANGLEJS2"],
    "storage": [
      {"name":"widclk.wid.js","url":"widget.js"}
    ]
  },
  {
    "id": "widpedom",
    "name": "Pedometer widget",
    "version": "0.19",
    "description": "Daily pedometer widget",
    "icon": "widget.png",
    "type": "widget",
    "tags": "widget",
    "supports": ["BANGLEJS","BANGLEJS2"],
    "storage": [
      {"name":"widpedom.wid.js","url":"widget.js"},
      {"name":"widpedom.settings.js","url":"settings.js"}
    ]
  },
  {
    "id": "berlinc",
    "name": "Berlin Clock",
    "version": "0.05",
    "description": "Berlin Clock (see https://en.wikipedia.org/wiki/Mengenlehreuhr)",
    "icon": "berlin-clock.png",
    "type": "clock",
    "tags": "clock",
    "supports": ["BANGLEJS","BANGLEJS2"],
    "allow_emulator": true,
    "screenshots": [{"url":"berlin-clock-screenshot.png"}],
    "storage": [
      {"name":"berlinc.app.js","url":"berlin-clock.js"},
      {"name":"berlinc.img","url":"berlin-clock-icon.js","evaluate":true}
    ]
  },
  {
    "id": "ctrclk",
    "name": "Centerclock",
    "version": "0.03",
    "description": "Watch-centered digital 24h clock with date in dd.mm.yyyy format.",
    "icon": "app.png",
    "type": "clock",
    "tags": "clock",
    "supports": ["BANGLEJS"],
    "screenshots": [{"url":"bangle1-center-clock-screenshot.png"}],
    "allow_emulator": true,
    "storage": [
      {"name":"ctrclk.app.js","url":"app.js"},
      {"name":"ctrclk.img","url":"app-icon.js","evaluate":true}
    ]
  },
  {
    "id": "demoapp",
    "name": "Demo Loop",
    "version": "0.02",
    "description": "Simple demo app - displays Bangle.js, JS logo, graphics, and Bangle.js information",
    "icon": "app.png",
    "type": "app",
    "tags": "",
    "screenshots": [{"url":"bangle1-demo-loop-screenshot1.png"},{"url":"bangle1-demo-loop-screenshot2.png"},{"url":"bangle1-demo-loop-screenshot3.png"},{"url":"bangle1-demo-loop-screenshot4.png"}],
    "supports": ["BANGLEJS"],
    "allow_emulator": true,
    "storage": [
      {"name":"demoapp.app.js","url":"app.js"},
      {"name":"demoapp.img","url":"app-icon.js","evaluate":true}
    ],
    "sortorder": -9
  },
  {
    "id": "flagrse",
    "name": "Espruino Flag Raiser",
    "version": "0.01",
    "description": "App to send a command to another Espruino to cause it to raise a flag",
    "icon": "app.png",
    "tags": "",
    "supports": ["BANGLEJS"],
    "readme": "README.md",
    "storage": [
      {"name":"flagrse.app.js","url":"app.js"},
      {"name":"flagrse.img","url":"app-icon.js","evaluate":true}
    ]
  },
  {
    "id": "pipboy",
    "name": "Pipboy",
    "version": "0.04",
    "description": "Pipboy themed clock",
    "icon": "app.png",
    "type": "clock",
    "tags": "clock",
    "supports": ["BANGLEJS"],
    "allow_emulator": true,
    "screenshots": [{"url":"bangle1-pipboy-themed-clock-screenshot.png"}],
    "storage": [
      {"name":"pipboy.app.js","url":"app.js"},
      {"name":"pipboy.img","url":"app-icon.js","evaluate":true}
    ]
  },
  {
    "id": "torch",
    "name": "Torch",
    "shortName": "Torch",
    "version": "0.02",
    "description": "Turns screen white to help you see in the dark. Select from the launcher or press BTN1,BTN3,BTN1,BTN3 quickly to start when in any app that shows widgets",
    "icon": "app.png",
    "tags": "tool,torch",
    "supports": ["BANGLEJS"],
    "storage": [
      {"name":"torch.app.js","url":"app.js"},
      {"name":"torch.wid.js","url":"widget.js"},
      {"name":"torch.img","url":"app-icon.js","evaluate":true}
    ]
  },
  {
    "id": "rtorch",
    "name": "Red Torch",
    "shortName": "RedTorch",
    "version": "0.01",
    "description": "Turns screen RED to help you see in the dark without breaking your night vision. Select from the launcher or press BTN3,BTN1,BTN3,BTN1 quickly to start when in any app that shows widgets",
    "icon": "app.png",
    "tags": "tool,torch",
    "supports": ["BANGLEJS"],
    "storage": [
      {"name":"rtorch.app.js","url":"app.js"},
      {"name":"rtorch.wid.js","url":"widget.js"},
      {"name":"rtorch.img","url":"app-icon.js","evaluate":true}
    ]
  },
  {
    "id": "wohrm",
    "name": "Workout HRM",
    "version": "0.08",
    "description": "Workout heart rate monitor notifies you with a buzz if your heart rate goes above or below the set limits.",
    "icon": "app.png",
    "type": "app",
    "tags": "hrm,workout",
    "supports": ["BANGLEJS"],
    "readme": "README.md",
    "allow_emulator": true,
    "screenshots": [{"url":"bangle1-workout-HRM-screenshot.png"}],
    "storage": [
      {"name":"wohrm.app.js","url":"app.js"},
      {"name":"wohrm.img","url":"app-icon.js","evaluate":true}
    ]
  },
  {
    "id": "widid",
    "name": "Bluetooth ID Widget",
    "version": "0.03",
    "description": "Display the last two tuple of your Bangle.js MAC address in the widget section. This is useful for figuring out which Bangle.js to connect to if you have more than one Bangle.js!",
    "icon": "widget.png",
    "type": "widget",
    "tags": "widget,address,mac",
    "supports": ["BANGLEJS","BANGLEJS2"],
    "storage": [
      {"name":"widid.wid.js","url":"widget.js"}
    ]
  },
  {
    "id": "grocery",
    "name": "Grocery",
    "version": "0.02",
    "description": "Simple grocery (shopping) list - Display a list of product and track if you already put them in your cart.",
    "icon": "grocery.png",
    "type": "app",
    "tags": "tool,outdoors,shopping,list",
    "supports": ["BANGLEJS"],
    "custom": "grocery.html",
    "storage": [
      {"name":"grocery.app.js","url":"app.js"},
      {"name":"grocery.img","url":"grocery-icon.js","evaluate":true}
    ]
  },
  {
    "id": "marioclock",
    "name": "Mario Clock",
    "version": "0.15",
    "description": "Animated retro Mario clock, with Gameboy style 8-bit grey-scale graphics.",
    "icon": "marioclock.png",
    "type": "clock",
    "tags": "clock,mario,retro",
    "supports": ["BANGLEJS"],
    "readme": "README.md",
    "allow_emulator": false,
    "screenshots": [{"url":"bangle1-mario-clock-screenshot.png"}],
    "storage": [
      {"name":"marioclock.app.js","url":"marioclock-app.js"},
      {"name":"marioclock.img","url":"marioclock-icon.js","evaluate":true}
    ]
  },
  {
    "id": "cliock",
    "name": "Commandline-Clock",
    "shortName": "CLI-Clock",
    "version": "0.14",
    "description": "Simple CLI-Styled Clock",
    "icon": "app.png",
    "screenshots": [{"url":"screenshot_cli.png"}],
    "type": "clock",
    "tags": "clock,cli,command,bash,shell",
    "supports": ["BANGLEJS","BANGLEJS2"],
    "allow_emulator": true,
    "storage": [
      {"name":"cliock.app.js","url":"app.js"},
      {"name":"cliock.img","url":"app-icon.js","evaluate":true}
    ]
  },
  {
    "id": "widver",
    "name": "Firmware Version Widget",
    "version": "0.03",
    "description": "Display the version of the installed firmware in the top widget section.",
    "icon": "widget.png",
    "type": "widget",
    "tags": "widget,tool,system",
    "supports": ["BANGLEJS","BANGLEJS2"],
    "storage": [
      {"name":"widver.wid.js","url":"widget.js"}
    ]
  },
  {
    "id": "barclock",
    "name": "Bar Clock",
    "version": "0.09",
    "description": "A simple digital clock showing seconds as a bar",
    "icon": "clock-bar.png",
    "screenshots": [{"url":"screenshot.png"},{"url":"screenshot_pm.png"}],
    "type": "clock",
    "tags": "clock",
    "supports": ["BANGLEJS","BANGLEJS2"],
    "readme": "README.md",
    "allow_emulator": true,
    "storage": [
      {"name":"barclock.app.js","url":"clock-bar.js"},
      {"name":"barclock.img","url":"clock-bar-icon.js","evaluate":true}
    ]
  },
  {
    "id": "dotclock",
    "name": "Dot Clock",
    "version": "0.03",
    "description": "A Minimal Dot Analog Clock",
    "icon": "clock-dot.png",
    "type": "clock",
    "tags": "clock",
    "supports": ["BANGLEJS","BANGLEJS2"],
    "allow_emulator": true,
    "screenshots": [{"url":"bangle2-dot-clcok-screenshot.png"},{"url":"bangle1-dot-clock-screenshot.png"}],
    "storage": [
      {"name":"dotclock.app.js","url":"clock-dot.js"},
      {"name":"dotclock.img","url":"clock-dot-icon.js","evaluate":true}
    ]
  },
  {
    "id": "widtbat",
    "name": "Tiny Battery Widget",
    "version": "0.02",
    "description": "Tiny blueish battery widget, vibs and changes level color when charging",
    "icon": "widget.png",
    "type": "widget",
    "tags": "widget,tool,system",
    "supports": ["BANGLEJS","BANGLEJS2"],
    "storage": [
      {"name":"widtbat.wid.js","url":"widget.js"}
    ]
  },
  {
    "id": "chrono",
    "name": "Chrono",
    "shortName": "Chrono",
    "version": "0.01",
    "description": "Single click BTN1 to add 5 minutes. Single click BTN2 to add 30 seconds. Single click BTN3 to add 5 seconds. Tap to pause or play to timer. Double click BTN1 to reset. When timer finishes the watch vibrates.",
    "icon": "chrono.png",
    "tags": "tool",
    "supports": ["BANGLEJS"],
    "storage": [
      {"name":"chrono.app.js","url":"chrono.js"},
      {"name":"chrono.img","url":"chrono-icon.js","evaluate":true}
    ]
  },
  {
    "id": "astrocalc",
    "name": "Astrocalc",
    "version": "0.02",
    "description": "Calculates interesting information on the sun and moon cycles for the current day based on your location.",
    "icon": "astrocalc.png",
    "tags": "app,sun,moon,cycles,tool,outdoors",
    "supports": ["BANGLEJS"],
    "allow_emulator": true,
    "storage": [
      {"name":"astrocalc.app.js","url":"astrocalc-app.js"},
      {"name":"suncalc.js","url":"suncalc.js"},
      {"name":"astrocalc.img","url":"astrocalc-icon.js","evaluate":true},
      {"name":"first-quarter.img","url":"first-quarter-icon.js","evaluate":true},
      {"name":"last-quarter.img","url":"last-quarter-icon.js","evaluate":true},
      {"name":"waning-crescent.img","url":"waning-crescent-icon.js","evaluate":true},
      {"name":"waning-gibbous.img","url":"waning-gibbous-icon.js","evaluate":true},
      {"name":"full.img","url":"full-icon.js","evaluate":true},
      {"name":"new.img","url":"new-icon.js","evaluate":true},
      {"name":"waxing-gibbous.img","url":"waxing-gibbous-icon.js","evaluate":true},
      {"name":"waxing-crescent.img","url":"waxing-crescent-icon.js","evaluate":true}
    ]
  },
  {
    "id": "widhwt",
    "name": "Hand Wash Timer",
    "version": "0.01",
    "description": "Swipe your wrist over the watch face to start your personal Bangle.js hand wash timer for 35 sec. Start washing after the short buzz and stop after the long buzz.",
    "icon": "widget.png",
    "type": "widget",
    "tags": "widget,tool",
    "supports": ["BANGLEJS"],
    "storage": [
      {"name":"widhwt.wid.js","url":"widget.js"}
    ]
  },
  {
    "id": "toucher",
    "name": "Touch Launcher",
    "shortName": "Toucher",
    "version": "0.07",
    "description": "Touch enable left to right launcher.",
    "icon": "app.png",
    "type": "launch",
    "tags": "tool,system,launcher",
    "supports": ["BANGLEJS","BANGLEJS2"],
    "readme": "README.md",
    "storage": [
      {"name":"toucher.app.js","url":"app.js"},
      {"name":"toucher.settings.js","url":"settings.js"}
    ],
    "data": [{"name":"toucher.json"}]
  },
  {
    "id": "balltastic",
    "name": "Balltastic",
    "version": "0.02",
    "description": "Simple but fun ball eats dots game.",
    "icon": "app.png",
    "type": "app",
    "tags": "game,fun",
    "supports": ["BANGLEJS"],
    "storage": [
      {"name":"balltastic.app.js","url":"app.js"},
      {"name":"balltastic.img","url":"app-icon.js","evaluate":true}
    ]
  },
  {
    "id": "rpgdice",
    "name": "RPG dice",
    "version": "0.02",
    "description": "Simple RPG dice rolling app.",
    "icon": "rpgdice.png",
    "type": "app",
    "tags": "game,fun",
    "supports": ["BANGLEJS"],
    "allow_emulator": true,
    "screenshots": [{"url":"bangle1-rpg-dice-screenshot.png"}],
    "storage": [
      {"name":"rpgdice.app.js","url":"app.js"},
      {"name":"rpgdice.img","url":"app-icon.js","evaluate":true}
    ]
  },
  {
    "id": "widmp",
    "name": "Moon Phase Widget",
    "version": "0.02",
    "description": "Display the current moon phase in blueish for the northern hemisphere in eight phases",
    "icon": "widget.png",
    "type": "widget",
    "tags": "widget,tools",
    "supports": ["BANGLEJS","BANGLEJS2"],
    "storage": [
      {"name":"widmp.wid.js","url":"widget.js"}
    ]
  },
  {
    "id": "minionclk",
    "name": "Minion clock",
    "version": "0.05",
    "description": "Minion themed clock.",
    "icon": "minionclk.png",
    "type": "clock",
    "tags": "clock,minion",
    "supports": ["BANGLEJS"],
    "allow_emulator": true,
    "screenshots": [{"url":"bangle1-minion-clock-screenshot.png"}],
    "storage": [
      {"name":"minionclk.app.js","url":"app.js"},
      {"name":"minionclk.img","url":"app-icon.js","evaluate":true}
    ]
  },
  {
    "id": "openstmap",
    "name": "OpenStreetMap",
    "shortName": "OpenStMap",
    "version": "0.10",
    "description": "[BETA] Loads map tiles from OpenStreetMap onto your Bangle.js and displays a map of where you are",
    "icon": "app.png",
    "tags": "outdoors,gps",
    "supports": ["BANGLEJS","BANGLEJS2"],
    "custom": "custom.html",
    "customConnect": true,
    "storage": [
      {"name":"openstmap","url":"openstmap.js"},
      {"name":"openstmap.app.js","url":"app.js"},
      {"name":"openstmap.img","url":"app-icon.js","evaluate":true}
    ]
  },
  {
    "id": "activepedom",
    "name": "Active Pedometer",
    "shortName": "Active Pedometer",
    "version": "0.09",
    "description": "Pedometer that filters out arm movement and displays a step goal progress. Steps are saved to a daily file and can be viewed as graph.",
    "icon": "app.png",
    "tags": "outdoors,widget",
    "supports": ["BANGLEJS"],
    "readme": "README.md",
    "storage": [
      {"name":"activepedom.wid.js","url":"widget.js"},
      {"name":"activepedom.settings.js","url":"settings.js"},
      {"name":"activepedom.img","url":"app-icon.js","evaluate":true},
      {"name":"activepedom.app.js","url":"app.js"}
    ]
  },
  {
    "id": "chronowid",
    "name": "Chrono Widget",
    "shortName": "Chrono Widget",
    "version": "0.03",
    "description": "Chronometer (timer) which runs as widget.",
    "icon": "app.png",
    "tags": "tool,widget",
    "supports": ["BANGLEJS","BANGLEJS2"],
    "readme": "README.md",
    "storage": [
      {"name":"chronowid.wid.js","url":"widget.js"},
      {"name":"chronowid.app.js","url":"app.js"},
      {"name":"chronowid.img","url":"app-icon.js","evaluate":true}
    ]
  },
  {
    "id": "tabata",
    "name": "Tabata",
    "shortName": "Tabata - Control High-Intensity Interval Training",
    "version": "0.01",
    "description": "Control high-intensity interval training (according to tabata: https://en.wikipedia.org/wiki/Tabata_method).",
    "icon": "tabata.png",
    "tags": "workout,health",
    "supports": ["BANGLEJS"],
    "storage": [
      {"name":"tabata.app.js","url":"tabata.js"},
      {"name":"tabata.img","url":"tabata-icon.js","evaluate":true}
    ]
  },
  {
    "id": "custom",
    "name": "Custom Boot Code ",
    "version": "0.01",
    "description": "Add code you want to run at boot time",
    "icon": "custom.png",
    "type": "bootloader",
    "tags": "tool,system",
    "supports": ["BANGLEJS","BANGLEJS2"],
    "custom": "custom.html",
    "storage": [
      {"name":"custom"}
    ]
  },
  {
    "id": "devstopwatch",
    "name": "Dev Stopwatch",
    "shortName": "Dev Stopwatch",
    "version": "0.03",
    "description": "Stopwatch with 5 laps supported (cyclically replaced)",
    "icon": "app.png",
    "tags": "stopwatch,chrono,timer,chronometer",
    "supports": ["BANGLEJS","BANGLEJS2"],
    "screenshots": [{"url":"bangle1-dev-stopwatch-screenshot.png"}],
    "allow_emulator": true,
    "storage": [
      {"name":"devstopwatch.app.js","url":"app.js"},
      {"name":"devstopwatch.img","url":"app-icon.js","evaluate":true}
    ]
  },
  {
    "id": "batchart",
    "name": "Battery Chart",
    "shortName": "Battery Chart",
    "version": "0.10",
    "description": "A widget and an app for recording and visualizing battery percentage over time.",
    "icon": "app.png",
    "tags": "app,widget,battery,time,record,chart,tool",
    "supports": ["BANGLEJS"],
    "readme": "README.md",
    "storage": [
      {"name":"batchart.wid.js","url":"widget.js"},
      {"name":"batchart.app.js","url":"app.js"},
      {"name":"batchart.img","url":"app-icon.js","evaluate":true}
    ]
  },
  {
    "id": "nato",
    "name": "NATO Alphabet",
    "shortName": "NATOAlphabet",
    "version": "0.01",
    "description": "Learn the NATO Phonetic alphabet plus some numbers.",
    "icon": "nato.png",
    "type": "app",
    "tags": "app,learn,visual",
    "supports": ["BANGLEJS"],
    "allow_emulator": true,
    "screenshots": [{"url":"bangle1-NATO-alphabet-screenshot.png"},{"url":"bangle1-NATO-alphabet-screenshot2.png"}],
    "storage": [
      {"name":"nato.app.js","url":"nato.js"},
      {"name":"nato.img","url":"nato-icon.js","evaluate":true}
    ]
  },
  {
    "id": "numerals",
    "name": "Numerals Clock",
    "shortName": "Numerals Clock",
    "version": "0.09",
    "description": "A simple big numerals clock",
    "icon": "numerals.png",
    "type": "clock",
    "tags": "numerals,clock",
    "supports": ["BANGLEJS"],
    "allow_emulator": true,
    "screenshots": [{"url":"bangle1-numerals-screenshot.png"}],
    "storage": [
      {"name":"numerals.app.js","url":"numerals.app.js"},
      {"name":"numerals.img","url":"numerals-icon.js","evaluate":true},
      {"name":"numerals.settings.js","url":"numerals.settings.js"}
    ],
    "data": [{"name":"numerals.json"}]
  },
  {
    "id": "bledetect",
    "name": "BLE Detector",
    "shortName": "BLE Detector",
    "version": "0.03",
    "description": "Detect BLE devices and show some informations.",
    "icon": "bledetect.png",
    "tags": "app,bluetooth,tool",
    "supports": ["BANGLEJS"],
    "readme": "README.md",
    "storage": [
      {"name":"bledetect.app.js","url":"bledetect.js"},
      {"name":"bledetect.img","url":"bledetect-icon.js","evaluate":true}
    ]
  },
  {
    "id": "snake",
    "name": "Snake",
    "shortName": "Snake",
    "version": "0.02",
    "description": "The classic snake game. Eat apples and don't bite your tail.",
    "icon": "snake.png",
    "tags": "game,fun",
    "supports": ["BANGLEJS"],
    "readme": "README.md",
    "storage": [
      {"name":"snake.app.js","url":"snake.js"},
      {"name":"snake.img","url":"snake-icon.js","evaluate":true}
    ]
  },
  {
    "id": "calculator",
    "name": "Calculator",
    "shortName": "Calculator",
    "version": "0.04",
    "description": "Basic calculator reminiscent of MacOs's one. Handy for small calculus.",
    "icon": "calculator.png",
    "screenshots": [{"url":"screenshot_calculator.png"}],
    "tags": "app,tool",
    "supports": ["BANGLEJS","BANGLEJS2"],
    "storage": [
      {"name":"calculator.app.js","url":"app.js"},
      {"name":"calculator.img","url":"calculator-icon.js","evaluate":true}
    ]
  },
  {
    "id": "dane",
    "name": "Digital Assistant, not EDITH",
    "shortName": "DANE",
    "version": "0.16",
    "description": "A Watchface inspired by Tony Stark's EDITH and based on https://arwes.dev/",
    "icon": "app.png",
    "type": "clock",
    "tags": "clock",
    "supports": ["BANGLEJS"],
    "allow_emulator": true,
    "storage": [
      {"name":"dane.app.js","url":"app.js"},
      {"name":"dane.img","url":"app-icon.js","evaluate":true}
    ]
  },
  {
    "id": "dane_tcr",
    "name": "DANE Touch Launcher",
    "shortName": "DANE Toucher",
    "version": "0.07",
    "description": "Touch enable left to right launcher in the style of the DANE Watchface",
    "icon": "app.png",
    "type": "launch",
    "tags": "tool,system,launcher",
    "supports": ["BANGLEJS"],
    "storage": [
      {"name":"dane_tcr.app.js","url":"app.js"},
      {"name":"dane_tcr.settings.js","url":"settings.js"}
    ],
    "data": [{"name":"dane_tcr.json"}]
  },
  {
    "id": "buffgym",
    "name": "BuffGym",
    "version": "0.02",
    "description": "BuffGym is the famous 5x5 workout program for the BangleJS",
    "icon": "buffgym.png",
    "type": "app",
    "tags": "tool,outdoors,gym,exercise",
    "supports": ["BANGLEJS"],
    "readme": "README.md",
    "interface": "buffgym.html",
    "allow_emulator": false,
    "storage": [
      {"name":"buffgym.app.js","url":"buffgym.app.js"},
      {"name":"buffgym-set.js","url":"buffgym-set.js"},
      {"name":"buffgym-exercise.js","url":"buffgym-exercise.js"},
      {"name":"buffgym-workout.js","url":"buffgym-workout.js"},
      {"name":"buffgym-workout-a.json","url":"buffgym-workout-a.json"},
      {"name":"buffgym-workout-b.json","url":"buffgym-workout-b.json"},
      {"name":"buffgym-workout-index.json","url":"buffgym-workout-index.json"},
      {"name":"buffgym.img","url":"buffgym-icon.js","evaluate":true}
    ]
  },
  {
    "id": "banglerun",
    "name": "BangleRun",
    "shortName": "BangleRun",
    "version": "0.10",
    "description": "An app for running sessions. Displays info and logs your run for later viewing.",
    "icon": "banglerun.png",
    "tags": "run,running,fitness,outdoors",
    "supports": ["BANGLEJS"],
    "interface": "interface.html",
    "allow_emulator": false,
    "storage": [
      {"name":"banglerun.app.js","url":"app.js"},
      {"name":"banglerun.img","url":"app-icon.js","evaluate":true}
    ]
  },
  {
    "id": "metronome",
    "name": "Metronome",
    "version": "0.07",
    "readme": "README.md",
    "description": "Makes the watch blinking and vibrating with a given rate",
    "icon": "metronome_icon.png",
    "tags": "tool",
    "supports": ["BANGLEJS","BANGLEJS2"],
    "allow_emulator": true,
    "screenshots": [{"url":"bangle1-metronome-screenshot.png"}],
    "storage": [
      {"name":"metronome.app.js","url":"metronome.js"},
      {"name":"metronome.img","url":"metronome-icon.js","evaluate":true},
      {"name":"metronome.settings.js","url":"settings.js"}
    ]
  },
  {
    "id": "blackjack",
    "name": "Black Jack game",
    "shortName": "Black Jack game",
    "version": "0.02",
    "description": "Simple implementation of card game Black Jack",
    "icon": "blackjack.png",
    "tags": "game",
    "supports": ["BANGLEJS"],
    "screenshots": [{"url":"bangle1-black-jack-game-screenshot.png"}],
    "allow_emulator": true,
    "storage": [
      {"name":"blackjack.app.js","url":"blackjack.app.js"},
      {"name":"blackjack.img","url":"blackjack-icon.js","evaluate":true}
    ]
  },
  {
    "id": "hidcam",
    "name": "Camera shutter",
    "shortName": "Cam shutter",
    "version": "0.03",
    "description": "Enable HID, connect to your phone, start your camera and trigger the shot on your Bangle",
    "icon": "app.png",
    "tags": "bluetooth,tool",
    "supports": ["BANGLEJS"],
    "readme": "README.md",
    "storage": [
      {"name":"hidcam.app.js","url":"app.js"},
      {"name":"hidcam.img","url":"app-icon.js","evaluate":true}
    ]
  },
  {
    "id": "swlclk",
    "name": "SWL Clock / Short Wave Listner Clock",
    "shortName": "SWL Clock",
    "version": "0.02",
    "description": "Display Local, UTC time and some programs on the shorts waves along the day, with the frequencies",
    "icon": "swlclk.png",
    "type": "clock",
    "tags": "tool,clock",
    "supports": ["BANGLEJS"],
    "readme": "README.md",
    "allow_emulator": true,
    "screenshots": [{"url":"bangle1-SWL-clock-screenshot.png"}],
    "storage": [
      {"name":"swlclk.app.js","url":"app.js"},
      {"name":"swlclk.img","url":"app-icon.js","evaluate":true}
    ]
  },
  {
    "id": "rclock",
    "name": "Round clock with seconds,  minutes and date",
    "shortName": "Round Clock",
    "version": "0.06",
    "description": "Designed round clock with ticks for minutes and seconds and heart rate indication",
    "icon": "app.png",
    "type": "clock",
    "tags": "clock",
    "supports": ["BANGLEJS"],
    "storage": [
      {"name":"rclock.app.js","url":"rclock.app.js"},
      {"name":"rclock.img","url":"app-icon.js","evaluate":true}
    ]
  },
  {
    "id": "fclock",
    "name": "fclock",
    "shortName": "F Clock",
    "version": "0.02",
    "description": "Simple design of a digital clock",
    "icon": "app.png",
    "type": "clock",
    "tags": "clock",
    "supports": ["BANGLEJS"],
    "storage": [
      {"name":"fclock.app.js","url":"fclock.app.js"},
      {"name":"fclock.img","url":"app-icon.js","evaluate":true}
    ]
  },
  {
    "id": "hamloc",
    "name": "QTH Locator / Maidenhead Locator System",
    "shortName": "QTH Locator",
    "version": "0.01",
    "description": "Convert your current GPS location to the Maidenhead locator system used by HAM amateur radio operators",
    "icon": "app.png",
    "tags": "tool,outdoors,gps",
    "supports": ["BANGLEJS"],
    "readme": "README.md",
    "storage": [
      {"name":"hamloc.app.js","url":"app.js"},
      {"name":"hamloc.img","url":"app-icon.js","evaluate":true}
    ]
  },
  {
    "id": "osmpoi",
    "name": "POI Compass",
    "version": "0.03",
    "description": "Uploads all the points of interest in an area onto your watch, same as Beer Compass with more p.o.i.",
    "icon": "app.png",
    "tags": "tool,outdoors,gps",
    "supports": ["BANGLEJS"],
    "readme": "README.md",
    "custom": "custom.html",
    "storage": [
      {"name":"osmpoi.app.js"},
      {"name":"osmpoi.img","url":"app-icon.js","evaluate":true}
    ]
  },
  {
    "id": "pong",
    "name": "Pong",
    "shortName": "Pong",
    "version": "0.03",
    "description": "A clone of the Atari game Pong",
    "icon": "pong.png",
    "type": "app",
    "tags": "game",
    "supports": ["BANGLEJS"],
    "readme": "README.md",
    "allow_emulator": true,
    "screenshots": [{"url":"bangle1-pong-screenshot.png"}],
    "storage": [
      {"name":"pong.app.js","url":"app.js"},
      {"name":"pong.img","url":"app-icon.js","evaluate":true}
    ]
  },
  {
    "id": "ballmaze",
    "name": "Ball Maze",
    "version": "0.02",
    "description": "Navigate a ball through a maze by tilting your watch.",
    "icon": "icon.png",
    "type": "app",
    "tags": "game",
    "supports": ["BANGLEJS"],
    "readme": "README.md",
    "storage": [
      {"name":"ballmaze.app.js","url":"app.js"},
      {"name":"ballmaze.img","url":"icon.js","evaluate":true}
    ],
    "data": [{"name":"ballmaze.json"}]
  },
  {
    "id": "calendar",
    "name": "Calendar",
    "version": "0.02",
    "description": "Simple calendar",
    "icon": "calendar.png",
    "screenshots": [{"url":"screenshot_calendar.png"}],
    "tags": "calendar",
    "supports": ["BANGLEJS","BANGLEJS2"],
    "readme": "README.md",
    "allow_emulator": true,
    "storage": [
      {"name":"calendar.app.js","url":"calendar.js"},
      {"name":"calendar.img","url":"calendar-icon.js","evaluate":true}
    ]
  },
  {
    "id": "hidjoystick",
    "name": "Bluetooth Joystick",
    "shortName": "Joystick",
    "version": "0.01",
    "description": "Emulates a 2 axis/5 button Joystick using the accelerometer as stick input and buttons 1-3, touch left as button 4 and touch right as button 5.",
    "icon": "app.png",
    "tags": "bluetooth",
    "supports": ["BANGLEJS"],
    "storage": [
      {"name":"hidjoystick.app.js","url":"app.js"},
      {"name":"hidjoystick.img","url":"app-icon.js","evaluate":true}
    ]
  },
  {
    "id": "largeclock",
    "name": "Large Clock",
    "version": "0.10",
    "description": "A readable and informational digital watch, with date, seconds and moon phase",
    "icon": "largeclock.png",
    "type": "clock",
    "tags": "clock",
    "supports": ["BANGLEJS"],
    "readme": "README.md",
    "allow_emulator": true,
    "screenshots": [{"url":"bangle1-large-clock-screenshot.png"}],
    "storage": [
      {"name":"largeclock.app.js","url":"largeclock.js"},
      {"name":"largeclock.img","url":"largeclock-icon.js","evaluate":true},
      {"name":"largeclock.settings.js","url":"settings.js"}
    ],
    "data": [{"name":"largeclock.json"}]
  },
  {
    "id": "smtswch",
    "name": "Smart Switch",
    "shortName": "Smart Switch",
    "version": "0.01",
    "description": "Using EspruinoHub, control your smart devices on and off via Bluetooth Low Energy!",
    "icon": "app.png",
    "type": "app",
    "tags": "bluetooth,btle,smart,switch",
    "supports": ["BANGLEJS"],
    "readme": "README.md",
    "storage": [
      {"name":"smtswch.app.js","url":"app.js"},
      {"name":"smtswch.img","url":"app-icon.js","evaluate":true},
      {"name":"light-on.img","url":"light-on.js","evaluate":true},
      {"name":"light-off.img","url":"light-off.js","evaluate":true},
      {"name":"switch-on.img","url":"switch-on.js","evaluate":true},
      {"name":"switch-off.img","url":"switch-off.js","evaluate":true}
    ]
  },
  {
    "id": "miplant",
    "name": "Xiaomi Plant Sensor",
    "shortName": "Mi Plant",
    "version": "0.02",
    "description": "Reads and displays data from Xiaomi bluetooth plant moisture sensors",
    "icon": "app.png",
    "tags": "xiaomi,mi,plant,ble,bluetooth",
    "supports": ["BANGLEJS"],
    "storage": [
      {"name":"miplant.app.js","url":"app.js"},
      {"name":"miplant.img","url":"app-icon.js","evaluate":true}
    ]
  },
  {
    "id": "simpletimer",
    "name": "Timer",
    "version": "0.07",
    "description": "Simple timer, useful when playing board games or cooking",
    "icon": "app.png",
    "tags": "timer",
    "supports": ["BANGLEJS"],
    "readme": "README.md",
    "allow_emulator": true,
    "screenshots": [{"url":"bangle1-timer-screenshot.png"}],
    "storage": [
      {"name":"simpletimer.app.js","url":"app.js"},
      {"name":".tfnames","url":"gesture-tfnames.js","evaluate":true},
      {"name":".tfmodel","url":"gesture-tfmodel.js","evaluate":true},
      {"name":"simpletimer.img","url":"app-icon.js","evaluate":true}
    ],
    "data": [{"name":"simpletimer.json"}]
  },
  {
    "id": "beebclock",
    "name": "Beeb Clock",
    "version": "0.05",
    "description": "Clock face that may be coincidentally familiar to BBC viewers",
    "icon": "beebclock.png",
    "type": "clock",
    "tags": "clock",
    "screenshots": [{"url":"bangle1-beeb-clock-screenshot.png"}],
    "supports": ["BANGLEJS"],
    "allow_emulator": true,
    "storage": [
      {"name":"beebclock.app.js","url":"beebclock.js"},
      {"name":"beebclock.img","url":"beebclock-icon.js","evaluate":true}
    ]
  },
  {
    "id": "findphone",
    "name": "Find Phone",
    "shortName": "Find Phone",
    "version": "0.03",
    "description": "Find your phone via Gadgetbridge. Click any button to let your phone ring. 📳  Note: The functionality is available even without this app, just go to Settings, App Settings, Gadgetbridge, Find Phone.",
    "icon": "app.png",
    "tags": "tool,android",
    "supports": ["BANGLEJS"],
    "readme": "README.md",
    "allow_emulator": true,
    "storage": [
      {"name":"findphone.app.js","url":"app.js"},
      {"name":"findphone.img","url":"app-icon.js","evaluate":true}
    ]
  },
  {
    "id": "getup",
    "name": "Get Up",
    "shortName": "Get Up",
    "version": "0.01",
    "description": "Reminds you to getup every x minutes. Sitting to long is dangerous!",
    "icon": "app.png",
    "tags": "tools,health",
    "supports": ["BANGLEJS"],
    "readme": "README.md",
    "screenshots": [{"url":"bangle1-get-up-screenshot.png"}],
    "allow_emulator": true,
    "storage": [
      {"name":"getup.app.js","url":"app.js"},
      {"name":"getup.settings.js","url":"settings.js"},
      {"name":"getup.img","url":"app-icon.js","evaluate":true}
    ]
  },
  {
    "id": "gallifr",
    "name": "Time Traveller's Chronometer",
    "shortName": "Time Travel Clock",
    "version": "0.02",
    "description": "A clock for time travellers. The light pie segment shows the minutes, the black circle, the hour. The dial itself reads 'time' just in case you forget.",
    "icon": "gallifr.png",
    "screenshots": [{"url":"screenshot_time.png"}],
    "type": "clock",
    "tags": "clock",
    "supports": ["BANGLEJS","BANGLEJS2"],
    "readme": "README.md",
    "allow_emulator": true,
    "storage": [
      {"name":"gallifr.app.js","url":"app.js"},
      {"name":"gallifr.img","url":"app-icon.js","evaluate":true},
      {"name":"gallifr.settings.js","url":"settings.js"}
    ],
    "data": [{"name":"gallifr.json"}]
  },
  {
    "id": "rndmclk",
    "name": "Random Clock Loader",
    "version": "0.03",
    "description": "Load a different clock whenever the LCD is switched on.",
    "icon": "rndmclk.png",
    "type": "widget",
    "tags": "widget,clock",
    "supports": ["BANGLEJS"],
    "readme": "README.md",
    "storage": [
      {"name":"rndmclk.wid.js","url":"widget.js"}
    ]
  },
  {
    "id": "dotmatrixclock",
    "name": "Dotmatrix Clock",
    "version": "0.01",
    "description": "A clear white-on-blue dotmatrix simulated clock",
    "icon": "dotmatrixclock.png",
    "type": "clock",
    "tags": "clock,dotmatrix,retro",
    "supports": ["BANGLEJS"],
    "readme": "README.md",
    "allow_emulator": true,
    "storage": [
      {"name":"dotmatrixclock.app.js","url":"app.js"},
      {"name":"dotmatrixclock.img","url":"dotmatrixclock-icon.js","evaluate":true}
    ]
  },
  {
    "id": "jbm8b",
    "name": "Magic 8 Ball",
    "shortName": "Magic 8 Ball",
    "version": "0.03",
    "description": "A simple fortune telling app",
    "icon": "app.png",
    "tags": "game",
    "supports": ["BANGLEJS"],
    "storage": [
      {"name":"jbm8b.app.js","url":"app.js"},
      {"name":"jbm8b.img","url":"app-icon.js","evaluate":true}
    ]
  },
  {
    "id": "jbm8b_IT",
    "name": "Magic 8 Ball Italiano",
    "shortName": "Magic 8 Ball IT",
    "version": "0.01",
    "description": "La palla predice il futuro",
    "icon": "app.png",
    "screenshots": [{"url":"bangle1-magic-8-ball-italiano-screenshot.png"}],
    "tags": "game",
    "supports": ["BANGLEJS"],
    "allow_emulator": true,
    "storage": [
      {"name":"jbm8b_IT.app.js","url":"app.js"},
      {"name":"jbm8b_IT.img","url":"app-icon.js","evaluate":true}
    ]
  },
  {
    "id": "BLEcontroller",
    "name": "BLE Customisable Controller with Joystick",
    "shortName": "BLE Controller",
    "version": "0.01",
    "description": "A configurable controller for BLE devices and robots, with a basic four direction joystick. Designed to be easy to customise so you can add your own menus.",
    "icon": "BLEcontroller.png",
    "tags": "tool,bluetooth",
    "supports": ["BANGLEJS"],
    "readme": "README.md",
    "allow_emulator": false,
    "storage": [
      {"name":"BLEcontroller.app.js","url":"app.js"},
      {"name":"BLEcontroller.img","url":"app-icon.js","evaluate":true}
    ]
  },
  {
    "id": "widviz",
    "name": "Widget Visibility Widget",
    "shortName": "Viz Widget",
    "version": "0.02",
    "description": "Swipe left to hide top bar widgets, swipe right to redisplay.",
    "icon": "eye.png",
    "type": "widget",
    "tags": "widget",
    "supports": ["BANGLEJS"],
    "storage": [
      {"name":"widviz.wid.js","url":"widget.js"}
    ]
  },
  {
    "id": "binclock",
    "name": "Binary Clock",
    "shortName": "Binary Clock",
    "version": "0.03",
    "description": "A binary clock with hours and minutes. BTN1 toggles a digital clock.",
    "icon": "app.png",
    "type": "clock",
    "tags": "clock,binary",
    "supports": ["BANGLEJS"],
    "storage": [
      {"name":"binclock.app.js","url":"app.js"},
      {"name":"binclock.img","url":"app-icon.js","evaluate":true}
    ]
  },
  {
    "id": "pizzatimer",
    "name": "Pizza Timer",
    "shortName": "Pizza Timer",
    "version": "0.01",
    "description": "A timer app for when you cook Pizza. Some say it can also time other things",
    "icon": "pizza.png",
    "tags": "timer,tool,pizza",
    "supports": ["BANGLEJS"],
    "readme": "README.md",
    "storage": [
      {"name":"pizzatimer.app.js","url":"app.js"},
      {"name":"pizzatimer.img","url":"app-icon.js","evaluate":true}
    ]
  },
  {
    "id": "animclk",
    "name": "Animated Clock",
    "shortName": "Anim Clock",
    "version": "0.03",
    "description": "An animated clock face using Mark Ferrari's amazing 8 bit game art and palette cycling: http://www.markferrari.com/art/8bit-game-art",
    "icon": "app.png",
    "type": "clock",
    "tags": "clock,animated",
    "supports": ["BANGLEJS"],
    "storage": [
      {"name":"animclk.app.js","url":"app.js"},
      {"name":"animclk.pixels1","url":"animclk.pixels1"},
      {"name":"animclk.pixels2","url":"animclk.pixels2"},
      {"name":"animclk.pal","url":"animclk.pal"},
      {"name":"animclk.img","url":"app-icon.js","evaluate":true}
    ]
  },
  {
    "id": "analogimgclk",
    "name": "Analog Clock (Image background)",
    "shortName": "Analog Clock",
    "version": "0.03",
    "description": "An analog clock with an image background",
    "icon": "app.png",
    "type": "clock",
    "tags": "clock",
    "supports": ["BANGLEJS"],
    "storage": [
      {"name":"analogimgclk.app.js","url":"app.js"},
      {"name":"analogimgclk.bg.img","url":"bg.img"},
      {"name":"analogimgclk.img","url":"app-icon.js","evaluate":true}
    ]
  },
  {
    "id": "verticalface",
    "name": "Vertical watch face",
    "shortName": "Vertical Face",
    "version": "0.09",
    "description": "A simple vertical watch face with the date. Heart rate monitor is toggled with BTN1",
    "icon": "app.png",
    "type": "clock",
    "tags": "clock",
    "supports": ["BANGLEJS"],
    "allow_emulator": true,
    "screenshots": [{"url":"bangle1-vertical-watch-face-screenshot.png"}],
    "storage": [
      {"name":"verticalface.app.js","url":"app.js"},
      {"name":"verticalface.img","url":"app-icon.js","evaluate":true}
    ]
  },
  {
    "id": "sleepphasealarm",
    "name": "SleepPhaseAlarm",
    "shortName": "SleepPhaseAlarm",
    "version": "0.02",
    "description": "Uses the accelerometer to estimate sleep and wake states with the principle of Estimation of Stationary Sleep-segments (ESS, see https://ubicomp.eti.uni-siegen.de/home/datasets/ichi14/index.html.en). This app will read the next alarm from the alarm application and will wake you up to 30 minutes early at the best guessed time when you are almost already awake.",
    "icon": "app.png",
    "tags": "alarm",
    "supports": ["BANGLEJS"],
    "storage": [
      {"name":"sleepphasealarm.app.js","url":"app.js"},
      {"name":"sleepphasealarm.img","url":"app-icon.js","evaluate":true}
    ]
  },
  {
    "id": "life",
    "name": "Game of Life",
    "version": "0.04",
    "description": "Conway's Game of Life - 16x16 board",
    "icon": "life.png",
    "tags": "game",
    "supports": ["BANGLEJS"],
    "screenshots": [{"url":"bangle1-game-of-life-screenshot.png"}],
    "allow_emulator": true,
    "storage": [
      {"name":"life.app.js","url":"life.min.js"},
      {"name":"life.img","url":"life-icon.js","evaluate":true}
    ]
  },
  {
    "id": "magnav",
    "name": "Navigation Compass",
    "version": "0.05",
    "description": "Compass with linear display as for GPSNAV. Has Tilt compensation and remembers calibration.",
    "screenshots": [{"url":"screenshot-b2.png"},{"url":"screenshot-light-b2.png"}],
    "icon": "magnav.png",
    "tags": "tool,outdoors",
    "supports": ["BANGLEJS","BANGLEJS2"],
    "readme": "README.md",
    "storage": [
      {"name":"magnav.app.js","url":"magnav_b1.js","supports":["BANGLEJS"]},
      {"name":"magnav.app.js","url":"magnav_b2.js","supports":["BANGLEJS2"]},
      {"name":"magnav.img","url":"magnav-icon.js","evaluate":true}
    ],
    "data": [{"name":"magnav.json"}]
  },
  {
    "id": "gpspoilog",
    "name": "GPS POI Logger",
    "shortName": "GPS POI Log",
    "version": "0.01",
    "description": "A simple app to log points of interest with their GPS coordinates and read them back onto your PC. Based on the https://www.espruino.com/Bangle.js+Storage tutorial",
    "icon": "app.png",
    "tags": "outdoors",
    "supports": ["BANGLEJS"],
    "interface": "interface.html",
    "storage": [
      {"name":"gpspoilog.app.js","url":"app.js"},
      {"name":"gpspoilog.img","url":"app-icon.js","evaluate":true}
    ]
  },
  {
    "id": "miclock2",
    "name": "Mixed Clock 2",
    "version": "0.01",
    "description": "White color variant of the Mixed Clock with thicker clock hands for better readability in the bright sunlight, extra space under the clock for widgets and seconds in the digital clock.",
    "icon": "clock-mixed.png",
    "type": "clock",
    "tags": "clock",
    "supports": ["BANGLEJS"],
    "screenshots": [{"url":"bangle1-mixed-clock-2-screenshot.png"}],
    "allow_emulator": true,
    "storage": [
      {"name":"miclock2.app.js","url":"clock-mixed.js"},
      {"name":"miclock2.img","url":"clock-mixed-icon.js","evaluate":true}
    ]
  },
  {
    "id": "1button",
    "name": "One-Button-Tracker",
    "version": "0.01",
    "description": "A widget that turns BTN1 into a tracker, records time of button press/release.",
    "icon": "widget.png",
    "type": "widget",
    "tags": "tool,quantifiedself,widget",
    "supports": ["BANGLEJS"],
    "readme": "README.md",
    "interface": "interface.html",
    "storage": [
      {"name":"1button.wid.js","url":"widget.js"}
    ],
    "data": [{"name":"one_button_presses.csv","storageFile":true}]
  },
  {
    "id": "gpsautotime",
    "name": "GPS auto time",
    "shortName": "GPS auto time",
    "version": "0.01",
    "description": "A widget that automatically updates the Bangle.js time to the GPS time whenever there is a valid GPS fix.",
    "icon": "widget.png",
    "type": "widget",
    "tags": "widget,gps",
    "supports": ["BANGLEJS"],
    "storage": [
      {"name":"gpsautotime.wid.js","url":"widget.js"}
    ]
  },
  {
    "id": "espruinoctrl",
    "name": "Espruino Control",
    "shortName": "Espruino Ctrl",
    "version": "0.01",
    "description": "Send commands to other Espruino devices via the Bluetooth UART interface. Customisable commands!",
    "icon": "app.png",
    "tags": "",
    "supports": ["BANGLEJS"],
    "readme": "README.md",
    "custom": "custom.html",
    "storage": [
      {"name":"espruinoctrl.app.js"},
      {"name":"espruinoctrl.img","url":"app-icon.js","evaluate":true}
    ]
  },
  {
    "id": "multiclock",
    "name": "Multi Clock",
    "version": "0.09",
    "description": "Clock with multiple faces.  Switch between faces with BTN1 & BTN3 (Bangle 2 touch top-right, bottom right). For best display set theme Background 2 to cyan or some other bright colour in settings.",
    "screenshots": [{"url":"screen-ana.png"},{"url":"screen-big.png"},{"url":"screen-td.png"},{"url":"screen-nifty.png"},{"url":"screen-word.png"},{"url":"screen-sec.png"}],
    "icon": "multiclock.png",
    "type": "clock",
    "tags": "clock",
    "supports": ["BANGLEJS","BANGLEJS2"],
    "readme": "README.md",
    "allow_emulator": true,
    "storage": [
      {"name":"multiclock.app.js","url":"multiclock.app.js"},
      {"name":"big.face.js","url":"big.face.js"},
      {"name":"ana.face.js","url":"ana.face.js"},
      {"name":"digi.face.js","url":"digi.face.js"},
      {"name":"txt.face.js","url":"txt.face.js"},
      {"name":"dk.face.js","url":"dk.face.js"},
      {"name":"nifty.face.js","url":"nifty.face.js"},
      {"name":"multiclock.img","url":"multiclock-icon.js","evaluate":true}
    ]
  },
  {
    "id": "widancs",
    "name": "Apple Notification Widget",
    "shortName": "ANCS Widget",
    "version": "0.07",
    "description": "Displays call, message etc notifications from a paired iPhone. Read README before installation as it only works with compatible apps",
    "icon": "widget.png",
    "type": "widget",
    "tags": "widget",
    "supports": ["BANGLEJS"],
    "readme": "README.md",
    "storage": [
      {"name":"widancs.wid.js","url":"ancs.min.js"},
      {"name":"widancs.settings.js","url":"settings.js"}
    ]
  },
  {
    "id": "accelrec",
    "name": "Acceleration Recorder",
    "shortName": "Accel Rec",
    "version": "0.02",
    "description": "This app puts the Bangle's accelerometer into 100Hz mode and reads 2 seconds worth of data after movement starts. The data can then be exported back to the PC.",
    "icon": "app.png",
    "tags": "",
    "supports": ["BANGLEJS"],
    "readme": "README.md",
    "interface": "interface.html",
    "storage": [
      {"name":"accelrec.app.js","url":"app.js"},
      {"name":"accelrec.img","url":"app-icon.js","evaluate":true}
    ],
    "data": [{"wildcard":"accelrec.?.csv"}]
  },
  {
    "id": "accellog",
    "name": "Acceleration Logger",
    "shortName": "Accel Log",
    "version": "0.03",
    "description": "Logs XYZ acceleration data to a CSV file that can be downloaded to your PC",
    "icon": "app.png",
    "tags": "outdoor",
    "supports": ["BANGLEJS","BANGLEJS2"],
    "readme": "README.md",
    "interface": "interface.html",
    "storage": [
      {"name":"accellog.app.js","url":"app.js"},
      {"name":"accellog.img","url":"app-icon.js","evaluate":true}
    ],
    "data": [{"wildcard":"accellog.?.csv"}]
  },
  {
    "id": "cprassist",
    "name": "CPR Assist",
    "version": "0.01",
    "description": "Provides assistance while performing a CPR",
    "icon": "cprassist-icon.png",
    "tags": "tool,firstaid",
    "supports": ["BANGLEJS"],
    "readme": "README.md",
    "allow_emulator": true,
    "screenshots": [{"url":"bangle1-CPR-assist-screenshot.png"}],
    "storage": [
      {"name":"cprassist.app.js","url":"cprassist.js"},
      {"name":"cprassist.img","url":"cprassist-icon.js","evaluate":true},
      {"name":"cprassist.settings.js","url":"settings.js"}
    ]
  },
  {
    "id": "osgridref",
    "name": "Ordnance Survey Grid Reference",
    "shortName": "OS Grid ref",
    "version": "0.01",
    "description": "Displays the UK Ordnance Survey grid reference of your current GPS location. Useful when in the United Kingdom with an Ordnance Survey map",
    "icon": "app.png",
    "tags": "outdoors,gps",
    "supports": ["BANGLEJS"],
    "storage": [
      {"name":"osgridref.app.js","url":"app.js"},
      {"name":"osgridref.img","url":"app-icon.js","evaluate":true}
    ]
  },
  {
    "id": "openseizure",
    "name": "OpenSeizureDetector Widget",
    "shortName": "Short Name",
    "version": "0.01",
    "description": "[BETA!] A widget to work alongside [OpenSeizureDetector](https://www.openseizuredetector.org.uk/)",
    "icon": "widget.png",
    "type": "widget",
    "tags": "widget",
    "supports": ["BANGLEJS"],
    "readme": "README.md",
    "storage": [
      {"name":"openseizure.wid.js","url":"widget.js"}
    ]
  },
  {
    "id": "counter",
    "name": "Counter",
    "version": "0.03",
    "description": "Simple counter",
    "icon": "counter_icon.png",
    "tags": "tool",
    "supports": ["BANGLEJS"],
    "screenshots": [{"url":"bangle1-counter-screenshot.png"}],
    "allow_emulator": true,
    "storage": [
      {"name":"counter.app.js","url":"counter.js"},
      {"name":"counter.img","url":"counter-icon.js","evaluate":true}
    ]
  },
  {
    "id": "bootgattbat",
    "name": "BLE GATT Battery Service",
    "shortName": "BLE Battery Service",
    "version": "0.01",
    "description": "Adds the GATT Battery Service to advertise the percentage of battery currently remaining over Bluetooth.\n",
    "icon": "bluetooth.png",
    "type": "bootloader",
    "tags": "battery,ble,bluetooth,gatt",
    "supports": ["BANGLEJS","BANGLEJS2"],
    "readme": "README.md",
    "storage": [
      {"name":"gattbat.boot.js","url":"boot.js"}
    ]
  },
  {
    "id": "viewstl",
    "name": "STL file viewer",
    "shortName": "ViewSTL",
    "version": "0.02",
    "description": "This app allows you to view STL 3D models on your watch",
    "icon": "icons8-octahedron-48.png",
    "tags": "tool",
    "supports": ["BANGLEJS"],
    "readme": "README.md",
    "storage": [
      {"name":"viewstl.app.js","url":"viewstl.min.js"},
      {"name":"viewstl.img","url":"viewstl-icon.js","evaluate":true},
      {"name":"tetra.stl","url":"tetra.stl"},
      {"name":"cube.stl","url":"cube.stl"},
      {"name":"icosa.stl","url":"icosa.stl"}
    ]
  },
  {
    "id": "cscsensor",
    "name": "Cycling speed sensor",
    "shortName": "CSCSensor",
    "version": "0.06",
    "description": "Read BLE enabled cycling speed and cadence sensor and display readings on watch",
    "icon": "icons8-cycling-48.png",
    "tags": "outdoors,exercise,ble,bluetooth",
    "supports": ["BANGLEJS"],
    "readme": "README.md",
    "storage": [
      {"name":"cscsensor.app.js","url":"cscsensor.app.js"},
      {"name":"cscsensor.settings.js","url":"settings.js"},
      {"name":"cscsensor.img","url":"cscsensor-icon.js","evaluate":true}
    ]
  },
  {
    "id": "fileman",
    "name": "File manager",
    "shortName": "FileManager",
    "version": "0.03",
    "description": "Simple file manager, allows user to examine watch storage and display, load or delete individual files",
    "icon": "icons8-filing-cabinet-48.png",
    "tags": "tools",
    "supports": ["BANGLEJS"],
    "readme": "README.md",
    "storage": [
      {"name":"fileman.app.js","url":"fileman.app.js"},
      {"name":"fileman.img","url":"fileman-icon.js","evaluate":true}
    ]
  },
  {
    "id": "worldclock",
    "name": "World Clock - 4 time zones",
    "shortName": "World Clock",
    "version": "0.05",
    "description": "Current time zone plus up to four others",
    "icon": "app.png",
    "screenshots": [{"url":"screenshot_world.png"}],
    "type": "clock",
    "tags": "clock",
    "supports": ["BANGLEJS","BANGLEJS2"],
    "readme": "README.md",
    "custom": "custom.html",
    "storage": [
      {"name":"worldclock.app.js","url":"app.js"},
      {"name":"worldclock.img","url":"worldclock-icon.js","evaluate":true}
    ],
    "data": [{"name":"worldclock.settings.json"}]
  },
  {
    "id": "digiclock",
    "name": "Digital Clock Face",
    "shortName": "Digi Clock",
    "version": "0.02",
    "description": "A simple digital clock with the time, day, month, and year",
    "icon": "digiclock.png",
    "type": "clock",
    "tags": "clock",
    "supports": ["BANGLEJS"],
    "storage": [
      {"name":"digiclock.app.js","url":"digiclock.js"},
      {"name":"digiclock.img","url":"digiclock-icon.js","evaluate":true}
    ]
  },
  {
    "id": "dsdrelay",
    "name": "DSD BLE Relay controller",
    "shortName": "DSDRelay",
    "version": "0.01",
    "description": "Control BLE relay board from the watch",
    "icon": "icons8-relay-48.png",
    "tags": "ble,bluetooth",
    "supports": ["BANGLEJS"],
    "readme": "README.md",
    "storage": [
      {"name":"dsdrelay.app.js","url":"dsdrelay.app.js"},
      {"name":"dsdrelay.img","url":"dsdrelay-icon.js","evaluate":true}
    ]
  },
  {
    "id": "mandel",
    "name": "Mandelbrot",
    "shortName": "Mandel",
    "version": "0.01",
    "description": "Draw a zoomable Mandelbrot set",
    "icon": "mandel.png",
    "tags": "game",
    "supports": ["BANGLEJS"],
    "readme": "README.md",
    "storage": [
      {"name":"mandel.app.js","url":"mandel.min.js"},
      {"name":"mandel.img","url":"mandel-icon.js","evaluate":true}
    ]
  },
  {
    "id": "petrock",
    "name": "Pet rock",
    "version": "0.02",
    "description": "A virtual pet rock with wobbly eyes",
    "icon": "petrock.png",
    "type": "app",
    "tags": "game",
    "supports": ["BANGLEJS"],
    "storage": [
      {"name":"petrock.app.js","url":"app.js"},
      {"name":"petrock.img","url":"app-icon.js","evaluate":true}
    ]
  },
  {
    "id": "smartibot",
    "name": "Smartibot controller",
    "shortName": "Smartibot",
    "version": "0.01",
    "description": "Control a [Smartibot Robot](https://thecraftyrobot.net/) straight from your Bangle.js",
    "icon": "app.png",
    "tags": "",
    "supports": ["BANGLEJS"],
    "storage": [
      {"name":"smartibot.app.js","url":"app.js"},
      {"name":"smartibot.img","url":"app-icon.js","evaluate":true}
    ]
  },
  {
    "id": "widncr",
    "name": "NCR Logo Widget",
    "version": "0.01",
    "description": "Show the NodeConf Remote logo in the top left",
    "icon": "widget.png",
    "type": "widget",
    "tags": "widget",
    "supports": ["BANGLEJS"],
    "storage": [
      {"name":"widncr.wid.js","url":"widget.js"}
    ]
  },
  {
    "id": "ncrclk",
    "name": "NCR Clock",
    "shortName": "NCR Clock",
    "version": "0.02",
    "description": "NodeConf Remote clock",
    "icon": "app.png",
    "type": "clock",
    "tags": "clock",
    "supports": ["BANGLEJS"],
    "storage": [
      {"name":"ncrclk.app.js","url":"app.js"},
      {"name":"ncrclk.img","url":"app-icon.js","evaluate":true}
    ]
  },
  {
    "id": "isoclock",
    "name": "ISO Compliant Clock Face",
    "shortName": "ISO Clock",
    "version": "0.02",
    "description": "Tweaked fork of digiclock for ISO date and time",
    "icon": "isoclock.png",
    "type": "clock",
    "tags": "clock",
    "supports": ["BANGLEJS"],
    "storage": [
      {"name":"isoclock.app.js","url":"isoclock.js"},
      {"name":"isoclock.img","url":"isoclock-icon.js","evaluate":true}
    ]
  },
  {
    "id": "gpstimeserver",
    "name": "GPS Time Server",
    "version": "0.01",
    "description": "A widget which automatically starts the GPS and turns Bangle.js into a Bluetooth time server.",
    "icon": "widget.png",
    "type": "widget",
    "tags": "widget",
    "supports": ["BANGLEJS"],
    "readme": "README.md",
    "storage": [
      {"name":"gpstimeserver.wid.js","url":"widget.js"}
    ]
  },
  {
    "id": "tilthydro",
    "name": "Tilt Hydrometer Display",
    "shortName": "Tilt Hydro",
    "version": "0.01",
    "description": "A display for the [Tilt Hydrometer](https://tilthydrometer.com/) - [more info here](http://www.espruino.com/Tilt+Hydrometer+Display)",
    "icon": "app.png",
    "tags": "tools,bluetooth",
    "supports": ["BANGLEJS"],
    "storage": [
      {"name":"tilthydro.app.js","url":"app.js"},
      {"name":"tilthydro.img","url":"app-icon.js","evaluate":true}
    ]
  },
  {
    "id": "supmariodark",
    "name": "Super mario clock night mode",
    "shortName": "supmariodark",
    "version": "0.01",
    "description": "Super mario clock in night mode",
    "icon": "supmariodark.png",
    "type": "clock",
    "tags": "clock",
    "supports": ["BANGLEJS"],
    "storage": [
      {"name":"supmariodark.app.js","url":"supmariodark.js"},
      {"name":"supmariodark.img","url":"supmariodark-icon.js","evaluate":true},
      {"name":"supmario30x24.bin","url":"supmario30x24.bin.js"},
      {"name":"supmario30x24.wdt","url":"supmario30x24.wdt.js"},
      {"name":"banner-up.img","url":"banner-up.js","evaluate":true},
      {"name":"banner-down.img","url":"banner-down.js","evaluate":true},
      {"name":"brick2.img","url":"brick2.js","evaluate":true},
      {"name":"enemy.img","url":"enemy.js","evaluate":true},
      {"name":"flower.img","url":"flower.js","evaluate":true},
      {"name":"flower_b.img","url":"flower_b.js","evaluate":true},
      {"name":"mario_wh.img","url":"mario_wh.js","evaluate":true},
      {"name":"pipe.img","url":"pipe.js","evaluate":true}
    ]
  },
  {
    "id": "gmeter",
    "name": "G-Meter",
    "shortName": "G-Meter",
    "version": "0.01",
    "description": "Simple G-Meter",
    "icon": "app.png",
    "tags": "",
    "supports": ["BANGLEJS"],
    "storage": [
      {"name":"gmeter.app.js","url":"app.js"},
      {"name":"gmeter.img","url":"app-icon.js","evaluate":true}
    ]
  },
  {
    "id": "dtlaunch",
    "name": "Desktop Launcher",
    "version": "0.05",
    "description": "Desktop style App Launcher with six (four for Bangle 2) apps per page - fast access if you have lots of apps installed.",
    "screenshots": [{"url":"shot1.png"},{"url":"shot2.png"},{"url":"shot3.png"}],
    "icon": "icon.png",
    "type": "launch",
    "tags": "tool,system,launcher",
    "supports": ["BANGLEJS","BANGLEJS2"],
    "readme": "README.md",
    "storage": [
      {"name":"dtlaunch.app.js","url":"app-b1.js", "supports": ["BANGLEJS"]},
      {"name":"dtlaunch.app.js","url":"app-b2.js", "supports": ["BANGLEJS2"]},
      {"name":"dtlaunch.img","url":"app-icon.js","evaluate":true}
    ]
  },
  {
    "id": "HRV",
    "name": "Heart Rate Variability monitor",
    "shortName": "HRV monitor",
    "version": "0.04",
    "description": "Heart Rate Variability monitor, see Readme for more info",
    "icon": "hrv.png",
    "tags": "",
    "supports": ["BANGLEJS"],
    "readme": "README.md",
    "storage": [
      {"name":"HRV.app.js","url":"app.js"},
      {"name":"HRV.img","url":"app-icon.js","evaluate":true}
    ]
  },
  {
    "id": "hardalarm",
    "name": "Hard Alarm",
    "shortName": "HardAlarm",
    "version": "0.02",
    "description": "Make sure you wake up! Count to the right number to turn off the alarm",
    "icon": "app.png",
    "tags": "tool,alarm,widget",
    "supports": ["BANGLEJS"],
    "storage": [
      {"name":"hardalarm.app.js","url":"app.js"},
      {"name":"hardalarm.boot.js","url":"boot.js"},
      {"name":"hardalarm.js","url":"hardalarm.js"},
      {"name":"hardalarm.img","url":"app-icon.js","evaluate":true},
      {"name":"hardalarm.wid.js","url":"widget.js"}
    ],
    "data": [{"name":"hardalarm.json"}]
  },
  {
    "id": "edisonsball",
    "name": "Edison's Ball",
    "shortName": "Edison's Ball",
    "version": "0.01",
    "description": "Hypnagogia/Micro-Sleep alarm for experimental use in exploring sleep transition and combating drowsiness",
    "icon": "app-icon.png",
    "tags": "",
    "supports": ["BANGLEJS"],
    "readme": "README.md",
    "storage": [
      {"name":"edisonsball.app.js","url":"app.js"},
      {"name":"edisonsball.img","url":"app-icon.js","evaluate":true}
    ]
  },
  {
    "id": "hrrawexp",
    "name": "HRM Data Exporter",
    "shortName": "HRM Data Exporter",
    "version": "0.01",
    "description": "export raw hrm signal data to a csv file",
    "icon": "app-icon.png",
    "tags": "",
    "supports": ["BANGLEJS"],
    "readme": "README.md",
    "interface": "interface.html",
    "storage": [
      {"name":"hrrawexp.app.js","url":"app.js"},
      {"name":"hrrawexp.img","url":"app-icon.js","evaluate":true}
    ]
  },
  {
    "id": "breath",
    "name": "Breathing App",
    "shortName": "Breathing App",
    "version": "0.01",
    "description": "app to aid relaxation and train breath syncronicity using haptics and visualisation, also displays HR",
    "icon": "app-icon.png",
    "tags": "tools,health",
    "supports": ["BANGLEJS"],
    "readme": "README.md",
    "storage": [
      {"name":"breath.app.js","url":"app.js"},
      {"name":"breath.img","url":"app-icon.js","evaluate":true}
    ],
    "data": [{"name":"breath.settings.json","url":"settings.json"}]
  },
  {
    "id": "lazyclock",
    "name": "Lazy Clock",
    "version": "0.03",
    "description": "Tells the time, roughly",
    "icon": "lazyclock.png",
    "type": "clock",
    "tags": "clock",
    "supports": ["BANGLEJS"],
    "readme": "README.md",
    "screenshots": [{"url":"bangle1-lazy-clock-screenshot.png"}],
    "allow_emulator": true,
    "storage": [
      {"name":"lazyclock.app.js","url":"lazyclock-app.js"},
      {"name":"lazyclock.img","url":"lazyclock-icon.js","evaluate":true}
    ]
  },
  {
    "id": "astral",
    "name": "Astral Clock",
    "version": "0.03",
    "description": "Clock that calculates and displays Alt Az positions of all planets, Sun as well as several other astronomy targets (customizable) and current Moon phase. Coordinates are calculated by GPS & time and onscreen compass assists orienting. See Readme before using.",
    "icon": "app-icon.png",
    "type": "clock",
    "tags": "clock",
    "supports": ["BANGLEJS"],
    "readme": "README.md",
    "storage": [
      {"name":"astral.app.js","url":"app.js"},
      {"name":"astral.img","url":"app-icon.js","evaluate":true}
    ]
  },
  {
    "id": "alpinenav",
    "name": "Alpine Nav",
    "version": "0.01",
    "description": "App that performs GPS monitoring to track and display position relative to a given origin in realtime",
    "icon": "app-icon.png",
    "tags": "outdoors,gps",
    "supports": ["BANGLEJS"],
    "readme": "README.md",
    "storage": [
      {"name":"alpinenav.app.js","url":"app.js"},
      {"name":"alpinenav.img","url":"app-icon.js","evaluate":true}
    ]
  },
  {
    "id": "lifeclk",
    "name": "Game of Life Clock",
    "shortName": "Conway's Clock",
    "version": "0.06",
    "description": "Modification and clockification of Conway's Game of Life",
    "icon": "app.png",
    "type": "clock",
    "tags": "clock",
    "supports": ["BANGLEJS"],
    "readme": "README.md",
    "storage": [
      {"name":"lifeclk.app.js","url":"app.min.js"},
      {"name":"lifeclk.img","url":"app-icon.js","evaluate":true}
    ]
  },
  {
    "id": "speedalt",
    "name": "GPS Adventure Sports",
    "shortName": "GPS Adv Sport",
    "version": "1.02",
    "description": "GPS speed, altitude and distance to waypoint display. Designed for easy viewing and use during outdoor activities such as para-gliding, hang-gliding, sailing, cycling etc.",
    "icon": "app.png",
    "type": "app",
    "tags": "tool,outdoors",
    "supports": ["BANGLEJS"],
    "readme": "README.md",
    "allow_emulator": true,
    "storage": [
      {"name":"speedalt.app.js","url":"app.js"},
      {"name":"speedalt.img","url":"app-icon.js","evaluate":true},
      {"name":"speedalt.settings.js","url":"settings.js"}
    ],
    "data": [{"name":"speedalt.json"}]
  },
  {
    "id": "speedalt2",
    "name": "GPS Adventure Sports II",
    "shortName": "GPS Adv Sport II",
    "version": "0.07",
    "description": "GPS speed, altitude and distance to waypoint display. Designed for easy viewing and use during outdoor activities such as para-gliding, hang-gliding, sailing, cycling etc.",
    "icon": "app.png",
    "type": "app",
    "tags": "tool,outdoors",
    "supports": ["BANGLEJS"],
    "readme": "README.md",
    "allow_emulator": true,
    "storage": [
      {"name":"speedalt2.app.js","url":"app.js"},
      {"name":"speedalt2.img","url":"app-icon.js","evaluate":true},
      {"name":"speedalt2.settings.js","url":"settings.js"}
    ],
    "data": [{"name":"speedalt2.json"}]
  },
  {
    "id": "slomoclock",
    "name": "SloMo Clock",
    "shortName": "SloMo Clock",
    "version": "0.10",
    "description": "Simple 24h clock face with large digits, hour above minute. Uses Layout library.",
    "icon": "watch.png",
    "type": "clock",
    "tags": "clock",
    "supports": ["BANGLEJS"],
    "readme": "README.md",
    "allow_emulator": true,
    "screenshots": [{"url":"bangle1-slow-mo-clock-screenshot.png"}],
    "storage": [
      {"name":"slomoclock.app.js","url":"app.js"},
      {"name":"slomoclock.img","url":"app-icon.js","evaluate":true},
      {"name":"slomoclock.settings.js","url":"settings.js"}
    ],
    "data": [{"name":"slomoclock.json"}]
  },
  {
    "id": "de-stress",
    "name": "De-Stress",
    "shortName": "De-Stress",
    "version": "0.02",
    "description": "Simple haptic heartbeat",
    "icon": "app.png",
    "tags": "",
    "supports": ["BANGLEJS"],
    "storage": [
      {"name":"de-stress.app.js","url":"app.js"},
      {"name":"de-stress.img","url":"app-icon.js","evaluate":true}
    ]
  },
  {
    "id": "mclockplus",
    "name": "Morph Clock+",
    "shortName": "Morph Clock+",
    "version": "0.02",
    "description": "Morphing Clock with more readable seconds and date and additional stopwatch",
    "icon": "mclockplus.png",
    "type": "clock",
    "tags": "clock",
    "supports": ["BANGLEJS"],
    "readme": "README.md",
    "storage": [
      {"name":"mclockplus.app.js","url":"mclockplus.app.js"},
      {"name":"mclockplus.img","url":"mclockplus-icon.js","evaluate":true}
    ]
  },
  {
    "id": "intervals",
    "name": "Intervals App",
    "shortName": "Intervals",
    "version": "0.01",
    "description": "Intervals for training. It is possible to configure work time and rest time and number of sets.",
    "icon": "intervals.png",
    "tags": "",
    "supports": ["BANGLEJS"],
    "storage": [
      {"name":"intervals.app.js","url":"intervals.app.js"},
      {"name":"intervals.img","url":"intervals-icon.js","evaluate":true}
    ]
  },
  {
    "id": "planetarium",
    "name": "Planetarium",
    "shortName": "Planetarium",
    "version": "0.03",
    "description": "Planetarium showing up to 500 stars using the watch location and time",
    "icon": "planetarium.png",
    "tags": "",
    "supports": ["BANGLEJS"],
    "readme": "README.md",
    "storage": [
      {"name":"planetarium.app.js","url":"planetarium.app.js"},
      {"name":"planetarium.data.csv","url":"planetarium.data.csv"},
      {"name":"planetarium.const.csv","url":"planetarium.const.csv"},
      {"name":"planetarium.extra.csv","url":"planetarium.extra.csv"},
      {"name":"planetarium.settings.js","url":"settings.js"},
      {"name":"planetarium.img","url":"planetarium-icon.js","evaluate":true}
    ],
    "data": [{"name":"planetarium.json"}]
  },
  {
    "id": "tapelauncher",
    "name": "Tape Launcher",
    "version": "0.02",
    "description": "An App launcher, icons displayed in a horizontal tape, swipe or use buttons",
    "icon": "icon.png",
    "type": "launch",
    "tags": "tool,system,launcher",
    "supports": ["BANGLEJS"],
    "readme": "README.md",
    "storage": [
      {"name":"tapelauncher.app.js","url":"app.js"},
      {"name":"tapelauncher.img","url":"icon.js","evaluate":true}
    ]
  },
  {
    "id": "oblique",
    "name": "Oblique Strategies",
    "version": "0.01",
    "description": "Oblique Strategies for creativity. Copied from Brian Eno.",
    "icon": "eno.png",
    "tags": "tool",
    "supports": ["BANGLEJS"],
    "storage": [
      {"name":"oblique.app.js","url":"app.js"},
      {"name":"oblique.img","url":"app-icon.js","evaluate":true}
    ]
  },
  {
    "id": "testuserinput",
    "name": "Test User Input",
    "shortName": "Test User Input",
    "version": "0.06",
    "description": "App to test the bangle.js input interface. It displays the user action in text, circle buttons or on/off switch UI elements.",
    "icon": "app.png",
    "tags": "input,interface,buttons,touch,UI",
    "supports": ["BANGLEJS"],
    "readme": "README.md",
    "storage": [
      {"name":"testuserinput.app.js","url":"app.js"},
      {"name":"testuserinput.img","url":"app-icon.js","evaluate":true}
    ]
  },
  {
    "id": "gpssetup",
    "name": "GPS Setup",
    "shortName": "GPS Setup",
    "version": "0.02",
    "description": "Configure the GPS power options and store them in the GPS nvram",
    "icon": "gpssetup.png",
    "tags": "gps,tools,outdoors",
    "supports": ["BANGLEJS"],
    "readme": "README.md",
    "storage": [
      {"name":"gpssetup","url":"gpssetup.js"},
      {"name":"gpssetup.settings.js","url":"settings.js"},
      {"name":"gpssetup.app.js","url":"app.js"},
      {"name":"gpssetup.img","url":"icon.js","evaluate":true}
    ],
    "data": [{"name":"gpssetup.settings.json","url":"settings.json"}]
  },
  {
    "id": "walkersclock",
    "name": "Walkers Clock",
    "shortName": "Walkers Clock",
    "version": "0.04",
    "description": "A large font watch, displays steps, can switch GPS on/off, displays grid reference",
    "icon": "walkersclock48.png",
    "type": "clock",
    "tags": "clock,gps,tools,outdoors",
    "supports": ["BANGLEJS"],
    "readme": "README.md",
    "storage": [
      {"name":"walkersclock.app.js","url":"app.js"},
      {"name":"walkersclock.img","url":"icon.js","evaluate":true}
    ]
  },
  {
    "id": "widgps",
    "name": "GPS Widget",
    "version": "0.03",
    "description": "Tiny widget to show the power on/off status of the GPS",
    "icon": "widget.png",
    "type": "widget",
    "tags": "widget,gps",
    "supports": ["BANGLEJS","BANGLEJS2"],
    "readme": "README.md",
    "storage": [
      {"name":"widgps.wid.js","url":"widget.js"}
    ]
  },
  {
    "id": "widhrt",
    "name": "HRM Widget",
    "version": "0.03",
    "description": "Tiny widget to show the power on/off status of the Heart Rate Monitor",
    "icon": "widget.png",
    "type": "widget",
    "tags": "widget,hrm",
    "supports": ["BANGLEJS","BANGLEJS2"],
    "readme": "README.md",
    "storage": [
      {"name":"widhrt.wid.js","url":"widget.js"}
    ]
  },
  {
    "id": "countdowntimer",
    "name": "Countdown Timer",
    "version": "0.01",
    "description": "A simple countdown timer with a focus on usability",
    "icon": "countdowntimer.png",
    "tags": "timer,tool",
    "supports": ["BANGLEJS"],
    "readme": "README.md",
    "storage": [
      {"name":"countdowntimer.app.js","url":"countdowntimer.js"},
      {"name":"countdowntimer.img","url":"countdowntimer-icon.js","evaluate":true}
    ]
  },
  {
    "id": "helloworld",
    "name": "hello, world!",
    "shortName": "hello world",
    "version": "0.02",
    "description": "A cross cultural hello world!/hola mundo! app with colors and languages",
    "icon": "app.png",
    "tags": "input,interface,buttons,touch",
    "supports": ["BANGLEJS"],
    "readme": "README.md",
    "storage": [
      {"name":"helloworld.app.js","url":"app.js"},
      {"name":"helloworld.img","url":"app-icon.js","evaluate":true}
    ]
  },
  {
    "id": "widcom",
    "name": "Compass Widget",
    "version": "0.02",
    "description": "Tiny widget to show the power on/off status of the Compass",
    "icon": "widget.png",
    "type": "widget",
    "tags": "widget,compass",
    "supports": ["BANGLEJS","BANGLEJS2"],
    "readme": "README.md",
    "storage": [
      {"name":"widcom.wid.js","url":"widget.js"}
    ]
  },
  {
    "id": "arrow",
    "name": "Arrow Compass",
    "version": "0.05",
    "description": "Moving arrow compass that points North, shows heading, with tilt correction. Based on jeffmer's Navigation Compass",
    "icon": "arrow.png",
    "type": "app",
    "tags": "tool,outdoors",
    "supports": ["BANGLEJS"],
    "readme": "README.md",
    "storage": [
      {"name":"arrow.app.js","url":"app.js"},
      {"name":"arrow.img","url":"icon.js","evaluate":true}
    ]
  },
  {
    "id": "waypointer",
    "name": "Way Pointer",
    "version": "0.01",
    "description": "Navigate to a waypoint using the GPS for bearing and compass to point way, uses the same waypoint interface as GPS Navigation",
    "icon": "waypointer.png",
    "tags": "tool,outdoors,gps",
    "supports": ["BANGLEJS"],
    "readme": "README.md",
    "interface": "waypoints.html",
    "storage": [
      {"name":"waypointer.app.js","url":"app.js"},
      {"name":"waypointer.img","url":"icon.js","evaluate":true}
    ],
    "data": [{"name":"waypoints.json","url":"waypoints.json"}]
  },
  {
    "id": "color_catalog",
    "name": "Colors Catalog",
    "shortName": "Colors Catalog",
    "version": "0.01",
    "description": "Displays RGB565 and RGB888 colors, its name and code in screen.",
    "icon": "app.png",
    "tags": "Color,input,buttons,touch,UI",
    "supports": ["BANGLEJS"],
    "readme": "README.md",
    "storage": [
      {"name":"color_catalog.app.js","url":"app.js"},
      {"name":"color_catalog.img","url":"app-icon.js","evaluate":true}
    ]
  },
  {
    "id": "UI4swatch",
    "name": "UI 4 swatch",
    "shortName": "UI 4 swatch",
    "version": "0.01",
    "description": "A UI/UX for espruino smartwatches, displays dinamically calc. x,y coordinates.",
    "icon": "app.png",
    "tags": "Color,input,buttons,touch,UI",
    "supports": ["BANGLEJS"],
    "readme": "README.md",
    "storage": [
      {"name":"UI4swatch.app.js","url":"app.js"},
      {"name":"UI4swatch.img","url":"app-icon.js","evaluate":true}
    ]
  },
  {
    "id": "simplest",
    "name": "Simplest Clock",
    "version": "0.03",
    "description": "The simplest working clock, acts as a tutorial piece",
    "icon": "simplest.png",
    "screenshots": [{"url":"screenshot_simplest.png"}],
    "type": "clock",
    "tags": "clock",
    "supports": ["BANGLEJS","BANGLEJS2"],
    "storage": [
      {"name":"simplest.app.js","url":"app.js"},
      {"name":"simplest.img","url":"icon.js","evaluate":true}
    ]
  },
  {
    "id": "stepo",
    "name": "Stepometer Clock",
    "version": "0.03",
    "description": "A large font watch, displays step count in a doughnut guage and warns of low battery, requires one of the steps widgets to be installed",
    "icon": "stepo.png",
    "type": "clock",
    "tags": "clock",
    "supports": ["BANGLEJS"],
    "readme": "README.md",
    "storage": [
      {"name":"stepo.app.js","url":"app.js"},
      {"name":"stepo.img","url":"icon.js","evaluate":true}
    ]
  },
  {
    "id": "gbmusic",
    "name": "Gadgetbridge Music Controls",
    "shortName": "Music Controls",
    "version": "0.07",
    "description": "Control the music on your Gadgetbridge-connected phone",
    "icon": "icon.png",
    "screenshots": [{"url":"screenshot_v1.png"},{"url":"screenshot_v2.png"}],
    "type": "app",
    "tags": "tools,bluetooth,gadgetbridge,music",
    "supports": ["BANGLEJS","BANGLEJS2"],
    "readme": "README.md",
    "allow_emulator": true,
    "storage": [
      {"name":"gbmusic.app.js","url":"app.js"},
      {"name":"gbmusic.settings.js","url":"settings.js"},
      {"name":"gbmusic.wid.js","url":"widget.js"},
      {"name":"gbmusic.img","url":"icon.js","evaluate":true}
    ],
    "data": [{"name":"gbmusic.json"},{"name":"gbmusic.load.json"}]
  },
  {
    "id": "battleship",
    "name": "Battleship",
    "version": "0.01",
    "description": "The classic game of battleship",
    "icon": "battleship-icon.png",
    "tags": "game",
    "supports": ["BANGLEJS"],
    "screenshots": [{"url":"bangle1-battle-ship-screenshot.png"}],
    "readme": "README.md",
    "allow_emulator": true,
    "storage": [
      {"name":"battleship.app.js","url":"battleship.js"},
      {"name":"battleship.img","url":"battleship-icon.js","evaluate":true}
    ]
  },
  {
    "id": "kitchen",
    "name": "Kitchen Combo",
    "version": "0.13",
    "description": "Combination of the Stepo, Walkersclock, Arrow and Waypointer apps into a multiclock format. 'Everything but the kitchen sink'",
    "icon": "kitchen.png",
    "type": "clock",
    "tags": "tool,outdoors,gps",
    "supports": ["BANGLEJS"],
    "readme": "README.md",
    "interface": "waypoints.html",
    "storage": [
      {"name":"kitchen.app.js","url":"kitchen.app.js"},
      {"name":"stepo2.kit.js","url":"stepo2.kit.js"},
      {"name":"swatch.kit.js","url":"swatch.kit.js"},
      {"name":"gps.kit.js","url":"gps.kit.js"},
      {"name":"compass.kit.js","url":"compass.kit.js"},
      {"name":"kitchen.img","url":"kitchen.icon.js","evaluate":true}
    ],
    "data": [{"name":"waypoints.json","url":"waypoints.json"}]
  },
  {
    "id": "banglebridge",
    "name": "BangleBridge",
    "shortName": "BangleBridge",
    "version": "0.01",
    "description": "Widget that allows Bangle Js to record pair and end data using Bluetooth Low Energy in combination with the BangleBridge Android App",
    "icon": "widget.png",
    "type": "widget",
    "tags": "widget",
    "supports": ["BANGLEJS"],
    "readme": "README.md",
    "storage": [
      {"name":"banglebridge.wid.js","url":"widget.js"},
      {"name":"banglebridge.watch.img","url":"watch.img"},
      {"name":"banglebridge.heart.img","url":"heart.img"}
    ]
  },
  {
    "id": "qmsched",
    "name": "Quiet Mode Schedule and Widget",
    "shortName": "Quiet Mode",
    "version": "0.04",
    "description": "Automatically turn Quiet Mode on or off at set times, and change LCD options while Quiet Mode is active.",
    "icon": "app.png",
    "screenshots": [{"url":"screenshot_b1_main.png"},{"url":"screenshot_b1_edit.png"},{"url":"screenshot_b1_lcd.png"},
                    {"url":"screenshot_b2_main.png"},{"url":"screenshot_b2_edit.png"},{"url":"screenshot_b2_lcd.png"}],
    "tags": "tool,widget",
    "supports": ["BANGLEJS","BANGLEJS2"],
    "readme": "README.md",
    "storage": [
      {"name":"qmsched","url":"lib.js"},
      {"name":"qmsched.app.js","url":"app.js"},
      {"name":"qmsched.boot.js","url":"boot.js"},
      {"name":"qmsched.img","url":"icon.js","evaluate":true},
      {"name":"qmsched.wid.js","url":"widget.js"}
    ],
    "data": [{"name":"qmsched.json"}]
  },
  {
    "id": "hourstrike",
    "name": "Hour Strike",
    "shortName": "Hour Strike",
    "version": "0.08",
    "description": "Strike the clock on the hour. A great tool to remind you an hour has passed!",
    "icon": "app-icon.png",
    "tags": "tool,alarm",
    "supports": ["BANGLEJS"],
    "readme": "README.md",
    "storage": [
      {"name":"hourstrike.app.js","url":"app.js"},
      {"name":"hourstrike.boot.js","url":"boot.js"},
      {"name":"hourstrike.img","url":"app-icon.js","evaluate":true},
      {"name":"hourstrike.json","url":"hourstrike.json"}
    ]
  },
  {
    "id": "whereworld",
    "name": "Where in the World?",
    "shortName": "Where World",
    "version": "0.01",
    "description": "Shows your current location on the world map",
    "icon": "app.png",
    "tags": "gps",
    "supports": ["BANGLEJS"],
    "storage": [
      {"name":"whereworld.app.js","url":"app.js"},
      {"name":"whereworld.img","url":"app-icon.js","evaluate":true},
      {"name":"whereworld.worldmap","url":"worldmap"}
    ]
  },
  {
    "id": "omnitrix",
    "name": "Omnitrix",
    "version": "0.01",
    "description": "An Omnitrix Showpiece",
    "icon": "omnitrix.png",
    "screenshots": [{"url":"screenshot.png"}],
    "tags": "game",
    "supports": ["BANGLEJS"],
    "readme": "README.md",
    "storage": [
      {"name":"omnitrix.app.js","url":"omnitrix.app.js"},
      {"name":"omnitrix.img","url":"omnitrix.icon.js","evaluate":true}
    ]
  },
  {
    "id": "batclock",
    "name": "Bat Clock",
    "shortName": "Bat Clock",
    "version": "0.02",
    "description": "Morphing Clock, with an awesome \"The Dark Knight\" themed logo.",
    "icon": "bat-clock.png",
    "screenshots": [{"url":"screenshot.png"}],
    "type": "clock",
    "tags": "clock",
    "supports": ["BANGLEJS"],
    "readme": "README.md",
    "storage": [
      {"name":"batclock.app.js","url":"bat-clock.app.js"},
      {"name":"batclock.img","url":"bat-clock.icon.js","evaluate":true}
    ]
  },
  {
    "id": "doztime",
    "name": "Dozenal Time",
    "shortName": "Dozenal Time",
    "version": "0.04",
    "description": "A dozenal Holocene calendar and dozenal diurnal clock",
    "icon": "app.png",
    "type": "clock",
    "tags": "clock",
    "supports": ["BANGLEJS"],
    "readme": "README.md",
    "allow_emulator": true,
    "storage": [
      {"name":"doztime.app.js","url":"app.js"},
      {"name":"doztime.img","url":"app-icon.js","evaluate":true}
    ]
  },
  {
    "id": "gbtwist",
    "name": "Gadgetbridge Twist Control",
    "shortName": "Twist Control",
    "version": "0.01",
    "description": "Shake your wrist to control your music app via Gadgetbridge",
    "icon": "app.png",
    "type": "app",
    "tags": "tools,bluetooth,gadgetbridge,music",
    "supports": ["BANGLEJS"],
    "readme": "README.md",
    "allow_emulator": false,
    "storage": [
      {"name":"gbtwist.app.js","url":"app.js"},
      {"name":"gbtwist.img","url":"app-icon.js","evaluate":true}
    ]
  },
  {
    "id": "thermom",
    "name": "Thermometer",
    "version": "0.03",
    "description": "Displays the current temperature in degree Celsius, updated every 20 seconds",
    "icon": "app.png",
    "tags": "tool",
    "supports": ["BANGLEJS"],
    "allow_emulator": true,
    "storage": [
      {"name":"thermom.app.js","url":"app.js"},
      {"name":"thermom.img","url":"app-icon.js","evaluate":true}
    ]
  },
  {
    "id": "mysticdock",
    "name": "Mystic Dock",
    "version": "1.00",
    "description": "A retro-inspired dockface that displays the current time and battery charge while plugged in, and which features an interactive mode that shows the time, date, and a rotating data display line.",
    "icon": "mystic-dock.png",
    "type": "dock",
    "tags": "dock",
    "supports": ["BANGLEJS"],
    "readme": "README.md",
    "storage": [
      {"name":"mysticdock.app.js","url":"mystic-dock-app.js"},
      {"name":"mysticdock.boot.js","url":"mystic-dock-boot.js"},
      {"name":"mysticdock.settings.js","url":"mystic-dock-settings.js"},
      {"name":"mysticdock.img","url":"mystic-dock-icon.js","evaluate":true}
    ]
  },
  {
    "id": "mysticclock",
    "name": "Mystic Clock",
    "version": "1.01",
    "description": "A retro-inspired watchface featuring time, date, and an interactive data display line.",
    "icon": "mystic-clock.png",
    "type": "clock",
    "tags": "clock",
    "supports": ["BANGLEJS"],
    "screenshots": [{"url":"bangle1-mystic-clock-screenshot.png"}],
    "readme": "README.md",
    "allow_emulator": true,
    "storage": [
      {"name":"mysticclock.app.js","url":"mystic-clock-app.js"},
      {"name":"mysticclock.settings.js","url":"mystic-clock-settings.js"},
      {"name":"mysticclock.img","url":"mystic-clock-icon.js","evaluate":true}
    ]
  },
  {
    "id": "hcclock",
    "name": "Hi-Contrast Clock",
    "version": "0.02",
    "description": "Hi-Contrast Clock : A simple yet very bold clock that aims to be readable in high luninosity environments. Uses big 10x5 pixel digits. Use BTN 1 to switch background and foreground colors.",
    "icon": "hcclock-icon.png",
    "type": "clock",
    "tags": "clock",
    "screenshots": [{"url":"bangle1-high-contrast-clock-screenshot.png"}],
    "supports": ["BANGLEJS"],
    "allow_emulator": true,
    "storage": [
      {"name":"hcclock.app.js","url":"hcclock.app.js"},
      {"name":"hcclock.img","url":"hcclock-icon.js","evaluate":true}
    ]
  },
  {
    "id": "thermomF",
    "name": "Fahrenheit Temp",
    "version": "0.01",
    "description": "A modification of the Thermometer App to display temprature in Fahrenheit",
    "icon": "thermf.png",
    "tags": "tool",
    "supports": ["BANGLEJS"],
    "storage": [
      {"name":"thermomF.app.js","url":"app.js"},
      {"name":"thermomF.img","url":"app-icon.js","evaluate":true}
    ]
  },
  {
    "id": "nixie",
    "name": "Nixie Clock",
    "shortName": "Nixie",
    "version": "0.01",
    "description": "A nixie tube clock for both Bangle 1 and 2.",
    "icon": "nixie.png",
    "type": "clock",
    "tags": "clock",
    "supports": ["BANGLEJS"],
    "readme": "README.md",
    "storage": [
      {"name":"nixie.app.js","url":"app.js"},
      {"name":"nixie.img","url":"app-icon.js","evaluate":true},
      {"name":"m_vatch.js","url":"m_vatch.js"}
    ]
  },
  {
    "id": "carcrazy",
    "name": "Car Crazy",
    "shortName": "Car Crazy",
    "version": "0.03",
    "description": "A simple car game where you try to avoid the other cars by tilting your wrist left and right. Hold down button 2 to start.",
    "icon": "carcrash.png",
    "tags": "game",
    "supports": ["BANGLEJS"],
    "readme": "README.md",
    "storage": [
      {"name":"carcrazy.app.js","url":"app.js"},
      {"name":"carcrazy.img","url":"app-icon.js","evaluate":true},
      {"name":"carcrazy.settings.js","url":"settings.js"}
    ],
    "data": [{"name":"app.json"}]
  },
  {
    "id": "shortcuts",
    "name": "Shortcuts",
    "shortName": "Shortcuts",
    "version": "0.01",
    "description": "Quickly load your favourite apps from (almost) any watch face.",
    "icon": "app.png",
    "type": "bootloader",
    "tags": "tool",
    "supports": ["BANGLEJS"],
    "readme": "README.md",
    "storage": [
      {"name":"shortcuts.boot.js","url":"boot.js"},
      {"name":"shortcuts.settings.js","url":"settings.js"}
    ],
    "data": [{"name":"shortcuts.json"}]
  },
  {
    "id": "vectorclock",
    "name": "Vector Clock",
    "version": "0.02",
    "description": "A digital clock that uses the built-in vector font.",
    "icon": "app.png",
    "type": "clock",
    "tags": "clock",
    "supports": ["BANGLEJS"],
    "allow_emulator": true,
    "screenshots": [{"url":"bangle1-vector-clock-screenshot.png"}],
    "storage": [
      {"name":"vectorclock.app.js","url":"app.js"},
      {"name":"vectorclock.img","url":"app-icon.js","evaluate":true}
    ]
  },
  {
    "id": "fd6fdetect",
    "name": "fd6fdetect",
    "shortName": "fd6fdetect",
    "version": "0.2",
    "description": "Allows you to see 0xFD6F beacons near you.",
    "icon": "app.png",
    "tags": "tool",
    "readme": "README.md",
    "supports": ["BANGLEJS"],
    "storage": [
      {"name":"fd6fdetect.app.js","url":"app.js"},
      {"name":"fd6fdetect.img","url":"app-icon.js","evaluate":true}
    ]
  },
  {
    "id": "choozi",
    "name": "Choozi",
    "version": "0.01",
    "description": "Choose people or things at random using Bangle.js.",
    "icon": "app.png",
    "tags": "tool",
    "supports": ["BANGLEJS"],
    "readme": "README.md",
    "allow_emulator": true,
    "screenshots": [{"url":"bangle1-choozi-screenshot1.png"},{"url":"bangle1-choozi-screenshot2.png"}],
    "storage": [
      {"name":"choozi.app.js","url":"app.js"},
      {"name":"choozi.img","url":"app-icon.js","evaluate":true}
    ]
  },
  {
    "id": "widclkbttm",
    "name": "Digital clock (Bottom) widget",
    "shortName": "Digital clock Bottom Widget",
    "version": "0.03",
    "description": "Displays time in the bottom area.",
    "icon": "widclkbttm.png",
    "type": "widget",
    "tags": "widget",
    "supports": ["BANGLEJS","BANGLEJS2"],
    "readme": "README.md",
    "storage": [
      {"name":"widclkbttm.wid.js","url":"widclkbttm.wid.js"}
    ]
  },
  {
    "id": "pastel",
    "name": "Pastel Clock",
    "shortName": "Pastel",
    "version": "0.08",
    "description": "A Configurable clock with custom fonts and background. Has a cyclic information line that includes, day, date, battery, sunrise and sunset times",
    "icon": "pastel.png",
    "dependencies": {"mylocation":"app"},
    "screenshots": [{"url":"screenshot_pastel.png"}],
    "type": "clock",
    "tags": "clock",
    "supports": ["BANGLEJS","BANGLEJS2"],
    "readme": "README.md",
    "storage": [
      {"name":"f_architect","url":"f_architect.js"},
      {"name":"f_gochihand","url":"f_gochihand.js"},
      {"name":"f_cabin","url":"f_cabin.js"},
      {"name":"f_orbitron","url":"f_orbitron.js"},
      {"name":"f_monoton","url":"f_monoton.js"},
      {"name":"f_elite","url":"f_elite.js"},
      {"name":"f_lato","url":"f_lato.js"},
      {"name":"f_latosmall","url":"f_latosmall.js"},
      {"name":"pastel.app.js","url":"pastel.app.js"},
      {"name":"pastel.img","url":"pastel.icon.js","evaluate":true},
      {"name":"pastel.settings.js","url":"pastel.settings.js"}
    ],
    "data": [{"name":"pastel.json"}]
  },
  {
    "id": "antonclk",
    "name": "Anton Clock",
    "version": "0.03",
    "description": "A simple clock using the bold Anton font.",
    "icon": "app.png",
    "screenshots": [{"url":"screenshot.png"}],
    "type": "clock",
    "tags": "clock",
    "supports": ["BANGLEJS","BANGLEJS2"],
    "allow_emulator": true,
    "storage": [
      {"name":"antonclk.app.js","url":"app.js"},
      {"name":"antonclk.img","url":"app-icon.js","evaluate":true}
    ]
  },
  {
    "id": "waveclk",
    "name": "Wave Clock",
    "version": "0.02",
    "description": "A clock using a wave image by [Lillith May](https://www.instagram.com/_lilustrations_/). **Note: Works on any Bangle.js 2, but requires firmware 2v11 or later on Bangle.js 1**",
    "icon": "app.png",
    "screenshots": [{"url":"screenshot.png"}],
    "type": "clock",
    "tags": "clock",
    "supports": ["BANGLEJS","BANGLEJS2"],
    "allow_emulator": true,
    "storage": [
      {"name":"waveclk.app.js","url":"app.js"},
      {"name":"waveclk.img","url":"app-icon.js","evaluate":true}
    ]
  },
  {
    "id": "floralclk",
    "name": "Floral Clock",
    "version": "0.01",
    "description": "A clock with a flower background by [Lillith May](https://www.instagram.com/_lilustrations_/). **Note: Works on any Bangle.js 2 but requires firmware 2v11 or later on Bangle.js 1**",
    "icon": "app.png",
    "screenshots": [{"url":"screenshot_floral.png"}],
    "type": "clock",
    "tags": "clock",
    "supports": ["BANGLEJS","BANGLEJS2"],
    "allow_emulator": true,
    "storage": [
      {"name":"floralclk.app.js","url":"app.js"},
      {"name":"floralclk.img","url":"app-icon.js","evaluate":true}
    ]
  },
  {
    "id": "score",
    "name": "Score Tracker",
    "version": "0.01",
    "description": "Score Tracker for sports that use plain numbers (e.g. Badminton, Volleyball, Soccer, Table Tennis, ...). Also supports tennis scoring.",
    "icon": "score.app.png",
    "screenshots": [{"url":"screenshot_score.png"}],
    "type": "app",
    "tags": "",
    "supports": ["BANGLEJS","BANGLEJS2"],
    "storage": [
      {"name":"score.app.js","url":"score.app.js"},
      {"name":"score.settings.js","url":"score.settings.js"},
      {"name":"score.presets.json","url":"score.presets.json"},
      {"name":"score.img","url":"score.app-icon.js","evaluate":true}
    ],
    "data": [{"name":"score.json"}]
  },
  {
    "id": "menusmall",
    "name": "Small Menus",
    "version": "0.02",
    "description": "Replace Bangle.js 2's menus with a version that contains smaller text",
    "icon": "app.png",
    "type": "boot",
    "tags": "system",
    "supports": ["BANGLEJS2"],
    "storage": [
      {"name":"menusmall.boot.js","url":"boot.js"}
    ]
  },
  {
    "id": "ffcniftya",
    "name": "Nifty-A Clock",
    "version": "0.01",
    "description": "A nifty clock with time and date",
    "icon": "app.png",
    "screenshots": [{"url":"screenshot_nifty.png"}],
    "type": "clock",
    "tags": "clock",
    "supports": ["BANGLEJS","BANGLEJS2"],
    "readme": "README.md",
    "allow_emulator": true,
    "storage": [
      {"name":"ffcniftya.app.js","url":"app.js"},
      {"name":"ffcniftya.img","url":"app-icon.js","evaluate":true}
    ]
  },
  {
    "id": "ffcniftyb",
    "name": "Nifty-B Clock",
    "version": "0.02",
    "description": "A nifty clock (series B) with time, date and color configuration",
    "icon": "app.png",
    "screenshots": [{"url":"screenshot.png"}],
    "type": "clock",
    "tags": "clock",
    "supports": ["BANGLEJS","BANGLEJS2"],
    "allow_emulator": true,
    "storage": [
      {"name":"ffcniftyb.app.js","url":"app.js"},
      {"name":"ffcniftyb.img","url":"app-icon.js","evaluate":true},
      {"name":"ffcniftyb.settings.js","url":"settings.js"}
    ],
    "data": [{"name":"ffcniftyb.json"}]
  },
  {
    "id": "stopwatch",
    "name": "Stopwatch Touch",
    "version": "0.01",
    "description": "A touch based stop watch for Bangle JS 2",
    "icon": "stopwatch.png",
    "screenshots": [{"url":"screenshot1.png"},{"url":"screenshot2.png"},{"url":"screenshot3.png"}],
    "tags": "tools,app",
    "supports": ["BANGLEJS2"],
    "readme": "README.md",
    "storage": [
      {"name":"stopwatch.app.js","url":"stopwatch.app.js"},
      {"name":"stopwatch.img","url":"stopwatch.icon.js","evaluate":true}
    ]
  },
  {
    "id": "vernierrespirate",
    "name": "Vernier Go Direct Respiration Belt",
    "shortName": "Respiration Belt",
    "version": "0.01",
    "description": "Connects to a Go Direct Respiration Belt and shows respiration rate",
    "icon": "app.png",
    "tags": "health,bluetooth",
    "supports": ["BANGLEJS","BANGLEJS2"],
    "readme": "README.md",
    "storage": [
      {"name":"vernierrespirate.app.js","url":"app.js"},
      {"name":"vernierrespirate.img","url":"app-icon.js","evaluate":true}
    ],
    "data": [{"name":"vernierrespirate.json"}]
  },
  {
    "id": "gpstouch",
    "name": "GPS Touch",
    "version": "0.01",
    "description": "A touch based GPS watch, shows OS map reference",
    "icon": "gpstouch.png",
    "screenshots": [{"url":"screenshot1.png"},{"url":"screenshot2.png"},{"url":"screenshot3.png"},{"url":"screenshot4.png"}],
    "tags": "tools,app",
    "supports": ["BANGLEJS2"],
    "readme": "README.md",
    "storage": [
      {"name":"geotools","url":"geotools.js"},
      {"name":"gpstouch.app.js","url":"gpstouch.app.js"},
      {"name":"gpstouch.img","url":"gpstouch.icon.js","evaluate":true}
    ]
  },
  {
    "id": "swiperclocklaunch",
    "name": "Swiper Clock Launch",
    "version": "0.02",
    "description": "Navigate between clock and launcher with Swipe action",
    "icon": "swiperclocklaunch.png",
    "type": "bootloader",
    "tags": "tools, system",
    "supports": ["BANGLEJS", "BANGLEJS2"],
    "storage": [
      {"name":"swiperclocklaunch.boot.js","url":"boot.js"},
      {"name":"swiperclocklaunch.img","url":"icon.js","evaluate":true}
    ]
  },
  {
    "id": "qalarm",
    "name": "Q Alarm and Timer",
    "shortName": "Q Alarm",
    "icon": "app.png",
    "version": "0.03",
    "description": "Alarm and timer app with days of week and 'hard' option.",
    "tags": "tool,alarm,widget",
    "supports": ["BANGLEJS", "BANGLEJS2"],
    "storage": [
      { "name": "qalarm.app.js", "url": "app.js" },
      { "name": "qalarm.boot.js", "url": "boot.js" },
      { "name": "qalarm.js", "url": "qalarm.js" },
      { "name": "qalarmcheck.js", "url": "qalarmcheck.js" },
      { "name": "qalarm.img", "url": "app-icon.js", "evaluate": true },
      { "name": "qalarm.wid.js", "url": "widget.js" }
    ],
    "data": [{ "name": "qalarm.json" }]
  },
  {
    "id": "emojuino",
    "name": "Emojuino",
    "shortName": "Emojuino",
    "version": "0.02",
    "description": "Emojis & Espruino: broadcast Unicode emojis via Bluetooth Low Energy.",
    "icon": "emojuino.png",
    "screenshots": [
      { "url": "screenshot-tx.png" },
      { "url": "screenshot-swipe.png" },
      { "url": "screenshot-welcome.png" }
    ],
    "type": "app",
    "tags": "emoji",
    "supports" : [ "BANGLEJS2" ],
    "allow_emulator": true,
    "readme": "README.md",
    "storage": [
      { "name": "emojuino.app.js", "url": "emojuino.js" },
      { "name": "emojuino.img", "url": "emojuino-icon.js", "evaluate": true }
    ]
  },
  {
    "id": "cliclockJS2Enhanced",
    "name": "Commandline-Clock JS2 Enhanced",
    "shortName": "CLI-Clock JS2",
    "version": "0.02",
    "description": "Simple CLI-Styled Clock with enhancements. Modes that are hard to use and unneded are removed (BPM, battery info, memory ect) credit to hughbarney for the original code and design. Also added HID media controlls, just swipe on the clock face to controll the media! Gadgetbride support coming soon(hopefully) Thanks to t0m1o1 for media controls!",
    "icon": "app.png",
    "screenshots": [{"url":"screengrab.png"}],
    "type": "clock",
    "tags": "clock,cli,command,bash,shell",
    "supports": ["BANGLEJS","BANGLEJS2"],
    "allow_emulator": true,
    "storage": [
      {"name":"cliclockJS2Enhanced.app.js","url":"app.js"},
      {"name":"cliclockJS2Enhanced.img","url":"app.icon.js","evaluate":true}
    ]
  },
  {
    "id": "wid_a_battery_widget",
    "name": "A Battery Widget (with percentage)",
    "shortName":"A Battery Widget",
    "icon": "widget.png",
    "version":"1.01",
    "type": "widget",
    "supports": ["BANGLEJS2"],
    "readme": "README.md",
    "description": "Simple and slim battery widget with charge status and percentage",
    "tags": "widget,battery",
    "storage": [
      {"name":"wid_a_battery_widget.wid.js","url":"widget.js"}
    ]
  },
  {
    "id": "lcars",
    "name": "LCARS Clock",
    "shortName":"LCARS",
    "icon": "lcars.png",
    "version":"0.06",
    "readme": "README.md",
    "supports": ["BANGLEJS2"],
    "description": "Library Computer Access Retrieval System (LCARS) clock.",
    "type": "clock",
    "tags": "clock",
    "screenshots": [{"url":"screenshot.png"}],
    "storage": [
      {"name":"lcars.app.js","url":"lcars.app.js"},
      {"name":"lcars.img","url":"lcars.icon.js","evaluate":true}
    ]
  },
  { "id": "binwatch",
    "name": "Binary Watch",
    "shortName":"BinWatch",
    "icon": "app.png",
    "screenshots": [{"url":"screenshot.png"}],
    "version":"0.04",
    "supports": ["BANGLEJS2"],
    "readme": "README.md",
    "allow_emulator":true,
    "description": "Famous binary watch",
    "tags": "clock",
    "type": "clock",
    "storage": [
      {"name":"binwatch.app.js","url":"app.js"},
      {"name":"binwatch.bg176.img","url":"Background176_center.img"},
      {"name":"binwatch.bg240.img","url":"Background240_center.img"},
      {"name":"binwatch.img","url":"app-icon.js","evaluate":true}
    ]
  },
  {
    "id": "hidmsicswipe",
    "name": "Bluetooth Music Swipe Controls",
    "shortName": "Swipe Control",
    "version": "0.01",
    "description": "Based on the original Bluetooth Music Controls. Swipe up/down for volume, left/right for previous and next, tap for play/pause and btn1 to lock and unlock the controls. Enable HID in settings, pair with your phone, then use this app to control music from your watch!",
    "icon": "hidmsicswipe.png",
    "tags": "bluetooth",
    "supports": ["BANGLEJS2"],
    "storage": [
      {"name":"hidmsicswipe.app.js","url":"hidmsicswipe.js"},
      {"name":"hidmsicswipe.img","url":"hidmsicswipe-icon.js","evaluate":true}
    ]
  },
  {
    "id": "authentiwatch",
    "name": "2FA Authenticator",
    "shortName": "AuthWatch",
    "icon": "app.png",
    "screenshots": [{"url":"screenshot.png"}],
    "version": "0.04",
    "description": "Google Authenticator compatible tool.",
    "tags": "tool",
    "interface": "interface.html",
    "supports": ["BANGLEJS", "BANGLEJS2"],
    "readme": "README.md",
    "allow_emulator": true,
    "storage": [
      {"name":"authentiwatch.app.js","url":"app.js"},
      {"name":"authentiwatch.img","url":"app-icon.js","evaluate":true}
    ],
    "data": [{"name":"authentiwatch.json"}]
  },
  { "id": "schoolCalendar",
    "name": "School Calendar",
    "shortName":"SCalendar",
    "icon": "CalenderLogo.png",
    "version": "0.01",
    "description": "A simple calendar that you can see your upcoming events that you create in the customizer. Keep in note that your events reapeat weekly.(Beta)",
    "tags": "tool",
    "readme":"README.md",
    "custom":"custom.html",
    "supports": ["BANGLEJS"],
    "screenshots": [{"url":"screenshot_basic.png"},{"url":"screenshot_info.png"}],
    "storage": [
      {"name":"schoolCalendar.app.js"},
      {"name":"schoolCalendar.img","url":"app-icon.js","evaluate":true}
    ],
    "data": [
      {"name":"app.json"}
    ]
  },
  { "id": "timecal",
    "name": "TimeCal",
    "shortName":"TimeCal",
    "icon": "icon.png",
    "version":"0.01",
    "description": "TimeCal shows the Time along with a 3 week calendar",
    "tags": "clock",
    "type": "clock",
    "supports":["BANGLEJS2"],
    "storage": [
      {"name":"timecal.app.js","url":"timecal.app.js"}
    ]
  },
  {
    "id": "a_clock_timer",
    "name": "A Clock with Timer",
    "version": "0.01",
    "description": "A Clock with Timer, Map and Time Zones",
    "icon": "app.png",
    "screenshots": [{"url":"screenshot.png"}],
    "type": "clock",
    "tags": "clock",
    "supports": ["BANGLEJS2"],
    "allow_emulator": true,
    "readme": "README.md",
    "storage": [
      {"name":"a_clock_timer.app.js","url":"app.js"},
      {"name":"a_clock_timer.img","url":"app-icon.js","evaluate":true}
    ]
  },
  {
    "id":"intervalTimer",
    "name":"Interval Timer",
    "shortName":"Interval Timer",
    "icon": "app.png",
    "version":"0.01",
    "description": "Interval Timer for workouts, HIIT, or whatever else.",
    "tags": "timer, interval, hiit, workout",
    "readme":"README.md",
    "supports":["BANGLEJS2"],
    "storage": [
      {"name":"intervalTimer.app.js","url":"app.js"},
      {"name":"intervalTimer.img","url":"app-icon.js","evaluate":true}
    ]
  },
  { "id": "93dub",
   "name": "93 Dub",
   "shortName":"93 Dub",
   "icon": "93dub.png",
   "screenshots": [{"url":"screenshot.png"}],
   "version":"0.03",
   "description": "Fan recreation of orviwan's 91 Dub app for the Pebble smartwatch. Uses assets from his 91-Dub-v2.0 repo",
   "tags": "clock",
   "type": "clock",
   "supports":["BANGLEJS2"],
   "readme": "README.md",
   "allow_emulator": true,
   "storage": [
     {"name":"93dub.app.js","url":"app.js"},
     {"name":"93dub.img","url":"app-icon.js","evaluate":true}
   ]
  },
  { "id": "poweroff",
  "name": "Poweroff",
  "shortName":"Poweroff",
  "version":"0.01",
  "description": "Simple app to power off your Bangle.js",
  "icon": "app.png",
  "tags": "poweroff, shutdown",
  "supports" : ["BANGLEJS", "BANGLEJS2"],
  "readme": "README.md",
  "storage": [
    {"name":"poweroff.app.js","url":"app.js"},
    {"name":"poweroff.img","url":"app-icon.js","evaluate":true}
  ]
},
{
  "id": "sensible",
  "name": "SensiBLE",
  "shortName": "SensiBLE",
  "version": "0.02",
  "description": "Collect, display and advertise real-time sensor data.",
  "icon": "sensible.png",
  "type": "app",
  "tags": "tool,sensors",
  "supports" : [ "BANGLEJS2" ],
  "allow_emulator": true,
  "readme": "README.md",
  "storage": [
    { "name": "sensible.app.js", "url": "sensible.js" },
    { "name": "sensible.img", "url": "sensible-icon.js", "evaluate": true }
  ]
},
  {
    "id": "widbars",
    "name": "Bars Widget",
    "version": "0.01",
    "description": "Display several measurements as vertical bars.",
    "icon": "icon.png",
    "screenshots": [{"url":"screenshot.png"}],
    "readme": "README.md",
    "type": "widget",
    "tags": "widget",
    "supports": ["BANGLEJS","BANGLEJS2"],
    "storage": [
      {"name":"widbars.wid.js","url":"widget.js"}
  ]
},
{
  "id":"a_speech_timer",
  "name":"A Speech Timer",
  "icon": "app.png",
  "version":"1.00",
  "description": "A timer designed to help keeping your speeches and presentations to time.",
  "tags": "tool,timer",
  "readme":"README.md",
  "supports":["BANGLEJS2"],
  "storage": [
    {"name":"a_speech_timer.app.js","url":"app.js"},
    {"name":"a_speech_timer.img","url":"app-icon.js","evaluate":true}
  ]
},
  {
    "id": "sensible",
    "name": "SensiBLE",
    "shortName": "SensiBLE",
    "version": "0.02",
    "description": "Collect, display and advertise real-time sensor data.",
    "icon": "sensible.png",
    "type": "app",
    "tags": "tool,sensors",
    "supports" : [ "BANGLEJS2" ],
    "allow_emulator": true,
    "readme": "README.md",
    "storage": [
      { "name": "sensible.app.js", "url": "sensible.js" },
      { "name": "sensible.img", "url": "sensible-icon.js", "evaluate": true }
    ]
  },
  { "id": "mylocation",
    "name": "My Location",
    "shortName":"My Location",
    "icon": "mylocation.png",
    "type": "app",
    "screenshots": [{"url":"screenshot_1.png"}],
    "version":"0.01",
    "description": "Sets and stores the lat and long of your preferred City or it can be set from the GPS. mylocation.json can be used by other apps that need your main location lat and lon. See README",
    "readme": "README.md",
    "tags": "tool,utility",
    "supports": ["BANGLEJS", "BANGLEJS2"],
    "storage": [
      {"name":"mylocation.app.js","url":"mylocation.app.js"},
      {"name":"mylocation.img","url":"mylocation.icon.js","evaluate": true }
    ],
    "data": [
      {"name":"mylocation.json"}
    ]
  },
  {
    "id": "pebble",
    "name": "Pebble Clock",
    "shortName": "Pebble",
    "version": "0.03",
    "description": "A pebble style clock to keep the rebellion going",
    "readme": "README.md",
    "icon": "pebble.png",
    "screenshots": [{"url":"pebble_screenshot.png"}],
    "type": "clock",
    "tags": "clock",
    "supports": ["BANGLEJS2"],
    "storage": [
      {"name":"pebble.app.js","url":"pebble.app.js"},
      {"name":"pebble.settings.js","url":"pebble.settings.js"},
      {"name":"pebble.img","url":"pebble.icon.js","evaluate":true}
    ]
  },
  { "id": "pooqroman",
    "name": "pooq Roman watch face",
    "shortName":"pooq Roman",
    "version":"0.0.0",
    "description": "A classic watch face with a certain dynamicity. Most amusing in 24h mode. Slide up to show more hands, down for less(!). By design does not support standard widgets, sorry!",
    "icon": "app.png",
    "type": "clock",
    "tags": "clock",
    "supports" : ["BANGLEJS2"],
    "allow_emulator":true,
    "readme": "README.md",
    "storage": [
      {"name":"pooqroman.app.js","url":"app.js"},
      {"name":"pooqroman.img","url":"app-icon.js","evaluate":true}
     ],
     "data": [
       {"name":"pooqroman.json"}
     ]
  },
<<<<<<< HEAD
  { "id": "widChargingStatus",
    "name": "Charging Status",
    "shortName":"ChargingStatus",
    "icon": "widget.png",
    "version":"0.1",    
    "type": "widget",
    "description": "A simple widget that shows a yellow lightning icon to indicate whenever the watch is charging. This way one can see the charging status at a glance, no matter which battery widget is being used.",
    "tags": "widget",
        "supports": ["BANGLEJS","BANGLEJS2"],
    "storage": [
      {"name":"widChargingStatus.wid.js","url":"widget.js"}
=======
  {
    "id": "flow",
    "name": "FLOW",
    "shortName": "FLOW",
    "version": "0.01",
    "description": "A game where you have to help a flow avoid white obstacles thing by tapping! This is a demake of an app which I forgot the name of. Press BTN(1) to restart. See if you can get to 2500 score!",
    "icon": "app.png",
    "tags": "game",
    "supports" : ["BANGLEJS", "BANGLEJS2"],
    "readme": "README.md",
    "storage": [
      {"name": "flow.app.js", "url": "app.js" },
      {"name": "flow.img", "url": "app-icon.js","evaluate": true }
>>>>>>> b2c05a87
    ]
  }
]<|MERGE_RESOLUTION|>--- conflicted
+++ resolved
@@ -4678,7 +4678,6 @@
        {"name":"pooqroman.json"}
      ]
   },
-<<<<<<< HEAD
   { "id": "widChargingStatus",
     "name": "Charging Status",
     "shortName":"ChargingStatus",
@@ -4690,7 +4689,8 @@
         "supports": ["BANGLEJS","BANGLEJS2"],
     "storage": [
       {"name":"widChargingStatus.wid.js","url":"widget.js"}
-=======
+     ]
+  },
   {
     "id": "flow",
     "name": "FLOW",
@@ -4704,7 +4704,6 @@
     "storage": [
       {"name": "flow.app.js", "url": "app.js" },
       {"name": "flow.img", "url": "app-icon.js","evaluate": true }
->>>>>>> b2c05a87
     ]
   }
 ]