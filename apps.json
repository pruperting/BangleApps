[
  {
    "id": "fwupdate",
    "name": "Firmware Update (BETA)",
    "version": "0.01",
    "description": "Uploads new Espruino firmwares to Bangle.js 2",
    "icon": "app.png",
    "type": "RAM",
    "tags": "tools,system",
    "supports": ["BANGLEJS2"],
    "custom": "custom.html",
    "customConnect": true,
    "storage": [],
    "sortorder": -20
  },
  {
    "id": "boot",
    "name": "Bootloader",
    "version": "0.36",
    "description": "This is needed by Bangle.js to automatically load the clock, menu, widgets and settings",
    "icon": "bootloader.png",
    "type": "bootloader",
    "tags": "tool,system",
    "supports": ["BANGLEJS","BANGLEJS2"],
    "storage": [
      {"name":".boot0","url":"boot0.js"},
      {"name":".bootcde","url":"bootloader.js"},
      {"name":"bootupdate.js","url":"bootupdate.js"}
    ],
    "sortorder": -10
  },
  {
    "id": "messages",
    "name": "Messages",
    "version": "0.03",
    "description": "App to display notifications from iOS and Gadgetbridge",
    "icon": "app.png",
    "type": "app",
    "tags": "tool,system",
    "supports": ["BANGLEJS","BANGLEJS2"],
    "readme": "README.md",
    "storage": [
      {"name":"messages.app.js","url":"app.js"},
      {"name":"messages.img","url":"app-icon.js","evaluate":true},
      {"name":"messages.wid.js","url":"widget.js"},
      {"name":"messages","url":"lib.js"}
    ],
    "sortorder": -9
  },
  {
    "id": "android",
    "name": "Android Integration",
    "version": "0.01",
    "description": "(BETA) App to display notifications from Gadgetbridge on Android. This will eventually replace the Gadgetbridge widget.",
    "icon": "app.png",
    "tags": "tool,system,messages,notifications",
    "dependencies": {"messages":"app"},
    "supports": ["BANGLEJS","BANGLEJS2"],
    "storage": [
      {"name":"android.app.js","url":"app.js"},
      {"name":"android.img","url":"app-icon.js","evaluate":true},
      {"name":"android.boot.js","url":"boot.js"}
    ],
    "sortorder": -9
  },
  {
    "id": "ios",
    "name": "iOS Integration",
    "version": "0.01",
    "description": "(BETA) App to display notifications from iOS devices",
    "icon": "app.png",
    "tags": "tool,system,ios,apple,messages,notifications",
    "dependencies": {"messages":"app"},
    "supports": ["BANGLEJS","BANGLEJS2"],
    "storage": [
      {"name":"ios.app.js","url":"app.js"},
      {"name":"ios.img","url":"app-icon.js","evaluate":true},
      {"name":"ios.boot.js","url":"boot.js"}
    ],
    "sortorder": -9
  },
  {
    "id": "health",
    "name": "Health Tracking",
    "version": "0.07",
    "description": "Logs health data and provides an app to view it (BETA - requires firmware 2v11)",
    "icon": "app.png",
    "tags": "tool,system,health",
    "supports": ["BANGLEJS","BANGLEJS2"],
    "readme": "README.md",
    "interface": "interface.html",
    "storage": [
      {"name":"health.app.js","url":"app.js"},
      {"name":"health.img","url":"app-icon.js","evaluate":true},
      {"name":"health.boot.js","url":"boot.js"},
      {"name":"health","url":"lib.js"}
    ]
  },
  {
    "id": "launch",
    "name": "Launcher",
    "shortName": "Launcher",
    "version": "0.08",
    "description": "This is needed to display a menu allowing you to choose your own applications. You can replace this with a customised launcher.",
    "icon": "app.png",
    "type": "launch",
    "tags": "tool,system,launcher",
    "supports": ["BANGLEJS","BANGLEJS2"],
    "storage": [
      {"name":"launch.app.js","url":"app-bangle1.js","supports":["BANGLEJS"]},
      {"name":"launch.app.js","url":"app-bangle2.js","supports":["BANGLEJS2"]}
    ],
    "sortorder": -10
  },
  {
    "id": "setting",
    "name": "Settings",
    "version": "0.33",
    "description": "A menu for setting up Bangle.js",
    "icon": "settings.png",
    "tags": "tool,system",
    "supports": ["BANGLEJS","BANGLEJS2"],
    "readme": "README.md",
    "storage": [
      {"name":"setting.app.js","url":"settings.js"},
      {"name":"setting.img","url":"settings-icon.js","evaluate":true}
    ],
    "data": [{"name":"setting.json","url":"settings.min.json","evaluate":true}],
    "sortorder": -5
  },
  {
    "id": "about",
    "name": "About",
    "version": "0.11",
    "description": "Bangle.js About page - showing software version, stats, and a collaborative mural from the Bangle.js KickStarter backers",
    "icon": "app.png",
    "tags": "tool,system",
    "supports": ["BANGLEJS","BANGLEJS2"],
    "allow_emulator": true,
    "storage": [
      {"name":"about.app.js","url":"app-bangle1.js","supports": ["BANGLEJS"]},
      {"name":"about.app.js","url":"app-bangle2.js","supports": ["BANGLEJS2"]},
      {"name":"about.img","url":"app-icon.js","evaluate":true}
    ],
    "sortorder": -4
  },
  {
    "id": "alarm",
    "name": "Default Alarm & Timer",
    "shortName": "Alarms",
    "version": "0.14",
    "description": "Set and respond to alarms and timers",
    "icon": "app.png",
    "tags": "tool,alarm,widget",
    "supports": ["BANGLEJS","BANGLEJS2"],
    "storage": [
      {"name":"alarm.app.js","url":"app.js"},
      {"name":"alarm.boot.js","url":"boot.js"},
      {"name":"alarm.js","url":"alarm.js"},
      {"name":"alarm.img","url":"app-icon.js","evaluate":true},
      {"name":"alarm.wid.js","url":"widget.js"}
    ],
    "data": [{"name":"alarm.json"}]
  },
  {
    "id": "locale",
    "name": "Languages",
    "version": "0.09",
    "description": "Translations for different countries",
    "icon": "locale.png",
    "type": "locale",
    "tags": "tool,system,locale,translate",
    "supports": ["BANGLEJS","BANGLEJS2"],
    "readme": "README.md",
    "custom": "locale.html",
    "storage": [
      {"name":"locale"}
    ],
    "sortorder": -10
  },
  {
    "id": "notify",
    "name": "Notifications (default)",
    "shortName": "Notifications",
    "version": "0.11",
    "description": "Provides the default `notify` module used by applications to display notifications in a bar at the top of the screen. This module is installed by default by client applications such as the Gadgetbridge app.  Installing `Fullscreen Notifications` replaces this module with a version that displays the notifications using the full screen",
    "icon": "notify.png",
    "type": "notify",
    "tags": "widget",
    "supports": ["BANGLEJS"],
    "readme": "README.md",
    "storage": [
      {"name":"notify","url":"notify.js"}
    ]
  },
  {
    "id": "notifyfs",
    "name": "Fullscreen Notifications",
    "shortName": "Notifications",
    "version": "0.12",
    "description": "Provides a replacement for the `Notifications (default)` `notify` module.   This version is used by applications to display notifications fullscreen. This may not fully restore the screen after on some apps. See `Notifications (default)` for more information about the notify module.",
    "icon": "notify.png",
    "type": "notify",
    "tags": "widget",
    "supports": ["BANGLEJS","BANGLEJS2"],
    "storage": [
      {"name":"notify","url":"notify.js"}
    ]
  },
  {
    "id": "welcome",
    "name": "Welcome",
    "shortName": "Welcome",
    "version": "0.13",
    "description": "Appears at first boot and explains how to use Bangle.js",
    "icon": "app.png",
    "screenshots": [{"url":"screenshot_welcome.png"}],
    "tags": "start,welcome",
    "supports": ["BANGLEJS","BANGLEJS2"],
    "allow_emulator": true,
    "storage": [
      {"name":"welcome.boot.js","url":"boot.js"},
      {"name":"welcome.app.js","url":"app-bangle1.js","supports": ["BANGLEJS"]},
      {"name":"welcome.app.js","url":"app-bangle2.js","supports": ["BANGLEJS2"]},
      {"name":"welcome.settings.js","url":"settings.js"},
      {"name":"welcome.img","url":"app-icon.js","evaluate":true}
    ],
    "data": [{"name":"welcome.json"}]
  },
  {
    "id": "mywelcome",
    "name": "Customised Welcome",
    "shortName": "My Welcome",
    "version": "0.12",
    "description": "Appears at first boot and explains how to use Bangle.js. Like 'Welcome', but can be customised with a greeting",
    "icon": "app.png",
    "tags": "start,welcome",
    "supports": ["BANGLEJS"],
    "custom": "custom.html",
    "storage": [
      {"name":"mywelcome.boot.js","url":"boot.js"},
      {"name":"mywelcome.app.js","url":"app.js"},
      {"name":"mywelcome.settings.js","url":"settings.js"},
      {"name":"mywelcome.img","url":"app-icon.js","evaluate":true}
    ],
    "data": [{"name":"mywelcome.json"}]
  },
  {
    "id": "gbridge",
    "name": "Gadgetbridge",
    "version": "0.24",
    "description": "The default notification handler for Gadgetbridge notifications from Android. This will eventually be replaced by the 'Android' app.",
    "icon": "app.png",
    "type": "widget",
    "tags": "tool,system,android,widget",
    "supports": ["BANGLEJS","BANGLEJS2"],
    "dependencies": {"notify":"type"},
    "readme": "README.md",
    "storage": [
      {"name":"gbridge.settings.js","url":"settings.js"},
      {"name":"gbridge.img","url":"app-icon.js","evaluate":true},
      {"name":"gbridge.wid.js","url":"widget.js"}
    ],
    "data": [{"name":"gbridge.json"}]
  },
  {
    "id": "mclock",
    "name": "Morphing Clock",
    "version": "0.07",
    "description": "7 segment clock that morphs between minutes and hours",
    "icon": "clock-morphing.png",
    "type": "clock",
    "tags": "clock",
    "supports": ["BANGLEJS"],
    "allow_emulator": true,
    "storage": [
      {"name":"mclock.app.js","url":"clock-morphing.js"},
      {"name":"mclock.img","url":"clock-morphing-icon.js","evaluate":true}
    ],
    "sortorder": -9
  },
  {
    "id": "moonphase",
    "name": "Moonphase",
    "version": "0.02",
    "description": "Shows current moon phase. Now with GPS function.",
    "icon": "app.png",
    "tags": "",
    "supports": ["BANGLEJS"],
    "allow_emulator": true,
    "storage": [
      {"name":"moonphase.app.js","url":"app.js"},
      {"name":"moonphase.img","url":"app-icon.js","evaluate":true}
    ]
  },
  {
    "id": "daysl",
    "name": "Days left",
    "version": "0.03",
    "description": "Shows you the days left until a certain date. Date can be set with a settings app and is written to a file.",
    "icon": "app.png",
    "tags": "",
    "supports": ["BANGLEJS"],
    "allow_emulator": false,
    "storage": [
      {"name":"daysl.app.js","url":"app.js"},
      {"name":"daysl.img","url":"app-icon.js","evaluate":true},
      {"name":"daysl.wid.js","url":"widget.js"}
    ]
  },
  {
    "id": "wclock",
    "name": "Word Clock",
    "version": "0.03",
    "description": "Display Time as Text",
    "icon": "clock-word.png",
    "screenshots": [{"url":"screenshot_word.png"}],
    "type": "clock",
    "tags": "clock",
    "supports": ["BANGLEJS","BANGLEJS2"],
    "allow_emulator": true,
    "storage": [
      {"name":"wclock.app.js","url":"clock-word.js"},
      {"name":"wclock.img","url":"clock-word-icon.js","evaluate":true}
    ]
  },
  {
    "id": "fontclock",
    "name": "Font Clock",
    "version": "0.01",
    "description": "Choose the font and design of clock face from a library of available designs",
    "icon": "fontclock.png",
    "type": "clock",
    "tags": "clock",
    "supports": ["BANGLEJS"],
    "readme": "README.md",
    "custom": "custom.html",
    "allow_emulator": false,
    "storage": [
      {"name":"fontclock.app.js","url":"fontclock.js"},
      {"name":"fontclock.img","url":"fontclock-icon.js","evaluate":true},
      {"name":"fontclock.hand.js","url":"fontclock.hand.js"},
      {"name":"fontclock.thinhand.js","url":"fontclock.thinhand.js"},
      {"name":"fontclock.thickhand.js","url":"fontclock.thickhand.js"},
      {"name":"fontclock.hourscriber.js","url":"fontclock.hourscriber.js"},
      {"name":"fontclock.font.js","url":"fontclock.font.js"},
      {"name":"fontclock.font.abril_ff50.js","url":"fontclock.font.abril_ff50.js"},
      {"name":"fontclock.font.cpstc58.js","url":"fontclock.font.cpstc58.js"},
      {"name":"fontclock.font.mntn25.js","url":"fontclock.font.mntn25.js"},
      {"name":"fontclock.font.mntn50.js","url":"fontclock.font.mntn50.js"},
      {"name":"fontclock.font.vector25.js","url":"fontclock.font.vector25.js"},
      {"name":"fontclock.font.vector50.js","url":"fontclock.font.vector50.js"}
    ]
  },
  {
    "id": "slidingtext",
    "name": "Sliding Clock",
    "version": "0.07",
    "description": "Inspired by the Pebble sliding clock, old times are scrolled off the screen and new times on. You are also able to change language on the fly so you can see the time written in other languages using button 1. Currently English, French, Japanese, Spanish and German are supported",
    "icon": "slidingtext.png",
    "type": "clock",
    "tags": "clock",
    "supports": ["BANGLEJS","BANGLEJS2"],
    "readme": "README.md",
    "custom": "custom.html",
    "allow_emulator": false,
    "storage": [
      {"name":"slidingtext.app.js","url":"slidingtext.js"},
      {"name":"slidingtext.img","url":"slidingtext-icon.js","evaluate":true},
      {"name":"slidingtext.locale.en.js","url":"slidingtext.locale.en.js"},
      {"name":"slidingtext.locale.en2.js","url":"slidingtext.locale.en2.js"},
      {"name":"slidingtext.utils.en.js","url":"slidingtext.utils.en.js"},
      {"name":"slidingtext.locale.es.js","url":"slidingtext.locale.es.js"},
      {"name":"slidingtext.locale.fr.js","url":"slidingtext.locale.fr.js"},
      {"name":"slidingtext.locale.jp.js","url":"slidingtext.locale.jp.js"},
      {"name":"slidingtext.locale.de.js","url":"slidingtext.locale.de.js"},
      {"name":"slidingtext.dtfmt.js","url":"slidingtext.dtfmt.js"}
    ]
  },
  {
    "id": "solarclock",
    "name": "Solar Clock",
    "version": "0.02",
    "description": "Using your current or chosen location the solar watch face shows the Sun's sky position, time and date. Also allows you to wind backwards and forwards in time to see the sun's position",
    "icon": "solar_clock.png",
    "type": "clock",
    "tags": "clock",
    "supports": ["BANGLEJS"],
    "readme": "README.md",
    "custom": "custom.html",
    "allow_emulator": false,
    "storage": [
      {"name":"solarclock.app.js","url":"solar_clock.js"},
      {"name":"solarclock.img","url":"solar_clock-icon.js","evaluate":true},
      {"name":"solar_colors.js","url":"solar_colors.js"},
      {"name":"solar_controller.js","url":"solar_controller.js"},
      {"name":"solar_date_utils.js","url":"solar_date_utils.js"},
      {"name":"solar_graphic_utils.js","url":"solar_graphic_utils.js"},
      {"name":"solar_location.js","url":"solar_location.js"},
      {"name":"solar_math_utils.js","url":"solar_math_utils.js"},
      {"name":"solar_loc.Reykjavik.json","url":"solar_loc.Reykjavik.json"},
      {"name":"solar_loc.Hong_Kong.json","url":"solar_loc.Hong_Kong.json"},
      {"name":"solar_loc.Honolulu.json","url":"solar_loc.Honolulu.json"},
      {"name":"solar_loc.Rio.json","url":"solar_loc.Rio.json"},
      {"name":"solar_loc.Tokyo.json","url":"solar_loc.Tokyo.json"},
      {"name":"solar_loc.Seoul.json","url":"solar_loc.Seoul.json"}
    ]
  },
  {
    "id": "sweepclock",
    "name": "Sweep Clock",
    "version": "0.04",
    "description": "Smooth sweep secondhand with single hour numeral. Use button 1 to toggle the numeral font, button 3 to change the colour theme and button 4 to change the date placement",
    "icon": "sweepclock.png",
    "type": "clock",
    "tags": "clock",
    "supports": ["BANGLEJS"],
    "readme": "README.md",
    "allow_emulator": true,
    "storage": [
      {"name":"sweepclock.app.js","url":"sweepclock.js"},
      {"name":"sweepclock.img","url":"sweepclock-icon.js","evaluate":true}
    ]
  },
  {
    "id": "matrixclock",
    "name": "Matrix Clock",
    "version": "0.02",
    "description": "inspired by The Matrix, a clock of the same style",
    "icon": "matrixclock.png",
    "screenshots": [{"url":"screenshot_matrix.png"}],
    "type": "clock",
    "tags": "clock",
    "supports": ["BANGLEJS","BANGLEJS2"],
    "readme": "README.md",
    "allow_emulator": true,
    "storage": [
      {"name":"matrixclock.app.js","url":"matrixclock.js"},
      {"name":"matrixclock.img","url":"matrixclock-icon.js","evaluate":true}
    ]
  },
  {
    "id": "imgclock",
    "name": "Image background clock",
    "shortName": "Image Clock",
    "version": "0.08",
    "description": "A clock with an image as a background",
    "icon": "app.png",
    "type": "clock",
    "tags": "clock",
    "supports": ["BANGLEJS"],
    "custom": "custom.html",
    "storage": [
      {"name":"imgclock.app.js","url":"app.js"},
      {"name":"imgclock.img","url":"app-icon.js","evaluate":true},
      {"name":"imgclock.face.img"},
      {"name":"imgclock.face.json"},
      {"name":"imgclock.face.bg","content":""}
    ]
  },
  {
    "id": "impwclock",
    "name": "Imprecise Word Clock",
    "version": "0.03",
    "description": "Imprecise word clock for vacations, weekends, and those who never need accurate time.",
    "icon": "clock-impword.png",
    "type": "clock",
    "tags": "clock",
    "supports": ["BANGLEJS"],
    "allow_emulator": true,
    "storage": [
      {"name":"impwclock.app.js","url":"clock-impword.js"},
      {"name":"impwclock.img","url":"clock-impword-icon.js","evaluate":true}
    ]
  },
  {
    "id": "aclock",
    "name": "Analog Clock",
    "version": "0.15",
    "description": "An Analog Clock",
    "icon": "clock-analog.png",
    "screenshots": [{"url":"screenshot_analog.png"}],
    "type": "clock",
    "tags": "clock",
    "supports": ["BANGLEJS","BANGLEJS2"],
    "allow_emulator": true,
    "storage": [
      {"name":"aclock.app.js","url":"clock-analog.js"},
      {"name":"aclock.img","url":"clock-analog-icon.js","evaluate":true}
    ]
  },
  {
    "id": "clock2x3",
    "name": "2x3 Pixel Clock",
    "version": "0.05",
    "description": "This is a simple clock using minimalist 2x3 pixel numerical digits",
    "icon": "clock2x3.png",
    "screenshots": [{"url":"screenshot_pixel.png"}],
    "type": "clock",
    "tags": "clock",
    "supports": ["BANGLEJS","BANGLEJS2"],
    "readme": "README.md",
    "allow_emulator": true,
    "storage": [
      {"name":"clock2x3.app.js","url":"clock2x3-app.js"},
      {"name":"clock2x3.img","url":"clock2x3-icon.js","evaluate":true}
    ]
  },
  {
    "id": "geissclk",
    "name": "Geiss Clock",
    "version": "0.03",
    "description": "7 segment clock with animated background in the style of Ryan Geiss' music visualisation. NOTE: The first run will take ~1 minute to do some precalculation",
    "icon": "clock.png",
    "type": "clock",
    "tags": "clock",
    "supports": ["BANGLEJS"],
    "storage": [
      {"name":"geissclk.app.js","url":"clock.js"},
      {"name":"geissclk.precompute.js","url":"precompute.js"},
      {"name":"geissclk.img","url":"clock-icon.js","evaluate":true}
    ],
    "data": [{"name":"geissclk.0.map"},{"name":"geissclk.1.map"},{"name":"geissclk.2.map"},{"name":"geissclk.3.map"},{"name":"geissclk.4.map"},{"name":"geissclk.5.map"},{"name":"geissclk.0.pal"},{"name":"geissclk.1.pal"},{"name":"geissclk.2.pal"}]
  },
  {
    "id": "trex",
    "name": "T-Rex",
    "version": "0.04",
    "description": "T-Rex game in the style of Chrome's offline game",
    "icon": "trex.png",
    "screenshots": [{"url":"screenshot_trex.png"}],
    "tags": "game",
    "supports": ["BANGLEJS","BANGLEJS2"],
    "readme": "README.md",
    "allow_emulator": true,
    "storage": [
      {"name":"trex.app.js","url":"trex.js"},
      {"name":"trex.img","url":"trex-icon.js","evaluate":true},
      {"name":"trex.settings.js","url":"settings.js"}
    ],
    "data": [{"name":"trex.score","storageFile":true}]
  },
  {
    "id": "cubescramble",
    "name": "Cube Scramble",
    "version":"0.01",
    "description": "A random scramble generator for the 3x3 Rubik's cube",
    "icon": "cube-scramble.png",
    "tags": "",
    "supports" : ["BANGLEJS","BANGLEJS2"],  
    "readme": "README.md",
    "allow_emulator": true,
    "storage": [
      {"name":"cubescramble.app.js","url":"cube-scramble.js"},
      {"name":"cubescramble.img","url":"cube-scramble-icon.js","evaluate":true}
    ]
  },
  {
    "id": "astroid",
    "name": "Asteroids!",
    "version": "0.03",
    "description": "Retro asteroids game",
    "icon": "asteroids.png",
    "screenshots": [{"url":"screenshot_asteroids.png"}],
    "tags": "game",
    "supports": ["BANGLEJS","BANGLEJS2"],
    "allow_emulator": true,
    "storage": [
      {"name":"astroid.app.js","url":"asteroids.js"},
      {"name":"astroid.img","url":"asteroids-icon.js","evaluate":true}
    ]
  },
  {
    "id": "clickms",
    "name": "Click Master",
    "version": "0.01",
    "description": "Get several friends to start the game, then compete to see who can press BTN1 the most!",
    "icon": "click-master.png",
    "tags": "game",
    "supports": ["BANGLEJS"],
    "storage": [
      {"name":"clickms.app.js","url":"click-master.js"},
      {"name":"clickms.img","url":"click-master-icon.js","evaluate":true}
    ]
  },
  {
    "id": "horsey",
    "name": "Horse Race!",
    "version": "0.01",
    "description": "Get several friends to start the game, then compete to see who can press BTN1 the most!",
    "icon": "horse-race.png",
    "tags": "game",
    "supports": ["BANGLEJS"],
    "storage": [
      {"name":"horsey.app.js","url":"horse-race.js"},
      {"name":"horsey.img","url":"horse-race-icon.js","evaluate":true}
    ]
  },
  {
    "id": "compass",
    "name": "Compass",
    "version": "0.04",
    "description": "Simple compass that points North",
    "icon": "compass.png",
    "screenshots": [{"url":"screenshot_compass.png"}],
    "tags": "tool,outdoors",
    "supports": ["BANGLEJS","BANGLEJS2"],
    "storage": [
      {"name":"compass.app.js","url":"compass.js"},
      {"name":"compass.img","url":"compass-icon.js","evaluate":true}
    ]
  },
  {
    "id": "gpstime",
    "name": "GPS Time",
    "version": "0.05",
    "description": "Update the Bangle.js's clock based on the time from the GPS receiver",
    "icon": "gpstime.png",
    "tags": "tool,gps",
    "supports": ["BANGLEJS","BANGLEJS2"],
    "storage": [
      {"name":"gpstime.app.js","url":"gpstime.js"},
      {"name":"gpstime.img","url":"gpstime-icon.js","evaluate":true}
    ]
  },
  {
    "id": "openloc",
    "name": "Open Location / Plus Codes",
    "shortName": "Open Location",
    "version": "0.01",
    "description": "Convert your current GPS location to a series of characters",
    "icon": "app.png",
    "tags": "tool,outdoors,gps",
    "supports": ["BANGLEJS"],
    "storage": [
      {"name":"openloc.app.js","url":"app.js"},
      {"name":"openloc.img","url":"app-icon.js","evaluate":true}
    ]
  },
  {
    "id": "speedo",
    "name": "Speedo",
    "version": "0.05",
    "description": "Show the current speed according to the GPS",
    "icon": "speedo.png",
    "tags": "tool,outdoors,gps",
    "supports": ["BANGLEJS","BANGLEJS2"],
    "storage": [
      {"name":"speedo.app.js","url":"speedo.js"},
      {"name":"speedo.img","url":"speedo-icon.js","evaluate":true}
    ]
  },
  {
    "id": "gpsrec",
    "name": "GPS Recorder",
    "version": "0.24",
    "description": "Application that allows you to record a GPS track. Can run in background",
    "icon": "app.png",
    "tags": "tool,outdoors,gps,widget",
    "supports": ["BANGLEJS","BANGLEJS2"],
    "readme": "README.md",
    "interface": "interface.html",
    "storage": [
      {"name":"gpsrec.app.js","url":"app.js"},
      {"name":"gpsrec.img","url":"app-icon.js","evaluate":true},
      {"name":"gpsrec.wid.js","url":"widget.js"},
      {"name":"gpsrec.settings.js","url":"settings.js"}
    ],
    "data": [{"name":"gpsrec.json"},{"wildcard":".gpsrc?","storageFile":true}]
  },
  {
    "id": "recorder",
    "name": "Recorder (BETA)",
    "shortName": "Recorder",
    "version": "0.03",
    "description": "Record GPS position, heart rate and more in the background, then download to your PC.",
    "icon": "app.png",
    "tags": "tool,outdoors,gps,widget",
    "supports": ["BANGLEJS","BANGLEJS2"],
    "readme": "README.md",
    "interface": "interface.html",
    "storage": [
      {"name":"recorder.app.js","url":"app.js"},
      {"name":"recorder.img","url":"app-icon.js","evaluate":true},
      {"name":"recorder.wid.js","url":"widget.js"},
      {"name":"recorder.settings.js","url":"settings.js"}
    ],
    "data": [{"name":"recorder.json"},{"wildcard":"recorder.log?.csv","storageFile":true}]
  },
  {
    "id": "gpsnav",
    "name": "GPS Navigation",
    "version": "0.05",
    "description": "Displays GPS Course and Speed, + Directions to waypoint and waypoint recording, now with waypoint editor",
    "icon": "icon.png",
    "tags": "tool,outdoors,gps",
    "supports": ["BANGLEJS"],
    "readme": "README.md",
    "interface": "waypoints.html",
    "storage": [
      {"name":"gpsnav.app.js","url":"app.min.js"},
      {"name":"gpsnav.img","url":"app-icon.js","evaluate":true}
    ],
    "data": [{"name":"waypoints.json","url":"waypoints.json"}]
  },
  {
    "id": "heart",
    "name": "Heart Rate Recorder",
    "shortName": "HRM Record",
    "version": "0.07",
    "description": "Application that allows you to record your heart rate. Can run in background",
    "icon": "app.png",
    "tags": "tool,health,widget",
    "supports": ["BANGLEJS","BANGLEJS2"],
    "interface": "interface.html",
    "storage": [
      {"name":"heart.app.js","url":"app.js"},
      {"name":"heart.img","url":"app-icon.js","evaluate":true},
      {"name":"heart.wid.js","url":"widget.js"}
    ],
    "data": [{"name":"heart.json"},{"wildcard":".heart?","storageFile":true}]
  },
  {
    "id": "slevel",
    "name": "Spirit Level",
    "version": "0.01",
    "description": "Show the current angle of the watch, so you can use it to make sure something is absolutely flat",
    "icon": "spiritlevel.png",
    "tags": "tool",
    "supports": ["BANGLEJS"],
    "storage": [
      {"name":"slevel.app.js","url":"spiritlevel.js"},
      {"name":"slevel.img","url":"spiritlevel-icon.js","evaluate":true}
    ]
  },
  {
    "id": "files",
    "name": "App Manager",
    "version": "0.07",
    "description": "Show currently installed apps, free space, and allow their deletion from the watch",
    "icon": "files.png",
    "tags": "tool,system,files",
    "supports": ["BANGLEJS"],
    "storage": [
      {"name":"files.app.js","url":"files.js"},
      {"name":"files.img","url":"files-icon.js","evaluate":true}
    ]
  },
  {
    "id": "weather",
    "name": "Weather",
    "version": "0.10",
    "description": "Show Gadgetbridge weather report",
    "icon": "icon.png",
    "screenshots": [{"url":"screenshot.png"}],
    "tags": "widget,outdoors",
    "supports": ["BANGLEJS"],
    "readme": "readme.md",
    "storage": [
      {"name":"weather.app.js","url":"app.js"},
      {"name":"weather.wid.js","url":"widget.js"},
      {"name":"weather","url":"lib.js"},
      {"name":"weather.img","url":"icon.js","evaluate":true},
      {"name":"weather.settings.js","url":"settings.js"}
    ],
    "data": [{"name":"weather.json"}]
  },
  {
    "id": "chargeanim",
    "name": "Charge Animation",
    "version": "0.01",
    "description": "When charging, show a sideways charging animation and keep the screen on. When removed from the charger load the clock again.",
    "icon": "icon.png",
    "tags": "battery",
    "supports": ["BANGLEJS"],
    "allow_emulator": true,
    "storage": [
      {"name":"chargeanim.app.js","url":"app.js"},
      {"name":"chargeanim.boot.js","url":"boot.js"},
      {"name":"chargeanim.img","url":"app-icon.js","evaluate":true}
    ]
  },
  {
    "id": "bluetoothdock",
    "name": "Bluetooth Dock",
    "shortName": "Dock",
    "version": "0.01",
    "description": "When charging shows the time, scans Bluetooth for known devices (eg temperature) and shows them on the screen",
    "icon": "app.png",
    "tags": "bluetooth",
    "supports": ["BANGLEJS"],
    "readme": "README.md",
    "storage": [
      {"name":"bluetoothdock.app.js","url":"app.js"},
      {"name":"bluetoothdock.boot.js","url":"boot.js"},
      {"name":"bluetoothdock.img","url":"app-icon.js","evaluate":true}
    ]
  },
  {
    "id": "widbat",
    "name": "Battery Level Widget",
    "version": "0.09",
    "description": "Show the current battery level and charging status in the top right of the clock",
    "icon": "widget.png",
    "type": "widget",
    "tags": "widget,battery",
    "supports": ["BANGLEJS","BANGLEJS2"],
    "storage": [
      {"name":"widbat.wid.js","url":"widget.js"}
    ]
  },
  {
    "id": "widbatv",
    "name": "Battery Level Widget (Vertical)",
    "version": "0.01",
    "description": "Slim, vertical battery widget that only takes up 14px",
    "icon": "widget.png",
    "type": "widget",
    "tags": "widget,battery",
    "supports": ["BANGLEJS","BANGLEJS2"],
    "storage": [
      {"name":"widbatv.wid.js","url":"widget.js"}
    ]
  },
  {
    "id": "widlock",
    "name": "Lock Widget",
    "version": "0.03",
    "description": "On devices with always-on display (Bangle.js 2) this displays lock icon whenever the display is locked",
    "icon": "widget.png",
    "type": "widget",
    "tags": "widget,lock",
    "supports": ["BANGLEJS","BANGLEJS2"],
    "storage": [
      {"name":"widlock.wid.js","url":"widget.js"}
    ]
  },
  {
    "id": "widbatpc",
    "name": "Battery Level Widget (with percentage)",
    "shortName": "Battery Widget",
    "version": "0.13",
    "description": "Show the current battery level and charging status in the top right of the clock, with charge percentage",
    "icon": "widget.png",
    "type": "widget",
    "tags": "widget,battery",
    "supports": ["BANGLEJS","BANGLEJS2"],
    "readme": "README.md",
    "storage": [
      {"name":"widbatpc.wid.js","url":"widget.js"},
      {"name":"widbatpc.settings.js","url":"settings.js"}
    ],
    "data": [{"name":"widbatpc.json"}]
  },
  {
    "id": "widbatwarn",
    "name": "Battery Warning",
    "shortName": "Battery Warning",
    "version": "0.02",
    "description": "Show a warning when the battery runs low.",
    "icon": "widget.png",
    "screenshots": [{"url":"screenshot.png"}],
    "type": "widget",
    "tags": "tool,battery",
    "supports": ["BANGLEJS"],
    "dependencies": {"notify":"type"},
    "readme": "README.md",
    "storage": [
      {"name":"widbatwarn.wid.js","url":"widget.js"},
      {"name":"widbatwarn.settings.js","url":"settings.js"}
    ],
    "data": [{"name":"widbatwarn.json"}]
  },
  {
    "id": "widbt",
    "name": "Bluetooth Widget",
    "version": "0.07",
    "description": "Show the current Bluetooth connection status in the top right of the clock",
    "icon": "widget.png",
    "type": "widget",
    "tags": "widget,bluetooth",
    "supports": ["BANGLEJS","BANGLEJS2"],
    "storage": [
      {"name":"widbt.wid.js","url":"widget.js"}
    ]
  },
  {
    "id": "widchime",
    "name": "Hour Chime",
    "version": "0.02",
    "description": "Buzz or beep on every whole hour.",
    "icon": "widget.png",
    "type": "widget",
    "tags": "widget",
    "supports": ["BANGLEJS"],
    "storage": [
      {"name":"widchime.wid.js","url":"widget.js"},
      {"name":"widchime.settings.js","url":"settings.js"}
    ],
    "data": [{"name":"widchime.json"}]
  },
  {
    "id": "widram",
    "name": "RAM Widget",
    "shortName": "RAM Widget",
    "version": "0.01",
    "description": "Display your Bangle's available RAM percentage in a widget",
    "icon": "widget.png",
    "type": "widget",
    "tags": "widget",
    "supports": ["BANGLEJS"],
    "storage": [
      {"name":"widram.wid.js","url":"widget.js"}
    ]
  },
  {
    "id": "hrm",
    "name": "Heart Rate Monitor",
    "version": "0.06",
    "description": "Measure your heart rate and see live sensor data",
    "icon": "heartrate.png",
    "tags": "health",
    "supports": ["BANGLEJS","BANGLEJS2"],
    "storage": [
      {"name":"hrm.app.js","url":"heartrate.js"},
      {"name":"hrm.img","url":"heartrate-icon.js","evaluate":true}
    ]
  },
  {
    "id": "widhrm",
    "name": "Simple Heart Rate widget",
    "version": "0.05",
    "description": "When the screen is on, the widget turns on the heart rate monitor and displays the current heart rate (or last known in grey). For this to work well you'll need at least a 15 second LCD Timeout.",
    "icon": "widget.png",
    "type": "widget",
    "tags": "health,widget",
    "supports": ["BANGLEJS","BANGLEJS2"],
    "storage": [
      {"name":"widhrm.wid.js","url":"widget.js"}
    ]
  },
  {
    "id": "bthrm",
    "name": "Bluetooth Heart Rate Monitor",
    "shortName": "BT HRM",
    "version": "0.01",
    "description": "Overrides Bangle.js's build in heart rate monitor with an external Bluetooth one.",
    "icon": "app.png",
    "type": "boot",
    "tags": "health,bluetooth",
    "supports": ["BANGLEJS","BANGLEJS2"],
    "readme": "README.md",
    "storage": [
      {"name":"bthrm.boot.js","url":"boot.js"},
      {"name":"bthrm.img","url":"app-icon.js","evaluate":true}
    ]
  },
  {
    "id": "stetho",
    "name": "Stethoscope",
    "version": "0.01",
    "description": "Hear your heart rate",
    "icon": "stetho.png",
    "tags": "health",
    "supports": ["BANGLEJS"],
    "storage": [
      {"name":"stetho.app.js","url":"stetho.js"},
      {"name":"stetho.img","url":"stetho-icon.js","evaluate":true}
    ]
  },
  {
    "id": "swatch",
    "name": "Stopwatch",
    "version": "0.07",
    "description": "Simple stopwatch with Lap Time logging to a JSON file",
    "icon": "stopwatch.png",
    "tags": "health",
    "supports": ["BANGLEJS"],
    "readme": "README.md",
    "interface": "interface.html",
    "allow_emulator": true,
    "storage": [
      {"name":"swatch.app.js","url":"stopwatch.js"},
      {"name":"swatch.img","url":"stopwatch-icon.js","evaluate":true}
    ]
  },
  {
    "id": "hidmsic",
    "name": "Bluetooth Music Controls",
    "shortName": "Music Control",
    "version": "0.02",
    "description": "Enable HID in settings, pair with your phone, then use this app to control music from your watch!",
    "icon": "hid-music.png",
    "tags": "bluetooth",
    "supports": ["BANGLEJS"],
    "storage": [
      {"name":"hidmsic.app.js","url":"hid-music.js"},
      {"name":"hidmsic.img","url":"hid-music-icon.js","evaluate":true}
    ]
  },
  {
    "id": "hidkbd",
    "name": "Bluetooth Keyboard",
    "shortName": "Bluetooth Kbd",
    "version": "0.02",
    "description": "Enable HID in settings, pair with your phone/PC, then use this app to control other apps",
    "icon": "hid-keyboard.png",
    "tags": "bluetooth",
    "supports": ["BANGLEJS"],
    "storage": [
      {"name":"hidkbd.app.js","url":"hid-keyboard.js"},
      {"name":"hidkbd.img","url":"hid-keyboard-icon.js","evaluate":true}
    ]
  },
  {
    "id": "hidbkbd",
    "name": "Binary Bluetooth Keyboard",
    "shortName": "Binary BT Kbd",
    "version": "0.02",
    "description": "Enable HID in settings, pair with your phone/PC, then type messages using the onscreen keyboard by tapping repeatedly on the key you want",
    "icon": "hid-binary-keyboard.png",
    "tags": "bluetooth",
    "supports": ["BANGLEJS"],
    "storage": [
      {"name":"hidbkbd.app.js","url":"hid-binary-keyboard.js"},
      {"name":"hidbkbd.img","url":"hid-binary-keyboard-icon.js","evaluate":true}
    ]
  },
  {
    "id": "animals",
    "name": "Animals Game",
    "version": "0.01",
    "description": "Simple toddler's game - displays a different number of animals each time the screen is pressed",
    "icon": "animals.png",
    "tags": "game",
    "supports": ["BANGLEJS"],
    "storage": [
      {"name":"animals.app.js","url":"animals.js"},
      {"name":"animals.img","url":"animals-icon.js","evaluate":true},
      {"name":"animals-snake.img","url":"animals-snake.js","evaluate":true},
      {"name":"animals-duck.img","url":"animals-duck.js","evaluate":true},
      {"name":"animals-swan.img","url":"animals-swan.js","evaluate":true},
      {"name":"animals-fox.img","url":"animals-fox.js","evaluate":true},
      {"name":"animals-camel.img","url":"animals-camel.js","evaluate":true},
      {"name":"animals-pig.img","url":"animals-pig.js","evaluate":true},
      {"name":"animals-sheep.img","url":"animals-sheep.js","evaluate":true},
      {"name":"animals-mouse.img","url":"animals-mouse.js","evaluate":true}
    ]
  },
  {
    "id": "qrcode",
    "name": "Custom QR Code",
    "version": "0.02",
    "description": "Use this to upload a customised QR code to Bangle.js",
    "icon": "app.png",
    "tags": "qrcode",
    "supports": ["BANGLEJS","BANGLEJS2"],
    "custom": "custom.html",
    "customConnect": true,
    "storage": [
      {"name":"qrcode.app.js"},
      {"name":"qrcode.img","url":"app-icon.js","evaluate":true}
    ]
  },
  {
    "id": "beer",
    "name": "Beer Compass",
    "version": "0.01",
    "description": "Uploads all the pubs in an area onto your watch, so it can always point you at the nearest one",
    "icon": "app.png",
    "tags": "",
    "supports": ["BANGLEJS"],
    "custom": "custom.html",
    "storage": [
      {"name":"beer.app.js"},
      {"name":"beer.img","url":"app-icon.js","evaluate":true}
    ]
  },
  {
    "id": "route",
    "name": "Route Viewer",
    "version": "0.02",
    "description": "Upload a KML file of a route, and have your watch display a map with how far around it you are",
    "icon": "app.png",
    "tags": "",
    "supports": ["BANGLEJS"],
    "custom": "custom.html",
    "storage": [
      {"name":"route.app.js"},
      {"name":"route.img","url":"app-icon.js","evaluate":true}
    ]
  },
  {
    "id": "ncstart",
    "name": "NCEU Startup",
    "version": "0.06",
    "description": "NodeConfEU 2019 'First Start' Sequence",
    "icon": "start.png",
    "tags": "start,welcome",
    "supports": ["BANGLEJS"],
    "storage": [
      {"name":"ncstart.app.js","url":"start.js"},
      {"name":"ncstart.boot.js","url":"boot.js"},
      {"name":"ncstart.settings.js","url":"settings.js"},
      {"name":"ncstart.img","url":"start-icon.js","evaluate":true},
      {"name":"nc-bangle.img","url":"start-bangle.js","evaluate":true},
      {"name":"nc-nceu.img","url":"start-nceu.js","evaluate":true},
      {"name":"nc-nfr.img","url":"start-nfr.js","evaluate":true},
      {"name":"nc-nodew.img","url":"start-nodew.js","evaluate":true},
      {"name":"nc-tf.img","url":"start-tf.js","evaluate":true}
    ],
    "data": [{"name":"ncstart.json"}]
  },
  {
    "id": "ncfrun",
    "name": "NCEU 5K Fun Run",
    "version": "0.01",
    "description": "Display a map of the NodeConf EU 2019 5K Fun Run route and your location on it",
    "icon": "nceu-funrun.png",
    "tags": "health",
    "supports": ["BANGLEJS"],
    "storage": [
      {"name":"ncfrun.app.js","url":"nceu-funrun.js"},
      {"name":"ncfrun.img","url":"nceu-funrun-icon.js","evaluate":true}
    ]
  },
  {
    "id": "widnceu",
    "name": "NCEU Logo Widget",
    "version": "0.02",
    "description": "Show the NodeConf EU logo in the top left",
    "icon": "widget.png",
    "type": "widget",
    "tags": "widget",
    "supports": ["BANGLEJS"],
    "storage": [
      {"name":"widnceu.wid.js","url":"widget.js"}
    ]
  },
  {
    "id": "sclock",
    "name": "Simple Clock",
    "version": "0.07",
    "description": "A Simple Digital Clock",
    "icon": "clock-simple.png",
    "screenshots": [{"url":"screenshot_simplec.png"}],
    "type": "clock",
    "tags": "clock",
    "supports": ["BANGLEJS","BANGLEJS2"],
    "allow_emulator": true,
    "storage": [
      {"name":"sclock.app.js","url":"clock-simple.js"},
      {"name":"sclock.img","url":"clock-simple-icon.js","evaluate":true}
    ]
  },
  {
    "id": "s7clk",
    "name": "Simple 7 segment Clock",
    "version": "0.03",
    "description": "A simple 7 segment Clock with date",
    "icon": "icon.png",
    "screenshots": [{"url":"screenshot_s7segment.png"}],
    "type": "clock",
    "tags": "clock",
    "supports": ["BANGLEJS","BANGLEJS2"],
    "readme": "README.md",
    "allow_emulator": true,
    "storage": [
      {"name":"s7clk.app.js","url":"app.js"},
      {"name":"s7clk.img","url":"icon.js","evaluate":true}
    ]
  },
  {
    "id": "vibrclock",
    "name": "Vibrate Clock",
    "version": "0.03",
    "description": "When BTN1 is pressed, vibrate out the time as a series of buzzes, one digit at a time. Hours, then Minutes. Zero is signified by one long buzz. Otherwise a simple digital clock.",
    "icon": "app.png",
    "type": "clock",
    "tags": "clock",
    "supports": ["BANGLEJS"],
    "allow_emulator": true,
    "storage": [
      {"name":"vibrclock.app.js","url":"app.js"},
      {"name":"vibrclock.img","url":"app-icon.js","evaluate":true}
    ]
  },
  {
    "id": "svclock",
    "name": "Simple V-Clock",
    "version": "0.04",
    "description": "Modification of Simple Clock 0.04 to use Vectorfont",
    "icon": "vclock-simple.png",
    "type": "clock",
    "tags": "clock",
    "supports": ["BANGLEJS","BANGLEJS2"],
    "allow_emulator": true,
    "storage": [
      {"name":"svclock.app.js","url":"vclock-simple.js"},
      {"name":"svclock.img","url":"vclock-simple-icon.js","evaluate":true}
    ]
  },
  {
    "id": "dclock",
    "name": "Dev Clock",
    "version": "0.10",
    "description": "A Digital Clock including timestamp (tst), beats(@), days in current month (dm) and days since new moon (l)",
    "icon": "clock-dev.png",
    "type": "clock",
    "tags": "clock",
    "supports": ["BANGLEJS","BANGLEJS2"],
    "allow_emulator": true,
    "storage": [
      {"name":"dclock.app.js","url":"clock-dev.js"},
      {"name":"dclock.img","url":"clock-dev-icon.js","evaluate":true}
    ]
  },
  {
    "id": "gesture",
    "name": "Gesture Test",
    "version": "0.01",
    "description": "BETA! Uploads a basic Tensorflow Gesture model, and then outputs each gesture as a message",
    "icon": "gesture.png",
    "type": "app",
    "tags": "gesture,ai",
    "supports": ["BANGLEJS"],
    "storage": [
      {"name":"gesture.app.js","url":"gesture.js"},
      {"name":".tfnames","url":"gesture-tfnames.js","evaluate":true},
      {"name":".tfmodel","url":"gesture-tfmodel.js","evaluate":true},
      {"name":"gesture.img","url":"gesture-icon.js","evaluate":true}
    ]
  },
  {
    "id": "pparrot",
    "name": "Party Parrot",
    "version": "0.01",
    "description": "Party with a parrot on your wrist",
    "icon": "party-parrot.png",
    "type": "app",
    "tags": "party,parrot,lol",
    "supports": ["BANGLEJS"],
    "allow_emulator": true,
    "storage": [
      {"name":"pparrot.app.js","url":"party-parrot.js"},
      {"name":"pparrot.img","url":"party-parrot-icon.js","evaluate":true}
    ]
  },
  {
    "id": "hrings",
    "name": "Hypno Rings",
    "version": "0.01",
    "description": "Experiment with trippy rings, press buttons for change",
    "icon": "hypno-rings.png",
    "type": "app",
    "tags": "rings,hypnosis,psychadelic",
    "supports": ["BANGLEJS"],
    "allow_emulator": true,
    "storage": [
      {"name":"hrings.app.js","url":"hypno-rings.js"},
      {"name":"hrings.img","url":"hypno-rings-icon.js","evaluate":true}
    ]
  },
  {
    "id": "morse",
    "name": "Morse Code",
    "version": "0.01",
    "description": "Learn morse code by hearing/seeing/feeling the code. Tap to toggle buzz!",
    "icon": "morse-code.png",
    "type": "app",
    "tags": "morse,sound,visual,input",
    "supports": ["BANGLEJS"],
    "storage": [
      {"name":"morse.app.js","url":"morse-code.js"},
      {"name":"morse.img","url":"morse-code-icon.js","evaluate":true}
    ]
  },
  {
    "id": "blescan",
    "name": "BLE Scanner",
    "version": "0.01",
    "description": "Scan for advertising BLE devices",
    "icon": "blescan.png",
    "tags": "bluetooth",
    "supports": ["BANGLEJS"],
    "storage": [
      {"name":"blescan.app.js","url":"blescan.js"},
      {"name":"blescan.img","url":"blescan-icon.js","evaluate":true}
    ]
  },
  {
    "id": "mmonday",
    "name": "Manic Monday Tone",
    "version": "0.02",
    "description": "The Bangles make a comeback",
    "icon": "manic-monday-icon.png",
    "tags": "sound",
    "supports": ["BANGLEJS"],
    "storage": [
      {"name":"mmonday.app.js","url":"manic-monday.js"},
      {"name":"mmonday.img","url":"manic-monday-icon.js","evaluate":true}
    ]
  },
  {
    "id": "jbells",
    "name": "Jingle Bells",
    "version": "0.01",
    "description": "Play Jingle Bells",
    "icon": "jbells.png",
    "type": "app",
    "tags": "sound",
    "supports": ["BANGLEJS"],
    "storage": [
      {"name":"jbells.app.js","url":"jbells.js"},
      {"name":"jbells.img","url":"jbells-icon.js","evaluate":true}
    ]
  },
  {
    "id": "scolor",
    "name": "Show Color",
    "version": "0.01",
    "description": "Display all available Colors and Names",
    "icon": "show-color.png",
    "type": "app",
    "tags": "tool",
    "supports": ["BANGLEJS"],
    "allow_emulator": true,
    "storage": [
      {"name":"scolor.app.js","url":"show-color.js"},
      {"name":"scolor.img","url":"show-color-icon.js","evaluate":true}
    ]
  },
  {
    "id": "miclock",
    "name": "Mixed Clock",
    "version": "0.05",
    "description": "A mix of analog and digital Clock",
    "icon": "clock-mixed.png",
    "type": "clock",
    "tags": "clock",
    "supports": ["BANGLEJS"],
    "allow_emulator": true,
    "storage": [
      {"name":"miclock.app.js","url":"clock-mixed.js"},
      {"name":"miclock.img","url":"clock-mixed-icon.js","evaluate":true}
    ]
  },
  {
    "id": "bclock",
    "name": "Binary Clock",
    "version": "0.03",
    "description": "A simple binary clock watch face",
    "icon": "clock-binary.png",
    "type": "clock",
    "tags": "clock",
    "supports": ["BANGLEJS"],
    "allow_emulator": true,
    "storage": [
      {"name":"bclock.app.js","url":"clock-binary.js"},
      {"name":"bclock.img","url":"clock-binary-icon.js","evaluate":true}
    ]
  },
  {
    "id": "clotris",
    "name": "Clock-Tris",
    "version": "0.01",
    "description": "A fully functional clone of a classic game of falling blocks",
    "icon": "clock-tris.png",
    "tags": "game",
    "supports": ["BANGLEJS"],
    "allow_emulator": true,
    "storage": [
      {"name":"clotris.app.js","url":"clock-tris.js"},
      {"name":"clotris.img","url":"clock-tris-icon.js","evaluate":true},
      {"name":".trishig","url":"clock-tris-high"}
    ]
  },
  {
    "id": "flappy",
    "name": "Flappy Bird",
    "version": "0.05",
    "description": "A Flappy Bird game clone",
    "icon": "app.png",
    "screenshots": [{"url":"screenshot1_flappy.png"},{"url":"screenshot2_flappy.png"}],
    "tags": "game",
    "supports": ["BANGLEJS","BANGLEJS2"],
    "readme": "README.md",
    "allow_emulator": true,
    "storage": [
      {"name":"flappy.app.js","url":"app.js"},
      {"name":"flappy.img","url":"app-icon.js","evaluate":true}
    ]
  },
  {
    "id": "gpsinfo",
    "name": "GPS Info",
    "version": "0.05",
    "description": "An application that displays information about altitude, lat/lon, satellites and time",
    "icon": "gps-info.png",
    "type": "app",
    "tags": "gps",
    "supports": ["BANGLEJS","BANGLEJS2"],
    "storage": [
      {"name":"gpsinfo.app.js","url":"gps-info.js"},
      {"name":"gpsinfo.img","url":"gps-info-icon.js","evaluate":true}
    ]
  },
  {
    "id": "assistedgps",
    "name": "Assisted GPS Update (AGPS)",
    "version": "0.01",
    "description": "Downloads assisted GPS (AGPS) data to Bangle.js 1 for faster GPS startup and more accurate fixes. **No app will be installed**, this just uploads new data to the GPS chip.",
    "icon": "app.png",
    "type": "RAM",
    "tags": "tool,outdoors,agps",
    "supports": ["BANGLEJS"],
    "custom": "custom.html",
    "storage": []
  },
  {
    "id": "pomodo",
    "name": "Pomodoro",
    "version": "0.01",
    "description": "A simple pomodoro timer.",
    "icon": "pomodoro.png",
    "type": "app",
    "tags": "pomodoro,cooking,tools",
    "supports": ["BANGLEJS"],
    "allow_emulator": true,
    "storage": [
      {"name":"pomodo.app.js","url":"pomodoro.js"},
      {"name":"pomodo.img","url":"pomodoro-icon.js","evaluate":true}
    ]
  },
  {
    "id": "blobclk",
    "name": "Large Digit Blob Clock",
    "shortName": "Blob Clock",
    "version": "0.06",
    "description": "A clock with big digits",
    "icon": "clock-blob.png",
    "type": "clock",
    "tags": "clock",
    "supports": ["BANGLEJS","BANGLEJS2"],
    "allow_emulator": true,
    "storage": [
      {"name":"blobclk.app.js","url":"clock-blob.js"},
      {"name":"blobclk.img","url":"clock-blob-icon.js","evaluate":true}
    ]
  },
  {
    "id": "boldclk",
    "name": "Bold Clock",
    "version": "0.05",
    "description": "Simple, readable and practical clock",
    "icon": "bold_clock.png",
    "screenshots": [{"url":"screenshot_bold.png"}],
    "type": "clock",
    "tags": "clock",
    "supports": ["BANGLEJS","BANGLEJS2"],
    "readme": "README.md",
    "allow_emulator": true,
    "storage": [
      {"name":"boldclk.app.js","url":"bold_clock.js"},
      {"name":"boldclk.img","url":"bold_clock-icon.js","evaluate":true}
    ]
  },
  {
    "id": "widclk",
    "name": "Digital clock widget",
    "version": "0.06",
    "description": "A simple digital clock widget",
    "icon": "widget.png",
    "type": "widget",
    "tags": "widget,clock",
    "supports": ["BANGLEJS","BANGLEJS2"],
    "storage": [
      {"name":"widclk.wid.js","url":"widget.js"}
    ]
  },
  {
    "id": "widpedom",
    "name": "Pedometer widget",
    "version": "0.19",
    "description": "Daily pedometer widget",
    "icon": "widget.png",
    "type": "widget",
    "tags": "widget",
    "supports": ["BANGLEJS","BANGLEJS2"],
    "storage": [
      {"name":"widpedom.wid.js","url":"widget.js"},
      {"name":"widpedom.settings.js","url":"settings.js"}
    ]
  },
  {
    "id": "berlinc",
    "name": "Berlin Clock",
    "version": "0.05",
    "description": "Berlin Clock (see https://en.wikipedia.org/wiki/Mengenlehreuhr)",
    "icon": "berlin-clock.png",
    "type": "clock",
    "tags": "clock",
    "supports": ["BANGLEJS","BANGLEJS2"],
    "allow_emulator": true,
    "storage": [
      {"name":"berlinc.app.js","url":"berlin-clock.js"},
      {"name":"berlinc.img","url":"berlin-clock-icon.js","evaluate":true}
    ]
  },
  {
    "id": "ctrclk",
    "name": "Centerclock",
    "version": "0.03",
    "description": "Watch-centered digital 24h clock with date in dd.mm.yyyy format.",
    "icon": "app.png",
    "type": "clock",
    "tags": "clock",
    "supports": ["BANGLEJS"],
    "allow_emulator": true,
    "storage": [
      {"name":"ctrclk.app.js","url":"app.js"},
      {"name":"ctrclk.img","url":"app-icon.js","evaluate":true}
    ]
  },
  {
    "id": "demoapp",
    "name": "Demo Loop",
    "version": "0.02",
    "description": "Simple demo app - displays Bangle.js, JS logo, graphics, and Bangle.js information",
    "icon": "app.png",
    "type": "app",
    "tags": "",
    "supports": ["BANGLEJS"],
    "allow_emulator": true,
    "storage": [
      {"name":"demoapp.app.js","url":"app.js"},
      {"name":"demoapp.img","url":"app-icon.js","evaluate":true}
    ],
    "sortorder": -9
  },
  {
    "id": "flagrse",
    "name": "Espruino Flag Raiser",
    "version": "0.01",
    "description": "App to send a command to another Espruino to cause it to raise a flag",
    "icon": "app.png",
    "tags": "",
    "supports": ["BANGLEJS"],
    "readme": "README.md",
    "storage": [
      {"name":"flagrse.app.js","url":"app.js"},
      {"name":"flagrse.img","url":"app-icon.js","evaluate":true}
    ]
  },
  {
    "id": "pipboy",
    "name": "Pipboy",
    "version": "0.04",
    "description": "Pipboy themed clock",
    "icon": "app.png",
    "type": "clock",
    "tags": "clock",
    "supports": ["BANGLEJS"],
    "allow_emulator": true,
    "storage": [
      {"name":"pipboy.app.js","url":"app.js"},
      {"name":"pipboy.img","url":"app-icon.js","evaluate":true}
    ]
  },
  {
    "id": "torch",
    "name": "Torch",
    "shortName": "Torch",
    "version": "0.02",
    "description": "Turns screen white to help you see in the dark. Select from the launcher or press BTN1,BTN3,BTN1,BTN3 quickly to start when in any app that shows widgets",
    "icon": "app.png",
    "tags": "tool,torch",
    "supports": ["BANGLEJS"],
    "storage": [
      {"name":"torch.app.js","url":"app.js"},
      {"name":"torch.wid.js","url":"widget.js"},
      {"name":"torch.img","url":"app-icon.js","evaluate":true}
    ]
  },
  {
    "id": "rtorch",
    "name": "Red Torch",
    "shortName": "RedTorch",
    "version": "0.01",
    "description": "Turns screen RED to help you see in the dark without breaking your night vision. Select from the launcher or press BTN3,BTN1,BTN3,BTN1 quickly to start when in any app that shows widgets",
    "icon": "app.png",
    "tags": "tool,torch",
    "supports": ["BANGLEJS"],
    "storage": [
      {"name":"rtorch.app.js","url":"app.js"},
      {"name":"rtorch.wid.js","url":"widget.js"},
      {"name":"rtorch.img","url":"app-icon.js","evaluate":true}
    ]
  },
  {
    "id": "wohrm",
    "name": "Workout HRM",
    "version": "0.08",
    "description": "Workout heart rate monitor notifies you with a buzz if your heart rate goes above or below the set limits.",
    "icon": "app.png",
    "type": "app",
    "tags": "hrm,workout",
    "supports": ["BANGLEJS"],
    "readme": "README.md",
    "allow_emulator": true,
    "storage": [
      {"name":"wohrm.app.js","url":"app.js"},
      {"name":"wohrm.img","url":"app-icon.js","evaluate":true}
    ]
  },
  {
    "id": "widid",
    "name": "Bluetooth ID Widget",
    "version": "0.03",
    "description": "Display the last two tuple of your Bangle.js MAC address in the widget section. This is useful for figuring out which Bangle.js to connect to if you have more than one Bangle.js!",
    "icon": "widget.png",
    "type": "widget",
    "tags": "widget,address,mac",
    "supports": ["BANGLEJS","BANGLEJS2"],
    "storage": [
      {"name":"widid.wid.js","url":"widget.js"}
    ]
  },
  {
    "id": "grocery",
    "name": "Grocery",
    "version": "0.02",
    "description": "Simple grocery (shopping) list - Display a list of product and track if you already put them in your cart.",
    "icon": "grocery.png",
    "type": "app",
    "tags": "tool,outdoors,shopping,list",
    "supports": ["BANGLEJS"],
    "custom": "grocery.html",
    "storage": [
      {"name":"grocery.app.js","url":"app.js"},
      {"name":"grocery.img","url":"grocery-icon.js","evaluate":true}
    ]
  },
  {
    "id": "marioclock",
    "name": "Mario Clock",
    "version": "0.15",
    "description": "Animated retro Mario clock, with Gameboy style 8-bit grey-scale graphics.",
    "icon": "marioclock.png",
    "type": "clock",
    "tags": "clock,mario,retro",
    "supports": ["BANGLEJS"],
    "readme": "README.md",
    "allow_emulator": false,
    "storage": [
      {"name":"marioclock.app.js","url":"marioclock-app.js"},
      {"name":"marioclock.img","url":"marioclock-icon.js","evaluate":true}
    ]
  },
  {
    "id": "cliock",
    "name": "Commandline-Clock",
    "shortName": "CLI-Clock",
    "version": "0.14",
    "description": "Simple CLI-Styled Clock",
    "icon": "app.png",
    "screenshots": [{"url":"screenshot_cli.png"}],
    "type": "clock",
    "tags": "clock,cli,command,bash,shell",
    "supports": ["BANGLEJS","BANGLEJS2"],
    "allow_emulator": true,
    "storage": [
      {"name":"cliock.app.js","url":"app.js"},
      {"name":"cliock.img","url":"app-icon.js","evaluate":true}
    ]
  },
  {
    "id": "widver",
    "name": "Firmware Version Widget",
    "version": "0.03",
    "description": "Display the version of the installed firmware in the top widget section.",
    "icon": "widget.png",
    "type": "widget",
    "tags": "widget,tool,system",
    "supports": ["BANGLEJS","BANGLEJS2"],
    "storage": [
      {"name":"widver.wid.js","url":"widget.js"}
    ]
  },
  {
    "id": "barclock",
    "name": "Bar Clock",
    "version": "0.08",
    "description": "A simple digital clock showing seconds as a bar",
    "icon": "clock-bar.png",
    "screenshots": [{"url":"screenshot.png"},{"url":"screenshot_pm.png"}],
    "type": "clock",
    "tags": "clock",
    "supports": ["BANGLEJS"],
    "readme": "README.md",
    "allow_emulator": true,
    "storage": [
      {"name":"barclock.app.js","url":"clock-bar.js"},
      {"name":"barclock.img","url":"clock-bar-icon.js","evaluate":true}
    ]
  },
  {
    "id": "dotclock",
    "name": "Dot Clock",
    "version": "0.03",
    "description": "A Minimal Dot Analog Clock",
    "icon": "clock-dot.png",
    "type": "clock",
    "tags": "clock",
    "supports": ["BANGLEJS","BANGLEJS2"],
    "allow_emulator": true,
    "storage": [
      {"name":"dotclock.app.js","url":"clock-dot.js"},
      {"name":"dotclock.img","url":"clock-dot-icon.js","evaluate":true}
    ]
  },
  {
    "id": "widtbat",
    "name": "Tiny Battery Widget",
    "version": "0.02",
    "description": "Tiny blueish battery widget, vibs and changes level color when charging",
    "icon": "widget.png",
    "type": "widget",
    "tags": "widget,tool,system",
    "supports": ["BANGLEJS","BANGLEJS2"],
    "storage": [
      {"name":"widtbat.wid.js","url":"widget.js"}
    ]
  },
  {
    "id": "chrono",
    "name": "Chrono",
    "shortName": "Chrono",
    "version": "0.01",
    "description": "Single click BTN1 to add 5 minutes. Single click BTN2 to add 30 seconds. Single click BTN3 to add 5 seconds. Tap to pause or play to timer. Double click BTN1 to reset. When timer finishes the watch vibrates.",
    "icon": "chrono.png",
    "tags": "tool",
    "supports": ["BANGLEJS"],
    "storage": [
      {"name":"chrono.app.js","url":"chrono.js"},
      {"name":"chrono.img","url":"chrono-icon.js","evaluate":true}
    ]
  },
  {
    "id": "astrocalc",
    "name": "Astrocalc",
    "version": "0.02",
    "description": "Calculates interesting information on the sun and moon cycles for the current day based on your location.",
    "icon": "astrocalc.png",
    "tags": "app,sun,moon,cycles,tool,outdoors",
    "supports": ["BANGLEJS"],
    "allow_emulator": true,
    "storage": [
      {"name":"astrocalc.app.js","url":"astrocalc-app.js"},
      {"name":"suncalc.js","url":"suncalc.js"},
      {"name":"astrocalc.img","url":"astrocalc-icon.js","evaluate":true},
      {"name":"first-quarter.img","url":"first-quarter-icon.js","evaluate":true},
      {"name":"last-quarter.img","url":"last-quarter-icon.js","evaluate":true},
      {"name":"waning-crescent.img","url":"waning-crescent-icon.js","evaluate":true},
      {"name":"waning-gibbous.img","url":"waning-gibbous-icon.js","evaluate":true},
      {"name":"full.img","url":"full-icon.js","evaluate":true},
      {"name":"new.img","url":"new-icon.js","evaluate":true},
      {"name":"waxing-gibbous.img","url":"waxing-gibbous-icon.js","evaluate":true},
      {"name":"waxing-crescent.img","url":"waxing-crescent-icon.js","evaluate":true}
    ]
  },
  {
    "id": "widhwt",
    "name": "Hand Wash Timer",
    "version": "0.01",
    "description": "Swipe your wrist over the watch face to start your personal Bangle.js hand wash timer for 35 sec. Start washing after the short buzz and stop after the long buzz.",
    "icon": "widget.png",
    "type": "widget",
    "tags": "widget,tool",
    "supports": ["BANGLEJS"],
    "storage": [
      {"name":"widhwt.wid.js","url":"widget.js"}
    ]
  },
  {
    "id": "toucher",
    "name": "Touch Launcher",
    "shortName": "Toucher",
    "version": "0.07",
    "description": "Touch enable left to right launcher.",
    "icon": "app.png",
    "type": "launch",
    "tags": "tool,system,launcher",
    "supports": ["BANGLEJS","BANGLEJS2"],
    "readme": "README.md",
    "storage": [
      {"name":"toucher.app.js","url":"app.js"},
      {"name":"toucher.settings.js","url":"settings.js"}
    ],
    "data": [{"name":"toucher.json"}]
  },
  {
    "id": "balltastic",
    "name": "Balltastic",
    "version": "0.02",
    "description": "Simple but fun ball eats dots game.",
    "icon": "app.png",
    "type": "app",
    "tags": "game,fun",
    "supports": ["BANGLEJS"],
    "storage": [
      {"name":"balltastic.app.js","url":"app.js"},
      {"name":"balltastic.img","url":"app-icon.js","evaluate":true}
    ]
  },
  {
    "id": "rpgdice",
    "name": "RPG dice",
    "version": "0.02",
    "description": "Simple RPG dice rolling app.",
    "icon": "rpgdice.png",
    "type": "app",
    "tags": "game,fun",
    "supports": ["BANGLEJS"],
    "allow_emulator": true,
    "storage": [
      {"name":"rpgdice.app.js","url":"app.js"},
      {"name":"rpgdice.img","url":"app-icon.js","evaluate":true}
    ]
  },
  {
    "id": "widmp",
    "name": "Moon Phase Widget",
    "version": "0.02",
    "description": "Display the current moon phase in blueish for the northern hemisphere in eight phases",
    "icon": "widget.png",
    "type": "widget",
    "tags": "widget,tools",
    "supports": ["BANGLEJS","BANGLEJS2"],
    "storage": [
      {"name":"widmp.wid.js","url":"widget.js"}
    ]
  },
  {
    "id": "minionclk",
    "name": "Minion clock",
    "version": "0.05",
    "description": "Minion themed clock.",
    "icon": "minionclk.png",
    "type": "clock",
    "tags": "clock,minion",
    "supports": ["BANGLEJS"],
    "allow_emulator": true,
    "storage": [
      {"name":"minionclk.app.js","url":"app.js"},
      {"name":"minionclk.img","url":"app-icon.js","evaluate":true}
    ]
  },
  {
    "id": "openstmap",
    "name": "OpenStreetMap",
    "shortName": "OpenStMap",
    "version": "0.09",
    "description": "[BETA] Loads map tiles from OpenStreetMap onto your Bangle.js and displays a map of where you are",
    "icon": "app.png",
    "tags": "outdoors,gps",
    "supports": ["BANGLEJS","BANGLEJS2"],
    "custom": "custom.html",
    "customConnect": true,
    "storage": [
      {"name":"openstmap","url":"openstmap.js"},
      {"name":"openstmap.app.js","url":"app.js"},
      {"name":"openstmap.img","url":"app-icon.js","evaluate":true}
    ]
  },
  {
    "id": "activepedom",
    "name": "Active Pedometer",
    "shortName": "Active Pedometer",
    "version": "0.09",
    "description": "Pedometer that filters out arm movement and displays a step goal progress. Steps are saved to a daily file and can be viewed as graph.",
    "icon": "app.png",
    "tags": "outdoors,widget",
    "supports": ["BANGLEJS"],
    "readme": "README.md",
    "storage": [
      {"name":"activepedom.wid.js","url":"widget.js"},
      {"name":"activepedom.settings.js","url":"settings.js"},
      {"name":"activepedom.img","url":"app-icon.js","evaluate":true},
      {"name":"activepedom.app.js","url":"app.js"}
    ]
  },
  {
    "id": "chronowid",
    "name": "Chrono Widget",
    "shortName": "Chrono Widget",
    "version": "0.03",
    "description": "Chronometer (timer) which runs as widget.",
    "icon": "app.png",
    "tags": "tool,widget",
    "supports": ["BANGLEJS","BANGLEJS2"],
    "readme": "README.md",
    "storage": [
      {"name":"chronowid.wid.js","url":"widget.js"},
      {"name":"chronowid.app.js","url":"app.js"},
      {"name":"chronowid.img","url":"app-icon.js","evaluate":true}
    ]
  },
  {
    "id": "tabata",
    "name": "Tabata",
    "shortName": "Tabata - Control High-Intensity Interval Training",
    "version": "0.01",
    "description": "Control high-intensity interval training (according to tabata: https://en.wikipedia.org/wiki/Tabata_method).",
    "icon": "tabata.png",
    "tags": "workout,health",
    "supports": ["BANGLEJS"],
    "storage": [
      {"name":"tabata.app.js","url":"tabata.js"},
      {"name":"tabata.img","url":"tabata-icon.js","evaluate":true}
    ]
  },
  {
    "id": "custom",
    "name": "Custom Boot Code ",
    "version": "0.01",
    "description": "Add code you want to run at boot time",
    "icon": "custom.png",
    "type": "bootloader",
    "tags": "tool,system",
    "supports": ["BANGLEJS"],
    "custom": "custom.html",
    "storage": [
      {"name":"custom"}
    ]
  },
  {
    "id": "devstopwatch",
    "name": "Dev Stopwatch",
    "shortName": "Dev Stopwatch",
    "version": "0.03",
    "description": "Stopwatch with 5 laps supported (cyclically replaced)",
    "icon": "app.png",
    "tags": "stopwatch,chrono,timer,chronometer",
    "supports": ["BANGLEJS","BANGLEJS2"],
    "allow_emulator": true,
    "storage": [
      {"name":"devstopwatch.app.js","url":"app.js"},
      {"name":"devstopwatch.img","url":"app-icon.js","evaluate":true}
    ]
  },
  {
    "id": "batchart",
    "name": "Battery Chart",
    "shortName": "Battery Chart",
    "version": "0.10",
    "description": "A widget and an app for recording and visualizing battery percentage over time.",
    "icon": "app.png",
    "tags": "app,widget,battery,time,record,chart,tool",
    "supports": ["BANGLEJS"],
    "readme": "README.md",
    "storage": [
      {"name":"batchart.wid.js","url":"widget.js"},
      {"name":"batchart.app.js","url":"app.js"},
      {"name":"batchart.img","url":"app-icon.js","evaluate":true}
    ]
  },
  {
    "id": "nato",
    "name": "NATO Alphabet",
    "shortName": "NATOAlphabet",
    "version": "0.01",
    "description": "Learn the NATO Phonetic alphabet plus some numbers.",
    "icon": "nato.png",
    "type": "app",
    "tags": "app,learn,visual",
    "supports": ["BANGLEJS"],
    "allow_emulator": true,
    "storage": [
      {"name":"nato.app.js","url":"nato.js"},
      {"name":"nato.img","url":"nato-icon.js","evaluate":true}
    ]
  },
  {
    "id": "numerals",
    "name": "Numerals Clock",
    "shortName": "Numerals Clock",
    "version": "0.09",
    "description": "A simple big numerals clock",
    "icon": "numerals.png",
    "type": "clock",
    "tags": "numerals,clock",
    "supports": ["BANGLEJS"],
    "allow_emulator": true,
    "storage": [
      {"name":"numerals.app.js","url":"numerals.app.js"},
      {"name":"numerals.img","url":"numerals-icon.js","evaluate":true},
      {"name":"numerals.settings.js","url":"numerals.settings.js"}
    ],
    "data": [{"name":"numerals.json"}]
  },
  {
    "id": "bledetect",
    "name": "BLE Detector",
    "shortName": "BLE Detector",
    "version": "0.03",
    "description": "Detect BLE devices and show some informations.",
    "icon": "bledetect.png",
    "tags": "app,bluetooth,tool",
    "supports": ["BANGLEJS"],
    "readme": "README.md",
    "storage": [
      {"name":"bledetect.app.js","url":"bledetect.js"},
      {"name":"bledetect.img","url":"bledetect-icon.js","evaluate":true}
    ]
  },
  {
    "id": "snake",
    "name": "Snake",
    "shortName": "Snake",
    "version": "0.02",
    "description": "The classic snake game. Eat apples and don't bite your tail.",
    "icon": "snake.png",
    "tags": "game,fun",
    "supports": ["BANGLEJS"],
    "readme": "README.md",
    "storage": [
      {"name":"snake.app.js","url":"snake.js"},
      {"name":"snake.img","url":"snake-icon.js","evaluate":true}
    ]
  },
  {
    "id": "calculator",
    "name": "Calculator",
    "shortName": "Calculator",
    "version": "0.04",
    "description": "Basic calculator reminiscent of MacOs's one. Handy for small calculus.",
    "icon": "calculator.png",
    "screenshots": [{"url":"screenshot_calculator.png"}],
    "tags": "app,tool",
    "supports": ["BANGLEJS","BANGLEJS2"],
    "storage": [
      {"name":"calculator.app.js","url":"app.js"},
      {"name":"calculator.img","url":"calculator-icon.js","evaluate":true}
    ]
  },
  {
    "id": "dane",
    "name": "Digital Assistant, not EDITH",
    "shortName": "DANE",
    "version": "0.16",
    "description": "A Watchface inspired by Tony Stark's EDITH and based on https://arwes.dev/",
    "icon": "app.png",
    "type": "clock",
    "tags": "clock",
    "supports": ["BANGLEJS"],
    "allow_emulator": true,
    "storage": [
      {"name":"dane.app.js","url":"app.js"},
      {"name":"dane.img","url":"app-icon.js","evaluate":true}
    ]
  },
  {
    "id": "dane_tcr",
    "name": "DANE Touch Launcher",
    "shortName": "DANE Toucher",
    "version": "0.07",
    "description": "Touch enable left to right launcher in the style of the DANE Watchface",
    "icon": "app.png",
    "type": "launch",
    "tags": "tool,system,launcher",
    "supports": ["BANGLEJS"],
    "storage": [
      {"name":"dane_tcr.app.js","url":"app.js"},
      {"name":"dane_tcr.settings.js","url":"settings.js"}
    ],
    "data": [{"name":"dane_tcr.json"}]
  },
  {
    "id": "buffgym",
    "name": "BuffGym",
    "version": "0.02",
    "description": "BuffGym is the famous 5x5 workout program for the BangleJS",
    "icon": "buffgym.png",
    "type": "app",
    "tags": "tool,outdoors,gym,exercise",
    "supports": ["BANGLEJS"],
    "readme": "README.md",
    "interface": "buffgym.html",
    "allow_emulator": false,
    "storage": [
      {"name":"buffgym.app.js","url":"buffgym.app.js"},
      {"name":"buffgym-set.js","url":"buffgym-set.js"},
      {"name":"buffgym-exercise.js","url":"buffgym-exercise.js"},
      {"name":"buffgym-workout.js","url":"buffgym-workout.js"},
      {"name":"buffgym-workout-a.json","url":"buffgym-workout-a.json"},
      {"name":"buffgym-workout-b.json","url":"buffgym-workout-b.json"},
      {"name":"buffgym-workout-index.json","url":"buffgym-workout-index.json"},
      {"name":"buffgym.img","url":"buffgym-icon.js","evaluate":true}
    ]
  },
  {
    "id": "banglerun",
    "name": "BangleRun",
    "shortName": "BangleRun",
    "version": "0.10",
    "description": "An app for running sessions. Displays info and logs your run for later viewing.",
    "icon": "banglerun.png",
    "tags": "run,running,fitness,outdoors",
    "supports": ["BANGLEJS"],
    "interface": "interface.html",
    "allow_emulator": false,
    "storage": [
      {"name":"banglerun.app.js","url":"app.js"},
      {"name":"banglerun.img","url":"app-icon.js","evaluate":true}
    ]
  },
  {
    "id": "metronome",
    "name": "Metronome",
    "version": "0.06",
    "description": "Makes the watch blinking and vibrating with a given rate",
    "icon": "metronome_icon.png",
    "tags": "tool",
    "supports": ["BANGLEJS"],
    "readme": "README.md",
    "allow_emulator": true,
    "storage": [
      {"name":"metronome.app.js","url":"metronome.js"},
      {"name":"metronome.img","url":"metronome-icon.js","evaluate":true},
      {"name":"metronome.settings.js","url":"settings.js"}
    ]
  },
  {
    "id": "blackjack",
    "name": "Black Jack game",
    "shortName": "Black Jack game",
    "version": "0.02",
    "description": "Simple implementation of card game Black Jack",
    "icon": "blackjack.png",
    "tags": "game",
    "supports": ["BANGLEJS"],
    "allow_emulator": true,
    "storage": [
      {"name":"blackjack.app.js","url":"blackjack.app.js"},
      {"name":"blackjack.img","url":"blackjack-icon.js","evaluate":true}
    ]
  },
  {
    "id": "hidcam",
    "name": "Camera shutter",
    "shortName": "Cam shutter",
    "version": "0.03",
    "description": "Enable HID, connect to your phone, start your camera and trigger the shot on your Bangle",
    "icon": "app.png",
    "tags": "bluetooth,tool",
    "supports": ["BANGLEJS"],
    "readme": "README.md",
    "storage": [
      {"name":"hidcam.app.js","url":"app.js"},
      {"name":"hidcam.img","url":"app-icon.js","evaluate":true}
    ]
  },
  {
    "id": "swlclk",
    "name": "SWL Clock / Short Wave Listner Clock",
    "shortName": "SWL Clock",
    "version": "0.02",
    "description": "Display Local, UTC time and some programs on the shorts waves along the day, with the frequencies",
    "icon": "swlclk.png",
    "type": "clock",
    "tags": "tool,clock",
    "supports": ["BANGLEJS"],
    "readme": "README.md",
    "allow_emulator": true,
    "storage": [
      {"name":"swlclk.app.js","url":"app.js"},
      {"name":"swlclk.img","url":"app-icon.js","evaluate":true}
    ]
  },
  {
    "id": "rclock",
    "name": "Round clock with seconds,  minutes and date",
    "shortName": "Round Clock",
    "version": "0.06",
    "description": "Designed round clock with ticks for minutes and seconds and heart rate indication",
    "icon": "app.png",
    "type": "clock",
    "tags": "clock",
    "supports": ["BANGLEJS"],
    "storage": [
      {"name":"rclock.app.js","url":"rclock.app.js"},
      {"name":"rclock.img","url":"app-icon.js","evaluate":true}
    ]
  },
  {
    "id": "fclock",
    "name": "fclock",
    "shortName": "F Clock",
    "version": "0.02",
    "description": "Simple design of a digital clock",
    "icon": "app.png",
    "type": "clock",
    "tags": "clock",
    "supports": ["BANGLEJS"],
    "storage": [
      {"name":"fclock.app.js","url":"fclock.app.js"},
      {"name":"fclock.img","url":"app-icon.js","evaluate":true}
    ]
  },
  {
    "id": "hamloc",
    "name": "QTH Locator / Maidenhead Locator System",
    "shortName": "QTH Locator",
    "version": "0.01",
    "description": "Convert your current GPS location to the Maidenhead locator system used by HAM amateur radio operators",
    "icon": "app.png",
    "tags": "tool,outdoors,gps",
    "supports": ["BANGLEJS"],
    "readme": "README.md",
    "storage": [
      {"name":"hamloc.app.js","url":"app.js"},
      {"name":"hamloc.img","url":"app-icon.js","evaluate":true}
    ]
  },
  {
    "id": "osmpoi",
    "name": "POI Compass",
    "version": "0.03",
    "description": "Uploads all the points of interest in an area onto your watch, same as Beer Compass with more p.o.i.",
    "icon": "app.png",
    "tags": "tool,outdoors,gps",
    "supports": ["BANGLEJS"],
    "readme": "README.md",
    "custom": "custom.html",
    "storage": [
      {"name":"osmpoi.app.js"},
      {"name":"osmpoi.img","url":"app-icon.js","evaluate":true}
    ]
  },
  {
    "id": "pong",
    "name": "Pong",
    "shortName": "Pong",
    "version": "0.03",
    "description": "A clone of the Atari game Pong",
    "icon": "pong.png",
    "type": "app",
    "tags": "game",
    "supports": ["BANGLEJS"],
    "readme": "README.md",
    "allow_emulator": true,
    "storage": [
      {"name":"pong.app.js","url":"app.js"},
      {"name":"pong.img","url":"app-icon.js","evaluate":true}
    ]
  },
  {
    "id": "ballmaze",
    "name": "Ball Maze",
    "version": "0.02",
    "description": "Navigate a ball through a maze by tilting your watch.",
    "icon": "icon.png",
    "type": "app",
    "tags": "game",
    "supports": ["BANGLEJS"],
    "readme": "README.md",
    "storage": [
      {"name":"ballmaze.app.js","url":"app.js"},
      {"name":"ballmaze.img","url":"icon.js","evaluate":true}
    ],
    "data": [{"name":"ballmaze.json"}]
  },
  {
    "id": "calendar",
    "name": "Calendar",
    "version": "0.02",
    "description": "Simple calendar",
    "icon": "calendar.png",
    "screenshots": [{"url":"screenshot_calendar.png"}],
    "tags": "calendar",
    "supports": ["BANGLEJS","BANGLEJS2"],
    "readme": "README.md",
    "allow_emulator": true,
    "storage": [
      {"name":"calendar.app.js","url":"calendar.js"},
      {"name":"calendar.img","url":"calendar-icon.js","evaluate":true}
    ]
  },
  {
    "id": "hidjoystick",
    "name": "Bluetooth Joystick",
    "shortName": "Joystick",
    "version": "0.01",
    "description": "Emulates a 2 axis/5 button Joystick using the accelerometer as stick input and buttons 1-3, touch left as button 4 and touch right as button 5.",
    "icon": "app.png",
    "tags": "bluetooth",
    "supports": ["BANGLEJS"],
    "storage": [
      {"name":"hidjoystick.app.js","url":"app.js"},
      {"name":"hidjoystick.img","url":"app-icon.js","evaluate":true}
    ]
  },
  {
    "id": "largeclock",
    "name": "Large Clock",
    "version": "0.10",
    "description": "A readable and informational digital watch, with date, seconds and moon phase",
    "icon": "largeclock.png",
    "type": "clock",
    "tags": "clock",
    "supports": ["BANGLEJS"],
    "readme": "README.md",
    "allow_emulator": true,
    "storage": [
      {"name":"largeclock.app.js","url":"largeclock.js"},
      {"name":"largeclock.img","url":"largeclock-icon.js","evaluate":true},
      {"name":"largeclock.settings.js","url":"settings.js"}
    ],
    "data": [{"name":"largeclock.json"}]
  },
  {
    "id": "smtswch",
    "name": "Smart Switch",
    "shortName": "Smart Switch",
    "version": "0.01",
    "description": "Using EspruinoHub, control your smart devices on and off via Bluetooth Low Energy!",
    "icon": "app.png",
    "type": "app",
    "tags": "bluetooth,btle,smart,switch",
    "supports": ["BANGLEJS"],
    "readme": "README.md",
    "storage": [
      {"name":"smtswch.app.js","url":"app.js"},
      {"name":"smtswch.img","url":"app-icon.js","evaluate":true},
      {"name":"light-on.img","url":"light-on.js","evaluate":true},
      {"name":"light-off.img","url":"light-off.js","evaluate":true},
      {"name":"switch-on.img","url":"switch-on.js","evaluate":true},
      {"name":"switch-off.img","url":"switch-off.js","evaluate":true}
    ]
  },
  {
    "id": "miplant",
    "name": "Xiaomi Plant Sensor",
    "shortName": "Mi Plant",
    "version": "0.02",
    "description": "Reads and displays data from Xiaomi bluetooth plant moisture sensors",
    "icon": "app.png",
    "tags": "xiaomi,mi,plant,ble,bluetooth",
    "supports": ["BANGLEJS"],
    "storage": [
      {"name":"miplant.app.js","url":"app.js"},
      {"name":"miplant.img","url":"app-icon.js","evaluate":true}
    ]
  },
  {
    "id": "simpletimer",
    "name": "Timer",
    "version": "0.07",
    "description": "Simple timer, useful when playing board games or cooking",
    "icon": "app.png",
    "tags": "timer",
    "supports": ["BANGLEJS"],
    "readme": "README.md",
    "allow_emulator": true,
    "storage": [
      {"name":"simpletimer.app.js","url":"app.js"},
      {"name":".tfnames","url":"gesture-tfnames.js","evaluate":true},
      {"name":".tfmodel","url":"gesture-tfmodel.js","evaluate":true},
      {"name":"simpletimer.img","url":"app-icon.js","evaluate":true}
    ],
    "data": [{"name":"simpletimer.json"}]
  },
  {
    "id": "beebclock",
    "name": "Beeb Clock",
    "version": "0.05",
    "description": "Clock face that may be coincidentally familiar to BBC viewers",
    "icon": "beebclock.png",
    "type": "clock",
    "tags": "clock",
    "supports": ["BANGLEJS"],
    "allow_emulator": true,
    "storage": [
      {"name":"beebclock.app.js","url":"beebclock.js"},
      {"name":"beebclock.img","url":"beebclock-icon.js","evaluate":true}
    ]
  },
  {
    "id": "findphone",
    "name": "Find Phone",
    "shortName": "Find Phone",
    "version": "0.03",
    "description": "Find your phone via Gadgetbridge. Click any button to let your phone ring. 📳  Note: The functionality is available even without this app, just go to Settings, App Settings, Gadgetbridge, Find Phone.",
    "icon": "app.png",
    "tags": "tool,android",
    "supports": ["BANGLEJS"],
    "readme": "README.md",
    "allow_emulator": true,
    "storage": [
      {"name":"findphone.app.js","url":"app.js"},
      {"name":"findphone.img","url":"app-icon.js","evaluate":true}
    ]
  },
  {
    "id": "getup",
    "name": "Get Up",
    "shortName": "Get Up",
    "version": "0.01",
    "description": "Reminds you to getup every x minutes. Sitting to long is dangerous!",
    "icon": "app.png",
    "tags": "tools,health",
    "supports": ["BANGLEJS"],
    "readme": "README.md",
    "allow_emulator": true,
    "storage": [
      {"name":"getup.app.js","url":"app.js"},
      {"name":"getup.settings.js","url":"settings.js"},
      {"name":"getup.img","url":"app-icon.js","evaluate":true}
    ]
  },
  {
    "id": "gallifr",
    "name": "Time Traveller's Chronometer",
    "shortName": "Time Travel Clock",
    "version": "0.02",
    "description": "A clock for time travellers. The light pie segment shows the minutes, the black circle, the hour. The dial itself reads 'time' just in case you forget.",
    "icon": "gallifr.png",
    "screenshots": [{"url":"screenshot_time.png"}],
    "type": "clock",
    "tags": "clock",
    "supports": ["BANGLEJS","BANGLEJS2"],
    "readme": "README.md",
    "allow_emulator": true,
    "storage": [
      {"name":"gallifr.app.js","url":"app.js"},
      {"name":"gallifr.img","url":"app-icon.js","evaluate":true},
      {"name":"gallifr.settings.js","url":"settings.js"}
    ],
    "data": [{"name":"gallifr.json"}]
  },
  {
    "id": "rndmclk",
    "name": "Random Clock Loader",
    "version": "0.03",
    "description": "Load a different clock whenever the LCD is switched on.",
    "icon": "rndmclk.png",
    "type": "widget",
    "tags": "widget,clock",
    "supports": ["BANGLEJS"],
    "readme": "README.md",
    "storage": [
      {"name":"rndmclk.wid.js","url":"widget.js"}
    ]
  },
  {
    "id": "dotmatrixclock",
    "name": "Dotmatrix Clock",
    "version": "0.01",
    "description": "A clear white-on-blue dotmatrix simulated clock",
    "icon": "dotmatrixclock.png",
    "type": "clock",
    "tags": "clock,dotmatrix,retro",
    "supports": ["BANGLEJS"],
    "readme": "README.md",
    "allow_emulator": true,
    "storage": [
      {"name":"dotmatrixclock.app.js","url":"app.js"},
      {"name":"dotmatrixclock.img","url":"dotmatrixclock-icon.js","evaluate":true}
    ]
  },
  {
    "id": "jbm8b",
    "name": "Magic 8 Ball",
    "shortName": "Magic 8 Ball",
    "version": "0.03",
    "description": "A simple fortune telling app",
    "icon": "app.png",
    "tags": "game",
    "supports": ["BANGLEJS"],
    "storage": [
      {"name":"jbm8b.app.js","url":"app.js"},
      {"name":"jbm8b.img","url":"app-icon.js","evaluate":true}
    ]
  },
  {
    "id": "jbm8b_IT",
    "name": "Magic 8 Ball Italiano",
    "shortName": "Magic 8 Ball IT",
    "version": "0.01",
    "description": "La palla predice il futuro",
    "icon": "app.png",
    "tags": "game",
    "supports": ["BANGLEJS"],
    "allow_emulator": true,
    "storage": [
      {"name":"jbm8b_IT.app.js","url":"app.js"},
      {"name":"jbm8b_IT.img","url":"app-icon.js","evaluate":true}
    ]
  },
  {
    "id": "BLEcontroller",
    "name": "BLE Customisable Controller with Joystick",
    "shortName": "BLE Controller",
    "version": "0.01",
    "description": "A configurable controller for BLE devices and robots, with a basic four direction joystick. Designed to be easy to customise so you can add your own menus.",
    "icon": "BLEcontroller.png",
    "tags": "tool,bluetooth",
    "supports": ["BANGLEJS"],
    "readme": "README.md",
    "allow_emulator": false,
    "storage": [
      {"name":"BLEcontroller.app.js","url":"app.js"},
      {"name":"BLEcontroller.img","url":"app-icon.js","evaluate":true}
    ]
  },
  {
    "id": "widviz",
    "name": "Widget Visibility Widget",
    "shortName": "Viz Widget",
    "version": "0.02",
    "description": "Swipe left to hide top bar widgets, swipe right to redisplay.",
    "icon": "eye.png",
    "type": "widget",
    "tags": "widget",
    "supports": ["BANGLEJS"],
    "storage": [
      {"name":"widviz.wid.js","url":"widget.js"}
    ]
  },
  {
    "id": "binclock",
    "name": "Binary Clock",
    "shortName": "Binary Clock",
    "version": "0.03",
    "description": "A binary clock with hours and minutes. BTN1 toggles a digital clock.",
    "icon": "app.png",
    "type": "clock",
    "tags": "clock,binary",
    "supports": ["BANGLEJS"],
    "storage": [
      {"name":"binclock.app.js","url":"app.js"},
      {"name":"binclock.img","url":"app-icon.js","evaluate":true}
    ]
  },
  {
    "id": "pizzatimer",
    "name": "Pizza Timer",
    "shortName": "Pizza Timer",
    "version": "0.01",
    "description": "A timer app for when you cook Pizza. Some say it can also time other things",
    "icon": "pizza.png",
    "tags": "timer,tool,pizza",
    "supports": ["BANGLEJS"],
    "readme": "README.md",
    "storage": [
      {"name":"pizzatimer.app.js","url":"app.js"},
      {"name":"pizzatimer.img","url":"app-icon.js","evaluate":true}
    ]
  },
  {
    "id": "animclk",
    "name": "Animated Clock",
    "shortName": "Anim Clock",
    "version": "0.03",
    "description": "An animated clock face using Mark Ferrari's amazing 8 bit game art and palette cycling: http://www.markferrari.com/art/8bit-game-art",
    "icon": "app.png",
    "type": "clock",
    "tags": "clock,animated",
    "supports": ["BANGLEJS"],
    "storage": [
      {"name":"animclk.app.js","url":"app.js"},
      {"name":"animclk.pixels1","url":"animclk.pixels1"},
      {"name":"animclk.pixels2","url":"animclk.pixels2"},
      {"name":"animclk.pal","url":"animclk.pal"},
      {"name":"animclk.img","url":"app-icon.js","evaluate":true}
    ]
  },
  {
    "id": "analogimgclk",
    "name": "Analog Clock (Image background)",
    "shortName": "Analog Clock",
    "version": "0.03",
    "description": "An analog clock with an image background",
    "icon": "app.png",
    "type": "clock",
    "tags": "clock",
    "supports": ["BANGLEJS"],
    "storage": [
      {"name":"analogimgclk.app.js","url":"app.js"},
      {"name":"analogimgclk.bg.img","url":"bg.img"},
      {"name":"analogimgclk.img","url":"app-icon.js","evaluate":true}
    ]
  },
  {
    "id": "verticalface",
    "name": "Vertical watch face",
    "shortName": "Vertical Face",
    "version": "0.09",
    "description": "A simple vertical watch face with the date. Heart rate monitor is toggled with BTN1",
    "icon": "app.png",
    "type": "clock",
    "tags": "clock",
    "supports": ["BANGLEJS"],
    "allow_emulator": true,
    "storage": [
      {"name":"verticalface.app.js","url":"app.js"},
      {"name":"verticalface.img","url":"app-icon.js","evaluate":true}
    ]
  },
  {
    "id": "sleepphasealarm",
    "name": "SleepPhaseAlarm",
    "shortName": "SleepPhaseAlarm",
    "version": "0.02",
    "description": "Uses the accelerometer to estimate sleep and wake states with the principle of Estimation of Stationary Sleep-segments (ESS, see https://ubicomp.eti.uni-siegen.de/home/datasets/ichi14/index.html.en). This app will read the next alarm from the alarm application and will wake you up to 30 minutes early at the best guessed time when you are almost already awake.",
    "icon": "app.png",
    "tags": "alarm",
    "supports": ["BANGLEJS"],
    "storage": [
      {"name":"sleepphasealarm.app.js","url":"app.js"},
      {"name":"sleepphasealarm.img","url":"app-icon.js","evaluate":true}
    ]
  },
  {
    "id": "life",
    "name": "Game of Life",
    "version": "0.04",
    "description": "Conway's Game of Life - 16x16 board",
    "icon": "life.png",
    "tags": "game",
    "supports": ["BANGLEJS"],
    "allow_emulator": true,
    "storage": [
      {"name":"life.app.js","url":"life.min.js"},
      {"name":"life.img","url":"life-icon.js","evaluate":true}
    ]
  },
  {
    "id": "magnav",
    "name": "Navigation Compass",
    "version": "0.04",
    "description": "Compass with linear display as for GPSNAV. Has Tilt compensation and remembers calibration.",
    "icon": "magnav.png",
    "tags": "tool,outdoors",
    "supports": ["BANGLEJS"],
    "readme": "README.md",
    "storage": [
      {"name":"magnav.app.js","url":"magnav.min.js"},
      {"name":"magnav.img","url":"magnav-icon.js","evaluate":true}
    ],
    "data": [{"name":"magnav.json"}]
  },
  {
    "id": "gpspoilog",
    "name": "GPS POI Logger",
    "shortName": "GPS POI Log",
    "version": "0.01",
    "description": "A simple app to log points of interest with their GPS coordinates and read them back onto your PC. Based on the https://www.espruino.com/Bangle.js+Storage tutorial",
    "icon": "app.png",
    "tags": "outdoors",
    "supports": ["BANGLEJS"],
    "interface": "interface.html",
    "storage": [
      {"name":"gpspoilog.app.js","url":"app.js"},
      {"name":"gpspoilog.img","url":"app-icon.js","evaluate":true}
    ]
  },
  {
    "id": "miclock2",
    "name": "Mixed Clock 2",
    "version": "0.01",
    "description": "White color variant of the Mixed Clock with thicker clock hands for better readability in the bright sunlight, extra space under the clock for widgets and seconds in the digital clock.",
    "icon": "clock-mixed.png",
    "type": "clock",
    "tags": "clock",
    "supports": ["BANGLEJS"],
    "allow_emulator": true,
    "storage": [
      {"name":"miclock2.app.js","url":"clock-mixed.js"},
      {"name":"miclock2.img","url":"clock-mixed-icon.js","evaluate":true}
    ]
  },
  {
    "id": "1button",
    "name": "One-Button-Tracker",
    "version": "0.01",
    "description": "A widget that turns BTN1 into a tracker, records time of button press/release.",
    "icon": "widget.png",
    "type": "widget",
    "tags": "tool,quantifiedself,widget",
    "supports": ["BANGLEJS"],
    "readme": "README.md",
    "interface": "interface.html",
    "storage": [
      {"name":"1button.wid.js","url":"widget.js"}
    ],
    "data": [{"name":"one_button_presses.csv","storageFile":true}]
  },
  {
    "id": "gpsautotime",
    "name": "GPS auto time",
    "shortName": "GPS auto time",
    "version": "0.01",
    "description": "A widget that automatically updates the Bangle.js time to the GPS time whenever there is a valid GPS fix.",
    "icon": "widget.png",
    "type": "widget",
    "tags": "widget,gps",
    "supports": ["BANGLEJS"],
    "storage": [
      {"name":"gpsautotime.wid.js","url":"widget.js"}
    ]
  },
  {
    "id": "espruinoctrl",
    "name": "Espruino Control",
    "shortName": "Espruino Ctrl",
    "version": "0.01",
    "description": "Send commands to other Espruino devices via the Bluetooth UART interface. Customisable commands!",
    "icon": "app.png",
    "tags": "",
    "supports": ["BANGLEJS"],
    "readme": "README.md",
    "custom": "custom.html",
    "storage": [
      {"name":"espruinoctrl.app.js"},
      {"name":"espruinoctrl.img","url":"app-icon.js","evaluate":true}
    ]
  },
  {
    "id": "multiclock",
    "name": "Multi Clock",
    "version": "0.08",
    "description": "Clock with multiple faces.  Switch between faces with BTN1 & BTN3 or swipe left-right. For best display set theme Background 2 to cyan or some other bright colour in settings.",
    "icon": "multiclock.png",
    "type": "clock",
    "tags": "clock",
    "supports": ["BANGLEJS","BANGLEJS2"],
    "readme": "README.md",
    "allow_emulator": true,
    "storage": [
      {"name":"multiclock.app.js","url":"multiclock.app.js"},
      {"name":"big.face.js","url":"big.face.js"},
      {"name":"ana.face.js","url":"ana.face.js"},
      {"name":"digi.face.js","url":"digi.face.js"},
      {"name":"txt.face.js","url":"txt.face.js"},
      {"name":"dk.face.js","url":"dk.face.js"},
      {"name":"nifty.face.js","url":"nifty.face.js"},
      {"name":"multiclock.img","url":"multiclock-icon.js","evaluate":true}
    ]
  },
  {
    "id": "widancs",
    "name": "Apple Notification Widget",
    "shortName": "ANCS Widget",
    "version": "0.07",
    "description": "Displays call, message etc notifications from a paired iPhone. Read README before installation as it only works with compatible apps",
    "icon": "widget.png",
    "type": "widget",
    "tags": "widget",
    "supports": ["BANGLEJS"],
    "readme": "README.md",
    "storage": [
      {"name":"widancs.wid.js","url":"ancs.min.js"},
      {"name":"widancs.settings.js","url":"settings.js"}
    ]
  },
  {
    "id": "accelrec",
    "name": "Acceleration Recorder",
    "shortName": "Accel Rec",
    "version": "0.02",
    "description": "This app puts the Bangle's accelerometer into 100Hz mode and reads 2 seconds worth of data after movement starts. The data can then be exported back to the PC.",
    "icon": "app.png",
    "tags": "",
    "supports": ["BANGLEJS"],
    "readme": "README.md",
    "interface": "interface.html",
    "storage": [
      {"name":"accelrec.app.js","url":"app.js"},
      {"name":"accelrec.img","url":"app-icon.js","evaluate":true}
    ],
    "data": [{"wildcard":"accelrec.?.csv"}]
  },
  {
    "id": "accellog",
    "name": "Acceleration Logger",
    "shortName": "Accel Log",
    "version": "0.03",
    "description": "Logs XYZ acceleration data to a CSV file that can be downloaded to your PC",
    "icon": "app.png",
    "tags": "outdoor",
    "supports": ["BANGLEJS","BANGLEJS2"],
    "readme": "README.md",
    "interface": "interface.html",
    "storage": [
      {"name":"accellog.app.js","url":"app.js"},
      {"name":"accellog.img","url":"app-icon.js","evaluate":true}
    ],
    "data": [{"wildcard":"accellog.?.csv"}]
  },
  {
    "id": "cprassist",
    "name": "CPR Assist",
    "version": "0.01",
    "description": "Provides assistance while performing a CPR",
    "icon": "cprassist-icon.png",
    "tags": "tool,firstaid",
    "supports": ["BANGLEJS"],
    "readme": "README.md",
    "allow_emulator": true,
    "storage": [
      {"name":"cprassist.app.js","url":"cprassist.js"},
      {"name":"cprassist.img","url":"cprassist-icon.js","evaluate":true},
      {"name":"cprassist.settings.js","url":"settings.js"}
    ]
  },
  {
    "id": "osgridref",
    "name": "Ordnance Survey Grid Reference",
    "shortName": "OS Grid ref",
    "version": "0.01",
    "description": "Displays the UK Ordnance Survey grid reference of your current GPS location. Useful when in the United Kingdom with an Ordnance Survey map",
    "icon": "app.png",
    "tags": "outdoors,gps",
    "supports": ["BANGLEJS"],
    "storage": [
      {"name":"osgridref.app.js","url":"app.js"},
      {"name":"osgridref.img","url":"app-icon.js","evaluate":true}
    ]
  },
  {
    "id": "openseizure",
    "name": "OpenSeizureDetector Widget",
    "shortName": "Short Name",
    "version": "0.01",
    "description": "[BETA!] A widget to work alongside [OpenSeizureDetector](https://www.openseizuredetector.org.uk/)",
    "icon": "widget.png",
    "type": "widget",
    "tags": "widget",
    "supports": ["BANGLEJS"],
    "readme": "README.md",
    "storage": [
      {"name":"openseizure.wid.js","url":"widget.js"}
    ]
  },
  {
    "id": "counter",
    "name": "Counter",
    "version": "0.03",
    "description": "Simple counter",
    "icon": "counter_icon.png",
    "tags": "tool",
    "supports": ["BANGLEJS"],
    "allow_emulator": true,
    "storage": [
      {"name":"counter.app.js","url":"counter.js"},
      {"name":"counter.img","url":"counter-icon.js","evaluate":true}
    ]
  },
  {
    "id": "bootgattbat",
    "name": "BLE GATT Battery Service",
    "shortName": "BLE Battery Service",
    "version": "0.01",
    "description": "Adds the GATT Battery Service to advertise the percentage of battery currently remaining over Bluetooth.\n",
    "icon": "bluetooth.png",
    "type": "bootloader",
    "tags": "battery,ble,bluetooth,gatt",
    "supports": ["BANGLEJS","BANGLEJS2"],
    "readme": "README.md",
    "storage": [
      {"name":"gattbat.boot.js","url":"boot.js"}
    ]
  },
  {
    "id": "viewstl",
    "name": "STL file viewer",
    "shortName": "ViewSTL",
    "version": "0.02",
    "description": "This app allows you to view STL 3D models on your watch",
    "icon": "icons8-octahedron-48.png",
    "tags": "tool",
    "supports": ["BANGLEJS"],
    "readme": "README.md",
    "storage": [
      {"name":"viewstl.app.js","url":"viewstl.min.js"},
      {"name":"viewstl.img","url":"viewstl-icon.js","evaluate":true},
      {"name":"tetra.stl","url":"tetra.stl"},
      {"name":"cube.stl","url":"cube.stl"},
      {"name":"icosa.stl","url":"icosa.stl"}
    ]
  },
  {
    "id": "cscsensor",
    "name": "Cycling speed sensor",
    "shortName": "CSCSensor",
    "version": "0.05",
    "description": "Read BLE enabled cycling speed and cadence sensor and display readings on watch",
    "icon": "icons8-cycling-48.png",
    "tags": "outdoors,exercise,ble,bluetooth",
    "supports": ["BANGLEJS"],
    "readme": "README.md",
    "storage": [
      {"name":"cscsensor.app.js","url":"cscsensor.app.js"},
      {"name":"cscsensor.settings.js","url":"settings.js"},
      {"name":"cscsensor.img","url":"cscsensor-icon.js","evaluate":true}
    ]
  },
  {
    "id": "fileman",
    "name": "File manager",
    "shortName": "FileManager",
    "version": "0.03",
    "description": "Simple file manager, allows user to examine watch storage and display, load or delete individual files",
    "icon": "icons8-filing-cabinet-48.png",
    "tags": "tools",
    "supports": ["BANGLEJS"],
    "readme": "README.md",
    "storage": [
      {"name":"fileman.app.js","url":"fileman.app.js"},
      {"name":"fileman.img","url":"fileman-icon.js","evaluate":true}
    ]
  },
  {
    "id": "worldclock",
    "name": "World Clock - 4 time zones",
    "shortName": "World Clock",
    "version": "0.05",
    "description": "Current time zone plus up to four others",
    "icon": "app.png",
    "screenshots": [{"url":"screenshot_world.png"}],
    "type": "clock",
    "tags": "clock",
    "supports": ["BANGLEJS","BANGLEJS2"],
    "readme": "README.md",
    "custom": "custom.html",
    "storage": [
      {"name":"worldclock.app.js","url":"app.js"},
      {"name":"worldclock.img","url":"worldclock-icon.js","evaluate":true}
    ],
    "data": [{"name":"worldclock.settings.json"}]
  },
  {
    "id": "digiclock",
    "name": "Digital Clock Face",
    "shortName": "Digi Clock",
    "version": "0.02",
    "description": "A simple digital clock with the time, day, month, and year",
    "icon": "digiclock.png",
    "type": "clock",
    "tags": "clock",
    "supports": ["BANGLEJS"],
    "storage": [
      {"name":"digiclock.app.js","url":"digiclock.js"},
      {"name":"digiclock.img","url":"digiclock-icon.js","evaluate":true}
    ]
  },
  {
    "id": "dsdrelay",
    "name": "DSD BLE Relay controller",
    "shortName": "DSDRelay",
    "version": "0.01",
    "description": "Control BLE relay board from the watch",
    "icon": "icons8-relay-48.png",
    "tags": "ble,bluetooth",
    "supports": ["BANGLEJS"],
    "readme": "README.md",
    "storage": [
      {"name":"dsdrelay.app.js","url":"dsdrelay.app.js"},
      {"name":"dsdrelay.img","url":"dsdrelay-icon.js","evaluate":true}
    ]
  },
  {
    "id": "mandel",
    "name": "Mandelbrot",
    "shortName": "Mandel",
    "version": "0.01",
    "description": "Draw a zoomable Mandelbrot set",
    "icon": "mandel.png",
    "tags": "game",
    "supports": ["BANGLEJS"],
    "readme": "README.md",
    "storage": [
      {"name":"mandel.app.js","url":"mandel.min.js"},
      {"name":"mandel.img","url":"mandel-icon.js","evaluate":true}
    ]
  },
  {
    "id": "petrock",
    "name": "Pet rock",
    "version": "0.02",
    "description": "A virtual pet rock with wobbly eyes",
    "icon": "petrock.png",
    "type": "app",
    "tags": "game",
    "supports": ["BANGLEJS"],
    "storage": [
      {"name":"petrock.app.js","url":"app.js"},
      {"name":"petrock.img","url":"app-icon.js","evaluate":true}
    ]
  },
  {
    "id": "smartibot",
    "name": "Smartibot controller",
    "shortName": "Smartibot",
    "version": "0.01",
    "description": "Control a [Smartibot Robot](https://thecraftyrobot.net/) straight from your Bangle.js",
    "icon": "app.png",
    "tags": "",
    "supports": ["BANGLEJS"],
    "storage": [
      {"name":"smartibot.app.js","url":"app.js"},
      {"name":"smartibot.img","url":"app-icon.js","evaluate":true}
    ]
  },
  {
    "id": "widncr",
    "name": "NCR Logo Widget",
    "version": "0.01",
    "description": "Show the NodeConf Remote logo in the top left",
    "icon": "widget.png",
    "type": "widget",
    "tags": "widget",
    "supports": ["BANGLEJS"],
    "storage": [
      {"name":"widncr.wid.js","url":"widget.js"}
    ]
  },
  {
    "id": "ncrclk",
    "name": "NCR Clock",
    "shortName": "NCR Clock",
    "version": "0.02",
    "description": "NodeConf Remote clock",
    "icon": "app.png",
    "type": "clock",
    "tags": "clock",
    "supports": ["BANGLEJS"],
    "storage": [
      {"name":"ncrclk.app.js","url":"app.js"},
      {"name":"ncrclk.img","url":"app-icon.js","evaluate":true}
    ]
  },
  {
    "id": "isoclock",
    "name": "ISO Compliant Clock Face",
    "shortName": "ISO Clock",
    "version": "0.02",
    "description": "Tweaked fork of digiclock for ISO date and time",
    "icon": "isoclock.png",
    "type": "clock",
    "tags": "clock",
    "supports": ["BANGLEJS"],
    "storage": [
      {"name":"isoclock.app.js","url":"isoclock.js"},
      {"name":"isoclock.img","url":"isoclock-icon.js","evaluate":true}
    ]
  },
  {
    "id": "gpstimeserver",
    "name": "GPS Time Server",
    "version": "0.01",
    "description": "A widget which automatically starts the GPS and turns Bangle.js into a Bluetooth time server.",
    "icon": "widget.png",
    "type": "widget",
    "tags": "widget",
    "supports": ["BANGLEJS"],
    "readme": "README.md",
    "storage": [
      {"name":"gpstimeserver.wid.js","url":"widget.js"}
    ]
  },
  {
    "id": "tilthydro",
    "name": "Tilt Hydrometer Display",
    "shortName": "Tilt Hydro",
    "version": "0.01",
    "description": "A display for the [Tilt Hydrometer](https://tilthydrometer.com/) - [more info here](http://www.espruino.com/Tilt+Hydrometer+Display)",
    "icon": "app.png",
    "tags": "tools,bluetooth",
    "supports": ["BANGLEJS"],
    "storage": [
      {"name":"tilthydro.app.js","url":"app.js"},
      {"name":"tilthydro.img","url":"app-icon.js","evaluate":true}
    ]
  },
  {
    "id": "supmariodark",
    "name": "Super mario clock night mode",
    "shortName": "supmariodark",
    "version": "0.01",
    "description": "Super mario clock in night mode",
    "icon": "supmariodark.png",
    "type": "clock",
    "tags": "clock",
    "supports": ["BANGLEJS"],
    "storage": [
      {"name":"supmariodark.app.js","url":"supmariodark.js"},
      {"name":"supmariodark.img","url":"supmariodark-icon.js","evaluate":true},
      {"name":"supmario30x24.bin","url":"supmario30x24.bin.js"},
      {"name":"supmario30x24.wdt","url":"supmario30x24.wdt.js"},
      {"name":"banner-up.img","url":"banner-up.js","evaluate":true},
      {"name":"banner-down.img","url":"banner-down.js","evaluate":true},
      {"name":"brick2.img","url":"brick2.js","evaluate":true},
      {"name":"enemy.img","url":"enemy.js","evaluate":true},
      {"name":"flower.img","url":"flower.js","evaluate":true},
      {"name":"flower_b.img","url":"flower_b.js","evaluate":true},
      {"name":"mario_wh.img","url":"mario_wh.js","evaluate":true},
      {"name":"pipe.img","url":"pipe.js","evaluate":true}
    ]
  },
  {
    "id": "gmeter",
    "name": "G-Meter",
    "shortName": "G-Meter",
    "version": "0.01",
    "description": "Simple G-Meter",
    "icon": "app.png",
    "tags": "",
    "supports": ["BANGLEJS"],
    "storage": [
      {"name":"gmeter.app.js","url":"app.js"},
      {"name":"gmeter.img","url":"app-icon.js","evaluate":true}
    ]
  },
  {
    "id": "dtlaunch",
    "name": "Desktop Launcher",
    "version": "0.04",
    "description": "Desktop style App Launcher with six apps per page - fast access if you have lots of apps installed.",
    "icon": "icon.png",
    "type": "launch",
    "tags": "tool,system,launcher",
    "supports": ["BANGLEJS"],
    "readme": "README.md",
    "storage": [
      {"name":"dtlaunch.app.js","url":"app.js"},
      {"name":"dtlaunch.img","url":"app-icon.js","evaluate":true}
    ]
  },
  {
    "id": "HRV",
    "name": "Heart Rate Variability monitor",
    "shortName": "HRV monitor",
    "version": "0.04",
    "description": "Heart Rate Variability monitor, see Readme for more info",
    "icon": "hrv.png",
    "tags": "",
    "supports": ["BANGLEJS"],
    "readme": "README.md",
    "storage": [
      {"name":"HRV.app.js","url":"app.js"},
      {"name":"HRV.img","url":"app-icon.js","evaluate":true}
    ]
  },
  {
    "id": "hardalarm",
    "name": "Hard Alarm",
    "shortName": "HardAlarm",
    "version": "0.02",
    "description": "Make sure you wake up! Count to the right number to turn off the alarm",
    "icon": "app.png",
    "tags": "tool,alarm,widget",
    "supports": ["BANGLEJS"],
    "storage": [
      {"name":"hardalarm.app.js","url":"app.js"},
      {"name":"hardalarm.boot.js","url":"boot.js"},
      {"name":"hardalarm.js","url":"hardalarm.js"},
      {"name":"hardalarm.img","url":"app-icon.js","evaluate":true},
      {"name":"hardalarm.wid.js","url":"widget.js"}
    ],
    "data": [{"name":"hardalarm.json"}]
  },
  {
    "id": "edisonsball",
    "name": "Edison's Ball",
    "shortName": "Edison's Ball",
    "version": "0.01",
    "description": "Hypnagogia/Micro-Sleep alarm for experimental use in exploring sleep transition and combating drowsiness",
    "icon": "app-icon.png",
    "tags": "",
    "supports": ["BANGLEJS"],
    "readme": "README.md",
    "storage": [
      {"name":"edisonsball.app.js","url":"app.js"},
      {"name":"edisonsball.img","url":"app-icon.js","evaluate":true}
    ]
  },
  {
    "id": "hrrawexp",
    "name": "HRM Data Exporter",
    "shortName": "HRM Data Exporter",
    "version": "0.01",
    "description": "export raw hrm signal data to a csv file",
    "icon": "app-icon.png",
    "tags": "",
    "supports": ["BANGLEJS"],
    "readme": "README.md",
    "interface": "interface.html",
    "storage": [
      {"name":"hrrawexp.app.js","url":"app.js"},
      {"name":"hrrawexp.img","url":"app-icon.js","evaluate":true}
    ]
  },
  {
    "id": "breath",
    "name": "Breathing App",
    "shortName": "Breathing App",
    "version": "0.01",
    "description": "app to aid relaxation and train breath syncronicity using haptics and visualisation, also displays HR",
    "icon": "app-icon.png",
    "tags": "tools,health",
    "supports": ["BANGLEJS"],
    "readme": "README.md",
    "storage": [
      {"name":"breath.app.js","url":"app.js"},
      {"name":"breath.img","url":"app-icon.js","evaluate":true}
    ],
    "data": [{"name":"breath.settings.json","url":"settings.json"}]
  },
  {
    "id": "lazyclock",
    "name": "Lazy Clock",
    "version": "0.03",
    "description": "Tells the time, roughly",
    "icon": "lazyclock.png",
    "type": "clock",
    "tags": "clock",
    "supports": ["BANGLEJS"],
    "readme": "README.md",
    "allow_emulator": true,
    "storage": [
      {"name":"lazyclock.app.js","url":"lazyclock-app.js"},
      {"name":"lazyclock.img","url":"lazyclock-icon.js","evaluate":true}
    ]
  },
  {
    "id": "astral",
    "name": "Astral Clock",
    "version": "0.03",
    "description": "Clock that calculates and displays Alt Az positions of all planets, Sun as well as several other astronomy targets (customizable) and current Moon phase. Coordinates are calculated by GPS & time and onscreen compass assists orienting. See Readme before using.",
    "icon": "app-icon.png",
    "type": "clock",
    "tags": "clock",
    "supports": ["BANGLEJS"],
    "readme": "README.md",
    "storage": [
      {"name":"astral.app.js","url":"app.js"},
      {"name":"astral.img","url":"app-icon.js","evaluate":true}
    ]
  },
  {
    "id": "alpinenav",
    "name": "Alpine Nav",
    "version": "0.01",
    "description": "App that performs GPS monitoring to track and display position relative to a given origin in realtime",
    "icon": "app-icon.png",
    "tags": "outdoors,gps",
    "supports": ["BANGLEJS"],
    "readme": "README.md",
    "storage": [
      {"name":"alpinenav.app.js","url":"app.js"},
      {"name":"alpinenav.img","url":"app-icon.js","evaluate":true}
    ]
  },
  {
    "id": "lifeclk",
    "name": "Game of Life Clock",
    "shortName": "Conway's Clock",
    "version": "0.06",
    "description": "Modification and clockification of Conway's Game of Life",
    "icon": "app.png",
    "type": "clock",
    "tags": "clock",
    "supports": ["BANGLEJS"],
    "readme": "README.md",
    "storage": [
      {"name":"lifeclk.app.js","url":"app.min.js"},
      {"name":"lifeclk.img","url":"app-icon.js","evaluate":true}
    ]
  },
  {
    "id": "speedalt",
    "name": "GPS Adventure Sports",
    "shortName": "GPS Adv Sport",
    "version": "1.02",
    "description": "GPS speed, altitude and distance to waypoint display. Designed for easy viewing and use during outdoor activities such as para-gliding, hang-gliding, sailing, cycling etc.",
    "icon": "app.png",
    "type": "app",
    "tags": "tool,outdoors",
    "supports": ["BANGLEJS"],
    "readme": "README.md",
    "allow_emulator": true,
    "storage": [
      {"name":"speedalt.app.js","url":"app.js"},
      {"name":"speedalt.img","url":"app-icon.js","evaluate":true},
      {"name":"speedalt.settings.js","url":"settings.js"}
    ],
    "data": [{"name":"speedalt.json"}]
  },
  {
    "id": "speedalt2",
    "name": "GPS Adventure Sports II",
    "shortName": "GPS Adv Sport II",
    "version": "0.07",
    "description": "GPS speed, altitude and distance to waypoint display. Designed for easy viewing and use during outdoor activities such as para-gliding, hang-gliding, sailing, cycling etc.",
    "icon": "app.png",
    "type": "app",
    "tags": "tool,outdoors",
    "supports": ["BANGLEJS"],
    "readme": "README.md",
    "allow_emulator": true,
    "storage": [
      {"name":"speedalt2.app.js","url":"app.js"},
      {"name":"speedalt2.img","url":"app-icon.js","evaluate":true},
      {"name":"speedalt2.settings.js","url":"settings.js"}
    ],
    "data": [{"name":"speedalt2.json"}]
  },
  {
    "id": "slomoclock",
    "name": "SloMo Clock",
    "shortName": "SloMo Clock",
    "version": "0.10",
    "description": "Simple 24h clock face with large digits, hour above minute. Uses Layout library.",
    "icon": "watch.png",
    "type": "clock",
    "tags": "clock",
    "supports": ["BANGLEJS"],
    "readme": "README.md",
    "allow_emulator": true,
    "storage": [
      {"name":"slomoclock.app.js","url":"app.js"},
      {"name":"slomoclock.img","url":"app-icon.js","evaluate":true},
      {"name":"slomoclock.settings.js","url":"settings.js"}
    ],
    "data": [{"name":"slomoclock.json"}]
  },
  {
    "id": "de-stress",
    "name": "De-Stress",
    "shortName": "De-Stress",
    "version": "0.02",
    "description": "Simple haptic heartbeat",
    "icon": "app.png",
    "tags": "",
    "supports": ["BANGLEJS"],
    "storage": [
      {"name":"de-stress.app.js","url":"app.js"},
      {"name":"de-stress.img","url":"app-icon.js","evaluate":true}
    ]
  },
  {
    "id": "mclockplus",
    "name": "Morph Clock+",
    "shortName": "Morph Clock+",
    "version": "0.02",
    "description": "Morphing Clock with more readable seconds and date and additional stopwatch",
    "icon": "mclockplus.png",
    "type": "clock",
    "tags": "clock",
    "supports": ["BANGLEJS"],
    "readme": "README.md",
    "storage": [
      {"name":"mclockplus.app.js","url":"mclockplus.app.js"},
      {"name":"mclockplus.img","url":"mclockplus-icon.js","evaluate":true}
    ]
  },
  {
    "id": "intervals",
    "name": "Intervals App",
    "shortName": "Intervals",
    "version": "0.01",
    "description": "Intervals for training. It is possible to configure work time and rest time and number of sets.",
    "icon": "intervals.png",
    "tags": "",
    "supports": ["BANGLEJS"],
    "storage": [
      {"name":"intervals.app.js","url":"intervals.app.js"},
      {"name":"intervals.img","url":"intervals-icon.js","evaluate":true}
    ]
  },
  {
    "id": "planetarium",
    "name": "Planetarium",
    "shortName": "Planetarium",
    "version": "0.03",
    "description": "Planetarium showing up to 500 stars using the watch location and time",
    "icon": "planetarium.png",
    "tags": "",
    "supports": ["BANGLEJS"],
    "readme": "README.md",
    "storage": [
      {"name":"planetarium.app.js","url":"planetarium.app.js"},
      {"name":"planetarium.data.csv","url":"planetarium.data.csv"},
      {"name":"planetarium.const.csv","url":"planetarium.const.csv"},
      {"name":"planetarium.extra.csv","url":"planetarium.extra.csv"},
      {"name":"planetarium.settings.js","url":"settings.js"},
      {"name":"planetarium.img","url":"planetarium-icon.js","evaluate":true}
    ],
    "data": [{"name":"planetarium.json"}]
  },
  {
    "id": "tapelauncher",
    "name": "Tape Launcher",
    "version": "0.02",
    "description": "An App launcher, icons displayed in a horizontal tape, swipe or use buttons",
    "icon": "icon.png",
    "type": "launch",
    "tags": "tool,system,launcher",
    "supports": ["BANGLEJS"],
    "readme": "README.md",
    "storage": [
      {"name":"tapelauncher.app.js","url":"app.js"},
      {"name":"tapelauncher.img","url":"icon.js","evaluate":true}
    ]
  },
  {
    "id": "oblique",
    "name": "Oblique Strategies",
    "version": "0.01",
    "description": "Oblique Strategies for creativity. Copied from Brian Eno.",
    "icon": "eno.png",
    "tags": "tool",
    "supports": ["BANGLEJS"],
    "storage": [
      {"name":"oblique.app.js","url":"app.js"},
      {"name":"oblique.img","url":"app-icon.js","evaluate":true}
    ]
  },
  {
    "id": "testuserinput",
    "name": "Test User Input",
    "shortName": "Test User Input",
    "version": "0.06",
    "description": "App to test the bangle.js input interface. It displays the user action in text, circle buttons or on/off switch UI elements.",
    "icon": "app.png",
    "tags": "input,interface,buttons,touch,UI",
    "supports": ["BANGLEJS"],
    "readme": "README.md",
    "storage": [
      {"name":"testuserinput.app.js","url":"app.js"},
      {"name":"testuserinput.img","url":"app-icon.js","evaluate":true}
    ]
  },
  {
    "id": "gpssetup",
    "name": "GPS Setup",
    "shortName": "GPS Setup",
    "version": "0.02",
    "description": "Configure the GPS power options and store them in the GPS nvram",
    "icon": "gpssetup.png",
    "tags": "gps,tools,outdoors",
    "supports": ["BANGLEJS"],
    "readme": "README.md",
    "storage": [
      {"name":"gpssetup","url":"gpssetup.js"},
      {"name":"gpssetup.settings.js","url":"settings.js"},
      {"name":"gpssetup.app.js","url":"app.js"},
      {"name":"gpssetup.img","url":"icon.js","evaluate":true}
    ],
    "data": [{"name":"gpssetup.settings.json","url":"settings.json"}]
  },
  {
    "id": "walkersclock",
    "name": "Walkers Clock",
    "shortName": "Walkers Clock",
    "version": "0.04",
    "description": "A large font watch, displays steps, can switch GPS on/off, displays grid reference",
    "icon": "walkersclock48.png",
    "type": "clock",
    "tags": "clock,gps,tools,outdoors",
    "supports": ["BANGLEJS"],
    "readme": "README.md",
    "storage": [
      {"name":"walkersclock.app.js","url":"app.js"},
      {"name":"walkersclock.img","url":"icon.js","evaluate":true}
    ]
  },
  {
    "id": "widgps",
    "name": "GPS Widget",
    "version": "0.03",
    "description": "Tiny widget to show the power on/off status of the GPS",
    "icon": "widget.png",
    "type": "widget",
    "tags": "widget,gps",
    "supports": ["BANGLEJS","BANGLEJS2"],
    "readme": "README.md",
    "storage": [
      {"name":"widgps.wid.js","url":"widget.js"}
    ]
  },
  {
    "id": "widhrt",
    "name": "HRM Widget",
    "version": "0.03",
    "description": "Tiny widget to show the power on/off status of the Heart Rate Monitor",
    "icon": "widget.png",
    "type": "widget",
    "tags": "widget,hrm",
    "supports": ["BANGLEJS","BANGLEJS2"],
    "readme": "README.md",
    "storage": [
      {"name":"widhrt.wid.js","url":"widget.js"}
    ]
  },
  {
    "id": "countdowntimer",
    "name": "Countdown Timer",
    "version": "0.01",
    "description": "A simple countdown timer with a focus on usability",
    "icon": "countdowntimer.png",
    "tags": "timer,tool",
    "supports": ["BANGLEJS"],
    "readme": "README.md",
    "storage": [
      {"name":"countdowntimer.app.js","url":"countdowntimer.js"},
      {"name":"countdowntimer.img","url":"countdowntimer-icon.js","evaluate":true}
    ]
  },
  {
    "id": "helloworld",
    "name": "hello, world!",
    "shortName": "hello world",
    "version": "0.02",
    "description": "A cross cultural hello world!/hola mundo! app with colors and languages",
    "icon": "app.png",
    "tags": "input,interface,buttons,touch",
    "supports": ["BANGLEJS"],
    "readme": "README.md",
    "storage": [
      {"name":"helloworld.app.js","url":"app.js"},
      {"name":"helloworld.img","url":"app-icon.js","evaluate":true}
    ]
  },
  {
    "id": "widcom",
    "name": "Compass Widget",
    "version": "0.02",
    "description": "Tiny widget to show the power on/off status of the Compass",
    "icon": "widget.png",
    "type": "widget",
    "tags": "widget,compass",
    "supports": ["BANGLEJS","BANGLEJS2"],
    "readme": "README.md",
    "storage": [
      {"name":"widcom.wid.js","url":"widget.js"}
    ]
  },
  {
    "id": "arrow",
    "name": "Arrow Compass",
    "version": "0.05",
    "description": "Moving arrow compass that points North, shows heading, with tilt correction. Based on jeffmer's Navigation Compass",
    "icon": "arrow.png",
    "type": "app",
    "tags": "tool,outdoors",
    "supports": ["BANGLEJS"],
    "readme": "README.md",
    "storage": [
      {"name":"arrow.app.js","url":"app.js"},
      {"name":"arrow.img","url":"icon.js","evaluate":true}
    ]
  },
  {
    "id": "waypointer",
    "name": "Way Pointer",
    "version": "0.01",
    "description": "Navigate to a waypoint using the GPS for bearing and compass to point way, uses the same waypoint interface as GPS Navigation",
    "icon": "waypointer.png",
    "tags": "tool,outdoors,gps",
    "supports": ["BANGLEJS"],
    "readme": "README.md",
    "interface": "waypoints.html",
    "storage": [
      {"name":"waypointer.app.js","url":"app.js"},
      {"name":"waypointer.img","url":"icon.js","evaluate":true}
    ],
    "data": [{"name":"waypoints.json","url":"waypoints.json"}]
  },
  {
    "id": "color_catalog",
    "name": "Colors Catalog",
    "shortName": "Colors Catalog",
    "version": "0.01",
    "description": "Displays RGB565 and RGB888 colors, its name and code in screen.",
    "icon": "app.png",
    "tags": "Color,input,buttons,touch,UI",
    "supports": ["BANGLEJS"],
    "readme": "README.md",
    "storage": [
      {"name":"color_catalog.app.js","url":"app.js"},
      {"name":"color_catalog.img","url":"app-icon.js","evaluate":true}
    ]
  },
  {
    "id": "UI4swatch",
    "name": "UI 4 swatch",
    "shortName": "UI 4 swatch",
    "version": "0.01",
    "description": "A UI/UX for espruino smartwatches, displays dinamically calc. x,y coordinates.",
    "icon": "app.png",
    "tags": "Color,input,buttons,touch,UI",
    "supports": ["BANGLEJS"],
    "readme": "README.md",
    "storage": [
      {"name":"UI4swatch.app.js","url":"app.js"},
      {"name":"UI4swatch.img","url":"app-icon.js","evaluate":true}
    ]
  },
  {
    "id": "simplest",
    "name": "Simplest Clock",
    "version": "0.03",
    "description": "The simplest working clock, acts as a tutorial piece",
    "icon": "simplest.png",
    "screenshots": [{"url":"screenshot_simplest.png"}],
    "type": "clock",
    "tags": "clock",
    "supports": ["BANGLEJS","BANGLEJS2"],
    "storage": [
      {"name":"simplest.app.js","url":"app.js"},
      {"name":"simplest.img","url":"icon.js","evaluate":true}
    ]
  },
  {
    "id": "stepo",
    "name": "Stepometer Clock",
    "version": "0.03",
    "description": "A large font watch, displays step count in a doughnut guage and warns of low battery, requires one of the steps widgets to be installed",
    "icon": "stepo.png",
    "type": "clock",
    "tags": "clock",
    "supports": ["BANGLEJS"],
    "readme": "README.md",
    "storage": [
      {"name":"stepo.app.js","url":"app.js"},
      {"name":"stepo.img","url":"icon.js","evaluate":true}
    ]
  },
  {
    "id": "gbmusic",
    "name": "Gadgetbridge Music Controls",
    "shortName": "Music Controls",
    "version": "0.05",
    "description": "Control the music on your Gadgetbridge-connected phone",
    "icon": "icon.png",
    "screenshots": [{"url":"screenshot.png"},{"url":"screenshot_2.png"}],
    "type": "app",
    "tags": "tools,bluetooth,gadgetbridge,music",
    "supports": ["BANGLEJS"],
    "readme": "README.md",
    "allow_emulator": false,
    "storage": [
      {"name":"gbmusic.app.js","url":"app.js"},
      {"name":"gbmusic.settings.js","url":"settings.js"},
      {"name":"gbmusic.wid.js","url":"widget.js"},
      {"name":"gbmusic.img","url":"icon.js","evaluate":true}
    ],
    "data": [{"name":"gbmusic.json"},{"name":"gbmusic.load.json"}]
  },
  {
    "id": "battleship",
    "name": "Battleship",
    "version": "0.01",
    "description": "The classic game of battleship",
    "icon": "battleship-icon.png",
    "tags": "game",
    "supports": ["BANGLEJS"],
    "readme": "README.md",
    "allow_emulator": true,
    "storage": [
      {"name":"battleship.app.js","url":"battleship.js"},
      {"name":"battleship.img","url":"battleship-icon.js","evaluate":true}
    ]
  },
  {
    "id": "kitchen",
    "name": "Kitchen Combo",
    "version": "0.13",
    "description": "Combination of the Stepo, Walkersclock, Arrow and Waypointer apps into a multiclock format. 'Everything but the kitchen sink'",
    "icon": "kitchen.png",
    "type": "clock",
    "tags": "tool,outdoors,gps",
    "supports": ["BANGLEJS"],
    "readme": "README.md",
    "interface": "waypoints.html",
    "storage": [
      {"name":"kitchen.app.js","url":"kitchen.app.js"},
      {"name":"stepo2.kit.js","url":"stepo2.kit.js"},
      {"name":"swatch.kit.js","url":"swatch.kit.js"},
      {"name":"gps.kit.js","url":"gps.kit.js"},
      {"name":"compass.kit.js","url":"compass.kit.js"},
      {"name":"kitchen.img","url":"kitchen.icon.js","evaluate":true}
    ],
    "data": [{"name":"waypoints.json","url":"waypoints.json"}]
  },
  {
    "id": "banglebridge",
    "name": "BangleBridge",
    "shortName": "BangleBridge",
    "version": "0.01",
    "description": "Widget that allows Bangle Js to record pair and end data using Bluetooth Low Energy in combination with the BangleBridge Android App",
    "icon": "widget.png",
    "type": "widget",
    "tags": "widget",
    "supports": ["BANGLEJS"],
    "readme": "README.md",
    "storage": [
      {"name":"banglebridge.wid.js","url":"widget.js"},
      {"name":"banglebridge.watch.img","url":"watch.img"},
      {"name":"banglebridge.heart.img","url":"heart.img"}
    ]
  },
  {
    "id": "qmsched",
    "name": "Quiet Mode Schedule and Widget",
    "shortName": "Quiet Mode",
    "version": "0.02",
    "description": "Automatically turn Quiet Mode on or off at set times",
    "icon": "app.png",
    "screenshots": [{"url":"screenshot_edit.png"},{"url":"screenshot_main.png"},{"url":"screenshot_widget_alarms.png"},{"url":"screenshot_widget_silent.png"}],
    "tags": "tool,widget",
    "supports": ["BANGLEJS"],
    "readme": "README.md",
    "storage": [
      {"name":"qmsched","url":"lib.js"},
      {"name":"qmsched.app.js","url":"app.js"},
      {"name":"qmsched.boot.js","url":"boot.js"},
      {"name":"qmsched.img","url":"icon.js","evaluate":true},
      {"name":"qmsched.wid.js","url":"widget.js"}
    ],
    "data": [{"name":"qmsched.json"}]
  },
  {
    "id": "hourstrike",
    "name": "Hour Strike",
    "shortName": "Hour Strike",
    "version": "0.08",
    "description": "Strike the clock on the hour. A great tool to remind you an hour has passed!",
    "icon": "app-icon.png",
    "tags": "tool,alarm",
    "supports": ["BANGLEJS"],
    "readme": "README.md",
    "storage": [
      {"name":"hourstrike.app.js","url":"app.js"},
      {"name":"hourstrike.boot.js","url":"boot.js"},
      {"name":"hourstrike.img","url":"app-icon.js","evaluate":true},
      {"name":"hourstrike.json","url":"hourstrike.json"}
    ]
  },
  {
    "id": "whereworld",
    "name": "Where in the World?",
    "shortName": "Where World",
    "version": "0.01",
    "description": "Shows your current location on the world map",
    "icon": "app.png",
    "tags": "gps",
    "supports": ["BANGLEJS"],
    "storage": [
      {"name":"whereworld.app.js","url":"app.js"},
      {"name":"whereworld.img","url":"app-icon.js","evaluate":true},
      {"name":"whereworld.worldmap","url":"worldmap"}
    ]
  },
  {
    "id": "omnitrix",
    "name": "Omnitrix",
    "version": "0.01",
    "description": "An Omnitrix Showpiece",
    "icon": "omnitrix.png",
    "screenshots": [{"url":"screenshot.png"}],
    "tags": "game",
    "supports": ["BANGLEJS"],
    "readme": "README.md",
    "storage": [
      {"name":"omnitrix.app.js","url":"omnitrix.app.js"},
      {"name":"omnitrix.img","url":"omnitrix.icon.js","evaluate":true}
    ]
  },
  {
    "id": "batclock",
    "name": "Bat Clock",
    "shortName": "Bat Clock",
    "version": "0.02",
    "description": "Morphing Clock, with an awesome \"The Dark Knight\" themed logo.",
    "icon": "bat-clock.png",
    "screenshots": [{"url":"screenshot.png"}],
    "type": "clock",
    "tags": "clock",
    "supports": ["BANGLEJS"],
    "readme": "README.md",
    "storage": [
      {"name":"batclock.app.js","url":"bat-clock.app.js"},
      {"name":"batclock.img","url":"bat-clock.icon.js","evaluate":true}
    ]
  },
  {
    "id": "doztime",
    "name": "Dozenal Time",
    "shortName": "Dozenal Time",
    "version": "0.04",
    "description": "A dozenal Holocene calendar and dozenal diurnal clock",
    "icon": "app.png",
    "type": "clock",
    "tags": "clock",
    "supports": ["BANGLEJS"],
    "readme": "README.md",
    "allow_emulator": true,
    "storage": [
      {"name":"doztime.app.js","url":"app.js"},
      {"name":"doztime.img","url":"app-icon.js","evaluate":true}
    ]
  },
  {
    "id": "gbtwist",
    "name": "Gadgetbridge Twist Control",
    "shortName": "Twist Control",
    "version": "0.01",
    "description": "Shake your wrist to control your music app via Gadgetbridge",
    "icon": "app.png",
    "type": "app",
    "tags": "tools,bluetooth,gadgetbridge,music",
    "supports": ["BANGLEJS"],
    "readme": "README.md",
    "allow_emulator": false,
    "storage": [
      {"name":"gbtwist.app.js","url":"app.js"},
      {"name":"gbtwist.img","url":"app-icon.js","evaluate":true}
    ]
  },
  {
    "id": "thermom",
    "name": "Thermometer",
    "version": "0.02",
    "description": "Displays the current temperature, updated every 20 seconds",
    "icon": "app.png",
    "tags": "tool",
    "supports": ["BANGLEJS"],
    "allow_emulator": true,
    "storage": [
      {"name":"thermom.app.js","url":"app.js"},
      {"name":"thermom.img","url":"app-icon.js","evaluate":true}
    ]
  },
  {
    "id": "mysticdock",
    "name": "Mystic Dock",
    "version": "1.00",
    "description": "A retro-inspired dockface that displays the current time and battery charge while plugged in, and which features an interactive mode that shows the time, date, and a rotating data display line.",
    "icon": "mystic-dock.png",
    "type": "dock",
    "tags": "dock",
    "supports": ["BANGLEJS"],
    "readme": "README.md",
    "storage": [
      {"name":"mysticdock.app.js","url":"mystic-dock-app.js"},
      {"name":"mysticdock.boot.js","url":"mystic-dock-boot.js"},
      {"name":"mysticdock.settings.js","url":"mystic-dock-settings.js"},
      {"name":"mysticdock.img","url":"mystic-dock-icon.js","evaluate":true}
    ]
  },
  {
    "id": "mysticclock",
    "name": "Mystic Clock",
    "version": "1.01",
    "description": "A retro-inspired watchface featuring time, date, and an interactive data display line.",
    "icon": "mystic-clock.png",
    "type": "clock",
    "tags": "clock",
    "supports": ["BANGLEJS"],
    "readme": "README.md",
    "allow_emulator": true,
    "storage": [
      {"name":"mysticclock.app.js","url":"mystic-clock-app.js"},
      {"name":"mysticclock.settings.js","url":"mystic-clock-settings.js"},
      {"name":"mysticclock.img","url":"mystic-clock-icon.js","evaluate":true}
    ]
  },
  {
    "id": "hcclock",
    "name": "Hi-Contrast Clock",
    "version": "0.02",
    "description": "Hi-Contrast Clock : A simple yet very bold clock that aims to be readable in high luninosity environments. Uses big 10x5 pixel digits. Use BTN 1 to switch background and foreground colors.",
    "icon": "hcclock-icon.png",
    "type": "clock",
    "tags": "clock",
    "supports": ["BANGLEJS"],
    "allow_emulator": true,
    "storage": [
      {"name":"hcclock.app.js","url":"hcclock.app.js"},
      {"name":"hcclock.img","url":"hcclock-icon.js","evaluate":true}
    ]
  },
  {
    "id": "thermomF",
    "name": "Fahrenheit Temp",
    "version": "0.01",
    "description": "A modification of the Thermometer App to display temprature in Fahrenheit",
    "icon": "thermf.png",
    "tags": "tool",
    "supports": ["BANGLEJS"],
    "storage": [
      {"name":"thermomF.app.js","url":"app.js"},
      {"name":"thermomF.img","url":"app-icon.js","evaluate":true}
    ]
  },
  {
    "id": "nixie",
    "name": "Nixie Clock",
    "shortName": "Nixie",
    "version": "0.01",
    "description": "A nixie tube clock for both Bangle 1 and 2.",
    "icon": "nixie.png",
    "type": "clock",
    "tags": "clock",
    "supports": ["BANGLEJS"],
    "readme": "README.md",
    "storage": [
      {"name":"nixie.app.js","url":"app.js"},
      {"name":"nixie.img","url":"app-icon.js","evaluate":true},
      {"name":"m_vatch.js","url":"m_vatch.js"}
    ]
  },
  {
    "id": "carcrazy",
    "name": "Car Crazy",
    "shortName": "Car Crazy",
    "version": "0.03",
    "description": "A simple car game where you try to avoid the other cars by tilting your wrist left and right. Hold down button 2 to start.",
    "icon": "carcrash.png",
    "tags": "game",
    "supports": ["BANGLEJS"],
    "readme": "README.md",
    "storage": [
      {"name":"carcrazy.app.js","url":"app.js"},
      {"name":"carcrazy.img","url":"app-icon.js","evaluate":true},
      {"name":"carcrazy.settings.js","url":"settings.js"}
    ],
    "data": [{"name":"app.json"}]
  },
  {
    "id": "shortcuts",
    "name": "Shortcuts",
    "shortName": "Shortcuts",
    "version": "0.01",
    "description": "Quickly load your favourite apps from (almost) any watch face.",
    "icon": "app.png",
    "type": "bootloader",
    "tags": "tool",
    "supports": ["BANGLEJS"],
    "readme": "README.md",
    "storage": [
      {"name":"shortcuts.boot.js","url":"boot.js"},
      {"name":"shortcuts.settings.js","url":"settings.js"}
    ],
    "data": [{"name":"shortcuts.json"}]
  },
  {
    "id": "vectorclock",
    "name": "Vector Clock",
    "version": "0.02",
    "description": "A digital clock that uses the built-in vector font.",
    "icon": "app.png",
    "type": "clock",
    "tags": "clock",
    "supports": ["BANGLEJS"],
    "allow_emulator": true,
    "storage": [
      {"name":"vectorclock.app.js","url":"app.js"},
      {"name":"vectorclock.img","url":"app-icon.js","evaluate":true}
    ]
  },
  {
    "id": "fd6fdetect",
    "name": "fd6fdetect",
    "shortName": "fd6fdetect",
    "version": "0.1",
    "description": "Allows you to see 0xFD6F beacons near you.",
    "icon": "app.png",
    "tags": "tool",
    "supports": ["BANGLEJS"],
    "storage": [
      {"name":"fd6fdetect.app.js","url":"app.js"},
      {"name":"fd6fdetect.img","url":"app-icon.js","evaluate":true}
    ]
  },
  {
    "id": "choozi",
    "name": "Choozi",
    "version": "0.01",
    "description": "Choose people or things at random using Bangle.js.",
    "icon": "app.png",
    "tags": "tool",
    "supports": ["BANGLEJS"],
    "readme": "README.md",
    "allow_emulator": true,
    "storage": [
      {"name":"choozi.app.js","url":"app.js"},
      {"name":"choozi.img","url":"app-icon.js","evaluate":true}
    ]
  },
  {
    "id": "widclkbttm",
    "name": "Digital clock (Bottom) widget",
    "shortName": "Digital clock Bottom Widget",
    "version": "0.03",
    "description": "Displays time in the bottom area.",
    "icon": "widclkbttm.png",
    "type": "widget",
    "tags": "widget",
    "supports": ["BANGLEJS","BANGLEJS2"],
    "readme": "README.md",
    "storage": [
      {"name":"widclkbttm.wid.js","url":"widclkbttm.wid.js"}
    ]
  },
  {
    "id": "pastel",
    "name": "Pastel Clock",
    "shortName": "Pastel",
    "version": "0.05",
    "description": "A Configurable clock with custom fonts and background",
    "icon": "pastel.png",
    "screenshots": [{"url":"screenshot_pastel.png"}],
    "type": "clock",
    "tags": "clock",
    "supports": ["BANGLEJS","BANGLEJS2"],
    "readme": "README.md",
    "storage": [
      {"name":"pastel.app.js","url":"pastel.app.js"},
      {"name":"pastel.img","url":"pastel.icon.js","evaluate":true},
      {"name":"pastel.settings.js","url":"pastel.settings.js"}
    ],
    "data": [{"name":"pastel.json"}]
  },
  {
    "id": "antonclk",
    "name": "Anton Clock",
    "version": "0.02",
    "description": "A simple clock using the bold Anton font.",
    "icon": "app.png",
    "screenshots": [{"url":"screenshot.png"}],
    "type": "clock",
    "tags": "clock",
    "supports": ["BANGLEJS","BANGLEJS2"],
    "allow_emulator": true,
    "storage": [
      {"name":"antonclk.app.js","url":"app.js"},
      {"name":"antonclk.img","url":"app-icon.js","evaluate":true}
    ]
  },
  {
    "id": "waveclk",
    "name": "Wave Clock",
    "version": "0.02",
    "description": "A clock using a wave image by [Lillith May](https://www.instagram.com/_lilustrations_/). **Note: This requires firmware 2v11 or later Bangle.js 1**",
    "icon": "app.png",
    "screenshots": [{"url":"screenshot.png"}],
    "type": "clock",
    "tags": "clock",
    "supports": ["BANGLEJS","BANGLEJS2"],
    "allow_emulator": true,
    "storage": [
      {"name":"waveclk.app.js","url":"app.js"},
      {"name":"waveclk.img","url":"app-icon.js","evaluate":true}
    ]
  },
  {
    "id": "floralclk",
    "name": "Floral Clock",
    "version": "0.01",
    "description": "A clock with a flower background by [Lillith May](https://www.instagram.com/_lilustrations_/). **Note: This requires firmware 2v11 or later Bangle.js 1**",
    "icon": "app.png",
    "screenshots": [{"url":"screenshot_floral.png"}],
    "type": "clock",
    "tags": "clock",
    "supports": ["BANGLEJS","BANGLEJS2"],
    "allow_emulator": true,
    "storage": [
      {"name":"floralclk.app.js","url":"app.js"},
      {"name":"floralclk.img","url":"app-icon.js","evaluate":true}
    ]
  },
  {
    "id": "score",
    "name": "Score Tracker",
    "version": "0.01",
    "description": "Score Tracker for sports that use plain numbers (e.g. Badminton, Volleyball, Soccer, Table Tennis, ...). Also supports tennis scoring.",
    "icon": "score.app.png",
    "screenshots": [{"url":"screenshot_score.png"}],
    "type": "app",
    "tags": "",
    "supports": ["BANGLEJS","BANGLEJS2"],
    "storage": [
      {"name":"score.app.js","url":"score.app.js"},
      {"name":"score.settings.js","url":"score.settings.js"},
      {"name":"score.presets.json","url":"score.presets.json"},
      {"name":"score.img","url":"score.app-icon.js","evaluate":true}
    ],
    "data": [{"name":"score.json"}]
  },
  {
    "id": "menusmall",
    "name": "Small Menus",
    "version": "0.02",
    "description": "Replace Bangle.js 2's menus with a version that contains smaller text",
    "icon": "app.png",
    "type": "boot",
    "tags": "system",
    "supports": ["BANGLEJS2"],
    "storage": [
      {"name":"menusmall.boot.js","url":"boot.js"}
    ]
  },
  {
    "id": "ffcniftya",
    "name": "Nifty-A Clock",
    "version": "0.01",
    "description": "A nifty clock with time and date",
    "icon": "app.png",
    "screenshots": [{"url":"screenshot_nifty.png"}],
    "type": "clock",
    "tags": "clock",
    "supports": ["BANGLEJS","BANGLEJS2"],
    "readme": "README.md",
    "allow_emulator": true,
    "storage": [
      {"name":"ffcniftya.app.js","url":"app.js"},
      {"name":"ffcniftya.img","url":"app-icon.js","evaluate":true}
    ]
  },
  {
    "id": "ffcniftyb",
    "name": "Nifty-B Clock",
    "version": "0.02",
    "description": "A nifty clock (series B) with time, date and color configuration",
    "icon": "app.png",
    "screenshots": [{"url":"screenshot.png"}],
    "type": "clock",
    "tags": "clock",
    "supports": ["BANGLEJS","BANGLEJS2"],
    "allow_emulator": true,
    "storage": [
      {"name":"ffcniftyb.app.js","url":"app.js"},
      {"name":"ffcniftyb.img","url":"app-icon.js","evaluate":true},
      {"name":"ffcniftyb.settings.js","url":"settings.js"}
    ],
    "data": [{"name":"ffcniftyb.json"}]
  },
  {
    "id": "stopwatch",
    "name": "Stopwatch Touch",
    "version": "0.01",
    "description": "A touch based stop watch for Bangle JS 2",
    "icon": "stopwatch.png",
    "screenshots": [{"url":"screenshot1.png"},{"url":"screenshot2.png"},{"url":"screenshot3.png"}],
    "tags": "tools,app",
    "supports": ["BANGLEJS2"],
    "readme": "README.md",
    "storage": [
      {"name":"stopwatch.app.js","url":"stopwatch.app.js"},
      {"name":"stopwatch.img","url":"stopwatch.icon.js","evaluate":true}
    ]
  },
  {
    "id": "vernierrespirate",
    "name": "Vernier Go Direct Respiration Belt",
    "shortName": "Respiration Belt",
    "version": "0.01",
    "description": "Connects to a Go Direct Respiration Belt and shows respiration rate",
    "icon": "app.png",
    "tags": "health,bluetooth",
    "supports": ["BANGLEJS","BANGLEJS2"],
    "readme": "README.md",
    "storage": [
      {"name":"vernierrespirate.app.js","url":"app.js"},
      {"name":"vernierrespirate.img","url":"app-icon.js","evaluate":true}
    ],
    "data": [{"name":"vernierrespirate.json"}]
  },
  {
    "id": "gpstouch",
    "name": "GPS Touch",
    "version": "0.01",
    "description": "A touch based GPS watch, shows OS map reference",
    "icon": "gpstouch.png",
    "screenshots": [{"url":"screenshot1.png"},{"url":"screenshot2.png"},{"url":"screenshot3.png"},{"url":"screenshot4.png"}],
    "tags": "tools,app",
    "supports": ["BANGLEJS2"],
    "readme": "README.md",
    "storage": [
      {"name":"geotools","url":"geotools.js"},
      {"name":"gpstouch.app.js","url":"gpstouch.app.js"},
      {"name":"gpstouch.img","url":"gpstouch.icon.js","evaluate":true}
    ]
  },
  {
    "id": "swiperclocklaunch",
    "name": "Swiper Clock Launch",
    "version": "0.01",
    "description": "Navigate between clock and launcher with Swipe action",
    "icon": "swiperclocklaunch.png",
    "type": "bootloader",
    "tags": "tools, system",
    "supports": ["BANGLEJS", "BANGLEJS2"],
    "storage": [
      {"name":"swiperclocklaunch.boot.js","url":"boot.js"},
      {"name":"swiperclocklaunch.img","url":"icon.js","evaluate":true}
    ]
  },
  {
    "id": "qalarm",
    "name": "Q Alarm and Timer",
    "shortName": "Q Alarm",
    "icon": "app.png",
    "version": "0.02",
    "description": "Alarm and timer app with days of week and 'hard' option.",
    "tags": "tool,alarm,widget",
    "supports": ["BANGLEJS", "BANGLEJS2"],
    "storage": [
      { "name": "qalarm.app.js", "url": "app.js" },
      { "name": "qalarm.boot.js", "url": "boot.js" },
      { "name": "qalarm.js", "url": "qalarm.js" },
      { "name": "qalarmcheck.js", "url": "qalarmcheck.js" },
      { "name": "qalarm.img", "url": "app-icon.js", "evaluate": true },
      { "name": "qalarm.wid.js", "url": "widget.js" }
    ],
    "data": [{ "name": "qalarm.json" }]
  },
  {
    "id": "emojuino",
    "name": "Emojuino",
    "shortName": "Emojuino",
    "version": "0.01",
    "description": "Emojis & Espruino: broadcast Unicode emojis via Bluetooth Low Energy.",
    "icon": "emojuino.png",
    "tags": "emoji",
    "supports" : [ "BANGLEJS2" ],
    "readme": "README.md",
    "storage": [
      { "name": "emojuino.app.js", "url": "emojuino.js" },
      { "name": "emojuino.img", "url": "emojuino-icon.js", "evaluate": true }
    ]
  },
  {
    "id": "cliclockJS2Enhanced",
    "name": "Commandline-Clock JS2 Enhanced",
    "shortName": "CLI-Clock JS2",
    "version": "0.1",
    "description": "Simple CLI-Styled Clock with enhancements. Modes that are hard to use and unneded are removed (BPM, battery info, memory ect) credit to hughbarney for the original code and design",
    "icon": "app.png",
    "screenshots": [{"url":"screengrab.png"}],
    "type": "clock",
    "tags": "clock,cli,command,bash,shell",
    "supports": ["BANGLEJS","BANGLEJS2"],
    "allow_emulator": true,
    "storage": [
      {"name":"cliclockJS2Enhanced.app.js","url":"app.js"},
      {"name":"cliclockJS2Enhanced.img","url":"app.icon.js","evaluate":true}
    ]
  },
<<<<<<< HEAD
  {
    "id": "a_battery_widget",
    "name": "A Battery Widget (with percentage)",
    "shortName":"A Battery Widget",
    "icon": "widget.png",
    "version":"1.0",
    "type": "widget",
    "supports": ["BANGLEJS2"],
    "readme": "README.md",
    "description": "Simple and slim battery widget with charge status and percentage",
    "tags": "widget,battery",
    "storage": [
      {"name":"a_battery_widget.wid.js","url":"widget.js"}
=======
  { 
    "id": "lcars",
    "name": "LCARS Clock",
    "shortName":"LCARS",
    "icon": "lcars.png",
    "version":"0.01",
    "supports": ["BANGLEJS2"],
    "description": "Library Computer Access Retrieval System (LCARS) clock.",
    "type": "clock",
    "tags": "clock",
    "storage": [
      {"name":"lcars.app.js","url":"lcars.app.js"},
      {"name":"lcars.img","url":"lcars.icon.js","evaluate":true}
>>>>>>> 6783bb7c
    ]
  }
]<|MERGE_RESOLUTION|>--- conflicted
+++ resolved
@@ -4263,7 +4263,6 @@
       {"name":"cliclockJS2Enhanced.img","url":"app.icon.js","evaluate":true}
     ]
   },
-<<<<<<< HEAD
   {
     "id": "a_battery_widget",
     "name": "A Battery Widget (with percentage)",
@@ -4277,7 +4276,8 @@
     "tags": "widget,battery",
     "storage": [
       {"name":"a_battery_widget.wid.js","url":"widget.js"}
-=======
+    ]
+  },
   { 
     "id": "lcars",
     "name": "LCARS Clock",
@@ -4291,7 +4291,6 @@
     "storage": [
       {"name":"lcars.app.js","url":"lcars.app.js"},
       {"name":"lcars.img","url":"lcars.icon.js","evaluate":true}
->>>>>>> 6783bb7c
     ]
   }
 ]