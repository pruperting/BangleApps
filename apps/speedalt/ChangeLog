--- conflicted
+++ resolved
@@ -4,9 +4,5 @@
 0.04: Vibrate once on no fix, twice on fix.
 0.05: Add setting to turn vibrate on/off.
 0.06: Tweaks to vibration settings.
-<<<<<<< HEAD
 0.07: Switch to BTN1 for Max toggle and reset function.
-1.00: New features. Added waypoints file and distance to selected waypoint display. Added integration with GPS Setup module to switch GPS to low power mode when screen off. Save display settings and restore when app restarted.
-=======
-0.07: Switch to BTN1 for Max toggle and reset function.
->>>>>>> c81091e8
+1.00: New features. Added waypoints file and distance to selected waypoint display. Added integration with GPS Setup module to switch GPS to low power mode when screen off. Save display settings and restore when app restarted.