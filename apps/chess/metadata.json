{
  "id": "chess",
  "name": "Chess",
  "shortName": "Chess",
<<<<<<< HEAD
  "version": "0.04",
=======
  "version": "0.05",
>>>>>>> cac73740
  "description": "Chess game based on the [p4wn engine](https://p4wn.sourceforge.net/). Drag on the touchscreen to move the green cursor onto a piece, select it with a single touch and drag the now red cursor around. Release the piece with another touch to finish the move. The button opens a menu.",
  "icon": "app.png",
  "tags": "game",
  "supports": ["BANGLEJS2"],
  "storage": [
    {"name":"chess.app.js","url":"app.js"},
    {"name":"chessengine","url":"engine.js"},
    {"name":"chess.img","url":"app-icon.js","evaluate":true}
  ],
  "data": [{"name":"chess.json"}],
  "screenshots": [ {"url":"screenshot.png"} ]
}<|MERGE_RESOLUTION|>--- conflicted
+++ resolved
@@ -2,11 +2,7 @@
   "id": "chess",
   "name": "Chess",
   "shortName": "Chess",
-<<<<<<< HEAD
-  "version": "0.04",
-=======
   "version": "0.05",
->>>>>>> cac73740
   "description": "Chess game based on the [p4wn engine](https://p4wn.sourceforge.net/). Drag on the touchscreen to move the green cursor onto a piece, select it with a single touch and drag the now red cursor around. Release the piece with another touch to finish the move. The button opens a menu.",
   "icon": "app.png",
   "tags": "game",
