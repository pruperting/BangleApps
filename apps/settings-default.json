--- conflicted
+++ resolved
@@ -5,11 +5,7 @@
   vibrate: true,       // Vibration enabled by default. App must support
   beep: true,          // Beep enabled by default. App must support
   timezone: 0,         // Set the timezone for the device
-<<<<<<< HEAD
-  HID: false,          // BLE HID mode, off by default
-=======
   HID : false,         // BLE HID mode, off by default
   HIDGestures: false,
->>>>>>> 3cb96ecc
   debug: false,        // Debug mode disabled by default. App must support
 }