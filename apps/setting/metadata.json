{
  "id": "setting",
  "name": "Settings",
<<<<<<< HEAD
  "version": "0.69",
=======
  "version": "0.74",
>>>>>>> cac73740
  "description": "A menu for setting up Bangle.js",
  "icon": "settings.png",
  "tags": "tool,system",
  "supports": ["BANGLEJS","BANGLEJS2"],
  "readme": "README.md",
  "storage": [
    {"name":"setting.app.js","url":"settings.js"},
    {"name":"setting.img","url":"settings-icon.js","evaluate":true}
  ],
  "data": [{"name":"setting.json","url":"settings.min.json","evaluate":true}],
  "sortorder": -5
}<|MERGE_RESOLUTION|>--- conflicted
+++ resolved
@@ -1,11 +1,7 @@
 {
   "id": "setting",
   "name": "Settings",
-<<<<<<< HEAD
-  "version": "0.69",
-=======
   "version": "0.74",
->>>>>>> cac73740
   "description": "A menu for setting up Bangle.js",
   "icon": "settings.png",
   "tags": "tool,system",
