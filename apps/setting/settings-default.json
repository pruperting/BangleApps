--- conflicted
+++ resolved
@@ -10,9 +10,7 @@
   clock: null,           // a string for the default clock's name
   "12hour" : false,      // 12 or 24 hour clock?
   // welcomed : undefined/true (whether welcome app should show)
-<<<<<<< HEAD
   brightness: 1,       // LCD brightness from 0 to 1
-=======
   options: {
     wakeOnBTN1: true,
     wakeOnBTN2: true,
@@ -24,5 +22,4 @@
     twistMaxY: -800,
     twistTimeout: 1000
   }
->>>>>>> 292ad8f9
 }