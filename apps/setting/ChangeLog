0.02: Add support for 30-minute timezones.
0.03: Add support for Welcome app
0.04: Add setting to disable log messages
0.05: Fix Settings json
0.06: Remove distance setting as there's a separate app for Locale now
0.07: Added vibrate as beep workaround
0.08: Add support for app/widget settings
0.09: Move Welcome into App/widget settings
0.10: Added LCD wake-up settings
      Adds LCD brightness setting
0.11: Make LCD brightness work after leaving settings
0.12: Fix memory leak (#206)
      Bring App settings nearer the top
      Move LCD Timeout to wakeup menu
<<<<<<< HEAD
0.13: Fix memory leak for App settings
      Make capitalization more consistent
=======
0.13: Move LCD Brightness menu into more general LCD menu
>>>>>>> 1d210d7b
<|MERGE_RESOLUTION|>--- conflicted
+++ resolved
@@ -12,9 +12,6 @@
 0.12: Fix memory leak (#206)
       Bring App settings nearer the top
       Move LCD Timeout to wakeup menu
-<<<<<<< HEAD
 0.13: Fix memory leak for App settings
       Make capitalization more consistent
-=======
-0.13: Move LCD Brightness menu into more general LCD menu
->>>>>>> 1d210d7b
+      Move LCD Brightness menu into more general LCD menu