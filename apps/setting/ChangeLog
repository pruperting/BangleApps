0.02: Add support for 30-minute timezones.
0.03: Add support for Welcome app
0.04: Add setting to disable log messages
0.05: Fix Settings json
0.06: Remove distance setting as there's a separate app for Locale now
0.07: Added vibrate as beep workaround
0.08: Add support for app/widget settings
0.09: Move Welcome into App/widget settings
0.10: Added LCD wake-up settings
      Adds LCD brightness setting
0.11: Make LCD brightness work after leaving settings
0.12: Fix memory leak (#206)
      Bring App settings nearer the top
      Move LCD Timeout to wakeup menu
0.13: Fix memory leak for App settings
      Make capitalization more consistent
      Move LCD Brightness menu into more general LCD menu
0.14: Reduce memory usage when running app settings page
0.15: Reduce memory usage when running default clock chooser (#294)
0.16: Reduce memory usage further when running app settings page
0.17: Remove need for "settings" in appid.info
0.18: Don't overwrite existing settings on app update
0.19: Allow BLE HID settings, add README.md
0.20: Fix set time menu, allow dates to roll over
0.21: Add passkey pairing option (BETA)
      Add whitelist option (fix #78)
0.22: Move HID to BLE menu
0.23: Change max time offset to 13 for NZ summer daylight time (NZDT)
0.24: Add Quiet Mode settings
0.25: Move boot.js code into 'boot' app itself
0.26: Use Bangle.softOff if available as this keeps the time
0.27: Add Theme menu
0.28: Update Quiet Mode widget (if present)
0.29: Add Customize to Theme menu
0.30: Move '< Back' to the top of menus
0.31: Remove Bangle 1 settings when running on Bangle 2
0.32: Fix 'beep' menu on Bangle.js 2
0.33: Really fix 'beep' menu on Bangle.js 2 this time
0.34: Remove Quiet Mode LCD settings: now handled by Quiet Mode Schedule app
0.35: Change App/Widget settings to 'App Settings' so it fits on Bangle screen
0.36: Added 'Utils' menu with helpful utilities for restoring Bangle.js
0.37: Going into passkey menu now saves settings with passkey
0.38: Restructed menus as per forum discussion
0.39: Fix misbehaving debug info option
0.40: Moved off into Utils, put System after Apps
0.41: Stop users disabling all wake-up methods and locking themselves out (fix #1272)
0.42: Fix theme customizer on new Bangle 2 firmware
0.43: Add some Bangle 1 colours to theme customizer
0.44: Add "Start Week On X" option (#1780)
      UI improvements to Locale and Date & Time menu
0.45: Add calibrate battery option
0.46: Fix regression after making 'calibrate battery' only for Bangle.js 2
<<<<<<< HEAD
0.48: Allow reading custom themes from files
=======
0.47: Allow colors to be translated
      Improve "Turn Off" user experience
>>>>>>> 1eb46488
<|MERGE_RESOLUTION|>--- conflicted
+++ resolved
@@ -50,9 +50,6 @@
       UI improvements to Locale and Date & Time menu
 0.45: Add calibrate battery option
 0.46: Fix regression after making 'calibrate battery' only for Bangle.js 2
-<<<<<<< HEAD
-0.48: Allow reading custom themes from files
-=======
 0.47: Allow colors to be translated
       Improve "Turn Off" user experience
->>>>>>> 1eb46488
+0.48: Allow reading custom themes from files