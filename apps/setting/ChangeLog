--- conflicted
+++ resolved
@@ -55,8 +55,5 @@
 0.48: Allow reading custom themes from files
 0.49: Now reloads settings properly after 'Calibrate Battery'
 0.50: Add Bangle.js 2 touchscreen calibration - for 2v16 or 2v15 cutting edge builds
-<<<<<<< HEAD
-0.51: Add option for left-handed users
-=======
 0.51: Add setting for configuring a launcher
->>>>>>> 996f6512
+0.52: Add option for left-handed users
