0.02: Add support for 30-minute timezones.
0.03: Add support for Welcome app
0.04: Add setting to disable log messages
0.05: Fix Settings json
0.06: Remove distance setting as there's a separate app for Locale now
0.07: Added vibrate as beep workaround
0.08: Add support for app/widget settings
0.09: Move Welcome into App/widget settings
0.10: Added LCD wake-up settings
      Adds LCD brightness setting
0.11: Make LCD brightness work after leaving settings
0.12: Fix memory leak (#206)
      Bring App settings nearer the top
      Move LCD Timeout to wakeup menu
0.13: Fix memory leak for App settings
      Make capitalization more consistent
<<<<<<< HEAD
      Move LCD Brightness menu into more general LCD menu
=======
      Move LCD Brightness menu into more general LCD menu
0.14: Reduce memory usage when running app settings page
>>>>>>> d644c09b
<|MERGE_RESOLUTION|>--- conflicted
+++ resolved
@@ -14,9 +14,5 @@
       Move LCD Timeout to wakeup menu
 0.13: Fix memory leak for App settings
       Make capitalization more consistent
-<<<<<<< HEAD
       Move LCD Brightness menu into more general LCD menu
-=======
-      Move LCD Brightness menu into more general LCD menu
-0.14: Reduce memory usage when running app settings page
->>>>>>> d644c09b
+0.14: Reduce memory usage when running app settings page