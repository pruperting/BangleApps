0.02: Add support for 30-minute timezones.
0.03: Add support for Welcome app
0.04: Add setting to disable log messages
0.05: Fix Settings json
0.06: Remove distance setting as there's a separate app for Locale now
0.07: Added vibrate as beep workaround
0.08: Add support for app/widget settings
0.09: Move Welcome into App/widget settings
0.10: Added LCD wake-up settings
      Adds LCD brightness setting
0.11: Make LCD brightness work after leaving settings
0.12: Fix memory leak (#206)
      Bring App settings nearer the top
      Move LCD Timeout to wakeup menu
0.13: Fix memory leak for App settings
      Make capitalization more consistent
      Move LCD Brightness menu into more general LCD menu
0.14: Reduce memory usage when running app settings page
0.15: Reduce memory usage when running default clock chooser (#294)
0.16: Reduce memory usage further when running app settings page
0.17: Remove need for "settings" in appid.info
0.18: Don't overwrite existing settings on app update
0.19: Allow BLE HID settings, add README.md
0.20: Fix set time menu, allow dates to roll over
0.21: Add passkey pairing option (BETA)
      Add whitelist option (fix #78)
0.22: Move HID to BLE menu
0.23: Change max time offset to 13 for NZ summer daylight time (NZDT)
0.24: Add Quiet Mode settings
0.25: Move boot.js code into 'boot' app itself
0.26: Use Bangle.softOff if available as this keeps the time
0.27: Add Theme menu
0.28: Update Quiet Mode widget (if present)
0.29: Add Customize to Theme menu
0.30: Move '< Back' to the top of menus
0.31: Remove Bangle 1 settings when running on Bangle 2
0.32: Fix 'beep' menu on Bangle.js 2
0.33: Really fix 'beep' menu on Bangle.js 2 this time
0.34: Remove Quiet Mode LCD settings: now handled by Quiet Mode Schedule app
0.35: Change App/Widget settings to 'App Settings' so it fits on Bangle screen
0.36: Added 'Utils' menu with helpful utilities for restoring Bangle.js
0.37: Going into passkey menu now saves settings with passkey
0.38: Restructed menus as per forum discussion
0.39: Fix misbehaving debug info option
0.40: Moved off into Utils, put System after Apps
0.41: Stop users disabling all wake-up methods and locking themselves out (fix #1272)
0.42: Fix theme customizer on new Bangle 2 firmware
0.43: Add some Bangle 1 colours to theme customizer
0.44: Add "Start Week On X" option (#1780)
      UI improvements to Locale and Date & Time menu
0.45: Add calibrate battery option
0.46: Fix regression after making 'calibrate battery' only for Bangle.js 2
0.47: Allow colors to be translated
      Improve "Turn Off" user experience
0.48: Allow reading custom themes from files
0.49: Now reloads settings properly after 'Calibrate Battery'
0.50: Add Bangle.js 2 touchscreen calibration - for 2v16 or 2v15 cutting edge builds
0.51: Add setting for configuring a launcher
0.52: Add option for left-handed users
0.53: Ensure that when clock is set, clockHasWidgets is set correctly too
0.54: If setting.json is corrupt, ensure it gets re-written
0.55: More strings tagged for automatic translation.
0.56: make System menu items shorter and more consistant, Eg 'Clock', intead
of 'Select Clock'
0.57: Settings.log = 0,1,2,3 for off,display,log,both
0.58: On/Off settings items now use checkboxes
0.59: Preserve BLE whitelist even when disabled
0.60: Moved LCD calibration to top of menu, and use 12 taps (not 8)
      LCD calibration will now error if the calibration is obviously wrong
0.61: Permit temporary bypass of the BLE whitelist
0.62: Fix whitelist showing as 'on' by default when it's not after 0.59
0.63: Whitelist: Try to resolve peer addresses using NRF.resolveAddress() - for 2v19 or 2v18 cutting edge builds
      Remove 'beta' label from passkey - it's been around for a while and works ok
0.64: Default to wakeOnTwist being off
0.65: Prepend 'LCD->Calibration' touch listener and stop event propagation.
0.66: Fix LCD calibration bug where it would come on again after the
	calibration was done.
0.67: Rename 'Wake on BTN1/Touch' to 'Wake on Button/Tap' on Bangle.js 2
0.68: Fix syntax error
<<<<<<< HEAD
0.69: Add option to wake on double tap
=======
0.69: Add option to wake on double tap
0.70: Fix load() typo
0.71: Minor code improvements
0.72: Add setting for configuring BLE privacy
0.73: Fix `const` bug / work with fastload
0.74: Add extra layer of checks before allowing a factory reset (fix #3476)
>>>>>>> cac73740
<|MERGE_RESOLUTION|>--- conflicted
+++ resolved
@@ -77,13 +77,9 @@
 	calibration was done.
 0.67: Rename 'Wake on BTN1/Touch' to 'Wake on Button/Tap' on Bangle.js 2
 0.68: Fix syntax error
-<<<<<<< HEAD
-0.69: Add option to wake on double tap
-=======
 0.69: Add option to wake on double tap
 0.70: Fix load() typo
 0.71: Minor code improvements
 0.72: Add setting for configuring BLE privacy
 0.73: Fix `const` bug / work with fastload
-0.74: Add extra layer of checks before allowing a factory reset (fix #3476)
->>>>>>> cac73740
+0.74: Add extra layer of checks before allowing a factory reset (fix #3476)