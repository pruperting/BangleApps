--- conflicted
+++ resolved
@@ -6,8 +6,5 @@
 0.07: Added vibrate as beep workaround
 0.08: Add support for app/widget settings
 0.09: Move Welcome into App/widget settings
-<<<<<<< HEAD
-0.10: Adds LCD brightness setting
-=======
 0.10: Added LCD wake-up settings
->>>>>>> 292ad8f9
+      Adds LCD brightness setting