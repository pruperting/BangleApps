--- conflicted
+++ resolved
@@ -178,25 +178,9 @@
 }
 function showThemeMenu() {
   function cl(x) { return g.setColor(x).getColor(); }
-<<<<<<< HEAD
   m = E.showMenu({
     '':{title:'Theme'},
-=======
-  function upd(th) {
-    g.theme = th;
-    settings.theme = th;
-    updateSettings();
-    delete g.reset;
-    g._reset = g.reset;
-    g.reset = function(n) { return g._reset().setColor(th.fg).setBgColor(th.bg); };
-    g.clear = function(n) { if (n) g.reset(); return g.clearRect(0,0,g.getWidth(),g.getHeight()); };
-    g.clear(1);
-    Bangle.drawWidgets();
-    m.draw();
-  }
-  var m = E.showMenu({
-    '< Back': ()=>showMainMenu(),
->>>>>>> 92304a35
+    '< Back': ()=>showMainMenu(),    
     'Dark BW': ()=>{
       updT({
         fg:cl("#fff"), bg:cl("#000"),
@@ -212,10 +196,8 @@
         fgH:cl("#000"), bgH:cl("#0ff"),
         dark:false
       });
-<<<<<<< HEAD
     },
     'Customize': ()=>showCustomThemeMenu(),
-    '< Back': ()=>{delete m;showMainMenu();},
   });
 }
 function showCustomThemeMenu() {
@@ -266,9 +248,6 @@
           setT(t, c);
         },
       };
-=======
-    }
->>>>>>> 92304a35
   });
   menu["< Back"] = () => {delete m;showThemeMenu();};
   m = E.showMenu(menu);
@@ -312,7 +291,7 @@
   if (settings.whitelist) settings.whitelist.forEach(function(d){
     menu[d.substr(0,17)] = function() {
       E.showPrompt('Remove\n'+d).then((v) => {
-        if (v) {
+        if (v) 
           settings.whitelist.splice(settings.whitelist.indexOf(d),1);
           updateSettings();
         }
