Bangle.loadWidgets();
Bangle.drawWidgets();

const storage = require('Storage');
let settings;

function updateSettings() {
  //storage.erase('setting.json'); // - not needed, just causes extra writes if settings were the same
  storage.write('setting.json', settings);
}

function updateOptions() {
  updateSettings();
  Bangle.setOptions(settings.options)
}

function gToInternal(g) {
  // converts g to Espruino internal unit
  return g * 8192;
}

function internalToG(u) {
  // converts Espruino internal unit to g
  return u / 8192
}

function resetSettings() {
  settings = {
    ble: true,             // Bluetooth enabled by default
    blerepl: true,         // Is REPL on Bluetooth - can Espruino IDE be used?
    log: false,            // Do log messages appear on screen?
    timeout: 10,           // Default LCD timeout in seconds
    vibrate: true,         // Vibration enabled by default. App must support
    beep: "vib",            // Beep enabled by default. App must support
    timezone: 0,           // Set the timezone for the device
    HID: false,           // BLE HID mode, off by default
    clock: null,           // a string for the default clock's name
    "12hour": false,      // 12 or 24 hour clock?
    // welcomed : undefined/true (whether welcome app should show)
    options: {
      wakeOnBTN1: true,
      wakeOnBTN2: true,
      wakeOnBTN3: true,
      wakeOnFaceUp: false,
      wakeOnTouch: false,
      wakeOnTwist: true,
      twistThreshold: 819.2,
      twistMaxY: -800,
      twistTimeout: 1000
    }
  };
  updateSettings();
}

settings = storage.readJSON('setting.json', 1);
if (!settings) resetSettings();

const boolFormat = v => v ? "On" : "Off";

function showMainMenu() {
  var beepV = [false, true, "vib"];
  var beepN = ["Off", "Piezo", "Vibrate"];
  const mainmenu = {
    '': { 'title': 'Settings' },
    'Make Connectable': makeConnectable,
    'BLE': {
      value: settings.ble,
      format: boolFormat,
      onchange: () => {
        settings.ble = !settings.ble;
        updateSettings();
      }
    },
    'Programmable': {
      value: settings.blerepl,
      format: boolFormat,
      onchange: () => {
        settings.blerepl = !settings.blerepl;
        updateSettings();
      }
    },
    'Debug info': {
      value: settings.log,
      format: v => v ? "Show" : "Hide",
      onchange: () => {
        settings.log = !settings.log;
        updateSettings();
      }
    },
    'LCD Timeout': {
      value: settings.timeout,
      min: 0,
      max: 60,
      step: 5,
      onchange: v => {
        settings.timeout = 0 | v;
        updateSettings();
        Bangle.setLCDTimeout(settings.timeout);
      }
    },
    'Beep': {
      value: 0 | beepV.indexOf(settings.beep),
      min: 0, max: 2,
      format: v => beepN[v],
      onchange: v => {
        settings.beep = beepV[v];
        if (v == 1) { analogWrite(D18, 0.5, { freq: 2000 }); setTimeout(() => D18.reset(), 200) } // piezo
        else if (v == 2) { analogWrite(D13, 0.1, { freq: 2000 }); setTimeout(() => D13.reset(), 200) } // vibrate
        updateSettings();
      }
    },
    'Vibration': {
      value: settings.vibrate,
      format: boolFormat,
      onchange: () => {
        settings.vibrate = !settings.vibrate;
        updateSettings();
        if (settings.vibrate) {
          VIBRATE.write(1);
          setTimeout(() => VIBRATE.write(0), 10);
        }
      }
    },
<<<<<<< HEAD
    'Welcome App': {
      value: !settings.welcomed,
      format: boolFormat,
      onchange: v => {
        settings.welcomed = v ? undefined : true;
        updateSettings();
      }
    },
=======
>>>>>>> 25a59c87
    'Locale': showLocaleMenu,
    'Select Clock': showClockMenu,
    'HID': {
      value: settings.HID,
      format: boolFormat,
      onchange: () => {
        settings.HID = !settings.HID;
        updateSettings();
      }
    },
    'Set Time': showSetTimeMenu,
<<<<<<< HEAD
    'LCD Wake-Up': showWakeUpMenu,
=======
    'App/widget settings': showAppSettingsMenu,
>>>>>>> 25a59c87
    'Reset Settings': showResetMenu,
    'Turn Off': Bangle.off,
    '< Back': () => { load(); }
  };
  return E.showMenu(mainmenu);
}

function showWakeUpMenu() {
  const wakeUpMenu = {
    '': { 'title': 'LCD Wake-Up' },
    '< Back': showMainMenu,
    'Wake On BTN1': {
      value: settings.options.wakeOnBTN1,
      format: boolFormat,
      onchange: () => {
        settings.options.wakeOnBTN1 = !settings.options.wakeOnBTN1;
        updateOptions();
      }
    },
    'Wake On BTN2': {
      value: settings.options.wakeOnBTN2,
      format: boolFormat,
      onchange: () => {
        settings.options.wakeOnBTN2 = !settings.options.wakeOnBTN2;
        updateOptions();
      }
    },
    'Wake On BTN3': {
      value: settings.options.wakeOnBTN3,
      format: boolFormat,
      onchange: () => {
        settings.options.wakeOnBTN3 = !settings.options.wakeOnBTN3;
        updateOptions();
      }
    },
    'Wake on FaceUp': {
      value: settings.options.wakeOnFaceUp,
      format: boolFormat,
      onchange: () => {
        settings.options.wakeOnFaceUp = !settings.options.wakeOnFaceUp;
        updateOptions();
      }
    },
    'Wake on Touch': {
      value: settings.options.wakeOnTouch,
      format: boolFormat,
      onchange: () => {
        settings.options.wakeOnTouch = !settings.options.wakeOnTouch;
        updateOptions();
      }
    },
    'Wake On Twist': {
      value: settings.options.wakeOnTwist,
      format: boolFormat,
      onchange: () => {
        settings.options.wakeOnTwist = !settings.options.wakeOnTwist;
        updateOptions();
      }
    },
    'Twist Threshold': {
      value: internalToG(settings.options.twistThreshold),
      min: -0.5,
      max: 0.5,
      step: 0.01,
      onchange: v => {
        settings.options.twistThreshold = gToInternal(v || 0.1);
        updateOptions();
      }
    },
    'Twist Max Y': {
      value: settings.options.twistMaxY,
      min: -1500,
      max: 1500,
      step: 100,
      onchange: v => {
        settings.options.twistMaxY = v || -800;
        updateOptions();
      }
    },
    'Twist Timeout': {
      value: settings.options.twistTimeout,
      min: 0,
      max: 2000,
      step: 100,
      onchange: v => {
        settings.options.twistTimeout = v || 1000;
        updateOptions();
      }
    }
  }
  return E.showMenu(wakeUpMenu)
}

function showLocaleMenu() {
  const localemenu = {
    '': { 'title': 'Locale' },
    '< Back': showMainMenu,
    'Time Zone': {
      value: settings.timezone,
      min: -11,
      max: 12,
      step: 0.5,
      onchange: v => {
        settings.timezone = v || 0;
        updateSettings();
      }
    },
    'Clock Style': {
      value: !!settings["12hour"],
      format: v => v ? "12hr" : "24hr",
      onchange: v => {
        settings["12hour"] = v;
        updateSettings();
      }
    }
  };
  return E.showMenu(localemenu);
}

function showResetMenu() {
  const resetmenu = {
    '': { 'title': 'Reset' },
    '< Back': showMainMenu,
    'Reset Settings': () => {
      E.showPrompt('Reset Settings?').then((v) => {
        if (v) {
          E.showMessage('Resetting');
          resetSettings();
        }
        setTimeout(showMainMenu, 50);
      });
    }
  };
  return E.showMenu(resetmenu);
}

function makeConnectable() {
  try { NRF.wake(); } catch (e) { }
  Bluetooth.setConsole(1);
  var name = "Bangle.js " + NRF.getAddress().substr(-5).replace(":", "");
  E.showPrompt(name + "\nStay Connectable?", { title: "Connectable" }).then(r => {
    if (settings.ble != r) {
      settings.ble = r;
      updateSettings();
    }
    if (!r) try { NRF.sleep(); } catch (e) { }
    showMainMenu();
  });
}
function showClockMenu() {
  var clockApps = require("Storage").list(/\.info$/).map(app => {
    try { return require("Storage").readJSON(app); }
    catch (e) { }
  }).filter(app => app.type == "clock").sort((a, b) => a.sortorder - b.sortorder);
  const clockMenu = {
    '': {
      'title': 'Select Clock',
    },
    '< Back': showMainMenu,
  };
  clockApps.forEach((app, index) => {
    var label = app.name;
    if ((!settings.clock && index === 0) || (settings.clock === app.src)) {
      label = "* " + label;
    }
    clockMenu[label] = () => {
      if (settings.clock !== app.src) {
        settings.clock = app.src;
        updateSettings();
        showMainMenu();
      }
    };
  });
  if (clockApps.length === 0) {
    clockMenu["No Clocks Found"] = () => { };
  }
  return E.showMenu(clockMenu);
}



function showSetTimeMenu() {
  d = new Date();
  const timemenu = {
    '': {
      'title': 'Set Time',
      'predraw': function () {
        d = new Date();
        timemenu.Hour.value = d.getHours();
        timemenu.Minute.value = d.getMinutes();
        timemenu.Second.value = d.getSeconds();
        timemenu.Date.value = d.getDate();
        timemenu.Month.value = d.getMonth() + 1;
        timemenu.Year.value = d.getFullYear();
      }
    },
    '< Back': showMainMenu,
    'Hour': {
      value: d.getHours(),
      min: 0,
      max: 23,
      step: 1,
      onchange: v => {
        d = new Date();
        d.setHours(v);
        setTime(d.getTime() / 1000);
      }
    },
    'Minute': {
      value: d.getMinutes(),
      min: 0,
      max: 59,
      step: 1,
      onchange: v => {
        d = new Date();
        d.setMinutes(v);
        setTime(d.getTime() / 1000);
      }
    },
    'Second': {
      value: d.getSeconds(),
      min: 0,
      max: 59,
      step: 1,
      onchange: v => {
        d = new Date();
        d.setSeconds(v);
        setTime(d.getTime() / 1000);
      }
    },
    'Date': {
      value: d.getDate(),
      min: 1,
      max: 31,
      step: 1,
      onchange: v => {
        d = new Date();
        d.setDate(v);
        setTime(d.getTime() / 1000);
      }
    },
    'Month': {
      value: d.getMonth() + 1,
      min: 1,
      max: 12,
      step: 1,
      onchange: v => {
        d = new Date();
        d.setMonth(v - 1);
        setTime(d.getTime() / 1000);
      }
    },
    'Year': {
      value: d.getFullYear(),
      min: 2019,
      max: 2100,
      step: 1,
      onchange: v => {
        d = new Date();
        d.setFullYear(v);
        setTime(d.getTime() / 1000);
      }
    }
  };
  return E.showMenu(timemenu);
}

function showAppSettingsMenu(){
  let appmenu = {
    '': {'title': 'App Settings'},
    '< Back': showMainMenu,
  }
  const apps = storage.list(/\.info$/)
    .map(app => storage.readJSON(app, 1))
    .filter(app => app && app.settings)
    .sort((a, b) => a.sortorder - b.sortorder)
  if (apps.length === 0) {
    appmenu['No app has settings'] = () => {};
  }
  apps.forEach(function (app) {
    appmenu[app.name] = () => {showAppSettings(app)};
  })
  E.showMenu(appmenu)
}
function showAppSettings(app) {
  const showError = msg => {
    E.showMessage(`${app.name}:\n${msg}!\n\nBTN1 to go back`);
    setWatch(showAppSettingsMenu, BTN1, { repeat: false });
  }
  let appSettings = storage.read(app.settings);
  if (!appSettings) {
    return showError('Missing settings');
  }
  try {
    appSettings = eval(appSettings);
  } catch (e) {
    console.log(`${app.name} settings error:`, e)
    return showError('Error in settings');
  }
  if (typeof appSettings !== "function") {
    return showError('Invalid settings');
  }
  try {
    // pass showAppSettingsMenu as "back" argument
    appSettings(showAppSettingsMenu);
  } catch (e) {
    console.log(`${app.name} settings error:`, e)
    return showError('Error in settings');
  }
}

showMainMenu();<|MERGE_RESOLUTION|>--- conflicted
+++ resolved
@@ -121,17 +121,6 @@
         }
       }
     },
-<<<<<<< HEAD
-    'Welcome App': {
-      value: !settings.welcomed,
-      format: boolFormat,
-      onchange: v => {
-        settings.welcomed = v ? undefined : true;
-        updateSettings();
-      }
-    },
-=======
->>>>>>> 25a59c87
     'Locale': showLocaleMenu,
     'Select Clock': showClockMenu,
     'HID': {
@@ -143,11 +132,8 @@
       }
     },
     'Set Time': showSetTimeMenu,
-<<<<<<< HEAD
     'LCD Wake-Up': showWakeUpMenu,
-=======
     'App/widget settings': showAppSettingsMenu,
->>>>>>> 25a59c87
     'Reset Settings': showResetMenu,
     'Turn Off': Bangle.off,
     '< Back': () => { load(); }
@@ -415,9 +401,9 @@
   return E.showMenu(timemenu);
 }
 
-function showAppSettingsMenu(){
+function showAppSettingsMenu() {
   let appmenu = {
-    '': {'title': 'App Settings'},
+    '': { 'title': 'App Settings' },
     '< Back': showMainMenu,
   }
   const apps = storage.list(/\.info$/)
@@ -425,10 +411,10 @@
     .filter(app => app && app.settings)
     .sort((a, b) => a.sortorder - b.sortorder)
   if (apps.length === 0) {
-    appmenu['No app has settings'] = () => {};
+    appmenu['No app has settings'] = () => { };
   }
   apps.forEach(function (app) {
-    appmenu[app.name] = () => {showAppSettings(app)};
+    appmenu[app.name] = () => { showAppSettings(app) };
   })
   E.showMenu(appmenu)
 }
