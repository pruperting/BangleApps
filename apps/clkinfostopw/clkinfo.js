--- conflicted
+++ resolved
@@ -21,12 +21,6 @@
         var mins = seconds / 60;
         seconds %= 60;
         if (mins < 60)
-<<<<<<< HEAD
-            return "".concat(pad2(mins), "m").concat(pad2(seconds), "s");
-        var hours = mins / 60;
-        mins %= 60;
-        return "".concat(Math.round(hours), "h").concat(pad2(mins), "m").concat(pad2(seconds), "s");
-=======
             return format === 0
                 ? "".concat(pad2(mins), "m").concat(pad2(seconds), "s")
                 : "".concat(mins.toFixed(0), ":").concat(pad2(seconds));
@@ -35,7 +29,6 @@
         return format === 0
             ? "".concat(hours.toFixed(0), "h").concat(pad2(mins), "m").concat(pad2(seconds), "s")
             : "".concat(hours.toFixed(0), ":").concat(pad2(mins), ":").concat(pad2(seconds));
->>>>>>> 9cb21ceb
     };
     var img = function () { return atob("GBiBAAAAAAB+AAB+AAAAAAB+AAH/sAOB8AcA4A4YcAwYMBgYGBgYGBg8GBg8GBgYGBgAGAwAMA4AcAcA4AOBwAH/gAB+AAAAAAAAAA=="); };
     return {
