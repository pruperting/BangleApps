--- conflicted
+++ resolved
@@ -2,13 +2,8 @@
   "id": "pastel",
   "name": "Pastel Clock",
   "shortName": "Pastel",
-<<<<<<< HEAD
   "version": "0.14",
-  "description": "A Configurable clock with custom fonts, background and weather display. Has a cyclic information line that includes, day, date, battery, sunrise and sunset times. Requires firmware 2.11.27",
-=======
-  "version": "0.13",
-  "description": "A Configurable clock with custom fonts, background and weather display. Has a cyclic information line that includes, day, date, battery, sunrise and sunset times.",
->>>>>>> 405de6d6
+  "description": "A Configurable clock with custom fonts, background and weather display. Has a cyclic information line that includes, day, date, battery, sunrise and sunset times",
   "icon": "pastel.png",
   "dependencies": {"mylocation":"app","weather":"app"},
   "screenshots": [{"url":"screenshot_pastel.png"}, {"url":"weather_icons.png"}],
