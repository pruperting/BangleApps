/************************************************
 * AI Clock
 */
 const clock_info = require("clock_info");



 /************************************************
 * Assets
 */
require("Font7x11Numeric7Seg").add(Graphics);
Graphics.prototype.setFontGochiHand = function(scale) {
    // Actual height 27 (29 - 3)
    this.setFontCustom(
      atob('AAAAAAAAAAAAAAAAAAAAAAAAAAAAAAOAAAAAA8AAAAADwAAAAAPAAAAAAYAAAAAAAAAAAAAAAAAAAAAAAAAAAAAAAAAAAAAAAfgAAAA/+AAAB//4AAH///gAH///gAAf//AAAB/+AAAAH8AAAAAAAAAAAAAAAAAAAAH8AAAAB/8AAAAP/4AAAB//wAAAPx/AAAB8B+AAAHgD4AAA+AHgAADwAeAAAPAB4AAA8AHgAAD4AeAAAPgB4AAAeAPgAAB8A8AAAH4HwAAAP/+AAAAf/wAAAA/+AAAAB/wAAAAB8AAAAAAAAAAADgAAAAAfAAAAAB4AAAAAPAAAAAB8AAAAAHgAAAAA8AAAAADwAAAAAf4AAAAB//8AAAD//4AAAH//gAAAD/+AAAAAHwAAAAAAAAAAAAAAAAAAAAAAAAAAAAAA4AHgAAHgA+AAA/AD4AAD4AfgAAfAD+AAB4Af4AAHgD/gAAeAfeAAB4D54AAHw/HgAAf/4fAAA//B8AAD/4DwAAH+APAAAHgA8AAAAADwAAAAAOAAAAAAAAABgAAAAAPAAAAAB8AAAAAHwAYAAAeAD4AAD4APwAAPA4fgAA8Hw+AADwfB4AAPh4HwAA+HgPAAB/+A8AAH/4DwAAP/weAAAf/j4AAAc//gAAAB/8AAAAD/gAAAAD8AAAAAAAAAAAAAAAAAADAAAAAA+AAAAAP4AAAAB/wAAAAP/AAAAD+8AAAAfzwAAAf8HAAAB/gcAAAH/hwAAAf//gAAA//+AAAAf//gAAAP//gAAAD/+AAAAB/4AAAAH/AAAAAeAAAAAAgAAAAAAAAAAAAcAAAB8H8AAAP4f4AAA/x/wAAD/H/gAAf+A+AAB74B4AAHnwHgAAefAfAAB58A8AAHj4DwAAePgPAAB4fA8AAHh+HgAAeD8+AAB4P/4AAHgf/AAAeA/4AAAAA+AAAAAAAAAAAAAAAAAAHgAAAAD/wAAAA//gAAAH//AAAA//+AAAD4H8AAAfA/wAAB4D/AAAHgP+AAAeB54AAB4HngAAHweeAAAfB54AAA4HngAAAAeeAAAAB/4AAAAH/AAAAAP4AAAAAfAAADwAAAAAPAAAAAA8HgAAADweAAAAPB4AAAA8HgAAADweAAAAPh4AAAA+HgAAAB4eAAAAHx4AAAAf//8AAA///wAAD//+AAAH//4AAAAeAAAAAB4AAAAAHgAAAAAeAAAAAB4AAAAAHgAAAAAAAAAAAAAAAAAAD+AAAA+f+AAAH//8AAA///wAAH/4fgAAePgeAAB4+B4AAHj4HwAAePgPAAB4+A8AAHz4DwAAfngeAAA//B4AAD/+HgAAH//8AAAP//wAAAAf+AAAAA/wAAAAAYAAAAAAAAAAA/gAAAAH/AAAAA/8AAAAD34AAAAeHgAAAB4eAAAAHh4AAAA8HgAAADweAAAAPDwAAAA8PAAAADx4AAAAPvgAAAAf///AAB///8AAH///wAAP///AAA/wA4AABwAAAAAAAAAAAAAAAAAAAAAAAAAAAAAAAAAAAAAAAOA4AAAA8DwAAADwPAAAAPA8AAAAYBgAAAAAAAAAAAAAAAAAAAAAAAAAAAAA=='),
      46,
      atob("DQoXEBQVExUUFRYUDQ=="),
      40+(scale<<8)+(1<<16)
    );
    return this;
}


function drawBackground(start, end) {
    g.setFontAlign(0,0);
    g.setColor("#000");

    var bat = E.getBattery() / 100.0;
    var y = start;
    while(y < end){
        // Show less lines in case of small battery level.
        if(Math.random() > bat){
            y += 5;
            continue;
        }

        y += 3 + Math.floor(Math.random() * 10);
        g.drawLine(0, y, W, y);
        g.drawLine(0, y+1, W, y+1);
        g.drawLine(0, y+2, W, y+2);
        y += 2;
    }
}


/************************************************
 * Set some important constants such as width, height and center
 */
var W = g.getWidth(),R=W/2;
var H = g.getHeight();
var cx = W/2;
var cy = H/2;
var drawTimeout;

var clkInfoY = 60;


/*
 * Based on the great multi clock from https://github.com/jeffmer/BangleApps/
 */
Graphics.prototype.drawRotRect = function(w, r1, r2, angle) {
    angle = angle % 360;
    var w2=w/2, h=r2-r1, theta=angle*Math.PI/180;
    return this.fillPoly(this.transformVertices([-w2,0,-w2,-h,w2,-h,w2,0],
        {x:cx+r1*Math.sin(theta),y:cy-r1*Math.cos(theta),rotate:theta}));
};


<<<<<<< HEAD
function drawBackground() {
    g.setFontAlign(0,0);
    g.setColor(g.theme.fg);

    var bat = E.getBattery() / 100.0;
    var y = 0;
    while(y < H){
        // Show less lines in case of small battery level.
        if(Math.random() > bat){
            y += 5;
            continue;
        }

        y += 3 + Math.floor(Math.random() * 10);
        g.drawLine(0, y, W, y);
        g.drawLine(0, y+1, W, y+1);
        g.drawLine(0, y+2, W, y+2);
        y += 2;
    }
}

=======
>>>>>>> 02a2f7fb

function drawCircle(isLocked){
    g.setColor(g.theme.fg);
    g.fillCircle(cx, cy, 12);

    var c = isLocked ? "#f00" : g.theme.bg;
    g.setColor(c);
    g.fillCircle(cx, cy, 6);
}


function drawTime(){
    // Draw digital time first
    drawDigits();

    // And now the analog time
    var drawHourHand = g.drawRotRect.bind(g,8,12,R-38);
    var drawMinuteHand = g.drawRotRect.bind(g,6,12,R-12 );

    g.setFontAlign(0,0);

    // Compute angles
    var date = new Date();
    var m = parseInt(date.getMinutes() * 360 / 60);
    var h = date.getHours();
    h = h > 12 ? h-12 : h;
    h += date.getMinutes()/60.0;
    h = parseInt(h*360/12);

    // Draw minute and hour fg
    g.setColor(g.theme.fg);
    drawHourHand(h);
    drawMinuteHand(m);
}


<<<<<<< HEAD

function drawDate(){
    var date = new Date();
    g.setFontAlign(0,0);
    g.setFontGochiHand();

    var text = ("0"+date.getDate()).substr(-2) + "/" + ("0"+(date.getMonth()+1)).substr(-2);
    var w = g.stringWidth(text);
    g.setColor(g.theme.bg);
    g.fillRect(cx-w/2-4, 20, cx+w/2+4, 40+12);

    g.setColor(g.theme.fg);
    // Draw right line as designed by stable diffusion
    g.drawLine(cx+w/2+5, 20, cx+w/2+5, 40+12);
    g.drawLine(cx+w/2+6, 20, cx+w/2+6, 40+12);
    g.drawLine(cx+w/2+7, 20, cx+w/2+7, 40+12);

    // And finally the text
    g.drawString(text, cx, 40);
}


=======
>>>>>>> 02a2f7fb
function drawDigits(){
    var date = new Date();

    g.setFontAlign(0,0);
    g.setFont("7x11Numeric7Seg",3);

    var text = ("0"+date.getHours()).substr(-2) + ":" + ("0"+date.getMinutes()).substr(-2); //Bangle.getHealthStatus("day").steps;
    var w = g.stringWidth(text);
    g.setColor(g.theme.bg);
    g.fillRect(cx-w/2-4, 120, cx+w/2+4, 140+20);

    // Draw right line as designed by stable diffusion
    g.setColor(g.theme.fg);
    g.drawLine(cx+w/2+5, 120, cx+w/2+5, 140+20);
    g.drawLine(cx+w/2+6, 120, cx+w/2+6, 140+20);
    g.drawLine(cx+w/2+7, 120, cx+w/2+7, 140+20);

    // And the 7set text
    g.setColor("#BBB");
    g.drawString("88:88", cx, 140);
    g.drawString("88:88", cx+1, 140);
    g.drawString("88:88", cx, 141);

    g.setColor(g.theme.fg);
    g.drawString(text, cx, 140);
    g.drawString(text, cx+1, 140);
    g.drawString(text, cx, 141);
}


function draw(){
    // Note that we force a redraw also of the clock info as
    // we want to ensure (for design purpose) that the hands
    // are above the clkinfo section.
    clockInfoMenu.redraw();
}


function drawMainClock(){
    // Queue draw in one minute
    queueDraw();

    g.setColor("#fff");
    g.reset().clearRect(0, clkInfoY, g.getWidth(), g.getHeight());

    drawBackground(clkInfoY, H);
    drawTime();
    drawCircle(Bangle.isLocked());
}


/*
 * Listeners
 */
Bangle.on('lcdPower',on=>{
    if (on) {
        draw();
    } else { // stop draw timer
        if (drawTimeout) clearTimeout(drawTimeout);
        drawTimeout = undefined;
    }
});

Bangle.on('lock', function(isLocked) {
    drawCircle(isLocked);
});


E.on("kill", function(){
    clockInfoMenu.remove();
    delete clockInfoMenu;
});


/*
 * Some helpers
 */
function queueDraw() {
    if (drawTimeout) clearTimeout(drawTimeout);
    drawTimeout = setTimeout(function() {
      drawTimeout = undefined;
      draw();
    }, 60000 - (Date.now() % 60000));
}


/************************************************
 * Clock Info
 */
let clockInfoItems = clock_info.load();
let clockInfoMenu = clock_info.addInteractive(clockInfoItems, {
  x : 0,
  y: 0,
  w: W,
  h: clkInfoY,
  draw : (itm, info, options) => {
    g.setFontAlign(0,0);
    g.setFont("Vector", 20);

    g.setColor("#fff");
    g.fillRect(options.x, options.y, options.x+options.w, options.y+options.h);
    drawBackground(0, clkInfoY+2);

    // Set text and font
    var image = info.img;
    var text = String(info.text);

    var imgWidth = image == null ? 0 : 24;
    var strWidth = g.stringWidth(text);
    var strHeight = text.split('\n').length > 1 ? 40 : Math.max(24, imgWidth+2);
    var w = imgWidth + strWidth;

    // Draw right line as designed by stable diffusion
    g.setColor(options.focus ? "#0f0" : "#fff");
    g.fillRect(cx-w/2-8, 40-strHeight/2-1, cx+w/2+4, 40+strHeight/2)

    g.setColor("#000");
    g.drawLine(cx+w/2+5, 40-strHeight/2-1, cx+w/2+5, 40+strHeight/2);
    g.drawLine(cx+w/2+6, 40-strHeight/2-1, cx+w/2+6, 40+strHeight/2);
    g.drawLine(cx+w/2+7, 40-strHeight/2-1, cx+w/2+7, 40+strHeight/2);

    // Draw text and image
    g.drawString(text, cx+imgWidth/2, 42);
    g.drawString(text, cx+1+imgWidth/2, 41);

    if(image != null) {
        var scale = image.width ? imgWidth / image.width : 1;
        g.drawImage(image, W/2 + -strWidth/2-4 - parseInt(imgWidth/2), 41-12, {scale: scale});
    }

    drawMainClock();
  }
});


/*
 * Lets start widgets, listen for btn etc.
 */
// Show launcher when middle button pressed
Bangle.setUI("clock");
Bangle.loadWidgets();
/*
 * we are not drawing the widgets as we are taking over the whole screen
 * so we will blank out the draw() functions of each widget and change the
 * area to the top bar doesn't get cleared.
 */
require('widget_utils').hide();
<<<<<<< HEAD
=======

>>>>>>> 02a2f7fb
// Clear the screen once, at startup and draw clock
g.setTheme({bg:"#fff",fg:"#000",dark:false});
draw();

// After drawing the watch face, we can draw the widgets
// Bangle.drawWidgets();<|MERGE_RESOLUTION|>--- conflicted
+++ resolved
@@ -66,30 +66,6 @@
 };
 
 
-<<<<<<< HEAD
-function drawBackground() {
-    g.setFontAlign(0,0);
-    g.setColor(g.theme.fg);
-
-    var bat = E.getBattery() / 100.0;
-    var y = 0;
-    while(y < H){
-        // Show less lines in case of small battery level.
-        if(Math.random() > bat){
-            y += 5;
-            continue;
-        }
-
-        y += 3 + Math.floor(Math.random() * 10);
-        g.drawLine(0, y, W, y);
-        g.drawLine(0, y+1, W, y+1);
-        g.drawLine(0, y+2, W, y+2);
-        y += 2;
-    }
-}
-
-=======
->>>>>>> 02a2f7fb
 
 function drawCircle(isLocked){
     g.setColor(g.theme.fg);
@@ -126,31 +102,6 @@
 }
 
 
-<<<<<<< HEAD
-
-function drawDate(){
-    var date = new Date();
-    g.setFontAlign(0,0);
-    g.setFontGochiHand();
-
-    var text = ("0"+date.getDate()).substr(-2) + "/" + ("0"+(date.getMonth()+1)).substr(-2);
-    var w = g.stringWidth(text);
-    g.setColor(g.theme.bg);
-    g.fillRect(cx-w/2-4, 20, cx+w/2+4, 40+12);
-
-    g.setColor(g.theme.fg);
-    // Draw right line as designed by stable diffusion
-    g.drawLine(cx+w/2+5, 20, cx+w/2+5, 40+12);
-    g.drawLine(cx+w/2+6, 20, cx+w/2+6, 40+12);
-    g.drawLine(cx+w/2+7, 20, cx+w/2+7, 40+12);
-
-    // And finally the text
-    g.drawString(text, cx, 40);
-}
-
-
-=======
->>>>>>> 02a2f7fb
 function drawDigits(){
     var date = new Date();
 
@@ -298,10 +249,7 @@
  * area to the top bar doesn't get cleared.
  */
 require('widget_utils').hide();
-<<<<<<< HEAD
-=======
-
->>>>>>> 02a2f7fb
+
 // Clear the screen once, at startup and draw clock
 g.setTheme({bg:"#fff",fg:"#000",dark:false});
 draw();
