0.01: New app!
0.02: Design improvements and fixes.
0.03: Indicate battery level through line occurrence.
<<<<<<< HEAD
0.04: Use widget_utils module.
=======
0.04: Use widget_utils module.
0.05: Support for clkinfo.
0.06: ClockInfo Fix: Use .get instead of .show as .show is not implemented for weather etc.
0.07: Use clock_info.addInteractive instead of a custom implementation
>>>>>>> 02a2f7fb
<|MERGE_RESOLUTION|>--- conflicted
+++ resolved
@@ -1,11 +1,7 @@
 0.01: New app!
 0.02: Design improvements and fixes.
 0.03: Indicate battery level through line occurrence.
-<<<<<<< HEAD
-0.04: Use widget_utils module.
-=======
 0.04: Use widget_utils module.
 0.05: Support for clkinfo.
 0.06: ClockInfo Fix: Use .get instead of .show as .show is not implemented for weather etc.
-0.07: Use clock_info.addInteractive instead of a custom implementation
->>>>>>> 02a2f7fb
+0.07: Use clock_info.addInteractive instead of a custom implementation