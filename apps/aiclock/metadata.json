{
  "id": "aiclock",
  "name": "AI Clock",
  "shortName":"AI Clock",
  "icon": "aiclock.png",
<<<<<<< HEAD
  "version":"0.04",
=======
  "version":"0.07",
>>>>>>> 02a2f7fb
  "readme": "README.md",
  "supports": ["BANGLEJS2"],
  "description": "A watch face that was designed by an AI (stable diffusion) and implemented by a human.",
  "type": "clock",
  "tags": "clock",
  "screenshots": [
    {"url":"orig.png"},
    {"url":"impl.png"},
    {"url":"impl_2.png"},
    {"url":"impl_3.png"}
  ],
  "storage": [
    {"name":"aiclock.app.js","url":"aiclock.app.js"},
    {"name":"aiclock.img","url":"aiclock.icon.js","evaluate":true}
  ]
}<|MERGE_RESOLUTION|>--- conflicted
+++ resolved
@@ -3,11 +3,7 @@
   "name": "AI Clock",
   "shortName":"AI Clock",
   "icon": "aiclock.png",
-<<<<<<< HEAD
-  "version":"0.04",
-=======
   "version":"0.07",
->>>>>>> 02a2f7fb
   "readme": "README.md",
   "supports": ["BANGLEJS2"],
   "description": "A watch face that was designed by an AI (stable diffusion) and implemented by a human.",
