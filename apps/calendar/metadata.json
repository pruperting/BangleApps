--- conflicted
+++ resolved
@@ -1,11 +1,7 @@
 {
   "id": "calendar",
   "name": "Calendar",
-<<<<<<< HEAD
-  "version": "0.17",
-=======
   "version": "0.18",
->>>>>>> cac73740
   "description": "Monthly calendar, displays holidays uploaded from the web interface and scheduled events.",
   "icon": "calendar.png",
   "screenshots": [{"url":"screenshot_calendar.png"}],
