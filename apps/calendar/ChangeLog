0.01: Basic calendar
0.02: Make Bangle 2 compatible
0.03: Add setting to start week on Sunday
0.04: Add setting to switch color schemes. On Bangle 2 non-dithering colors will be used by default. Use localized names for months and days of the week (Language app needed).
0.05: Update calendar weekend colors for start on Sunday
0.06: Use larger font for dates
0.07: Fix off-by-one-error on previous month
0.08: Do not register as watch, manually start clock on button
      read start of week from system settings
0.09: Fix scope of let variables
0.10: Use default Bangle formatter for booleans
0.11: Fix off-by-one-error on next year
0.12: Mark dated events on a day
0.13: Switch to swipe left/right for month and up/down for year selection
      Display events for current month on touch
0.14: Add support for holidays
0.15: Edit holidays on device in settings
0.16: Add menu to fast open settings to edit holidays
      Display Widgets in menus
<<<<<<< HEAD
0.17: Load holidays before events so the latter is not overpainted
=======
0.17: Load holidays before events so the latter is not overpainted
0.18: Minor code improvements
>>>>>>> cac73740
<|MERGE_RESOLUTION|>--- conflicted
+++ resolved
@@ -17,9 +17,5 @@
 0.15: Edit holidays on device in settings
 0.16: Add menu to fast open settings to edit holidays
       Display Widgets in menus
-<<<<<<< HEAD
 0.17: Load holidays before events so the latter is not overpainted
-=======
-0.17: Load holidays before events so the latter is not overpainted
-0.18: Minor code improvements
->>>>>>> cac73740
+0.18: Minor code improvements