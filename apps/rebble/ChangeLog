0.01: First release
0.02: Fix typo to Purple
0.03: Added dependancy on Pedometer Widget
0.04: Fixed icon and png to 48x48 pixels
0.05: added charging icon
0.06: Add 12h support and autocycle control
0.07: added localization, removed deprecated code
0.08: removed unused font, fix autocycle,  imported suncalc and trimmed, removed pedometer dependency, "tap to cycle" setting
0.09: fix battery icon size
0.10: Tell clock widgets to hide.
0.11: fix issue https://github.com/espruino/BangleApps/issues/2128 (#2128) ( settings undefined )
0.12: implemented widget_utils
0.13: convert var/function into let
0.14: cleanup code and fix fastload issue
0.15: fix draw before widget hide
0.16: Use 'modules/suncalc.js' to avoid it being copied 8 times for different apps
<<<<<<< HEAD
0.17: Add fullscreen option (on by default) to show widgets, adjust sidebar 1 and 2 when fullscreen is off
=======
0.17: Add fullscreen option (on by default) to show widgets, adjust sidebar 1 and 2 when fullscreen is off
0.18: Minor code improvements
>>>>>>> cac73740
<|MERGE_RESOLUTION|>--- conflicted
+++ resolved
@@ -14,9 +14,5 @@
 0.14: cleanup code and fix fastload issue
 0.15: fix draw before widget hide
 0.16: Use 'modules/suncalc.js' to avoid it being copied 8 times for different apps
-<<<<<<< HEAD
 0.17: Add fullscreen option (on by default) to show widgets, adjust sidebar 1 and 2 when fullscreen is off
-=======
-0.17: Add fullscreen option (on by default) to show widgets, adjust sidebar 1 and 2 when fullscreen is off
-0.18: Minor code improvements
->>>>>>> cac73740
+0.18: Minor code improvements