{
  "id": "rebble",
  "name": "Rebble Clock",
  "shortName": "Rebble",
<<<<<<< HEAD
  "version": "0.17",
=======
  "version": "0.18",
>>>>>>> cac73740
  "description": "A Pebble style clock, with configurable background, three sidebars including steps, day, date, sunrise, sunset, long live the rebellion",
  "readme": "README.md",
  "icon": "rebble.png",
  "dependencies": {"mylocation":"app"},
  "screenshots": [{"url":"screenshot_rebble.png"}, {"url":"screenshot_rebble2.png"}, {"url":"screenshot_rebble3.png"}, {"url":"screenshot_rebble4.png"}, {"url":"screenshot_rebble_w1.png"}, {"url":"screenshot_rebble_w2.png"}, {"url":"screenshot_rebble_w3.png"}],
  "type": "clock",
  "tags": "clock",
  "supports": ["BANGLEJS2"],
  "storage": [
    {"name":"rebble.app.js","url":"rebble.app.js"},
    {"name":"rebble.settings.js","url":"rebble.settings.js"},
    {"name":"rebble.img","url":"rebble.icon.js","evaluate":true}
  ],
  "data": [
    {"name":"rebble.settings.json"}
  ]
}<|MERGE_RESOLUTION|>--- conflicted
+++ resolved
@@ -2,11 +2,7 @@
   "id": "rebble",
   "name": "Rebble Clock",
   "shortName": "Rebble",
-<<<<<<< HEAD
-  "version": "0.17",
-=======
   "version": "0.18",
->>>>>>> cac73740
   "description": "A Pebble style clock, with configurable background, three sidebars including steps, day, date, sunrise, sunset, long live the rebellion",
   "readme": "README.md",
   "icon": "rebble.png",
