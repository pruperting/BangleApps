--- conflicted
+++ resolved
@@ -1,11 +1,7 @@
 { "id": "bthometemp",
   "name": "BTHome Temperature and Pressure",
   "shortName":"BTHome T",
-<<<<<<< HEAD
-  "version":"0.02",
-=======
   "version":"0.03",
->>>>>>> cac73740
   "description": "Displays temperature and pressure, and advertises them over bluetooth for Home Assistant using BTHome.io standard",
   "icon": "app.png",
   "tags": "bthome,bluetooth,temperature",
