--- conflicted
+++ resolved
@@ -10,41 +10,11 @@
 
 function setAGPS(b64) {
   return new Promise(function(resolve, reject) {
-<<<<<<< HEAD
-    var initCommands = "Bangle.setGPSPower(1);\n"; // turn GPS on
     const gnsstype = settings.gnsstype || 1;       // default GPS
-    initCommands += `Serial1.println("${CASIC_CHECKSUM("$PCAS04," + gnsstype)}")\n`; // set GNSS mode
-=======
-    const gnsstype = settings.gnsstype || 1;       // default GPS
->>>>>>> 02a2f7fb
     // What about:
     // NAV-TIMEUTC (0x01 0x10)
     // NAV-PV (0x01 0x03)
     // or AGPS.zip uses AID-INI (0x0B 0x01)
-<<<<<<< HEAD
-
-    eval(initCommands);
-
-    try {
-      writeChunks(atob(b64), resolve);
-    } catch (e) {
-      console.log("error:", e);
-      reject();
-    }
-  });
-}
-
-var chunkI = 0;
-function writeChunks(bin, resolve) {
-  return new Promise(function(resolve2) {
-    const chunkSize = 128;
-    setTimeout(function() {
-      if (chunkI < bin.length) {
-        var chunk = bin.substr(chunkI, chunkSize);
-        js = `Serial1.write(atob("${btoa(chunk)}"))\n`;
-        eval(js);
-
-=======
     Bangle.setGPSPower(1,"agpsdata"); // turn GPS on
     Serial1.println(CASIC_CHECKSUM("$PCAS04," + gnsstype)); // set GNSS mode
 
@@ -72,7 +42,6 @@
         var chunk = bin.substr(chunkI, chunkSize);
         Serial1.write(atob(btoa(chunk)));
         
->>>>>>> 02a2f7fb
         chunkI += chunkSize;
         writeChunks(bin, resolve);
       } else {
