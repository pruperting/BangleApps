--- conflicted
+++ resolved
@@ -14,8 +14,5 @@
 0.10: Trigger `remove` callbacks when ending the menu
 0.11: Add options for natural scroll and disabling wrap-around
 0.12: Fix bug where settings would behave as if all were set to false
-<<<<<<< HEAD
-0.13: Fix bug in handling changes to `Bangle.appRect`
-=======
 0.13: Update to new touch-event handling
->>>>>>> 46795ed0
+0.14: Fix bug in handling changes to `Bangle.appRect`