{
	"id": "binaryclk",
	"name": "Bin Clock",
	"version": "0.04",
<<<<<<< HEAD
	"description": "Clock face to show binary time in 24 hr format",
=======
	"description": "Clock face to show binary time in 24 hour format",
>>>>>>> 9453d7da
	"icon": "app-icon.png",
	"screenshots": [{"url":"screenshot.png"}],
	"type": "clock",
	"tags": "clock",
	"supports": ["BANGLEJS2"],
	"allow_emulator": true,
	"storage": [
		{"name":"binaryclk.app.js","url":"app.js"},
		{"name":"binaryclk.settings.js","url":"settings.js"},
		{"name":"binaryclk.img","url":"app-icon.js","evaluate":true}
	],
	"data": [{"name":"binaryclk.json"}]
}<|MERGE_RESOLUTION|>--- conflicted
+++ resolved
@@ -1,12 +1,8 @@
 {
 	"id": "binaryclk",
 	"name": "Bin Clock",
-	"version": "0.04",
-<<<<<<< HEAD
-	"description": "Clock face to show binary time in 24 hr format",
-=======
+	"version": "0.05",
 	"description": "Clock face to show binary time in 24 hour format",
->>>>>>> 9453d7da
 	"icon": "app-icon.png",
 	"screenshots": [{"url":"screenshot.png"}],
 	"type": "clock",
