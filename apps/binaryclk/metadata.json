--- conflicted
+++ resolved
@@ -1,13 +1,8 @@
 {
 	"id": "binaryclk",
 	"name": "Bin Clock",
-<<<<<<< HEAD
-	"version": "0.03",
-	"description": "Clock face to show binary time in 24 hr format",
-=======
 	"version": "0.12",
 	"description": "Binary clock with date and battery",
->>>>>>> cac73740
 	"icon": "app-icon.png",
 	"screenshots": [{"url":"screenshot.png"}],
 	"type": "clock",
