0.01: Added app
0.02: Removed unneeded squares
<<<<<<< HEAD
0.03: Added settings with fullscreen option
0.04: Minor code improvements
=======
0.03: Added setting for fullscreen option
0.04: Added settings to hide unused squares and show date
>>>>>>> 9453d7da
<|MERGE_RESOLUTION|>--- conflicted
+++ resolved
@@ -1,9 +1,5 @@
 0.01: Added app
 0.02: Removed unneeded squares
-<<<<<<< HEAD
-0.03: Added settings with fullscreen option
-0.04: Minor code improvements
-=======
 0.03: Added setting for fullscreen option
 0.04: Added settings to hide unused squares and show date
->>>>>>> 9453d7da
+0.05: Minor code improvements