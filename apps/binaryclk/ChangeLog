--- conflicted
+++ resolved
@@ -1,8 +1,5 @@
 0.01: Added app
 0.02: Removed unneeded squares
-<<<<<<< HEAD
-0.03: Added settings with fullscreen option
-=======
 0.03: Added setting for fullscreen option
 0.04: Added settings to hide unused squares and show date
 0.05: Minor code improvements
@@ -12,5 +9,4 @@
 0.09: Changed day color back to white
 0.10: Add blinking when charging
 0.11: Changed battery to buzz instead of blink and fixed battery counter
-0.12: Got rid of battery counter
->>>>>>> cac73740
+0.12: Got rid of battery counter