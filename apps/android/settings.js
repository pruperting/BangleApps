(function(back) {

  

  function gb(j) {
    Bluetooth.println(JSON.stringify(j));
  }
  var settings = require("Storage").readJSON("android.settings.json",1)||{};
  function updateSettings() {
    require("Storage").writeJSON("android.settings.json", settings);
  }
  var mainmenu = {
    "" : { "title" : "Android" },
    "< Back" : back,
    /*LANG*/"Connected" : { value : NRF.getSecurityStatus().connected?"Yes":"No" },
    /*LANG*/"Find Phone" : () => E.showMenu({
        "" : { "title" : /*LANG*/"Find Phone" },
        "< Back" : ()=>E.showMenu(mainmenu),
        /*LANG*/"On" : _=>gb({t:"findPhone",n:true}),
        /*LANG*/"Off" : _=>gb({t:"findPhone",n:false}),
      }),
    /*LANG*/"Keep Msgs" : {
      value : !!settings.keep,
      onchange: v => {
        settings.keep = v;
        updateSettings();
      }
    },
<<<<<<< HEAD
    /*LANG*/"Messages" : ()=>require("message").openGUI(),
=======
    /*LANG*/"Overwrite GPS" : {
      value : !!settings.overwriteGps,
      onchange: newValue => {
        if (newValue) {
          Bangle.setGPSPower(false, 'android');
        }
        settings.overwriteGps = newValue;
        updateSettings();
      }
    },
    /*LANG*/"Messages" : ()=>load("messages.app.js"),
>>>>>>> 14ca5fad
  };
  E.showMenu(mainmenu);
})<|MERGE_RESOLUTION|>--- conflicted
+++ resolved
@@ -26,9 +26,6 @@
         updateSettings();
       }
     },
-<<<<<<< HEAD
-    /*LANG*/"Messages" : ()=>require("message").openGUI(),
-=======
     /*LANG*/"Overwrite GPS" : {
       value : !!settings.overwriteGps,
       onchange: newValue => {
@@ -39,8 +36,7 @@
         updateSettings();
       }
     },
-    /*LANG*/"Messages" : ()=>load("messages.app.js"),
->>>>>>> 14ca5fad
+    /*LANG*/"Messages" : ()=>require("message").openGUI(),
   };
   E.showMenu(mainmenu);
 })