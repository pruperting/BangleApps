0.01: New App!
0.02: Remove messages on disconnect
      Fix music control
0.03: Handling of message actions (ok/clear)
0.04: Android icon now goes to settings page with 'find phone'
0.05: Fix handling of message actions
0.06: Option to keep messages after a disconnect (default false) (fix #1186)
0.07: Include charging state in battery updates to phone
0.08: Handling of alarms
0.09: Alarm vibration, repeat, and auto-snooze now handled by sched
0.10: Fix SMS bug
0.12: Use default Bangle formatter for booleans
0.13: Added Bangle.http function (see Readme file for more info)
0.14: Fix timeout of http function not being cleaned up
0.15: Allow method/body/headers to be specified for `http` (needs Gadgetbridge 0.68.0b or later)
0.16: Bangle.http now fails immediately if there is no Bluetooth connection (fix #2152)
0.17: Now kick off Calendar sync as soon as connected to Gadgetbridge
0.18: Use new message library
      If connected to Gadgetbridge, allow GPS forwarding from phone (Gadgetbridge code still not merged)
0.19: Add automatic translation for a couple of strings.
0.20: Fix wrong event used for forwarded GPS data from Gadgetbridge and add mapper to map longitude value correctly.
0.21: Fix broken 'Messages' button in menu
0.22: Handle connection events for GPS forwarding from phone
0.23: Handle 'act' Gadgetbridge messages for realtime activity monitoring
0.24: Handle new 'nav' event for navigation
0.25: Added option to 'ignore' an app from the message
0.26: Change handling of GPS status to depend on GPS events instead of connection events
0.27: Issue newline before GB commands (solves issue with console.log and ignored commands)
0.28: Navigation messages no longer launch the Maps view unless they're new
0.29: Support for http request xpath return format
0.30: Send firmware and hardware versions on connection
      Allow alarm enable/disable
0.31: Implement API for activity fetching
0.32: Added support for loyalty cards from gadgetbridge
<<<<<<< HEAD
0.33: Fix alarms created in Gadgetbridge not repeating
=======
0.33: Fix alarms created in Gadgetbridge not repeating
0.34: Implement API for activity tracks fetching (Recorder app logs).
0.35: Implement API to enable/disable acceleration data tracking.
0.36: Move from wrapper function to {} and let - faster execution at boot
      Allow `calendar-` to take an array of items to remove
>>>>>>> cac73740
<|MERGE_RESOLUTION|>--- conflicted
+++ resolved
@@ -32,12 +32,8 @@
       Allow alarm enable/disable
 0.31: Implement API for activity fetching
 0.32: Added support for loyalty cards from gadgetbridge
-<<<<<<< HEAD
-0.33: Fix alarms created in Gadgetbridge not repeating
-=======
 0.33: Fix alarms created in Gadgetbridge not repeating
 0.34: Implement API for activity tracks fetching (Recorder app logs).
 0.35: Implement API to enable/disable acceleration data tracking.
 0.36: Move from wrapper function to {} and let - faster execution at boot
-      Allow `calendar-` to take an array of items to remove
->>>>>>> cac73740
+      Allow `calendar-` to take an array of items to remove