--- conflicted
+++ resolved
@@ -134,15 +134,11 @@
         event.satellites = NaN;
         event.course = NaN;
         event.fix = 1;
-<<<<<<< HEAD
-        Bangle.emit('gps', event);
-=======
         if (event.long!==undefined) {
           event.lon = event.long;
           delete event.long;
         }
         Bangle.emit('GPS', event);
->>>>>>> 02a2f7fb
       },
       "is_gps_active": function() {
         gbSend({ t: "gps_power", status: Bangle._PWR && Bangle._PWR.GPS && Bangle._PWR.GPS.length>0 });
@@ -216,11 +212,7 @@
     // Replace set GPS power logic to suppress activation of gps (and instead request it from the phone)
     Bangle.setGPSPower = (isOn, appID) => {
       // if not connected, use old logic
-<<<<<<< HEAD
-      if (!NRF.getSecurityStatus().connected) return originalSetGpsPower(isOn, appID); 
-=======
       if (!NRF.getSecurityStatus().connected) return originalSetGpsPower(isOn, appID);
->>>>>>> 02a2f7fb
       // Emulate old GPS power logic
       if (!Bangle._PWR) Bangle._PWR={};
       if (!Bangle._PWR.GPS) Bangle._PWR.GPS=[];
