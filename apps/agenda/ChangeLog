--- conflicted
+++ resolved
@@ -6,12 +6,8 @@
 0.06: Added clkinfo for clocks.
 0.07: Clkinfo improvements.
 0.08: Fix error in clkinfo (didn't require Storage & locale)
-<<<<<<< HEAD
-      Fix clkinfo icon
-=======
       Fix clkinfo icon
 0.09: Ensure Agenda supplies an image for clkinfo items
 0.10: Update clock_info to avoid a redraw
 0.11: Setting to use "Today" and "Yesterday" instead of dates
-      Added dynamic, short and range fields to clkinfo
->>>>>>> 02a2f7fb
+      Added dynamic, short and range fields to clkinfo