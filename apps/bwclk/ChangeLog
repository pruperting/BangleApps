--- conflicted
+++ resolved
@@ -22,8 +22,5 @@
 0.22: Use the new clkinfo module for the menu.
 0.23: Feedback of apps after run is now optional and decided by the corresponding clkinfo.
 0.24: Update clock_info to avoid a redraw
-<<<<<<< HEAD
 0.25: Use Bangle.setUI({remove:...}) to allow loading the launcher without a full reset on fw2v16.
-=======
-0.25: ClockInfo Fix: Use .get instead of .show as .show is not implemented for weather etc.
->>>>>>> 82842869
+      ClockInfo Fix: Use .get instead of .show as .show is not implemented for weather etc.
