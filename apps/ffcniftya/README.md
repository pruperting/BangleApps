--- conflicted
+++ resolved
@@ -1,10 +1,6 @@
 # Nifty-A Clock
 
-<<<<<<< HEAD
-Colors are black/white - "blue" comes from a photo
-=======
 Colors are black/white - photos have non correct camera color "blue"
->>>>>>> 5ad730fb
 
 ## This is the clock
 ![](screenshot_nifty.png)
