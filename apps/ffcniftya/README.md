# Nifty-A Clock

<<<<<<< HEAD
##This is the clock
![](screenshot_nifty.png)

##And the week number can be turned On/Off via settings
![](screenshot_settings_nifty.png)
default is "On"
=======
Colors are black/white - photos have non correct camera color "blue"

## This is the clock
![](screenshot_nifty.png) (*emulated*)


![](photo_nifty.png) (*photo*)

## The week number can be turned of in settings
(default is **"On"**)

![](screenshot_settings_nifty.png) (*emulated*)

![](photo_settings_nifty.png) (*photo*)

>>>>>>> e1a4d28b
<|MERGE_RESOLUTION|>--- conflicted
+++ resolved
@@ -1,13 +1,5 @@
 # Nifty-A Clock
 
-<<<<<<< HEAD
-##This is the clock
-![](screenshot_nifty.png)
-
-##And the week number can be turned On/Off via settings
-![](screenshot_settings_nifty.png)
-default is "On"
-=======
 Colors are black/white - photos have non correct camera color "blue"
 
 ## This is the clock
@@ -23,4 +15,3 @@
 
 ![](photo_settings_nifty.png) (*photo*)
 
->>>>>>> e1a4d28b
