const locale = require("locale");
const is12Hour = (require("Storage").readJSON("setting.json", 1) || {})["12hour"];
const CFG = require('Storage').readJSON("ffcniftya.json", 1) || {showWeekNum: true};

/* Clock *********************************************/
const scale = g.getWidth() / 176;

const widget = 24;

const viewport = {
  width: g.getWidth(),
  height: g.getHeight(),
}

const center = {
  x: viewport.width / 2,
  y: Math.round(((viewport.height - widget) / 2) + widget),
}

function ISO8601_week_no(date) { //copied from: https://gist.github.com/IamSilviu/5899269#gistcomment-3035480
    var tdt = new Date(date.valueOf());
    var dayn = (date.getDay() + 6) % 7;
    tdt.setDate(tdt.getDate() - dayn + 3);
    var firstThursday = tdt.valueOf();
    tdt.setMonth(0, 1);
    if (tdt.getDay() !== 4) {
        tdt.setMonth(0, 1 + ((4 - tdt.getDay()) + 7) % 7);
    }
    return 1 + Math.ceil((firstThursday - tdt) / 604800000);
}

function d02(value) {
  return ('0' + value).substr(-2);
}

function draw() {
  g.reset();
  g.clearRect(0, widget, viewport.width, viewport.height);
  const now = new Date();

  const hour = d02(now.getHours() - (is12Hour && now.getHours() > 12 ? 12 : 0));
  const minutes = d02(now.getMinutes());
  const day = d02(now.getDate());
  const month = d02(now.getMonth() + 1);
  const year = now.getFullYear(now);
  const weekNum = d02(ISO8601_week_no(now));
  const monthName = locale.month(now, 3);
  const dayName = locale.dow(now, 3);

  const centerTimeScaleX = center.x + 32 * scale;
  g.setFontAlign(1, 0).setFont("Vector", 90 * scale);
  g.drawString(hour, centerTimeScaleX, center.y - 31 * scale);
  g.drawString(minutes, centerTimeScaleX, center.y + 46 * scale);

  g.fillRect(center.x + 30 * scale, center.y - 72 * scale, center.x + 32 * scale, center.y + 74 * scale);

  const centerDatesScaleX = center.x + 40 * scale;
  g.setFontAlign(-1, 0).setFont("Vector", 16 * scale);
  g.drawString(year, centerDatesScaleX, center.y - 62 * scale);
  g.drawString(month, centerDatesScaleX, center.y - 44 * scale);
  g.drawString(day, centerDatesScaleX, center.y - 26 * scale);
<<<<<<< HEAD
  g.drawString(weekNum, centerDatesScaleX, center.y + 15 * scale);
=======
  if (CFG.showWeekNum) g.drawString(d02(ISO8601_week_no(now)), centerDatesScaleX, center.y + 15 * scale);
>>>>>>> e1a4d28b
  g.drawString(monthName, centerDatesScaleX, center.y + 48 * scale);
  g.drawString(dayName, centerDatesScaleX, center.y + 66 * scale);
}


/* Minute Ticker *************************************/

let tickTimer;

function clearTickTimer() {
  if (tickTimer) {
    clearTimeout(tickTimer);
    tickTimer = undefined;
  }
}

function queueNextTick() {
  clearTickTimer();
  tickTimer = setTimeout(tick, 60000 - (Date.now() % 60000));
  // tickTimer = setTimeout(tick, 3000);
}

function tick() {
  draw();
  queueNextTick();
}

/* Init **********************************************/

// Clear the screen once, at startup
g.clear();
// Start ticking
tick();

// Stop updates when LCD is off, restart when on
Bangle.on('lcdPower', (on) => {
  if (on) {
    tick(); // Start ticking
  } else {
    clearTickTimer(); // stop ticking
  }
});

// Load widgets
Bangle.loadWidgets();
Bangle.drawWidgets();

// Show launcher when middle button pressed
Bangle.setUI("clock");<|MERGE_RESOLUTION|>--- conflicted
+++ resolved
@@ -59,11 +59,7 @@
   g.drawString(year, centerDatesScaleX, center.y - 62 * scale);
   g.drawString(month, centerDatesScaleX, center.y - 44 * scale);
   g.drawString(day, centerDatesScaleX, center.y - 26 * scale);
-<<<<<<< HEAD
-  g.drawString(weekNum, centerDatesScaleX, center.y + 15 * scale);
-=======
   if (CFG.showWeekNum) g.drawString(d02(ISO8601_week_no(now)), centerDatesScaleX, center.y + 15 * scale);
->>>>>>> e1a4d28b
   g.drawString(monthName, centerDatesScaleX, center.y + 48 * scale);
   g.drawString(dayName, centerDatesScaleX, center.y + 66 * scale);
 }
