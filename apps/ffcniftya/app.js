const locale = require("locale");
const is12Hour = (require("Storage").readJSON("setting.json", 1) || {})["12hour"];
const CFG = require('Storage').readJSON("ffcniftya.json", true) || {showWeek: true};

/* Clock *********************************************/
const scale = g.getWidth() / 176;

const widget = 24;

const viewport = {
  width: g.getWidth(),
  height: g.getHeight(),
}

const center = {
  x: viewport.width / 2,
  y: Math.round(((viewport.height - widget) / 2) + widget),
}

function ISO8601_week_no(date) { //copied from: https://gist.github.com/IamSilviu/5899269#gistcomment-3035480
    var tdt = new Date(date.valueOf());
    var dayn = (date.getDay() + 6) % 7;
    tdt.setDate(tdt.getDate() - dayn + 3);
    var firstThursday = tdt.valueOf();
    tdt.setMonth(0, 1);
    if (tdt.getDay() !== 4) {
        tdt.setMonth(0, 1 + ((4 - tdt.getDay()) + 7) % 7);
    }
    return 1 + Math.ceil((firstThursday - tdt) / 604800000);
}

function d02(value) {
  return ('0' + value).substr(-2);
}

function draw() {
  g.reset();
  g.clearRect(0, widget, viewport.width, viewport.height);
  const now = new Date();

  const hour = d02(now.getHours() - (is12Hour && now.getHours() > 12 ? 12 : 0));
  const minutes = d02(now.getMinutes());
  const day = d02(now.getDate());
  const month = d02(now.getMonth() + 1);
  const year = now.getFullYear(now);
<<<<<<< HEAD
  const weekNum = d02(ISO8601_week_no(now));
=======
>>>>>>> fcf8a0b1
  const monthName = locale.month(now, 3);
  const dayName = locale.dow(now, 3);

  const centerTimeScaleX = center.x + 32 * scale;
  g.setFontAlign(1, 0).setFont("Vector", 90 * scale);
  g.drawString(hour, centerTimeScaleX, center.y - 31 * scale);
  g.drawString(minutes, centerTimeScaleX, center.y + 46 * scale);

  g.fillRect(center.x + 30 * scale, center.y - 72 * scale, center.x + 32 * scale, center.y + 74 * scale);

  const centerDatesScaleX = center.x + 40 * scale;
  g.setFontAlign(-1, 0).setFont("Vector", 16 * scale);
  g.drawString(year, centerDatesScaleX, center.y - 62 * scale);
  g.drawString(month, centerDatesScaleX, center.y - 44 * scale);
  g.drawString(day, centerDatesScaleX, center.y - 26 * scale);
<<<<<<< HEAD
  g.drawString(weekNum, centerDatesScaleX, center.y + 15 * scale);
=======
  if (CFG.showWeek) g.drawString(d02(ISO8601_week_no(now)), centerDatesScaleX, center.y + 15 * scale);
>>>>>>> fcf8a0b1
  g.drawString(monthName, centerDatesScaleX, center.y + 48 * scale);
  g.drawString(dayName, centerDatesScaleX, center.y + 66 * scale);
}


/* Minute Ticker *************************************/

let tickTimer;

function clearTickTimer() {
  if (tickTimer) {
    clearTimeout(tickTimer);
    tickTimer = undefined;
  }
}

function queueNextTick() {
  clearTickTimer();
  tickTimer = setTimeout(tick, 60000 - (Date.now() % 60000));
  // tickTimer = setTimeout(tick, 3000);
}

function tick() {
  draw();
  queueNextTick();
}

/* Init **********************************************/

// Clear the screen once, at startup
g.clear();
// Start ticking
tick();

// Stop updates when LCD is off, restart when on
Bangle.on('lcdPower', (on) => {
  if (on) {
    tick(); // Start ticking
  } else {
    clearTickTimer(); // stop ticking
  }
});

// Load widgets
Bangle.loadWidgets();
Bangle.drawWidgets();

// Show launcher when middle button pressed
Bangle.setUI("clock");<|MERGE_RESOLUTION|>--- conflicted
+++ resolved
@@ -43,10 +43,7 @@
   const day = d02(now.getDate());
   const month = d02(now.getMonth() + 1);
   const year = now.getFullYear(now);
-<<<<<<< HEAD
   const weekNum = d02(ISO8601_week_no(now));
-=======
->>>>>>> fcf8a0b1
   const monthName = locale.month(now, 3);
   const dayName = locale.dow(now, 3);
 
@@ -62,11 +59,7 @@
   g.drawString(year, centerDatesScaleX, center.y - 62 * scale);
   g.drawString(month, centerDatesScaleX, center.y - 44 * scale);
   g.drawString(day, centerDatesScaleX, center.y - 26 * scale);
-<<<<<<< HEAD
-  g.drawString(weekNum, centerDatesScaleX, center.y + 15 * scale);
-=======
   if (CFG.showWeek) g.drawString(d02(ISO8601_week_no(now)), centerDatesScaleX, center.y + 15 * scale);
->>>>>>> fcf8a0b1
   g.drawString(monthName, centerDatesScaleX, center.y + 48 * scale);
   g.drawString(dayName, centerDatesScaleX, center.y + 66 * scale);
 }
