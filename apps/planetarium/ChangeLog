--- conflicted
+++ resolved
@@ -2,9 +2,5 @@
 0.02: Major speed improvement. Added more stars. Up to 500!
 0.03: Added more stars and constellations. Now it shows 20 constellations.
 0.04: Use default Bangle formatter for booleans
-<<<<<<< HEAD
 0.05: Added more constellations (scorpio and aguila)
-=======
-0.05: Added more constellations (scorpio and aguila)
-0.06: Minor code improvements
->>>>>>> cac73740
+0.06: Minor code improvements