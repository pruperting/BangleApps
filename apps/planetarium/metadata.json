{
  "id": "planetarium",
  "name": "Planetarium",
  "shortName": "Planetarium",
<<<<<<< HEAD
  "version": "0.05",
=======
  "version": "0.06",
>>>>>>> cac73740
  "description": "Planetarium showing up to 500 stars using the watch location and time",
  "icon": "planetarium.png",
  "tags": "",
  "supports": ["BANGLEJS"],
  "readme": "README.md",
  "storage": [
    {"name":"planetarium.app.js","url":"planetarium.app.js"},
    {"name":"planetarium.data.csv","url":"planetarium.data.csv"},
    {"name":"planetarium.const.csv","url":"planetarium.const.csv"},
    {"name":"planetarium.extra.csv","url":"planetarium.extra.csv"},
    {"name":"planetarium.settings.js","url":"settings.js"},
    {"name":"planetarium.img","url":"planetarium-icon.js","evaluate":true}
  ],
  "data": [{"name":"planetarium.json"}]
}<|MERGE_RESOLUTION|>--- conflicted
+++ resolved
@@ -2,11 +2,7 @@
   "id": "planetarium",
   "name": "Planetarium",
   "shortName": "Planetarium",
-<<<<<<< HEAD
-  "version": "0.05",
-=======
   "version": "0.06",
->>>>>>> cac73740
   "description": "Planetarium showing up to 500 stars using the watch location and time",
   "icon": "planetarium.png",
   "tags": "",
