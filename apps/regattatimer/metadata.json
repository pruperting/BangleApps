--- conflicted
+++ resolved
@@ -2,11 +2,7 @@
   "id": "regattatimer",
   "name": "Regatta Timer",
   "shortName": "RegattaTimer",
-<<<<<<< HEAD
-  "version": "0.33",
-=======
-  "version": "0.40",
->>>>>>> 89e01a41
+  "version": "0.41",
   "description": "Regatta Timer with 5-4-1 Countdown",
   "icon": "icon.png",
   "tags": "tool,outdoors,sailing,race,regatta,boat,timer",
