<<<<<<< HEAD
0.1: (2024-02-23) initial alpha upload
0.2: (2024-02-23) fixed minor issues with settings
0.3: (2024-03-01) advanced settings, rearanged ui elements, fixed rendering problems
0.31: (2024-03-06) fixed typos in readme, removed some unnecessary code
0.32: replaced icons with "Graphics.createImage"
0.33: removed no longer required import of "heatshrink"
=======
0.10: (2024-02-23) initial alpha upload
0.20: (2024-02-23) fixed minor issues with settings
0.30: (2024-03-01) advanced settings, rearanged ui elements, fixed rendering problems
0.40: Fixing lint warnings for unused vars
>>>>>>> 89e01a41
<|MERGE_RESOLUTION|>--- conflicted
+++ resolved
@@ -1,13 +1,7 @@
-<<<<<<< HEAD
-0.1: (2024-02-23) initial alpha upload
-0.2: (2024-02-23) fixed minor issues with settings
-0.3: (2024-03-01) advanced settings, rearanged ui elements, fixed rendering problems
-0.31: (2024-03-06) fixed typos in readme, removed some unnecessary code
-0.32: replaced icons with "Graphics.createImage"
-0.33: removed no longer required import of "heatshrink"
-=======
 0.10: (2024-02-23) initial alpha upload
 0.20: (2024-02-23) fixed minor issues with settings
 0.30: (2024-03-01) advanced settings, rearanged ui elements, fixed rendering problems
+0.31: (2024-03-06) fixed typos in readme, removed some unnecessary code
+0.32: replaced icons with "Graphics.createImage"
 0.40: Fixing lint warnings for unused vars
->>>>>>> 89e01a41
+0.41: removed no longer required import of "heatshrink"