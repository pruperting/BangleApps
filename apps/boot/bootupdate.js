--- conflicted
+++ resolved
@@ -33,22 +33,11 @@
   }
 }
 // settings.log 0-off, 1-display, 2-log, 3-both
-<<<<<<< HEAD
-if (s.log>=2) { // logging to file
-    boot += `_DBGLOG=require("Storage").open("log.txt","a");
-`;
-} if (s.blerepl===false) { // If not programmable, force terminal off Bluetooth
-  if (s.log>=2) boot += `_DBGLOG=require("Storage").open("log.txt","a");
-LoopbackB.on('data',function(d) {_DBGLOG.write(d);Terminal.write(d);});
-LoopbackA.setConsole(true);\n`;
-  else if (s.log==1||s.log==3) boot += `Terminal.setConsole(true);\n`; // if showing debug, force REPL onto terminal
-=======
 if (s.blerepl===false) { // If not programmable, force terminal off Bluetooth
   if (s.log>=2) { boot += `_DBGLOG=require("Storage").open("log.txt","a");
 LoopbackB.on('data',function(d) {_DBGLOG.write(d);${(s.log==3)?"Terminal.write(d);":""}});
 LoopbackA.setConsole(true);\n`;
   } else if (s.log==1) boot += `Terminal.setConsole(true);\n`; // if showing debug, force REPL onto terminal
->>>>>>> 716af7c1
   else boot += `E.setConsole(null,{force:true});\n`; // on new (2v05+) firmware we have E.setConsole which allows a 'null' console
   /* If not programmable add our own handler for Bluetooth data
   to allow Gadgetbridge commands to be received*/
@@ -66,15 +55,9 @@
 });\n`;
 } else {
   if (s.log>=2) boot += `_DBGLOG=require("Storage").open("log.txt","a");
-<<<<<<< HEAD
-LoopbackB.on('data',function(d) {_DBGLOG.write(d);Terminal.write(d);});
-if (!NRF.getSecurityStatus().connected) LoopbackA.setConsole();\n`;
-  else if (s.log==1||s.log==3) boot += `if (!NRF.getSecurityStatus().connected) Terminal.setConsole();\n`; // if showing debug, put REPL on terminal (until connection)
-=======
 LoopbackB.on('data',function(d) {_DBGLOG.write(d);${(s.log==3)?"Terminal.write(d);":""}});
 if (!NRF.getSecurityStatus().connected) LoopbackA.setConsole();\n`;
   else if (s.log==1) boot += `if (!NRF.getSecurityStatus().connected) Terminal.setConsole();\n`; // if showing debug, put REPL on terminal (until connection)
->>>>>>> 716af7c1
   else boot += `Bluetooth.setConsole(true);\n`; // else if no debug, force REPL to Bluetooth
 }
 // we just reset, so BLE should be on.
