0.02: Attempt to reset state of the interpreter better before loading an app
0.03: Fix issue switching clockfaces via menu
0.04: Add alarm functionality
0.05: Add Welcome screen on boot
0.06: Disable GPS time log messages, add (default=1) setting to hide log messages
0.07: Fix issues with alarm scheduling
0.08: Fix issues if BLE=off, 'Make Connectable' is chosen, and the loader resets Bangle.js (fix #108)
0.09: Only check GPS for time after a fresh boot
0.10: Stop users calling save() (fix #125)
      If Debug info is set to 'show' don't move to Terminal if connected!
0.11: Added vibrate as beep workaround
0.12: Add an event on BTN2 to open launcher when no clock detected (fix #147)
0.13: Now automatically load *.boot.js at startup
      Move alarm code into alarm.boot.js
0.14: Move welcome loaders to *.boot.js
0.15: Added BLE HID option for Joystick and bare Keyboard
0.16: Detect out of memory errors and draw them onto the bottom of the screen in red
0.17: Don't modify beep/buzz behaviour if firmware does it automatically
0.18: Fix  'GPS time' checks for western hemisphere
0.19: Tweaks to simplify code and lower memory usage
0.20: Allow Gadgetbridge to work even with programmable:off
0.21: Handle echo off char from Gadgetbridge app when programmable:off (fix #558)
0.22: Stop LCD timeout being disabled on first run (when there is no settings.json)
0.23: Move to a precalculated .boot0 file which should speed up load time
0.24: Add Bangle.setUI polyfill
0.25: Fix error in 'no clock app' message
0.26: Remove buzz in setUI polyfill (#750)
0.27: Update polyfill for most recent changes
0.28: Fix double clock load after settings are changed
0.29: Update boot0 to avoid code block (faster execution)
      Fix issues where 'Uncaught Error: Function not found' could happen with multiple .boot.js
0.30: Remove 'Get GPS time' at boot. Latest firmwares keep time through reboots, so this is not needed now
0.31: Add polyfills for g.wrapString, g.imageMetrics, g.stringMetrics
0.32: Fix single quote error in g.wrapString polyfill
      improve g.stringMetrics polyfill
      Fix issue where re-running bootupdate could disable existing polyfills
0.33: Add E.showScroller polyfill
0.34: Use Storage.hash if available
      Rearrange NRF.setServices to allow .boot.js files to add services (eg ANCS)
0.35: Add Bangle.appRect polyfill
      Don't set beep vibration up on Bangle.js 2 (built in)
0.36: Add comments to .boot0 to make debugging a bit easier
0.37: Remove Quiet Mode settings: now handled by Quiet Mode Schedule app
0.38: Option to log to file if settings.log==2
0.39: Fix passkey support (fix https://github.com/espruino/Espruino/issues/2035)
0.40: Bootloader now rebuilds for new firmware versions
0.41: Add Keyboard and Mouse Bluetooth HID option
0.42: Sort *.boot.js files lexically and by optional numeric priority, e.g. appname.<priority>.boot.js
0.43: Fix Gadgetbridge handling with Programmable:off
0.44: Write .boot0 without ever having it all in RAM (fix Bangle.js 1 issues with BTHRM)
0.45: Fix 0.44 regression (auto-add semi-colon between each boot code chunk)
0.46: Fix no clock found error on Bangle.js 2
0.47: Add polyfill for setUI with an object as an argument (fix regression for 2v12 devices after Layout module changed)
0.48: Workaround for BTHRM issues on Bangle.js 1 (write .boot files in chunks)
0.49: Store first found clock as a setting to speed up further boots
0.50: Allow setting of screen rotation
      Remove support for 2v11 and earlier firmware
0.51: Remove patches for 2v10 firmware (BEEPSET and setUI)
      Add patch to ensure that compass heading is corrected on pre-2v15.68 firmware
      Ensure clock is only fast-loaded if it doesn't contain widgets
0.52: Ensure heading patch for pre-2v15.68 firmware applies to getCompass
0.53: Add polyfills for pre-2v15.135 firmware for Bangle.load and Bangle.showClock
<<<<<<< HEAD
0.54: Fix for invalid version comparison in polyfill
=======
0.54: Fix for invalid version comparison in polyfill
0.55: Add toLocalISOString polyfill for pre-2v15 firmwares
      Only add boot info comments if settings.bootDebug was set
      If settings.bootDebug is set, output timing for each section of .boot0
>>>>>>> 02a2f7fb
<|MERGE_RESOLUTION|>--- conflicted
+++ resolved
@@ -60,11 +60,7 @@
       Ensure clock is only fast-loaded if it doesn't contain widgets
 0.52: Ensure heading patch for pre-2v15.68 firmware applies to getCompass
 0.53: Add polyfills for pre-2v15.135 firmware for Bangle.load and Bangle.showClock
-<<<<<<< HEAD
-0.54: Fix for invalid version comparison in polyfill
-=======
 0.54: Fix for invalid version comparison in polyfill
 0.55: Add toLocalISOString polyfill for pre-2v15 firmwares
       Only add boot info comments if settings.bootDebug was set
-      If settings.bootDebug is set, output timing for each section of .boot0
->>>>>>> 02a2f7fb
+      If settings.bootDebug is set, output timing for each section of .boot0