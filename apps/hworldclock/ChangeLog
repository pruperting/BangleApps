0.15: Initial release - be patient as this is the first try :)
0.16: Fix timing
0.17: Fix hours
0.18: Code cleanup and major changes with seconds timing. New feature: if watch is locked, seconds get refreshed every 10 seconds.
0.19: Fix PM Hours
0.20: Add theme support
<<<<<<< HEAD
0.21: Add Settings
=======
0.21: Add Settings
0.22: Use default Bangle formatter for booleans
>>>>>>> 02ca72a2
<|MERGE_RESOLUTION|>--- conflicted
+++ resolved
@@ -4,9 +4,5 @@
 0.18: Code cleanup and major changes with seconds timing. New feature: if watch is locked, seconds get refreshed every 10 seconds.
 0.19: Fix PM Hours
 0.20: Add theme support
-<<<<<<< HEAD
 0.21: Add Settings
-=======
-0.21: Add Settings
-0.22: Use default Bangle formatter for booleans
->>>>>>> 02ca72a2
+0.22: Use default Bangle formatter for booleans