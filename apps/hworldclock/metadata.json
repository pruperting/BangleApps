--- conflicted
+++ resolved
@@ -2,11 +2,7 @@
   "id": "hworldclock",
   "name": "Hanks World Clock",
   "shortName": "Hanks World Clock",
-<<<<<<< HEAD
-  "version": "0.21",
-=======
   "version": "0.22",
->>>>>>> 02ca72a2
   "description": "Current time zone plus up to three others",
   "allow_emulator":true,
   "icon": "app.png",
