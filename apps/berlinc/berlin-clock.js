// Berlin Clock see https://en.wikipedia.org/wiki/Mengenlehreuhr
// https://github.com/eska-muc/BangleApps
const fields = [4, 4, 11, 4];
const offset = 20;
const width = g.getWidth() - 2 * offset;
const height = g.getHeight() - 2 * offset;
const rowHeight = height / 4;

var show_date = false;
var show_time = false;
var yy = 0;

rowlights = [];
time_digit = [];

function drawBerlinClock() {
  g.clear();
  var now = new Date();
  
  // show date below the clock
  if (show_date) {
    var yr = now.getFullYear();
    var month = now.getMonth() + 1;
    var day = now.getDate();
    var dateString = `${yr}-${month < 10 ? '0' : ''}${month}-${day < 10 ? '0' : ''}${day}`;
    var strWidth = g.stringWidth(dateString);
    g.setColor(1, 1, 1);
    g.setFontAlign(-1,-1);
    g.drawString(dateString, ( g.getWidth() - strWidth ) / 2, height + offset + 4);
  }
  
  rowlights[0] = Math.floor(now.getHours() / 5);
  rowlights[1] = now.getHours() % 5;
  rowlights[2] = Math.floor(now.getMinutes() / 5);
  rowlights[3] = now.getMinutes() % 5;

  time_digit[0] = Math.floor(now.getHours() / 10);
  time_digit[1] = now.getHours() % 10;
  time_digit[2] = Math.floor(now.getMinutes() / 10);
  time_digit[3] = now.getMinutes() % 10;

  g.drawRect(offset, offset, width + offset, height + offset);
  for (row = 0; row < 4; row++) {
    nfields = fields[row];
    boxWidth = width / nfields;

    for (col = 0; col < nfields; col++) {
      x1 = col * boxWidth + offset;
      y1 = row * rowHeight + offset;
      x2 = (col + 1) * boxWidth + offset;
      y2 = (row + 1) * rowHeight + offset;

      g.setColor(1, 1, 1);
      g.drawRect(x1, y1, x2, y2);
      if (col < rowlights[row]) {
        if (row === 2) {
          if (((col + 1) % 3) === 0) {
            g.setColor(1, 0, 0);
          } else {
            g.setColor(1, 1, 0);
          }
        } else {
          g.setColor(1, 0, 0);
        }
        g.fillRect(x1 + 2, y1 + 2, x2 - 2, y2 - 2);        
      }
      if (row == 3 && show_time) {
        g.setColor(1,1,1);
        g.setFontAlign(0,0);
        g.drawString(time_digit[col],(x1+x2)/2,(y1+y2)/2);
      }
    }
  }
}

function toggleDate() {
  show_date = ! show_date;
  drawBerlinClock();
}

function toggleTime() {
  show_time = ! show_time;
  drawBerlinClock();
}

// special function to handle display switch on
Bangle.on('lcdPower', (on) => {
  g.clear();
  if (on) {
    Bangle.drawWidgets();
<<<<<<< HEAD
  // call your app function here
  drawBerlinClock();
}});
=======
    // call your app function here
    drawBerlinClock();
  }
});
>>>>>>> 799efd80

// refesh every 15 sec
setInterval(drawBerlinClock, 15E3);

g.clear();
Bangle.loadWidgets();
Bangle.drawWidgets();
drawBerlinClock();
// Toggle date display, when BTN3 is pressed
setWatch(toggleTime,BTN1, { repeat : true, edge: "falling"});
// Toggle date display, when BTN3 is pressed
setWatch(toggleDate,BTN3, { repeat : true, edge: "falling"});
// Show launcher when middle button pressed
setWatch(Bangle.showLauncher, BTN2, { repeat: false, edge: "falling" });<|MERGE_RESOLUTION|>--- conflicted
+++ resolved
@@ -88,16 +88,9 @@
   g.clear();
   if (on) {
     Bangle.drawWidgets();
-<<<<<<< HEAD
   // call your app function here
   drawBerlinClock();
 }});
-=======
-    // call your app function here
-    drawBerlinClock();
-  }
-});
->>>>>>> 799efd80
 
 // refesh every 15 sec
 setInterval(drawBerlinClock, 15E3);
