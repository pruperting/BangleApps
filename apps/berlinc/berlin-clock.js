--- conflicted
+++ resolved
@@ -14,9 +14,6 @@
 time_digit = [];
 
 function drawBerlinClock() {
-<<<<<<< HEAD
-  var now = new Date();
-=======
   g.clear();
   var now = new Date();
   
@@ -32,45 +29,11 @@
     g.drawString(dateString, ( g.getWidth() - strWidth ) / 2, height + offset + 4);
   }
   
->>>>>>> b1630cc7
   rowlights[0] = Math.floor(now.getHours() / 5);
   rowlights[1] = now.getHours() % 5;
   rowlights[2] = Math.floor(now.getMinutes() / 5);
   rowlights[3] = now.getMinutes() % 5;
 
-<<<<<<< HEAD
-  g.clear();
-
-  g.drawRect(0,0,width,height);
-  for (row = 0 ; row < 4 ; row++) {
-    nfields = fields[row];
-    boxWidth = width/nfields;
-
-    for (col = 0 ; col < nfields ; col++) {
-      x1 = col*boxWidth;
-      y1 = row*rowHeight;
-      x2 = (col+1)*boxWidth;
-      y2 = (row+1)*rowHeight;
-
-      g.setColor(1,1,1);
-      g.drawRect(x1,y1,x2,y2);
-      if (col<rowlights[row]) {
-
-        if (row === 2 ) {
-          if (((col+1) % 3) === 0) {
-            g.setColor(1,0,0);
-          } else {
-            g.setColor(1,1,0);
-          }
-        } else {
-          g.setColor(1,0,0);
-        }
-
-        g.fillRect(x1+2,y1+2,x2-2,y2-2);
-      }
-    }
-  }
-=======
   time_digit[0] = Math.floor(now.getHours() / 10);
   time_digit[1] = now.getHours() % 10;
   time_digit[2] = Math.floor(now.getMinutes() / 10);
@@ -118,7 +81,6 @@
 function toggleTime() {
   show_time = ! show_time;
   drawBerlinClock();
->>>>>>> b1630cc7
 }
 
 // special function to handle display switch on
