--- conflicted
+++ resolved
@@ -90,12 +90,8 @@
     Bangle.drawWidgets();
     // call your app function here
     drawBerlinClock();
-<<<<<<< HEAD
-  }});
-=======
   }
 });
->>>>>>> 2a81ad52
 
 // refesh every 15 sec
 setInterval(drawBerlinClock, 15E3);
