--- conflicted
+++ resolved
@@ -1,33 +1,18 @@
-<<<<<<< HEAD
 (function () {
     var oldRead = require("Storage").readJSON;
-    var monthAgo = Date.now() - 1000 * 86400 * 28;
+    var oneMonth = 1000 * 86400 * 28;
+    var monthAgo = Date.now() - oneMonth;
     var cache;
     var ensureCache = function () {
         if (!cache) {
             cache = oldRead("popcon.cache.json", true);
             if (!cache)
                 cache = {};
-=======
-{
-    var oldRead_1 = require("Storage").readJSON;
-    var oneMonth_1 = 1000 * 86400 * 28;
-    var monthAgo_1 = Date.now() - oneMonth_1;
-    var cache_1;
-    var ensureCache_1 = function () {
-        if (!cache_1) {
-            cache_1 = oldRead_1("popcon.cache.json", true);
-            if (!cache_1)
-                cache_1 = {};
->>>>>>> 8a65bc9c
         }
         return cache;
     };
-<<<<<<< HEAD
-    var saveCache = function (orderChanged) {
-=======
-    var trimCache_1 = function (cache) {
-        var threeMonthsBack = Date.now() - oneMonth_1 * 3;
+    var trimCache = function (cache) {
+        var threeMonthsBack = Date.now() - oneMonth * 3;
         var del = [];
         for (var k in cache)
             if (cache[k].last < threeMonthsBack)
@@ -37,9 +22,8 @@
             delete cache[k];
         }
     };
-    var saveCache_1 = function (cache, orderChanged) {
-        trimCache_1(cache);
->>>>>>> 8a65bc9c
+    var saveCache = function (cache, orderChanged) {
+        trimCache(cache);
         require("Storage").writeJSON("popcon.cache.json", cache);
         if (orderChanged) {
             var info = oldRead("popcon.info", true);
@@ -102,13 +86,8 @@
             });
             ent.pop++;
             ent.last = Date.now();
-<<<<<<< HEAD
             var orderChanged = sortCache();
-            saveCache(orderChanged);
-=======
-            var orderChanged = sortCache_1();
-            saveCache_1(cache_3, orderChanged);
->>>>>>> 8a65bc9c
+            saveCache(cache_2, orderChanged);
         }
         return oldLoad(src);
     };
