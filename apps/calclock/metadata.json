{
  "id": "calclock",
  "name": "Calendar Clock",
  "shortName": "CalClock",
<<<<<<< HEAD
  "version": "0.05",
=======
  "version": "0.06",
>>>>>>> 02a2f7fb
  "description": "Show the current and upcoming events synchronized from Gadgetbridge",
  "icon": "calclock.png",
  "type": "clock",
  "tags": "clock agenda",
  "supports": ["BANGLEJS2"],
  "readme": "README.md",
  "storage": [
    {"name":"calclock.app.js","url":"calclock.js"},
    {"name":"calclock.img","url":"calclock-icon.js","evaluate":true}
  ],
  "screenshots": [{"url":"screenshot.png"}]
}<|MERGE_RESOLUTION|>--- conflicted
+++ resolved
@@ -2,11 +2,7 @@
   "id": "calclock",
   "name": "Calendar Clock",
   "shortName": "CalClock",
-<<<<<<< HEAD
-  "version": "0.05",
-=======
   "version": "0.06",
->>>>>>> 02a2f7fb
   "description": "Show the current and upcoming events synchronized from Gadgetbridge",
   "icon": "calclock.png",
   "type": "clock",
