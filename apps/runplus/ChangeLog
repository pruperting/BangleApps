0.01: New App!
0.02: Set pace format to mm:ss, time format to h:mm:ss,
      added settings to opt out of GPS and HRM
0.03: Fixed distance calculation, tested against Garmin Etrex, Amazfit GTS 2
0.04: Use the exstats module, and make what is displayed configurable
0.05: exstats updated so update 'distance' label is updated, option for 'speed'
0.06: Add option to record a run using the recorder app automatically
0.07: Fix crash if an odd number of active boxes are configured (fix #1473)
0.08: Added support for notifications from exstats. Support all stats from exstats
0.09: Fix broken start/stop if recording not enabled (fix #1561)
0.10: Don't allow the same setting to be chosen for 2 boxes (fix #1578)
0.11: Notifications fixes
0.12: Fix for recorder not stopping at end of run. Bug introduced in 0.11
0.13: Revert #1578 (stop duplicate entries) as with 2v12 menus it causes other boxes to be wiped (fix #1643)
0.14: Fix Bangle.js 1 issue where after the 'overwrite track' menu, the start/stop button stopped working
0.15: Keep run state between runs (allowing you to exit and restart the app)
0.16: Added ability to resume a run that was stopped previously (fix #1907)
0.17: Diverge from the standard "Run" app. Swipe to intensity interface a la Karvonen (curtesy of FTeacher at https://github.com/f-teacher)
0.18: Don't clear zone 2b indicator segment when updating HRM reading.
Write to correct settings file, fixing settings not working.
0.19: Fix typo in variable name preventing starting a run
0.20: Tweak HRM min/max defaults. Extend min/max intervals in settings. Fix
	another typo.
0.21: Rebase on "Run" app ver. 0.16.
0.22: Ensure screen redraws after "Resume run?" menu (#3044)
0.23: Minor code improvements
0.24: Add indicators for lock,gps and pulse to karvonen screen
0.25: Fix step count bug when runs are resumed after a long time
0.26: Add ability to zoom in on a single stat by tapping it
0.27: Allow setting to alway resume an activity
0.28: Add vibration feedback on start/stop
<<<<<<< HEAD
0.29: Change the "time" stat to show active time (duration) rather than
	elapsed time (fix #3802)
=======
0.29: Optimise UI: only redraw if we showed a recorder menu and correctly
	track screen state


>>>>>>> 7010410c
<|MERGE_RESOLUTION|>--- conflicted
+++ resolved
@@ -29,12 +29,7 @@
 0.26: Add ability to zoom in on a single stat by tapping it
 0.27: Allow setting to alway resume an activity
 0.28: Add vibration feedback on start/stop
-<<<<<<< HEAD
-0.29: Change the "time" stat to show active time (duration) rather than
-	elapsed time (fix #3802)
-=======
 0.29: Optimise UI: only redraw if we showed a recorder menu and correctly
 	track screen state
-
-
->>>>>>> 7010410c
+0.30: Change the "time" stat to show active time (duration) rather than
+	elapsed time (fix #3802)