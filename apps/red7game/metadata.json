--- conflicted
+++ resolved
@@ -2,11 +2,7 @@
   "name": "Red 7 Card Game",
   "shortName" : "Red 7",
   "icon": "icon.png",
-<<<<<<< HEAD
-  "version": "0.07",
-=======
   "version":"0.07",
->>>>>>> 9453d7da
   "description": "An implementation of the card game Red 7 for your watch. Play against the AI and be the last player still in the game to win!",
   "tags": "game",
   "supports":["BANGLEJS2"],
