--- conflicted
+++ resolved
@@ -1,9 +1,3 @@
-<<<<<<< HEAD
 0.01: Initial version of game 
 0.02: Fix mistake preventing game from ending in some cases.
-0.03: Update help screen with more details.
-=======
-1.0: Initial version of game 
-1.0.1: Fix mistake preventing game from ending in some cases.
-1.0.2: Update help screen with more details.
->>>>>>> 9f3cbbdd
+0.03: Update help screen with more details.