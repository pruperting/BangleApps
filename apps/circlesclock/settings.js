--- conflicted
+++ resolved
@@ -12,36 +12,10 @@
     storage.write(SETTINGS_FILE, settings);
   }
 
-<<<<<<< HEAD
-  //const valuesCircleTypes = ["empty", "steps", "stepsDist", "hr", "battery", "weather", "sunprogress", "temperature", "pressure", "altitude", "timer"];
-  //const namesCircleTypes = ["empty", "steps", "distance", "heart", "battery", "weather", "sun", "temperature", "pressure", "altitude", "timer"];
-  var valuesCircleTypes = ["empty","weather", "sunprogress"];
-  var namesCircleTypes = ["empty","weather", "sun"];
-  clock_info.load().forEach(e=>{
-    if(e.dynamic) {
-      valuesCircleTypes = valuesCircleTypes.concat([e.name+"/"]);
-      namesCircleTypes = namesCircleTypes.concat([e.name]);
-    } else {
-      let values = e.items.map(i=>e.name+"/"+i.name);
-      let names =e.name=="Bangle" ? e.items.map(i=>i.name) : values;
-      valuesCircleTypes = valuesCircleTypes.concat(values);
-      namesCircleTypes = namesCircleTypes.concat(names);
-    }
-  })
-
-
-  const valuesColors = ["",        "#ff0000", "#00ff00", "#0000ff", "#ffff00", "#ff00ff",
-  "#00ffff", "#fff",  "#000", "green-red",   "red-green", "fg"];
-  const namesColors =  ["default", "red",     "green",   "blue",    "yellow",  "magenta",
-  "cyan",    "white", "black", "green->red", "red->green", "foreground"];
-
-  const weatherData = ["empty", "humidity", "wind"];
-=======
   const valuesColors = ["", "#ff0000", "#00ff00", "#0000ff", "#ffff00", "#ff00ff",
   "#00ffff", "#fff", "#000", "green-red", "red-green", "blue-red", "red-blue", "fg"];
   const namesColors =  ["default", "red", "green", "blue", "yellow", "magenta",
   "cyan", "white", "black", "green->red", "red->green",  "blue->red", "red->blue", "foreground"];
->>>>>>> 02a2f7fb
 
   function showMainMenu() {
     let menu ={
@@ -54,23 +28,6 @@
         step: 1,
         onchange: x => save('circleCount', x),
       },
-<<<<<<< HEAD
-      /*LANG*/'circle 1': ()=>showCircleMenu(1),
-      /*LANG*/'circle 2': ()=>showCircleMenu(2),
-      /*LANG*/'circle 3': ()=>showCircleMenu(3),
-      /*LANG*/'circle 4': ()=>showCircleMenu(4),
-      /*LANG*/'battery warn': {
-        value: settings.batteryWarn,
-        min: 10,
-        max : 100,
-        step: 10,
-        format: x => {
-          return x + '%';
-        },
-        onchange: x => save('batteryWarn', x),
-      },
-=======
->>>>>>> 02a2f7fb
       /*LANG*/'show widgets': {
         value: !!settings.showWidgets,
         format: () => (settings.showWidgets ? 'Yes' : 'No'),
@@ -86,18 +43,6 @@
         },
         onchange: x => save('updateInterval', x),
       },
-<<<<<<< HEAD
-      //TODO deprecated local icons, may disappear in future
-      /*LANG*/'legacy weather icons': {
-        value: !!settings.legacyWeatherIcons,
-        format: () => (settings.legacyWeatherIcons ? 'Yes' : 'No'),
-        onchange: x => save('legacyWeatherIcons', x),
-      },
-      /*LANG*/'show big weather': {
-        value: !!settings.showBigWeather,
-        format: () => (settings.showBigWeather ? 'Yes' : 'No'),
-        onchange: x => save('showBigWeather', x),
-=======
       /*LANG*/'show big weather': {
         value: !!settings.showBigWeather,
         format: () => (settings.showBigWeather ? 'Yes' : 'No'),
@@ -126,19 +71,10 @@
             onchange: x => save(colorKey, valuesColors[x]),
           };
         });
->>>>>>> 02a2f7fb
       }
     })
     E.showMenu(menu);
   }
-<<<<<<< HEAD
-
-  function showCircleMenu(circleId) {
-    const circleName = "circle" + circleId;
-    const colorKey = circleName + "color";
-    const colorizeIconKey = circleName + "colorizeIcon";
-=======
->>>>>>> 02a2f7fb
 
   function showCircleMenus() {
       const menu = {
