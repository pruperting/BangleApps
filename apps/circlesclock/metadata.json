--- conflicted
+++ resolved
@@ -1,11 +1,7 @@
 { "id": "circlesclock",
   "name": "Circles clock",
   "shortName":"Circles clock",
-<<<<<<< HEAD
-  "version":"0.18",
-=======
   "version":"0.24",
->>>>>>> 02a2f7fb
   "description": "A clock with three or four circles for different data at the bottom in a probably familiar style",
   "icon": "app.png",
   "screenshots": [{"url":"screenshot-dark.png"}, {"url":"screenshot-light.png"}, {"url":"screenshot-dark-4.png"}, {"url":"screenshot-light-4.png"}],
