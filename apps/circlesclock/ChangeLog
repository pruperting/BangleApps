--- conflicted
+++ resolved
@@ -4,10 +4,6 @@
 0.04: Make configurable what to show in each circle
       Add step distance and weather
       Allow switching visibility of widgets
-<<<<<<< HEAD
-      Make circles and text slightly bigger
-=======
       Make circles and text slightly bigger
 0.05: Show correct percentage values in circles
-      Show humidity as weather circle data
->>>>>>> 6adb2175
+      Show humidity as weather circle data