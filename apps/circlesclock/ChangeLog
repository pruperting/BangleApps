--- conflicted
+++ resolved
@@ -31,9 +31,6 @@
 0.16: Fix const error
       Use widget_utils if available
 0.17: Load circles from clkinfo
-<<<<<<< HEAD
-0.18: Improved clkinfo handling and using it for the weather circle
-=======
 0.18: Improved clkinfo handling and using it for the weather circle
 0.19: Remove old code and fixing clkinfo handling (fix HRM and other items that change)
       Remove settings for what is displayed and instead allow circles to be changed by swiping
@@ -43,5 +40,4 @@
       Now re-adds widgets if they were hidden when fast-loading
 0.22: Fixed crash if item has no image and cutting long overflowing text
 0.23: Setting circles colours per clkinfo and not position
-0.24: Using suggested color from clock_info if set as default and available
->>>>>>> 02a2f7fb
+0.24: Using suggested color from clock_info if set as default and available