--- conflicted
+++ resolved
@@ -10,12 +10,9 @@
   * Heart rate (automatically updates when screen is on and unlocked)
   * Battery (including charging status and battery low warning)
   * Weather (requires [weather app](https://banglejs.com/apps/#weather))
-<<<<<<< HEAD
-=======
        * Humidity as circle progress
        * Temperature inside circle
        * Condition as icon below circle
->>>>>>> 6adb2175
 
 ## Screenshots
 ![Screenshot dark theme](screenshot-dark.png)
