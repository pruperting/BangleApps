--- conflicted
+++ resolved
@@ -15,10 +15,6 @@
        * Temperature inside circle
        * Condition as icon below circle
        * Big weather icon next to clock
-<<<<<<< HEAD
-  * Time and progress until next sunrise or sunset (requires [my location app](https://banglejs.com/apps/#mylocation))
-  * Temperature, air pressure or altitude from internal pressure sensor
-=======
   * Altitude from internal pressure sensor
   * Active alarms (if `Alarm` app installed)
   * Sunrise or sunset (if `Sunrise Clockinfo` app installed)
@@ -29,7 +25,6 @@
 * Tap on the circle to change (a border is drawn around it)
 * Swipe up/down to change the guage within the given group
 * Swipe left/right to change the group (eg. between standard Bangle.js and Alarms/etc)
->>>>>>> 02a2f7fb
 
 Data is provided by ['Clock Info'](http://www.espruino.com/Bangle.js+Clock+Info)
 so any apps that implement this feature can add extra information to be displayed.
@@ -53,9 +48,5 @@
 Marco ([myxor](https://github.com/myxor))
 
 ## Icons
-<<<<<<< HEAD
-Most of the icons are taken from [materialdesignicons](https://materialdesignicons.com) under Apache License 2.0 except the big weather icons which are from 
-=======
 Most of the icons are taken from [materialdesignicons](https://materialdesignicons.com) under Apache License 2.0 except the big weather icons which are from
->>>>>>> 02a2f7fb
 [icons8](https://icons8.com/icon/set/weather/small--static--black)