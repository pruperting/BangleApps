0.01: New App!
0.02: Fix marker position, color, and map scaling
0.03: Show widgets (mainly so we can use the GPS recorder widget)
0.04: Move map rendering to a module (fix #396)
0.05: Show currently active gpsrec GPS trace (fix #395)
0.06: Add support for scrolling, option for 3 bit maps
0.07: Move to 96px tiles - less files (64 -> 25) and speed up rendering
0.08: Update for drag event refactor
0.09: Use current theme cols when drawing GPS info
0.10: Improve scale factor calculation to fix scaling issues (#984)
0.11: Add slight offset to OSM data to align it properly (fix #984)
      Fix alignment of satellite info text
0.12: switch to using normal OpenStreetMap tiles (opentopomap was too slow)
0.13: Use a single image file with 'frames' of data (drastically reduces file count, possibility of >1 map on device)
0.14: Added ability to upload multiple sets of map tiles
      Support for zooming in on map
      Satellite count moved to widget bar to leave more room for the map
0.15: Make track drawing an option (default off)
0.16: Draw waypoints, too
0.17: With new Recorder app allow track to be drawn in the background
      Switch tile layer URL for faster/more reliable map tiles
0.18: Prefer map with highest resolution
0.19: Remember latitude, longitude & scale
0.20: Make Satellite counter widget 24px wide (was 48)
      Move 'Center GPS' to the top of the menu
      If 'Recorder' app installed, add a 'Record' menu item
0.21: Draw a current position marker (Bangle.js 2 only)
      Enable/Disable previous position marker in new setting "Draw cont. position"
0.22: Replace position marker with direction arrow
0.23: Bugfix: Enable Compass if needed
0.24: Allow zooming by clicking the screen
0.25: Enable scaled image filtering on 2v19+ firmware
0.26: Ensure that when redrawing, we always cancel any in-progress track draw
0.27: Display message if no map is installed
0.28: Fix rounding errors
0.29: Keep exit at bottom of menu
<<<<<<< HEAD
      Speed up latLonToXY for track rendering
=======
      Speed up latLonToXY for track rendering
0.30: Minor code improvements
>>>>>>> cac73740
<|MERGE_RESOLUTION|>--- conflicted
+++ resolved
@@ -34,9 +34,5 @@
 0.27: Display message if no map is installed
 0.28: Fix rounding errors
 0.29: Keep exit at bottom of menu
-<<<<<<< HEAD
       Speed up latLonToXY for track rendering
-=======
-      Speed up latLonToXY for track rendering
-0.30: Minor code improvements
->>>>>>> cac73740
+0.30: Minor code improvements