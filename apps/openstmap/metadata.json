--- conflicted
+++ resolved
@@ -2,11 +2,7 @@
   "id": "openstmap",
   "name": "OpenStreetMap",
   "shortName": "OpenStMap",
-<<<<<<< HEAD
-  "version": "0.29",
-=======
   "version": "0.30",
->>>>>>> cac73740
   "description": "Loads map tiles from OpenStreetMap onto your Bangle.js and displays a map of where you are. Once installed this also adds map functionality to `GPS Recorder` and `Recorder` apps",
   "readme": "README.md",
   "icon": "app.png",
