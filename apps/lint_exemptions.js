--- conflicted
+++ resolved
@@ -1251,17 +1251,7 @@
       "no-undef"
     ]
   },
-<<<<<<< HEAD
-  "altimeter/app.js": {
-=======
-  "apps/android/boot.js": {
-    "hash": "a537b3f7772e11f44615d80d6c6bacfa69c1854c6da3c01666863bcae8a18059",
-    "rules": [
-      "no-undef"
-    ]
-  },
   "apps/altimeter/app.js": {
->>>>>>> 1869baea
     "hash": "054ac328db51034aa339f1d10b4d264badd49438b95f08bc6fbfb90bd88c6ae0",
     "rules": [
       "no-undef"
