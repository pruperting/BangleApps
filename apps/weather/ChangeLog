--- conflicted
+++ resolved
@@ -26,13 +26,10 @@
 0.27: Add UV index display
 0.28: Fix UV positioning, hide when 0
 0.29: Add feels-like temperature data and clock_info
-<<<<<<< HEAD
-0.30: Wind speed clockInfo now shows speed in local units (kph or mph)
-=======
 0.30: Refactor code to more modern javascript style
       Split settings and weather data into two files in storage
       Add support for new version of weather data and forecast from GadgetBridge (requires version 0.86.0 or higher)
       Add support to automatically fetch weather at time interval defined in settings (requires GadgetBridge version 0.86.0 or higher)
       Add button to settings to force fetch weather data (requires GadgetBridge version 0.86.0 or higher)
       Add new API to get weather from Weather App for other Apps
->>>>>>> 1ff81628
+0.31: Wind speed clockInfo now shows speed in local units (kph or mph)