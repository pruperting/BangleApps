--- conflicted
+++ resolved
@@ -9,13 +9,10 @@
 ![Screenshot](screenshot.png)
 
 ## iOS Setup
-<<<<<<< HEAD
-Use the [iOS shortcut here](https://www.icloud.com/shortcuts/93c186179e4f4c1ead76dbca619cd791). The shortcut uses Apple Weather for weather updates, and sends a notification, which is read by Bangle.js. To push weather every hour, or interval, you will need to create a shortcut automation for every time you want to push the weather.
-=======
 
 Use the iOS shortcut [here](https://www.icloud.com/shortcuts/73be0ce1076446f3bdc45a5707de5c4d). The shortcut uses Apple Weather for weather updates, and sends a notification, which is read by Bangle.js. To push weather every hour, or interval, you will need to create a shortcut automation for every time you want to push the weather.
 
->>>>>>> 2f828951
+
 ## Android Setup
 
 1. Install [Gadgetbridge for Android](https://f-droid.org/packages/nodomain.freeyourgadget.gadgetbridge/) on your phone.
