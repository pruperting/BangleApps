(() => {
    var weather;
    var weatherLib = require("weather");

    function updateWeather() {
      weather = weatherLib.get();
      if(weather){
        weather.temp = require("locale").temp(weather.temp-273.15);
        weather.feels = require("locale").temp(weather.feels-273.15);
        weather.hum = `${weather.hum}%`;
        weather.wind = require("locale").speed(weather.wind).match(/^(\D*\d*)(.*)$/);
<<<<<<< HEAD
        weather.wind = Math.round(weather.wind[1]) +" "+ weather.wind[2];
=======
        weather.wind = `${Math.round(weather.wind[1])}kph`;
>>>>>>> 1ff81628
      } else {
        weather = {
          temp: "?",
          hum: "?",
          wind: "?",
          feels: "?",
          txt: "?",
        };
      }
    }
    updateWeather();

    function weatherIcon(code) {
      var ovr = Graphics.createArrayBuffer(24,24,1,{msb:true});
      weatherLib.drawIcon({code:code},12,12,12,ovr,true);
      var img = ovr.asImage();
      img.transparent = 0;
      return img;
    }

    function _updater() {
      updateWeather();
      this.emit("redraw");
    }

    //FIXME ranges are somehow arbitrary
    var weatherItems = {
        name: "Weather",
        img: atob("GBiBAABAAARGAAYEAADgACP4wDf8gAf+AA/+AE/4AG/jwA/v4A8P8AR/8DH/8AH//AP//g///g///g///gf//AAAAABkwABMgABMgA=="),
        items: [
            {
              //TODO get this configurable
                name: "conditionWithData",
                hasRange : true,
                get: () => ({ text: weather.temp, img: weatherIcon(weather.code),
                  color: weatherLib.getColor(weather.code),
                  v: parseInt(weather.temp), min: -30, max: 55}),
                show: function() {
                  this.updater = _updater.bind(this);
                  weatherLib.on("update", this.updater);
                },
                hide: function () { weatherLib.removeListener("update", this.updater); }
              ,run : function() {load("weather.app.js");}
            },
            {
                name: "condition",
                get: () => ({ text: weather.txt, img: weatherIcon(weather.code),
                  color: weatherLib.getColor(weather.code),
                  v: weather.code}),
                show: function() {
                  this.updater = _updater.bind(this);
                  weatherLib.on("update", this.updater);
                },
                hide: function () { weatherLib.removeListener("update", this.updater); }
              ,run : function() {load("weather.app.js");}
            },
            {
                name: "temperature",
                hasRange : true,
                get: () => ({ text: weather.temp, img: atob("GBiBAAA8AAB+AADnAADDAADDAADDAADDAADDAADbAADbAADbAADbAADbAADbAAHbgAGZgAM8wAN+wAN+wAM8wAGZgAHDgAD/AAA8AA=="),
                  v: parseInt(weather.temp), min: -30, max: 55}),
                show: function() {
                  this.updater = _updater.bind(this);
                  weatherLib.on("update", this.updater);
                },
                hide: function () { weatherLib.removeListener("update", this.updater); }
              ,run : function() {load("weather.app.js");}
            },
          {
                name: "feelsLike",
                hasRange : true,
                get: () => ({ text: weather.feels, img: atob("GBiBAAAAAAHAAAPgAAfgAAfgAAfg4APhsAfxEB/5EB/5ED/9ED/9ED/9ED/9ED/9EB/9UB/7UA/yyAf26Afk7AfmyAfjGAfh8AAAAA=="),
                  v: parseInt(weather.temp), min: -30, max: 55}),
                show: function() {
                  this.updater = _updater.bind(this);
                  weatherLib.on("update", this.updater);
                },
                hide: function () { weatherLib.removeListener("update", this.updater); }
              ,run : function() {load("weather.app.js");}
            },
            {
                name: "humidity",
                hasRange : true,
                get: () => ({ text: weather.hum, img: atob("GBiBAAAEAAAMAAAOAAAfAAAfAAA/gAA/gAI/gAY/AAcfAA+AQA+A4B/A4D/B8D/h+D/j+H/n/D/n/D/n/B/H/A+H/AAH/AAD+AAA8A=="),
                  v: parseInt(weather.hum), min: 0, max: 100}),
                show: function() {
                  this.updater = _updater.bind(this);
                  weatherLib.on("update", this.updater);
                },
                hide: function () { weatherLib.removeListener("update", this.updater); }
              ,run : function() {load("weather.app.js");}
            },
            {
                name: "wind",
                hasRange : true,
                get: () => ({ text: weather.wind, img: atob("GBiBAAHgAAPwAAYYAAwYAAwMfAAY/gAZh3/xg//hgwAAAwAABg///g//+AAAAAAAAP//wH//4AAAMAAAMAAYMAAYMAAMcAAP4AADwA=="),
                  v: parseInt(weather.wind), min: 0, max: 118}),
                show: function() {
                  this.updater = _updater.bind(this);
                  weatherLib.on("update", this.updater);
                },
                hide: function () { weatherLib.removeListener("update", this.updater); }
              ,run : function() {load("weather.app.js");}
            },
        ]
    };

    return weatherItems;
})<|MERGE_RESOLUTION|>--- conflicted
+++ resolved
@@ -9,11 +9,8 @@
         weather.feels = require("locale").temp(weather.feels-273.15);
         weather.hum = `${weather.hum}%`;
         weather.wind = require("locale").speed(weather.wind).match(/^(\D*\d*)(.*)$/);
-<<<<<<< HEAD
         weather.wind = Math.round(weather.wind[1]) +" "+ weather.wind[2];
-=======
-        weather.wind = `${Math.round(weather.wind[1])}kph`;
->>>>>>> 1ff81628
+
       } else {
         weather = {
           temp: "?",
