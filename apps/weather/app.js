const Layout = require('Layout');
const locale = require('locale');
const weather = require('weather');
let current = weather.get();

Bangle.loadWidgets();


var layout = new Layout({type:"v", bgCol: g.theme.bg, c: [
  {filly: 1},
  {type: "h", filly: 0, c: [
    {type: "v", width: g.getWidth()/2, c: [  // Vertical container for icon
      {type: "custom", fillx: 1, height: g.getHeight()/2 - 30, valign: -1, txt: "unknown", id: "icon",
<<<<<<< HEAD
        render: l => weather.drawIcon(l, l.x+l.w/2, l.y+l.h/2.1, l.w/2.1-10)},
      {type: "custom", fillx: 1, height: 20, id: "uvDisplay",
=======
        render: l => weather.drawIcon(l, l.x+l.w/2, l.y+l.h/2, l.w/2-5)},
    ]},
    {type: "v", fillx: 1, c: [
      {type: "h", pad: 2, c: [
        {type: "txt", font: "18%", id: "temp", label: "000"},
        {type: "txt", font: "12%", valign: -1, id: "tempUnit", label: "°C"},
      ]},
      {filly: 1},
      {type: "txt", font: "6x8", pad: 2, halign: 1, label: /*LANG*/"Humidity"},
      {type: "txt", font: "9%", pad: 2, halign: 1, id: "hum", label: "000%"},
      {type: "txt", font: "6x8", pad: [2, 2, 2, 2], halign: -1, label: /*LANG*/"Wind"},
      {type: "h", pad: [0, 2, 2, 2], halign: -1, c: [
        {type: "txt", font: "9%", pad: 2, id: "wind",  label: "00"},
        {type: "txt", font: "6x8", pad: 2, valign: -1, id: "windUnit", label: "km/h"},
      ]},
      {type: "custom", fillx: 1, height: 15, id: "uvDisplay",
>>>>>>> 2f828951
        render: l => {
          if (!current || current.uv === undefined || current.uv === 0) return;
          const uv = Math.min(parseInt(current.uv), 11); // Cap at 11
          
          // UV color thresholds: [max_value, color] based on WHO standards
          const colors = [[2,"#0F0"], [5,"#FF0"], [7,"#F80"], [10,"#F00"], [11,"#F0F"]];
          const color = colors.find(c => uv <= c[0])[1];
          const blockH = 8, blockW = 3;
          
          // Draw UV title and blocks on same line
          g.setFont("6x8").setFontAlign(-1, 0);
          const label = "UV";
          const labelW = g.stringWidth(label);
          
<<<<<<< HEAD
          // Calculate centered position (4px block + 1px spacing) * blocks - last spacing
          const totalW = labelW + uv * 5 - (uv > 0 ? 1 : 0);
          const x = l.x + (l.w - totalW) / 2;
          const y = l.y + l.h+6;
=======
          const x = l.x + 2;
          const y = l.y + l.h / 2;
>>>>>>> 2f828951
          
          // Draw title
          g.setColor(g.theme.fg).drawString(label, x, y);
          
          // Draw UV blocks after title
          g.setColor(color);
          for (let i = 0; i < uv; i++) {
            const blockX = x + labelW + 4 + i * (blockW + 2);
            g.fillRect(blockX, y - blockH/2, blockX + blockW, y + blockW/2);
          }
          
          // Reset graphics state to prevent interference
          g.reset();
        }
      },
    ]},
<<<<<<< HEAD
    {type: "v", fillx: 1, c: [
      {pad:5},
      {type: "h", pad: 2, c: [
        {type: "txt", font: "18%", id: "temp", label: "000"},
        {type: "txt", font: "12%", valign: -1, id: "tempUnit", label: "°C"},
      ]},
      {filly: 1},
      {type: "h", pad: 1, c: [
        {type: "txt", font: "6x8", pad: 2, halign: 1, label: /*LANG*/"Feels:"},
        {type: "txt", font: "9%", pad: 2, halign: 1, id: "feelslike", label: "35°F"},
      ]},
      {filly: 1},
      {type: "h", pad: 2, c: [
        {type: "txt", font: "6x8", pad: 2, halign: 1, label: /*LANG*/"Hum:"},
        {type: "txt", font: "9%", pad: 2, halign: 1, id: "hum", label: "000%"},
      ]},
      
      {filly: 1},
      {type: "txt", font: "6x8", pad: 2, halign: -1, label: /*LANG*/"Wind"},
      {type: "h", halign: -1, c: [
        {type: "txt", font: "9%", pad: 2, id: "wind",  label: "00"},
        {type: "txt", font: "6x8", pad: 2, valign: -1, id: "windUnit", label: "km/h"},
      ]},
    ]},
=======
>>>>>>> 2f828951
  ]},
  {filly: 1},
  {type: "txt", font: "9%",wrap: true, height: g.getHeight()*0.18, fillx: 1, id: "cond", label: /*LANG*/"Weather condition"},
  {filly: 1},
  {type: "h", c: [
    {type: "txt", font: "6x8", pad: 4, id: "loc", label: "Toronto"},
    {fillx: 1},
    {type: "txt", font: "6x8", pad: 4, id: "updateTime", label: /*LANG*/"15 minutes ago"},
  ]},
  {filly: 1},
]}, {lazy: true});

function formatDuration(millis) {
  let pluralize = (n, w) => n + " " + w + (n == 1 ? "" : "s");
  if (millis < 60000) return /*LANG*/"< 1 minute";
  if (millis < 3600000) return pluralize(Math.floor(millis/60000), /*LANG*/"minute");
  if (millis < 86400000) return pluralize(Math.floor(millis/3600000), /*LANG*/"hour");
  return pluralize(Math.floor(millis/86400000), /*LANG*/"day");
}

function draw() {
  layout.icon.txt = current.txt;
  layout.icon.code = current.code;
  const temp = locale.temp(current.temp-273.15).match(/^(\D*\d*)(.*)$/);
  const feelsLikeTemp=locale.temp(current.feels-273.15).match(/^(\D*\d*)(.*)$/);
  layout.temp.label = temp[1];
  layout.tempUnit.label = temp[2];
  if (!current || current.feels === undefined){
    layout.feelslike.label = "N/A";
  }else{
    layout.feelslike.label = feelsLikeTemp[1]+feelsLikeTemp[2];
  }
  
  layout.hum.label = current.hum+"%";
  const wind = locale.speed(current.wind).match(/^(\D*\d*)(.*)$/);
  layout.wind.label = wind[1];
  layout.windUnit.label = wind[2] + " " + (current.wrose||'').toUpperCase();
  layout.cond.label = current.txt.charAt(0).toUpperCase()+(current.txt||'').slice(1);
  layout.loc.label = current.loc;
  layout.updateTime.label = `${formatDuration(Date.now() - current.time)} ago`; // How to autotranslate this and similar?
  layout.update();
  layout.forgetLazyState();
  layout.render();
}

function drawUpdateTime() {
  if (!current || !current.time) return;
  layout.updateTime.label = `${formatDuration(Date.now() - current.time)} ago`;
  layout.update();
  layout.render();
}

function update() {
  current = weather.get();
  NRF.removeListener("connect", update);
  if (current) {
    draw();
  } else {
    layout.forgetLazyState();
    if (NRF.getSecurityStatus().connected) {
      E.showMessage(/*LANG*/"Weather\nunknown\n\nIs Gadgetbridge\nweather\nreporting set\nup on your\nphone?");
    } else {
      E.showMessage(/*LANG*/"Weather\nunknown\n\nGadgetbridge\nnot connected");
      NRF.on("connect", update);
    }
  }
}

let interval = setInterval(drawUpdateTime, 60000);
Bangle.on('lcdPower', (on) => {
  if (interval) {
    clearInterval(interval);
    interval = undefined;
  }
  if (on) {
    drawUpdateTime();
    interval = setInterval(drawUpdateTime, 60000);
  }
});

weather.on("update", update);

update();

// We want this app to behave like a clock:
// i.e. show launcher when middle button pressed
Bangle.setUI("clock");
// But the app is not actually a clock
// This matters for widgets that hide themselves for clocks, like widclk or widclose
delete Bangle.CLOCK;

Bangle.drawWidgets();<|MERGE_RESOLUTION|>--- conflicted
+++ resolved
@@ -9,69 +9,39 @@
 var layout = new Layout({type:"v", bgCol: g.theme.bg, c: [
   {filly: 1},
   {type: "h", filly: 0, c: [
-    {type: "v", width: g.getWidth()/2, c: [  // Vertical container for icon
+    {type: "v", width: g.getWidth()/2, c: [  // Vertical container for icon + UV
       {type: "custom", fillx: 1, height: g.getHeight()/2 - 30, valign: -1, txt: "unknown", id: "icon",
-<<<<<<< HEAD
         render: l => weather.drawIcon(l, l.x+l.w/2, l.y+l.h/2.1, l.w/2.1-10)},
       {type: "custom", fillx: 1, height: 20, id: "uvDisplay",
-=======
-        render: l => weather.drawIcon(l, l.x+l.w/2, l.y+l.h/2, l.w/2-5)},
-    ]},
-    {type: "v", fillx: 1, c: [
-      {type: "h", pad: 2, c: [
-        {type: "txt", font: "18%", id: "temp", label: "000"},
-        {type: "txt", font: "12%", valign: -1, id: "tempUnit", label: "°C"},
-      ]},
-      {filly: 1},
-      {type: "txt", font: "6x8", pad: 2, halign: 1, label: /*LANG*/"Humidity"},
-      {type: "txt", font: "9%", pad: 2, halign: 1, id: "hum", label: "000%"},
-      {type: "txt", font: "6x8", pad: [2, 2, 2, 2], halign: -1, label: /*LANG*/"Wind"},
-      {type: "h", pad: [0, 2, 2, 2], halign: -1, c: [
-        {type: "txt", font: "9%", pad: 2, id: "wind",  label: "00"},
-        {type: "txt", font: "6x8", pad: 2, valign: -1, id: "windUnit", label: "km/h"},
-      ]},
-      {type: "custom", fillx: 1, height: 15, id: "uvDisplay",
->>>>>>> 2f828951
         render: l => {
-          if (!current || current.uv === undefined || current.uv === 0) return;
+          if (!current || current.uv === undefined) return;
           const uv = Math.min(parseInt(current.uv), 11); // Cap at 11
           
           // UV color thresholds: [max_value, color] based on WHO standards
           const colors = [[2,"#0F0"], [5,"#FF0"], [7,"#F80"], [10,"#F00"], [11,"#F0F"]];
           const color = colors.find(c => uv <= c[0])[1];
-          const blockH = 8, blockW = 3;
           
-          // Draw UV title and blocks on same line
+          // Setup and measure label
           g.setFont("6x8").setFontAlign(-1, 0);
-          const label = "UV";
+          const label = "UV: ";
           const labelW = g.stringWidth(label);
           
-<<<<<<< HEAD
           // Calculate centered position (4px block + 1px spacing) * blocks - last spacing
           const totalW = labelW + uv * 5 - (uv > 0 ? 1 : 0);
           const x = l.x + (l.w - totalW) / 2;
           const y = l.y + l.h+6;
-=======
-          const x = l.x + 2;
-          const y = l.y + l.h / 2;
->>>>>>> 2f828951
           
-          // Draw title
+          // Draw label
           g.setColor(g.theme.fg).drawString(label, x, y);
           
-          // Draw UV blocks after title
+          // Draw UV blocks
           g.setColor(color);
           for (let i = 0; i < uv; i++) {
-            const blockX = x + labelW + 4 + i * (blockW + 2);
-            g.fillRect(blockX, y - blockH/2, blockX + blockW, y + blockW/2);
+            g.fillRect(x + labelW + i * 5, y - 3, x + labelW + i * 5 + 3, y + 3);
           }
-          
-          // Reset graphics state to prevent interference
-          g.reset();
         }
       },
     ]},
-<<<<<<< HEAD
     {type: "v", fillx: 1, c: [
       {pad:5},
       {type: "h", pad: 2, c: [
@@ -96,8 +66,6 @@
         {type: "txt", font: "6x8", pad: 2, valign: -1, id: "windUnit", label: "km/h"},
       ]},
     ]},
-=======
->>>>>>> 2f828951
   ]},
   {filly: 1},
   {type: "txt", font: "9%",wrap: true, height: g.getHeight()*0.18, fillx: 1, id: "cond", label: /*LANG*/"Weather condition"},
@@ -139,7 +107,6 @@
   layout.loc.label = current.loc;
   layout.updateTime.label = `${formatDuration(Date.now() - current.time)} ago`; // How to autotranslate this and similar?
   layout.update();
-  layout.forgetLazyState();
   layout.render();
 }
 
