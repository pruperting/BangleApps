--- conflicted
+++ resolved
@@ -2,8 +2,5 @@
 0.02: Update for time_utils module
 0.03: Use default Bangle formatter for booleans
 0.04: Remove copied sched alarm.js & import newer features (oneshot alarms)
-<<<<<<< HEAD
-0.05: Support fastloading
-=======
 0.05: Fix creating new alarms/timers in hardmode
->>>>>>> a25ad46e
+0.06: Support fastloading