(() => {
  const Storage = require("Storage");

  const switchableConsumers = {
    none: 0,
    lcd: 1,
    compass: 2,
    bluetooth: 4,
    gps: 8,
    hrm: 16
  };

  var batChartFile; // file for battery percentage recording
  const recordingInterval10Min = 60 * 10 * 1000;
  const recordingInterval1Min = 60*1000; //For testing 
  const recordingInterval10S = 10*1000; //For testing 
  var recordingInterval = null;

  var compassEventReceived = false;
  var gpsEventReceived = false;
  var hrmEventReceived = false;

  const Storage = require("Storage");

  // draw your widget
  function draw() {
    g.reset();
    g.drawString("BC", this.x, this.y);
  }

  function getEnabledConsumersValue() {
    var enabledConsumers = switchableConsumers.none;

    Bangle.on('mag', (() => {
      console.log("mag received");
      compassEventReceived = true;
      Bangle.on("mag", () => {});
    }));
    
    Bangle.on('GPS', (() => {
      console.log("GPS received");
      gpsEventReceived = true;
    }));

    Bangle.on('HRM', (() => {
      console.log("HRM received");
      hrmEventReceived = true;
    }));

    // Wait two seconds, that should be enough for each of the events to get raised once
    setTimeout(() => { 
      Bangle.on('mag', () => {});
      Bangle.on('GPS', () => {});
      Bangle.on('HRM', () => {});
    }, 2000);

    if (Bangle.isLCDOn())
      enabledConsumers = enabledConsumers | switchableConsumers.lcd;
    // Already added in the hope they will be available soon to get more details
    if (compassEventReceived)
      enabledConsumers = enabledConsumers | switchableConsumers.compass;
    if (gpsEventReceived)
      enabledConsumers = enabledConsumers | switchableConsumers.gps;
    if (hrmEventReceived)
      enabledConsumers = enabledConsumers | switchableConsumers.hrm;
    //if (Bangle.isBluetoothOn())
    //   enabledConsumers = enabledConsumers | switchableConsumers.bluetooth;
      
    // Reset the event registration vars
    compassEventReceived = false;
    gpsEventReceived = false;
    hrmEventReceived = false;

    console.log("Enabled: " + enabledConsumers);

    return enabledConsumers;
  }

  function logBatteryData() {
    const previousWriteLogName = "bcprvday";
    const previousWriteDay = Storage.read(previousWriteLogName);
    const currentWriteDay = new Date().getDay();

    const logFileName = "bclog" + currentWriteDay;

    // Change log target on day change
    if (previousWriteDay != currentWriteDay) {
      //Remove a log file containing data from a week ago
<<<<<<< HEAD
      Storage.erase(logFileName);
=======
      Storage.open(logFileName, "r")­.erase();
>>>>>>> d9285a0a
      Storage.write(previousWriteLogName, currentWriteDay);
    }

    var bcLogFileA = Storage.open(logFileName, "a");
    if (bcLogFileA) {
      console.log([getTime().toFixed(0), E.getBattery(), E.getTemperature(), getEnabledConsumersValue()].join(","));
      bcLogFileA.write([[getTime().toFixed(0), E.getBattery(), E.getTemperature(), getEnabledConsumersValue()].join(",")].join(",")+"\n");
    }
  }

  function reload() {
    WIDGETS["batchart"].width = 24;

    recordingInterval = setInterval(logBatteryData, recordingInterval10S);

    logBatteryData();
  }

  // add the widget
  WIDGETS["batchart"]={area:"tl",width:24,draw:draw,reload:function() {
    reload();
    Bangle.drawWidgets(); // relayout all widgets
  }};
  // load settings, set correct widget width
  reload();
})()<|MERGE_RESOLUTION|>--- conflicted
+++ resolved
@@ -86,11 +86,7 @@
     // Change log target on day change
     if (previousWriteDay != currentWriteDay) {
       //Remove a log file containing data from a week ago
-<<<<<<< HEAD
-      Storage.erase(logFileName);
-=======
       Storage.open(logFileName, "r")­.erase();
->>>>>>> d9285a0a
       Storage.write(previousWriteLogName, currentWriteDay);
     }
 
