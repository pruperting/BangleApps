--- conflicted
+++ resolved
@@ -1,8 +1,5 @@
 0.01: New app and widget
 0.02: Widget stores data to file (1 dataset/10min)
 0.03: Rotate log files once a week.
-<<<<<<< HEAD
-0.04: Display temperature and LCD state in chart
-=======
 0.04: chart in the app is now active.
->>>>>>> 1a8a0d0a
+0.05: Display temperature and LCD state in chart