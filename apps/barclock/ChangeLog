--- conflicted
+++ resolved
@@ -13,9 +13,5 @@
 0.13: Add font setting
 0.14: Use ClockFace_menu.addItems
 0.15: Add Power saving option
-<<<<<<< HEAD
 0.16: Support Fast Loading
-=======
-0.16: Support Fast Loading
-0.17: Hide widgets instead of not loading them at all
->>>>>>> 02a2f7fb
+0.17: Hide widgets instead of not loading them at all