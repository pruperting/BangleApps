{
  "id": "barclock",
  "name": "Bar Clock",
<<<<<<< HEAD
  "version": "0.16",
=======
  "version": "0.17",
>>>>>>> 02a2f7fb
  "description": "A simple digital clock showing seconds as a bar",
  "icon": "clock-bar.png",
  "screenshots": [{"url":"screenshot.png"},{"url":"screenshot_pm.png"}],
  "type": "clock",
  "tags": "clock",
  "supports": ["BANGLEJS","BANGLEJS2"],
  "readme": "README.md",
  "allow_emulator": true,
  "storage": [
    {"name":"barclock.app.js","url":"clock-bar.js"},
    {"name":"barclock.settings.js","url":"settings.js"},
    {"name":"barclock.img","url":"clock-bar-icon.js","evaluate":true}
  ],
  "data": [
    {"name":"barclock.settings.json"}
  ]
}<|MERGE_RESOLUTION|>--- conflicted
+++ resolved
@@ -1,11 +1,7 @@
 {
   "id": "barclock",
   "name": "Bar Clock",
-<<<<<<< HEAD
-  "version": "0.16",
-=======
   "version": "0.17",
->>>>>>> 02a2f7fb
   "description": "A simple digital clock showing seconds as a bar",
   "icon": "clock-bar.png",
   "screenshots": [{"url":"screenshot.png"},{"url":"screenshot_pm.png"}],
