--- conflicted
+++ resolved
@@ -305,12 +305,8 @@
     g.drawString(require("locale").distance(dist),g.getWidth() / 2, g.getHeight() - 20);
     g.setFont("6x8",2);
     g.setFontAlign(0,0,3);
-<<<<<<< HEAD
-    g.drawString("Back",g.getWidth() - 10, g.getHeight() - 40);
-=======
     var isBTN3 = "BTN3" in global;
     g.drawString(/*LANG*/"Back",g.getWidth() - 10, isBTN3 ? (g.getHeight() - 40) : (g.getHeight()/2));
->>>>>>> f7a0995a
     setWatch(function() {
       viewTrack(info.fn, info);
     }, isBTN3?BTN3:BTN1);
