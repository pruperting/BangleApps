{
  "id": "recorder",
  "name": "Recorder",
  "shortName": "Recorder",
<<<<<<< HEAD
  "version": "0.38",
=======
  "version": "0.43",
>>>>>>> cac73740
  "description": "Record GPS position, heart rate and more in the background, then download to your PC.",
  "icon": "app.png",
  "tags": "tool,outdoors,gps,widget,clkinfo",
  "supports": ["BANGLEJS","BANGLEJS2"],
  "readme": "README.md",
  "interface": "interface.html",
  "storage": [
    {"name":"recorder.app.js","url":"app.js"},
    {"name":"recorder.img","url":"app-icon.js","evaluate":true},
    {"name":"recorder.wid.js","url":"widget.js"},
    {"name":"recorder.clkinfo.js","url":"clkinfo.js"},
    {"name":"recorder.settings.js","url":"settings.js"}
  ],
  "data": [
    {"name":"recorder.json","url":"app-settings.json"},
    {"wildcard":"recorder.log?.csv","storageFile":true}
  ]
}<|MERGE_RESOLUTION|>--- conflicted
+++ resolved
@@ -2,11 +2,7 @@
   "id": "recorder",
   "name": "Recorder",
   "shortName": "Recorder",
-<<<<<<< HEAD
-  "version": "0.38",
-=======
   "version": "0.43",
->>>>>>> cac73740
   "description": "Record GPS position, heart rate and more in the background, then download to your PC.",
   "icon": "app.png",
   "tags": "tool,outdoors,gps,widget,clkinfo",
