0.01: New App!
0.02: Use 'recorder.log..' rather than 'record.log..'
      Fix interface.html
0.03: Fix theme and maps/graphing if no GPS
0.04: Multiple bugfixes
0.05: Add recording for coresensor
0.06: Add recording for battery stats
      Fix execution of other recorders (*.recorder.js)
      Modified icons and colors for better visibility
      Only show plotting speed if Latitude is available
0.07: Add recording for Barometer
      Record all HRM events
      Move recording for CoreTemp to its own app
0.08: Memory usage improvements for recorder app itself
0.09: Show correct number for log in overwrite prompt
0.10: Fix broken recorder settings (when launched from settings app)
0.11: Fix KML and GPX export when there is no GPS data
0.12: Fix 'Back' label positioning on track/graph display, make translateable
0.13: Fix for when widget is used before app
0.14: Remove unneeded variable assignment
0.15: Show distance more accurately in conjunction with new locale app (fix #1523)
0.16: Ability to append to existing track (fix #1712)
0.17: Use default Bangle formatter for booleans
0.18: Improve widget load speed, allow currently recording track to be plotted in openstmap
0.19: Fix track plotting code
0.20: Automatic translation of some more strings.
0.21: Speed report now uses speed units from locale
0.22: Convert Yes/No On/Off in settings to checkboxes
0.23: Add graphing for HRM, fix some other graphs
      Altitude graphing now uses barometer altitude if it exists
      plotTrack in widget allows track to be drawn in the background (doesn't block execution)
0.24: Can now specify `setRecording(true, {force:...` to not show a menu
<<<<<<< HEAD
0.25: Widget now has `isRecording()` for retrieving recording status.
=======
0.25: Now record filename based on date
>>>>>>> a81c3678
<|MERGE_RESOLUTION|>--- conflicted
+++ resolved
@@ -30,8 +30,5 @@
       Altitude graphing now uses barometer altitude if it exists
       plotTrack in widget allows track to be drawn in the background (doesn't block execution)
 0.24: Can now specify `setRecording(true, {force:...` to not show a menu
-<<<<<<< HEAD
 0.25: Widget now has `isRecording()` for retrieving recording status.
-=======
-0.25: Now record filename based on date
->>>>>>> a81c3678
+0.26: Now record filename based on date