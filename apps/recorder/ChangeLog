0.01: New App!
0.02: Use 'recorder.log..' rather than 'record.log..'
      Fix interface.html
0.03: Fix theme and maps/graphing if no GPS
0.04: Multiple bugfixes
0.05: Add recording for coresensor
0.06: Add recording for battery stats
      Fix execution of other recorders (*.recorder.js)
      Modified icons and colors for better visibility
      Only show plotting speed if Latitude is available
0.07: Add recording for Barometer
      Record all HRM events
      Move recording for CoreTemp to its own app
0.08: Memory usage improvements for recorder app itself
0.09: Show correct number for log in overwrite prompt
0.10: Fix broken recorder settings (when launched from settings app)
0.11: Fix KML and GPX export when there is no GPS data
0.12: Fix 'Back' label positioning on track/graph display, make translateable
0.13: Fix for when widget is used before app
0.14: Remove unneeded variable assignment
0.15: Show distance more accurately in conjunction with new locale app (fix #1523)
0.16: Ability to append to existing track (fix #1712)
0.17: Use default Bangle formatter for booleans
0.18: Improve widget load speed, allow currently recording track to be plotted in openstmap
0.19: Fix track plotting code
0.20: Automatic translation of some more strings.
0.21: Speed report now uses speed units from locale
0.22: Convert Yes/No On/Off in settings to checkboxes
0.23: Add graphing for HRM, fix some other graphs
      Altitude graphing now uses barometer altitude if it exists
      plotTrack in widget allows track to be drawn in the background (doesn't block execution)
0.24: Can now specify `setRecording(true, {force:...` to not show a menu
0.25: Widget now has `isRecording()` for retrieving recording status.
0.26: Now record filename based on date
0.27: Fix first ever recorded filename being log0 (now all are dated)
0.28: Automatically create new track if the filename is different
0.29: When plotting with OpenStMap scale map to track width & height
0.30: Add clock info for showing and toggling recording state
0.31: Ensure that background-drawn tracks can get cancelled, and draw less at a time to make updates smoother
      plotTrack now draws the current track even if you're not actively recording
0.32: Add cadence data to output files
0.33: Ensure that a new file is always created if the stuff that's being recorded has changed (fix #3081)
0.34: Avoid prompting when creating a new file (#3081)
0.35: Handle loading without a settings file (default record setting)
0.36: When recording with 1 second periods, log time with one decimal.
0.37: 1 second periods + gps log => log when gps event is received, not with
	setInterval.
<<<<<<< HEAD
0.38: Tweaks to speed up track rendering
=======
0.38: Tweaks to speed up track rendering
0.39: Minor code improvements
0.40: Fix reference error from missing `settings` object in widget on 1 sec	recordings with gps.
      Fix HRM source never being set in output data
0.41: Fix exit from plots and graphs would easily react twice, going back two
	levels instead of one.
0.42: Minor code improvements
0.43: Fix interaction on clocks without widgets
>>>>>>> cac73740
<|MERGE_RESOLUTION|>--- conflicted
+++ resolved
@@ -45,9 +45,6 @@
 0.36: When recording with 1 second periods, log time with one decimal.
 0.37: 1 second periods + gps log => log when gps event is received, not with
 	setInterval.
-<<<<<<< HEAD
-0.38: Tweaks to speed up track rendering
-=======
 0.38: Tweaks to speed up track rendering
 0.39: Minor code improvements
 0.40: Fix reference error from missing `settings` object in widget on 1 sec	recordings with gps.
@@ -55,5 +52,4 @@
 0.41: Fix exit from plots and graphs would easily react twice, going back two
 	levels instead of one.
 0.42: Minor code improvements
-0.43: Fix interaction on clocks without widgets
->>>>>>> cac73740
+0.43: Fix interaction on clocks without widgets