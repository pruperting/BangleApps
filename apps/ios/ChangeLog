0.01: New App!
0.02: Remove messages on disconnect
0.03: Handling of message actions (ok/clear)
0.04: Added common bundleId's
0.05: Added more bundleId's (app-id's which can be used to determine a friendly app name in the notifications)
0.06: Fix (not) popupping up old messages
0.07: Added more details from music (instead of Undefined), added more app identifiers
0.08: Added more app identifiers, added 'cannot display' in case a message goes empty because of replacements
0.09: Enable 'ams' on new firmwares (ams/ancs can now be enabled individually) (fix #1365)
0.10: Added more bundleIds
0.11: Added letters with caron to unicodeRemap, to properly display messages in Czech language
0.12: Use new message library
0.13: Making ANCS message receive more resilient (#2402)
0.14: Add settings page, allow time sync
      Allow negative/positive actions to pass through to message GUI
0.15: Enable calendar and weather updates via custom notifications (via shortcuts app)
<<<<<<< HEAD
0.16: Always request Current Time service from iOS
=======
0.16: Always request Current Time service from iOS
0.17: Default to passing full UTF8 strings into messages app (which can now process them with an international font)
0.18: Fix UTF8 conversion (check for `font` library, not `fonts`)
>>>>>>> cac73740
<|MERGE_RESOLUTION|>--- conflicted
+++ resolved
@@ -14,10 +14,6 @@
 0.14: Add settings page, allow time sync
       Allow negative/positive actions to pass through to message GUI
 0.15: Enable calendar and weather updates via custom notifications (via shortcuts app)
-<<<<<<< HEAD
-0.16: Always request Current Time service from iOS
-=======
 0.16: Always request Current Time service from iOS
 0.17: Default to passing full UTF8 strings into messages app (which can now process them with an international font)
-0.18: Fix UTF8 conversion (check for `font` library, not `fonts`)
->>>>>>> cac73740
+0.18: Fix UTF8 conversion (check for `font` library, not `fonts`)