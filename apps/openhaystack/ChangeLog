--- conflicted
+++ resolved
@@ -1,8 +1,5 @@
 0.01: New App!
 0.02: Keep advertising when connected
 0.03: Use ble_advert module to work with other BLE advert apps
-<<<<<<< HEAD
-0.04: Update battery status in advertising packet
-=======
 0.04: Fix installation after broken in 0.03 (fix #3667)
->>>>>>> 4ffc3027
+0.05: Update battery status in advertising packet