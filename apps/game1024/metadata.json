--- conflicted
+++ resolved
@@ -1,11 +1,7 @@
 { "id": "game1024",
     "name": "1024 Game",
     "shortName" : "1024 Game",
-<<<<<<< HEAD
-    "version": "0.08",
-=======
     "version": "0.09",
->>>>>>> 25aafe1c
     "icon": "game1024.png",
     "screenshots": [ {"url":"screenshot.png" } ],
     "readme":"README.md",
