0.01: Initial version
0.02: Temporary intermediate version
0.03: Basic colors
0.04: Bug fix score reset after Game Over, new icon
0.05: Chevron marker on the randomly added square
0.06: Fixed issue 1609 added a message popup state handler to control unwanted screen redraw
0.07: Optimized the mover algorithm for efficiency (work in progress)
<<<<<<< HEAD
0.08: Bug fix at end of the game with victorious splash and glorious orchestra 
=======
0.08: Bug fix at end of the game with victorious splash and glorious orchestra
0.09: Added settings menu, removed symbol selection button (*), added highscore reset
>>>>>>> 25aafe1c
<|MERGE_RESOLUTION|>--- conflicted
+++ resolved
@@ -5,9 +5,5 @@
 0.05: Chevron marker on the randomly added square
 0.06: Fixed issue 1609 added a message popup state handler to control unwanted screen redraw
 0.07: Optimized the mover algorithm for efficiency (work in progress)
-<<<<<<< HEAD
-0.08: Bug fix at end of the game with victorious splash and glorious orchestra 
-=======
 0.08: Bug fix at end of the game with victorious splash and glorious orchestra
-0.09: Added settings menu, removed symbol selection button (*), added highscore reset
->>>>>>> 25aafe1c
+0.09: Added settings menu, removed symbol selection button (*), added highscore reset