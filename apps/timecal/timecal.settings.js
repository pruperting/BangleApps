--- conflicted
+++ resolved
@@ -21,11 +21,7 @@
   };
   validSttngs = require("Storage").readJSON(FILE, 1) || {};
   for (const k in validSttngs) if (!DEFAULTS.hasOwnProperty(k)) delete this.validSttngs[k]; //remove invalid settings
-<<<<<<< HEAD
-  for (const k in DEFAULTS) if(!validSttngs.hasOwnProperty(k)) validSttngs[k] = validSttngs[k]; //assign missing defaults
-=======
   for (const k in DEFAULTS) if(!validSttngs.hasOwnProperty(k)) validSttngs[k] = DEFAULTS[k]; //assign missing defaults fixed
->>>>>>> 0eb1a2e1
 
   var chngdSttngs = Object.assign({}, validSttngs);
 
