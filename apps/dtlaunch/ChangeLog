0.01: Initial version
0.02: Multiple pages
0.03: cycle thru pages
0.04: reset to clock after 2 mins of inactivity
0.05: add Bangle 2 version
0.06: Adds settings page (hide clocks or launchers)
0.07: Adds setting for directly launching app on touch for Bangle 2
0.08: Optimize line wrapping for Bangle 2
0.09: fix the trasparent widget bar if there are no widgets for Bangle 2
0.10: added "one click exit" setting  for Bangle 2
0.11: Fix bangle.js 1 white icons not displaying
0.12: On Bangle 2 change to swiping up/down to move between pages as to match page indicator. Swiping from left to right now loads the clock.
0.13: Added swipeExit setting so that left-right to exit is an option
0.14: Don't move pages when doing exit swipe - Bangle 2.
<<<<<<< HEAD
0.15: 'Swipe to exit'-code is slightly altered to be more reliable - Bangle 2.
=======
0.15: 'Swipe to exit'-code is slightly altered to be more reliable - Bangle 2.
0.16: Use default Bangle formatter for booleans
>>>>>>> 02ca72a2
<|MERGE_RESOLUTION|>--- conflicted
+++ resolved
@@ -12,9 +12,5 @@
 0.12: On Bangle 2 change to swiping up/down to move between pages as to match page indicator. Swiping from left to right now loads the clock.
 0.13: Added swipeExit setting so that left-right to exit is an option
 0.14: Don't move pages when doing exit swipe - Bangle 2.
-<<<<<<< HEAD
 0.15: 'Swipe to exit'-code is slightly altered to be more reliable - Bangle 2.
-=======
-0.15: 'Swipe to exit'-code is slightly altered to be more reliable - Bangle 2.
-0.16: Use default Bangle formatter for booleans
->>>>>>> 02ca72a2
+0.16: Use default Bangle formatter for booleans