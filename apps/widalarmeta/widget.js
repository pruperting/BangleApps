--- conflicted
+++ resolved
@@ -8,18 +8,13 @@
   }, require("Storage").readJSON("widalarmeta.json",1) || {});
 
   function draw() {
-<<<<<<< HEAD
     const times = alarms
       .map(alarm => {
         alarm.hidden !== true
           && require("sched").getTimeToAlarm(alarm)
       })
       .filter(a => a !== undefined);
-    const next = Math.min.apply(null, times);
-=======
-    const times = alarms.map(alarm => require("sched").getTimeToAlarm(alarm)).filter(a => a !== undefined);
     const next = times.length > 0 ? Math.min.apply(null, times) : 0;
->>>>>>> e67cc1bd
     let calcWidth = 0;
     let drawSeconds = false;
 
