--- conflicted
+++ resolved
@@ -1,6 +1,2 @@
-<<<<<<< HEAD
-0.1: First release.
-0.2: No functional changes, just moved codebase to Typescript.
-=======
 0.01: First release.
->>>>>>> e997ad59
+0.02: No functional changes, just moved codebase to Typescript.