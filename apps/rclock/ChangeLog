--- conflicted
+++ resolved
@@ -1,7 +1,3 @@
 0.01: First published version of app
-<<<<<<< HEAD
 0.02: Added support for locale and 12H clock
-0.03: Added HR indication to clock
-=======
-0.02: Added support for locale and 12H clock
->>>>>>> 0dbbce21
+0.03: Added HR indication to clock