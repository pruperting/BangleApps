--- conflicted
+++ resolved
@@ -1,14 +1,8 @@
 {
   "id": "widbaroalarm",
-<<<<<<< HEAD
-  "name": "Barometer alarm widget",
-  "shortName": "Barometer alarm",
-  "version": "0.02",
-=======
   "name": "Barometer Alarm Widget",
   "shortName": "Barometer Alarm",
-  "version": "0.01",
->>>>>>> b73cfb83
+  "version": "0.02",
   "description": "A widget that can alarm on when the pressure reaches defined thresholds.",
   "icon": "widget.png",
   "type": "widget",
