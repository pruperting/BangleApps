--- conflicted
+++ resolved
@@ -2,11 +2,7 @@
   "id": "widbaroalarm",
   "name": "Barometer Alarm Widget",
   "shortName": "Barometer Alarm",
-<<<<<<< HEAD
-  "version": "0.09",
-=======
   "version": "0.10",
->>>>>>> cac73740
   "description": "A widget that can alarm on when the pressure reaches defined thresholds.",
   "icon": "widget.png",
   "type": "widget",
