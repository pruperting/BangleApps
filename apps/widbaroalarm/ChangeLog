0.01: Initial version
0.02: Do not warn multiple times for the same exceed
0.03: Fix crash
0.04: Use Prompt with dismiss and pause
      Improve barometer value median calculation
0.05: Fix warning calculation
      Show difference of last measurement to pressure average of the the last three hours in the widget
      Only use valid pressure values
0.06: Fix exception
0.07: Ensure barometer gets turned off after a few readings (isBarometerOn broken in 2v16)
0.08: Compatibility with hideable Widgets
0.09: Do not immediately measure on start, keep interval
<<<<<<< HEAD
      Add plot history to settings
=======
      Add plot history to settings
0.10: Minor code improvements
>>>>>>> cac73740
<|MERGE_RESOLUTION|>--- conflicted
+++ resolved
@@ -10,9 +10,5 @@
 0.07: Ensure barometer gets turned off after a few readings (isBarometerOn broken in 2v16)
 0.08: Compatibility with hideable Widgets
 0.09: Do not immediately measure on start, keep interval
-<<<<<<< HEAD
       Add plot history to settings
-=======
-      Add plot history to settings
-0.10: Minor code improvements
->>>>>>> cac73740
+0.10: Minor code improvements