{
  "id": "imgclock",
  "name": "Image background clock",
  "shortName": "Image Clock",
<<<<<<< HEAD
  "version": "0.11",
  "description": "A clock with an image as a background",
=======
  "version": "0.12",
  "description": "A clock with an image as a background. **Note:** this clock shows seconds, so has higher than average power consumption.",
>>>>>>> cac73740
  "icon": "app.png",
  "type": "clock",
  "tags": "clock",
  "supports": ["BANGLEJS","BANGLEJS2"],
  "custom": "custom.html",
  "customConnect": true,
  "storage": [
    {"name":"imgclock.app.js","url":"app.js"},
    {"name":"imgclock.img","url":"app-icon.js","evaluate":true},
    {"name":"imgclock.face.img"},
    {"name":"imgclock.face.json"},
    {"name":"imgclock.face.bg","content":"X"}
  ]
}<|MERGE_RESOLUTION|>--- conflicted
+++ resolved
@@ -2,13 +2,8 @@
   "id": "imgclock",
   "name": "Image background clock",
   "shortName": "Image Clock",
-<<<<<<< HEAD
-  "version": "0.11",
-  "description": "A clock with an image as a background",
-=======
   "version": "0.12",
   "description": "A clock with an image as a background. **Note:** this clock shows seconds, so has higher than average power consumption.",
->>>>>>> cac73740
   "icon": "app.png",
   "type": "clock",
   "tags": "clock",
