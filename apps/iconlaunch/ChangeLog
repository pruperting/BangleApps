--- conflicted
+++ resolved
@@ -4,8 +4,5 @@
 0.04: Support new fast app switching
 0.05: Allow to directly eval apps instead of loading
 0.06: Cache apps for faster start
-<<<<<<< HEAD
-0.07: Add swipe-to-exit
-=======
 0.07: Read app icons on demand
->>>>>>> 5e2f1c0b
+      Add swipe-to-exit