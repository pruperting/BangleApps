{
  "id": "alarm",
  "name": "Alarms & Timers",
  "shortName": "Alarms",
<<<<<<< HEAD
  "version": "0.35",
=======
  "version": "0.37",
>>>>>>> 02a2f7fb
  "description": "Set alarms and timers on your Bangle",
  "icon": "app.png",
  "tags": "tool,alarm",
  "supports": [ "BANGLEJS", "BANGLEJS2" ],
  "readme": "README.md",
  "dependencies": { "scheduler":"type", "alarm":"widget" },
  "storage": [
    { "name": "alarm.app.js", "url": "app.js" },
    { "name": "alarm.img", "url": "app-icon.js", "evaluate": true }
  ],
  "screenshots": [
    { "url": "screenshot-1.png" },
    { "url": "screenshot-2.png" },
    { "url": "screenshot-3.png" },
    { "url": "screenshot-4.png" },
    { "url": "screenshot-5.png" },
    { "url": "screenshot-6.png" },
    { "url": "screenshot-7.png" },
    { "url": "screenshot-8.png" },
    { "url": "screenshot-9.png" },
    { "url": "screenshot-10.png" },
    { "url": "screenshot-11.png" }
  ]
}<|MERGE_RESOLUTION|>--- conflicted
+++ resolved
@@ -2,11 +2,7 @@
   "id": "alarm",
   "name": "Alarms & Timers",
   "shortName": "Alarms",
-<<<<<<< HEAD
-  "version": "0.35",
-=======
   "version": "0.37",
->>>>>>> 02a2f7fb
   "description": "Set alarms and timers on your Bangle",
   "icon": "app.png",
   "tags": "tool,alarm",
