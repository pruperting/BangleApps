--- conflicted
+++ resolved
@@ -36,8 +36,5 @@
 0.33: Allow hiding timers&alarms
 0.34: Add "Confirm" option to alarm/timer edit menus
 0.35: Add automatic translation of more strings
-<<<<<<< HEAD
-=======
 0.36: alarm widget moved out of app
-0.37: add message input and dated Events
->>>>>>> 02a2f7fb
+0.37: add message input and dated Events