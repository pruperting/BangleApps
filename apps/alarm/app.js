Bangle.loadWidgets();
Bangle.drawWidgets();

// 0 = Sunday (default), 1 = Monday
const firstDayOfWeek = (require("Storage").readJSON("setting.json", true) || {}).firstDayOfWeek || 0;
const WORKDAYS = 62
const WEEKEND = firstDayOfWeek ? 192 : 65;
const EVERY_DAY = firstDayOfWeek ? 254 : 127;
const INTERVALS = ["day", "week", "month", "year"];
const INTERVAL_LABELS = [/*LANG*/"Day", /*LANG*/"Week", /*LANG*/"Month", /*LANG*/"Year"];

const iconAlarmOn = "\0" + atob("GBiBAAAAAAAAAAYAYA4AcBx+ODn/nAP/wAf/4A/n8A/n8B/n+B/n+B/n+B/n+B/h+B/4+A/+8A//8Af/4AP/wAH/gAB+AAAAAAAAAA==");
const iconAlarmOff = "\0" + (g.theme.dark
  ? atob("GBjBAP////8AAAAAAAAGAGAOAHAcfjg5/5wD/8AH/+AP5/AP5/Af5/gf5/gf5wAf5gAf4Hgf+f4P+bYP8wMH84cD84cB8wMAebYAAf4AAHg=")
  : atob("GBjBAP//AAAAAAAAAAAGAGAOAHAcfjg5/5wD/8AH/+AP5/AP5/Af5/gf5/gf5wAf5gAf4Hgf+f4P+bYP8wMH84cD84cB8wMAebYAAf4AAHg="));

const iconTimerOn = "\0" + (g.theme.dark
  ? atob("GBjBAP////8AAAAAAAAAAAAH/+AH/+ABgYABgYABgYAA/wAA/wAAfgAAPAAAPAAAfgAA5wAAwwABgYABgYABgYAH/+AH/+AAAAAAAAAAAAA=")
  : atob("GBjBAP//AAAAAAAAAAAAAAAH/+AH/+ABgYABgYABgYAA/wAA/wAAfgAAPAAAPAAAfgAA5wAAwwABgYABgYABgYAH/+AH/+AAAAAAAAAAAAA="));
const iconTimerOff = "\0" + (g.theme.dark
  ? atob("GBjBAP////8AAAAAAAAAAAAH/+AH/+ABgYABgYABgYAA/wAA/wAAfgAAPAAAPAAAfgAA5HgAwf4BgbYBgwMBg4cH84cH8wMAAbYAAf4AAHg=")
  : atob("GBjBAP//AAAAAAAAAAAAAAAH/+AH/+ABgYABgYABgYAA/wAA/wAAfgAAPAAAPAAAfgAA5HgAwf4BgbYBgwMBg4cH84cH8wMAAbYAAf4AAHg="));

// An array of alarm objects (see sched/README.md)
var alarms = require("sched").getAlarms();

function handleFirstDayOfWeek(dow) {
  if (firstDayOfWeek == 1) {
    if ((dow & 1) == 1) {
      // In the scheduler API Sunday is 1.
      // Here the week starts on Monday and Sunday is ON so
      // when I read the dow I need to move Sunday to 128...
      dow += 127;
    } else if ((dow & 128) == 128) {
      // ... and then when I write the dow I need to move Sunday back to 1.
      dow -= 127;
    }
  }
  return dow;
}

// Check the first day of week and update the dow field accordingly (alarms only!)
alarms.filter(e => e.timer === undefined).forEach(a => a.dow = handleFirstDayOfWeek(a.dow));

function getLabel(e) {
  const dateStr = e.date && require("locale").date(new Date(e.date), 1);
  return (e.timer
      ? require("time_utils").formatDuration(e.timer)
      : (dateStr ? `${dateStr} ${require("time_utils").formatTime(e.t)}` : require("time_utils").formatTime(e.t) + (e.rp ? ` ${decodeDOW(e)}` : ""))
      ) + (e.msg ? " " + e.msg : "");
}

function showMainMenu() {
  const menu = {
    "": { "title": /*LANG*/"Alarms & Timers" },
    "< Back": () => load(),
    /*LANG*/"New...": () => showNewMenu()
  };

  alarms.forEach((e, index) => {
<<<<<<< HEAD
    var label = (e.timer
      ? require("time_utils").formatDuration(e.timer)
      : (e.date ? `${e.date.substring(5,10)}${e.rp?"*":""} ${require("time_utils").formatTime(e.t)}` : require("time_utils").formatTime(e.t) + (e.rp ? ` ${decodeRepeat(e)}` : ""))
      ) + (e.msg ? ` ${e.msg}` : "");

    menu[label] = {
=======
    menu[getLabel(e)] = {
>>>>>>> 990eab0d
      value: e.on ? (e.timer ? iconTimerOn : iconAlarmOn) : (e.timer ? iconTimerOff : iconAlarmOff),
      onchange: () => setTimeout(e.timer ? showEditTimerMenu : showEditAlarmMenu, 10, e, index)
    };
  });

  menu[/*LANG*/"Advanced"] = () => showAdvancedMenu();

  E.showMenu(menu);
}

function showNewMenu() {
  E.showMenu({
    "": { "title": /*LANG*/"New..." },
    "< Back": () => showMainMenu(),
    /*LANG*/"Alarm": () => showEditAlarmMenu(undefined, undefined),
    /*LANG*/"Timer": () => showEditTimerMenu(undefined, undefined),
    /*LANG*/"Event": () => showEditAlarmMenu(undefined, undefined, true)
  });
}

function showEditAlarmMenu(selectedAlarm, alarmIndex, withDate) {
  var isNew = alarmIndex === undefined;

  var alarm = require("sched").newDefaultAlarm();
  alarm.dow = handleFirstDayOfWeek(alarm.dow);

  if (selectedAlarm) {
    Object.assign(alarm, selectedAlarm);
  }

  var time = require("time_utils").decodeTime(alarm.t);
  if (withDate && !alarm.date) alarm.date = new Date().toLocalISOString().slice(0,10);
  var date = alarm.date ? new Date(alarm.date) : undefined;
  var title = date ? (isNew ? /*LANG*/"New Event" : /*LANG*/"Edit Event") : (isNew ? /*LANG*/"New Alarm" : /*LANG*/"Edit Alarm");
  var keyboard = "textinput";
  try {keyboard = require(keyboard);} catch(e) {keyboard = null;}

  const menu = {
    "": { "title": title },
    "< Back": () => {
      prepareAlarmForSave(alarm, alarmIndex, time, date);
      saveAndReload();
      showMainMenu();
    },
    /*LANG*/"Hour": {
      value: time.h,
      format: v => ("0" + v).substr(-2),
      min: 0,
      max: 23,
      wrap: true,
      onchange: v => time.h = v
    },
    /*LANG*/"Minute": {
      value: time.m,
      format: v => ("0" + v).substr(-2),
      min: 0,
      max: 59,
      wrap: true,
      onchange: v => time.m = v
    },
    /*LANG*/"Day": {
      value: date ? date.getDate() : null,
      min: 1,
      max: 31,
      wrap: true,
      onchange: v => date.setDate(v)
    },
    /*LANG*/"Month": {
      value: date ? date.getMonth() + 1 : null,
      format: v => require("date_utils").month(v),
      onchange: v => date.setMonth((v+11)%12)
    },
    /*LANG*/"Year": {
      value: date ? date.getFullYear() : null,
      min: new Date().getFullYear(),
      max: 2100,
      onchange: v => date.setFullYear(v)
    },
    /*LANG*/"Message": {
      value: alarm.msg,
      onchange: () => {
        setTimeout(() => {
          keyboard.input({text:alarm.msg}).then(result => {
            alarm.msg = result;
            prepareAlarmForSave(alarm, alarmIndex, time, date, true);
            setTimeout(showEditAlarmMenu, 10, alarm, alarmIndex, withDate);
          });
        }, 100);
      }
    },
    /*LANG*/"Enabled": {
      value: alarm.on,
      onchange: v => alarm.on = v
    },
    /*LANG*/"Repeat": {
      value: decodeRepeat(alarm),
      onchange: () => setTimeout(showEditRepeatMenu, 100, alarm.rp, date || alarm.dow, (repeat, dow) => {
        alarm.rp = repeat;
        alarm.dow = dow;
        prepareAlarmForSave(alarm, alarmIndex, time, date, true);
        setTimeout(showEditAlarmMenu, 10, alarm, alarmIndex, withDate);
      })
    },
    /*LANG*/"Vibrate": require("buzz_menu").pattern(alarm.vibrate, v => alarm.vibrate = v),
    /*LANG*/"Auto Snooze": {
      value: alarm.as,
      onchange: v => alarm.as = v
    },
    /*LANG*/"Hidden": {
      value: alarm.hidden || false,
      onchange: v => alarm.hidden = v
    },
    /*LANG*/"Cancel": () => showMainMenu(),
    /*LANG*/"Confirm": () => {
      prepareAlarmForSave(alarm, alarmIndex, time);
      saveAndReload();
      showMainMenu();
    }
  };

  if (!keyboard) delete menu[/*LANG*/"Message"];
  if (!alarm.date) {
    delete menu[/*LANG*/"Day"];
    delete menu[/*LANG*/"Month"];
    delete menu[/*LANG*/"Year"];
  }

  if (!isNew) {
    menu[/*LANG*/"Delete"] = () => {
      E.showPrompt(getLabel(alarm) + "\n" + /*LANG*/"Are you sure?", { title: /*LANG*/"Delete Alarm" }).then((confirm) => {
        if (confirm) {
          alarms.splice(alarmIndex, 1);
          saveAndReload();
          showMainMenu();
        } else {
          alarm.t = require("time_utils").encodeTime(time);
          setTimeout(showEditAlarmMenu, 10, alarm, alarmIndex, withDate);
        }
      });
    };
  }

  E.showMenu(menu);
}

function prepareAlarmForSave(alarm, alarmIndex, time, date, temp) {
  alarm.t = require("time_utils").encodeTime(time);
  alarm.last = alarm.t < require("time_utils").getCurrentTimeMillis() ? new Date().getDate() : 0;
  if(date) alarm.date = date.toLocalISOString().slice(0,10);

  if(!temp) {
    if (alarmIndex === undefined) {
      alarms.push(alarm);
    } else {
      alarms[alarmIndex] = alarm;
    }
  }
}

function saveAndReload() {
  // Before saving revert the dow to the standard format (alarms only!)
  alarms.filter(e => e.timer === undefined).forEach(a => a.dow = handleFirstDayOfWeek(a.dow));

  require("sched").setAlarms(alarms);
  require("sched").reload();

  // Fix after save
  alarms.filter(e => e.timer === undefined).forEach(a => a.dow = handleFirstDayOfWeek(a.dow));
}

function decodeRepeat(alarm) {
  return alarm.rp
    ? (alarm.date
       ? `${alarm.rp.num}*${INTERVAL_LABELS[INTERVALS.indexOf(alarm.rp.interval)]}`
       : require("date_utils")
        .dows(firstDayOfWeek, 2)
        .map((day, index) => alarm.dow & (1 << (index + firstDayOfWeek)) ? day : "_")
        .join("")
        .toLowerCase())
    : /*LANG*/"Once"
}

function showEditRepeatMenu(repeat, day, dowChangeCallback) {
  var originalRepeat = repeat;
  var dow;

  const menu = {
    "": { "title": /*LANG*/"Repeat Alarm" },
    "< Back": () => dowChangeCallback(repeat, dow),
    /*LANG*/"Only Once": () => dowChangeCallback(false, EVERY_DAY)
      // The alarm will fire once. Internally it will be saved
      // as "fire every days" BUT the repeat flag is false so
      // we avoid messing up with the scheduler.
<<<<<<< HEAD
=======
      value: !repeat,
      onchange: () => dowChangeCallback(false, EVERY_DAY)
    },
    /*LANG*/"Workdays": {
      value: repeat && dow == WORKDAYS,
      onchange: () => dowChangeCallback(true, WORKDAYS)
    },
    /*LANG*/"Weekends": {
      value: repeat && dow == WEEKEND,
      onchange: () => dowChangeCallback(true, WEEKEND)
    },
    /*LANG*/"Every Day": {
      value: repeat && dow == EVERY_DAY,
      onchange: () => dowChangeCallback(true, EVERY_DAY)
    },
    /*LANG*/"Custom": {
      value: isCustom ? decodeDOW({ rp: true, dow: dow }) : false,
      onchange: () => setTimeout(showCustomDaysMenu, 10, dow, dowChangeCallback, originalRepeat, originalDow)
    }
>>>>>>> 990eab0d
  };

  let restOfMenu;
  if (typeof day === "number") {
    dow = day;
    var originalDow = dow;
    var isCustom = repeat && dow != WORKDAYS && dow != WEEKEND && dow != EVERY_DAY;

    restOfMenu = {
      /*LANG*/"Workdays": {
        value: repeat && dow == WORKDAYS,
        onchange: () => dowChangeCallback(true, WORKDAYS)
      },
      /*LANG*/"Weekends": {
        value: repeat && dow == WEEKEND,
        onchange: () => dowChangeCallback(true, WEEKEND)
      },
      /*LANG*/"Every Day": {
        value: repeat && dow == EVERY_DAY,
        onchange: () => dowChangeCallback(true, EVERY_DAY)
      },
      /*LANG*/"Custom": {
        value: isCustom ? decodeRepeat({ rp: true, dow: dow }) : false,
        onchange: () => setTimeout(showCustomDaysMenu, 10, isCustom ? dow : EVERY_DAY, dowChangeCallback, originalRepeat, originalDow)
      }
    };
  } else {
    var date = day; // eventually: detect day of date and configure a repeat e.g. 3rd Monday of Month
    dow = EVERY_DAY;
    repeat = repeat || {interval: "month", num: 1};

    restOfMenu = {
      /*LANG*/"Every": {
        value: repeat.num,
        min: 1,
        onchange: v => repeat.num = v
      },
      /*LANG*/"Interval": {
        value: INTERVALS.indexOf(repeat.interval),
        format: v => INTERVAL_LABELS[v],
        min: 0,
        max: INTERVALS.length - 1,
        onchange: v => repeat.interval = INTERVALS[v]
      }
    };
  }

  Object.assign(menu, restOfMenu);
  E.showMenu(menu);
}

function showCustomDaysMenu(dow, dowChangeCallback, originalRepeat, originalDow) {
  const menu = {
    "": { "title": /*LANG*/"Custom Days" },
    "< Back": () => {
      // If the user unchecks all the days then we assume repeat = once
      // and we force the dow to every day.
      var repeat = dow > 0;
      dowChangeCallback(repeat, repeat ? dow : EVERY_DAY)
    }
  };

  require("date_utils").dows(firstDayOfWeek).forEach((day, i) => {
    menu[day] = {
      value: !!(dow & (1 << (i + firstDayOfWeek))),
      onchange: v => v ? (dow |= 1 << (i + firstDayOfWeek)) : (dow &= ~(1 << (i + firstDayOfWeek)))
    };
  });

  menu[/*LANG*/"Cancel"] = () => setTimeout(showEditRepeatMenu, 10, originalRepeat, originalDow, dowChangeCallback)

  E.showMenu(menu);
}

function showEditTimerMenu(selectedTimer, timerIndex) {
  var isNew = timerIndex === undefined;

  var timer = require("sched").newDefaultTimer();

  if (selectedTimer) {
    Object.assign(timer, selectedTimer);
  }

  var time = require("time_utils").decodeTime(timer.timer);
  var keyboard = "textinput";
  try {keyboard = require(keyboard);} catch(e) {keyboard = null;}

  const menu = {
    "": { "title": isNew ? /*LANG*/"New Timer" : /*LANG*/"Edit Timer" },
    "< Back": () => {
      prepareTimerForSave(timer, timerIndex, time);
      saveAndReload();
      showMainMenu();
    },
    /*LANG*/"Hours": {
      value: time.h,
      min: 0,
      max: 23,
      wrap: true,
      onchange: v => time.h = v
    },
    /*LANG*/"Minutes": {
      value: time.m,
      min: 0,
      max: 59,
      wrap: true,
      onchange: v => time.m = v
    },
    /*LANG*/"Seconds": {
      value: time.s,
      min: 0,
      max: 59,
      step: 1,
      wrap: true,
      onchange: v => time.s = v
    },
    /*LANG*/"Message": {
      value: timer.msg,
      onchange: () => {
        setTimeout(() => {
          keyboard.input({text:timer.msg}).then(result => {
            timer.msg = result;
            prepareTimerForSave(timer, timerIndex, time, true);
            setTimeout(showEditTimerMenu, 10, timer, timerIndex);
          });
        }, 100);
      }
    },
    /*LANG*/"Enabled": {
      value: timer.on,
      onchange: v => timer.on = v
    },
    /*LANG*/"Delete After Expiration": {
      value: timer.del,
      onchange: v => timer.del = v
    },
    /*LANG*/"Hidden": {
      value: timer.hidden || false,
      onchange: v => timer.hidden = v
    },
    /*LANG*/"Vibrate": require("buzz_menu").pattern(timer.vibrate, v => timer.vibrate = v),
    /*LANG*/"Cancel": () => showMainMenu(),
    /*LANG*/"Confirm": () => {
      prepareTimerForSave(timer, timerIndex, time);
      saveAndReload();
      showMainMenu();
    }
  };

  if (!keyboard) delete menu[/*LANG*/"Message"];
  if (!isNew) {
    menu[/*LANG*/"Delete"] = () => {
      E.showPrompt(getLabel(timer) + "\n" + /*LANG*/"Are you sure?", { title: /*LANG*/"Delete Timer" }).then((confirm) => {
        if (confirm) {
          alarms.splice(timerIndex, 1);
          saveAndReload();
          showMainMenu();
        } else {
          timer.timer = require("time_utils").encodeTime(time);
          setTimeout(showEditTimerMenu, 10, timer, timerIndex)
        }
      });
    };
  }

  E.showMenu(menu);
}

function prepareTimerForSave(timer, timerIndex, time, temp) {
  timer.timer = require("time_utils").encodeTime(time);
  timer.t = require("time_utils").getCurrentTimeMillis() + timer.timer;
  timer.last = 0;

  if (!temp) {
    if (timerIndex === undefined) {
      alarms.push(timer);
    } else {
      alarms[timerIndex] = timer;
    }
  }
}

function showAdvancedMenu() {
  E.showMenu({
    "": { "title": /*LANG*/"Advanced" },
    "< Back": () => showMainMenu(),
    /*LANG*/"Scheduler Settings": () => eval(require("Storage").read("sched.settings.js"))(() => showAdvancedMenu()),
    /*LANG*/"Enable All": () => enableAll(true),
    /*LANG*/"Disable All": () => enableAll(false),
    /*LANG*/"Delete All": () => deleteAll()
  });
}

function enableAll(on) {
  if (alarms.filter(e => e.on == !on).length == 0) {
    E.showAlert(
      on ? /*LANG*/"Nothing to Enable" : /*LANG*/"Nothing to Disable",
      on ? /*LANG*/"Enable All" : /*LANG*/"Disable All"
    ).then(() => showAdvancedMenu());
  } else {
    E.showPrompt(/*LANG*/"Are you sure?", { title: on ? /*LANG*/"Enable All" : /*LANG*/"Disable All" }).then((confirm) => {
      if (confirm) {
        alarms.forEach((alarm, i) => {
          alarm.on = on;
          if (on) {
            if (alarm.timer) {
              prepareTimerForSave(alarm, i, require("time_utils").decodeTime(alarm.timer))
            } else {
              prepareAlarmForSave(alarm, i, require("time_utils").decodeTime(alarm.t))
            }
          }
        });
        saveAndReload();
        showMainMenu();
      } else {
        showAdvancedMenu();
      }
    });
  }
}

function deleteAll() {
  if (alarms.length == 0) {
    E.showAlert(/*LANG*/"Nothing to delete", /*LANG*/"Delete All").then(() => showAdvancedMenu());
  } else {
    E.showPrompt(/*LANG*/"Are you sure?", {
      title: /*LANG*/"Delete All"
    }).then((confirm) => {
      if (confirm) {
        alarms = [];
        saveAndReload();
        showMainMenu();
      } else {
        showAdvancedMenu();
      }
    });
  }
}

showMainMenu();<|MERGE_RESOLUTION|>--- conflicted
+++ resolved
@@ -46,8 +46,8 @@
   const dateStr = e.date && require("locale").date(new Date(e.date), 1);
   return (e.timer
       ? require("time_utils").formatDuration(e.timer)
-      : (dateStr ? `${dateStr} ${require("time_utils").formatTime(e.t)}` : require("time_utils").formatTime(e.t) + (e.rp ? ` ${decodeDOW(e)}` : ""))
-      ) + (e.msg ? " " + e.msg : "");
+      : (e.date ? `${e.date.substring(5,10)}${e.rp?"*":""} ${require("time_utils").formatTime(e.t)}` : require("time_utils").formatTime(e.t) + (e.rp ? ` ${decodeRepeat(e)}` : ""))
+      ) + (e.msg ? ` ${e.msg}` : "");
 }
 
 function showMainMenu() {
@@ -58,16 +58,7 @@
   };
 
   alarms.forEach((e, index) => {
-<<<<<<< HEAD
-    var label = (e.timer
-      ? require("time_utils").formatDuration(e.timer)
-      : (e.date ? `${e.date.substring(5,10)}${e.rp?"*":""} ${require("time_utils").formatTime(e.t)}` : require("time_utils").formatTime(e.t) + (e.rp ? ` ${decodeRepeat(e)}` : ""))
-      ) + (e.msg ? ` ${e.msg}` : "");
-
-    menu[label] = {
-=======
     menu[getLabel(e)] = {
->>>>>>> 990eab0d
       value: e.on ? (e.timer ? iconTimerOn : iconAlarmOn) : (e.timer ? iconTimerOff : iconAlarmOff),
       onchange: () => setTimeout(e.timer ? showEditTimerMenu : showEditAlarmMenu, 10, e, index)
     };
@@ -261,28 +252,6 @@
       // The alarm will fire once. Internally it will be saved
       // as "fire every days" BUT the repeat flag is false so
       // we avoid messing up with the scheduler.
-<<<<<<< HEAD
-=======
-      value: !repeat,
-      onchange: () => dowChangeCallback(false, EVERY_DAY)
-    },
-    /*LANG*/"Workdays": {
-      value: repeat && dow == WORKDAYS,
-      onchange: () => dowChangeCallback(true, WORKDAYS)
-    },
-    /*LANG*/"Weekends": {
-      value: repeat && dow == WEEKEND,
-      onchange: () => dowChangeCallback(true, WEEKEND)
-    },
-    /*LANG*/"Every Day": {
-      value: repeat && dow == EVERY_DAY,
-      onchange: () => dowChangeCallback(true, EVERY_DAY)
-    },
-    /*LANG*/"Custom": {
-      value: isCustom ? decodeDOW({ rp: true, dow: dow }) : false,
-      onchange: () => setTimeout(showCustomDaysMenu, 10, dow, dowChangeCallback, originalRepeat, originalDow)
-    }
->>>>>>> 990eab0d
   };
 
   let restOfMenu;
@@ -306,7 +275,7 @@
       },
       /*LANG*/"Custom": {
         value: isCustom ? decodeRepeat({ rp: true, dow: dow }) : false,
-        onchange: () => setTimeout(showCustomDaysMenu, 10, isCustom ? dow : EVERY_DAY, dowChangeCallback, originalRepeat, originalDow)
+        onchange: () => setTimeout(showCustomDaysMenu, 10, dow, dowChangeCallback, originalRepeat, originalDow)
       }
     };
   } else {
