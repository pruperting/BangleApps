--- conflicted
+++ resolved
@@ -6,8 +6,5 @@
 0.07: Add settings: percentage/color/charger icon
 0.08: Draw percentage as inverted on monochrome battery
 0.09: Fix regression stopping correct widget updates
-<<<<<<< HEAD
-0.10: Don't overwrite existing settings on app update
-=======
 0.10: Add 'hide if charge greater than'
->>>>>>> 5fe7f484
+0.11: Don't overwrite existing settings on app update