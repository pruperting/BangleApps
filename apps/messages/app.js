/* MESSAGES is a list of:
  {id:int,
    src,
    title,
    subject,
    body,
    sender,
    tel:string,
    new:true // not read yet
  }
*/

/* For example for maps:

// a message
{"t":"add","id":1575479849,"src":"Hangouts","title":"A Name","body":"message contents"}
// maps
{"t":"add","id":1,"src":"Maps","title":"0 yd - High St","body":"Campton - 11:48 ETA","img":"GhqBAAAMAAAHgAAD8AAB/gAA/8AAf/gAP/8AH//gD/98B//Pg/4B8f8Afv+PP//n3/f5//j+f/wfn/4D5/8Aef+AD//AAf/gAD/wAAf4AAD8AAAeAAADAAA="}
// call
{"t":"add","id":"call","src":"Phone","name":"Bob","number":"12421312",positive:true,negative:true}
*/

var Layout = require("Layout");
var settings = require('Storage').readJSON("messages.settings.json", true) || {};
var fontSmall = "6x8";
var fontMedium = g.getFonts().includes("6x15")?"6x15":"6x8:2";
var fontBig = g.getFonts().includes("12x20")?"12x20":"6x8:2";
var fontLarge = g.getFonts().includes("6x15")?"6x15:2":"6x8:4";
// hack for 2v10 firmware's lack of ':size' font handling
try {
  g.setFont("6x8:2");
} catch (e) {
  g._setFont = g.setFont;
  g.setFont = function(f,s) {
    if (f.includes(":")) {
      f = f.split(":");
      return g._setFont(f[0],f[1]);
    }
    return g._setFont(f,s);
  };
}

/** this is a timeout if the app has started and is showing a single message
but the user hasn't seen it (eg no user input) - in which case
we should start a timeout for settings.unreadTimeout to return
to the clock. */
var unreadTimeout;
/// List of all our messages
var MESSAGES = require("Storage").readJSON("messages.json",1)||[];
if (!Array.isArray(MESSAGES)) MESSAGES=[];
var onMessagesModified = function(msg) {
  // TODO: if new, show this new one
  if (msg && msg.new && !((require('Storage').readJSON('setting.json', 1) || {}).quiet)) {
    if (WIDGETS["messages"]) WIDGETS["messages"].buzz();
    else Bangle.buzz();
  }
  showMessage(msg&&msg.id);
};
function saveMessages() {
  require("Storage").writeJSON("messages.json",MESSAGES)
}

function getBackImage() {
  return atob("FhYBAAAAEAAAwAAHAAA//wH//wf//g///BwB+DAB4EAHwAAPAAA8AADwAAPAAB4AAHgAB+AH/wA/+AD/wAH8AA==");
}
function getNotificationImage() {
  return atob("HBKBAD///8H///iP//8cf//j4//8f5//j/x/8//j/H//H4//4PB//EYj/44HH/Hw+P4//8fH//44///xH///g////A==");
}
function getFBIcon() {
  return atob("GBiBAAAAAAAAAAAYAAD/AAP/wAf/4A/48A/g8B/g+B/j+B/n+D/n/D8A/B8A+B+B+B/n+A/n8A/n8Afn4APnwADnAAAAAAAAAAAAAA==");
}
function getPosImage() {
  return atob("GRSBAAAAAYAAAcAAAeAAAfAAAfAAAfAAAfAAAfAAAfBgAfA4AfAeAfAPgfAD4fAA+fAAP/AAD/AAA/AAAPAAADAAAA==");
}
function getNegImage() {
  return atob("FhaBADAAMeAB78AP/4B/fwP4/h/B/P4D//AH/4AP/AAf4AB/gAP/AB/+AP/8B/P4P4fx/A/v4B//AD94AHjAAMA=");
}
function getMessageImage(msg) {
  if (msg.img) return atob(msg.img);
  var s = (msg.src||"").toLowerCase();
  if (s=="calendar") return atob("GBiBAAAAAAAAAAAAAA//8B//+BgAGBgAGBgAGB//+B//+B//+B9m2B//+B//+Btm2B//+B//+Btm+B//+B//+A//8AAAAAAAAAAAAA==");
  if (s=="facebook") return getFBIcon();
  if (s=="hangouts") return atob("FBaBAAH4AH/gD/8B//g//8P//H5n58Y+fGPnxj5+d+fmfj//4//8H//B//gH/4A/8AA+AAHAABgAAAA=");
  if (s=="home assistant") return atob("FhaBAAAAAADAAAeAAD8AAf4AD/3AfP8D7fwft/D/P8ec572zbzbNsOEhw+AfD8D8P4fw/z/D/P8P8/w/z/AAAAA=");
  if (s=="instagram") return atob("GBiBAAAAAAAAAAAAAAAAAAP/wAYAYAwAMAgAkAh+EAjDEAiBEAiBEAiBEAiBEAjDEAh+EAgAEAwAMAYAYAP/wAAAAAAAAAAAAAAAAA==");
  if (s=="gmail") return getNotificationImage();
  if (s=="google home") return atob("GBiCAAAAAAAAAAAAAAAAAAAAAoAAAAAACqAAAAAAKqwAAAAAqroAAAACquqAAAAKq+qgAAAqr/qoAACqv/6qAAKq//+qgA6r///qsAqr///6sAqv///6sAqv///6sAqv///6sA6v///6sA6v///qsA6qqqqqsA6qqqqqsA6qqqqqsAP7///vwAAAAAAAAAAAAAAAAA==");
  if (s=="mail") return getNotificationImage();
  if (s=="messenger") return getFBIcon();
  if (s=="outlook mail") return getNotificationImage();
  if (s=="phone") return atob("FxeBABgAAPgAAfAAB/AAD+AAH+AAP8AAP4AAfgAA/AAA+AAA+AAA+AAB+AAB+AAB+OAB//AB//gB//gA//AA/8AAf4AAPAA=");
  if (s=="skype") return atob("GhoBB8AAB//AA//+Af//wH//+D///w/8D+P8Afz/DD8/j4/H4fP5/A/+f4B/n/gP5//B+fj8fj4/H8+DB/PwA/x/A/8P///B///gP//4B//8AD/+AAA+AA==");
  if (s=="slack") return atob("GBiBAAAAAAAAAABAAAHvAAHvAADvAAAPAB/PMB/veD/veB/mcAAAABzH8B3v+B3v+B3n8AHgAAHuAAHvAAHvAADGAAAAAAAAAAAAAA==");
  if (s=="sms message") return getNotificationImage();
  if (s=="threema") return atob("GBjB/4Yx//8AAAAAAAAAAAAAfgAB/4AD/8AH/+AH/+AP//AP2/APw/APw/AHw+AH/+AH/8AH/4AH/gAAAAAAAAAAAAAAAAAAAAAAAAAAAAA=");
  if (s=="twitter") return atob("GhYBAABgAAB+JgA/8cAf/ngH/5+B/8P8f+D///h///4f//+D///g///wD//8B//+AP//gD//wAP/8AB/+AB/+AH//AAf/AAAYAAA");
  if (s=="telegram") return atob("GBiBAAAAAAAAAAAAAAAAAwAAHwAA/wAD/wAf3gD/Pgf+fh/4/v/z/P/H/D8P/Acf/AM//AF/+AF/+AH/+ADz+ADh+ADAcAAAMAAAAA==");
  if (s=="whatsapp") return atob("GBiBAAB+AAP/wAf/4A//8B//+D///H9//n5//nw//vw///x///5///4///8e//+EP3/APn/wPn/+/j///H//+H//8H//4H//wMB+AA==");
  if (s=="wordfeud") return atob("GBgCWqqqqqqlf//////9v//////+v/////++v/////++v8///Lu+v8///L++v8///P/+v8v//P/+v9v//P/+v+fx/P/+v+Pk+P/+v/PN+f/+v/POuv/+v/Ofdv/+v/NvM//+v/I/Y//+v/k/k//+v/i/w//+v/7/6//+v//////+v//////+f//////9Wqqqqqql");
  if (msg.id=="music") return atob("FhaBAH//+/////////////h/+AH/4Af/gB/+H3/7/f/v9/+/3/7+f/vB/w8H+Dwf4PD/x/////////////3//+A=");
  if (msg.id=="back") return getBackImage();
  return getNotificationImage();
}
function getMessageImageCol(msg,def) {
  return {
    // generic colors, using B2-safe colors
    "calendar": "#f00",
    "mail": "#ff0",
    "music": "#f0f",
    "phone": "#0f0",
    "sms message": "#0ff",
    // brands, according to https://www.schemecolor.com/?s (picking one for multicolored logos)
    // all dithered on B2, but we only use the color for the icons.  (Could maybe pick the closest 3-bit color for B2?)
    "facebook": "#4267b2",
    "gmail": "#ea4335",
    "google home": "#fbbc05",
    "home assistant": "#fff", // ha-blue is #41bdf5, but that's the background
    "hangouts": "#1ba261",
    "instagram": "#dd2a7b",
    "messenger": "#0078ff",
    "outlook mail": "#0072c6",
    "skype": "#00aff0",
    "slack": "#e51670",
    "threema": "#000",
    "telegram": "#0088cc",
    "twitter": "#1da1f2",
    "whatsapp": "#4fce5d",
    "wordfeud": "#e7d3c7",
  }[(msg.src||"").toLowerCase()]||(def !== undefined?def:g.theme.fg);
}

function showMapMessage(msg) {
  var m;
  var distance, street, target, eta;
  m=msg.title.match(/(.*) - (.*)/);
  if (m) {
    distance = m[1];
    street = m[2];
  } else street=msg.title;
  m=msg.body.match(/(.*) - (.*)/);
  if (m) {
    target = m[1];
    eta = m[2];
  } else target=msg.body;
  layout = new Layout({ type:"v", c: [
    {type:"txt", font:fontMedium, label:target, bgCol:g.theme.bg2, col: g.theme.fg2, fillx:1, pad:2 },
    {type:"h", bgCol:g.theme.bg2, col: g.theme.fg2,  fillx:1, c: [
      {type:"txt", font:"6x8", label:"Towards" },
      {type:"txt", font:fontLarge, label:street }
    ]},
    {type:"h",fillx:1, filly:1, c: [
      msg.img?{type:"img",src:atob(msg.img), scale:2}:{},
      {type:"v", fillx:1, c: [
        {type:"txt", font:fontLarge, label:distance||"" }
      ]},
    ]},
    {type:"txt", font:"6x8:2", label:eta }
  ]});
  g.clearRect(Bangle.appRect);
  layout.render();
  Bangle.setUI("updown",function() {
    // any input to mark as not new and return to menu
    msg.new = false;
    saveMessages();
    layout = undefined;
    checkMessages({clockIfNoMsg:1,clockIfAllRead:1,showMsgIfUnread:1});
  });
}

function reduceStringAndPad(text, offset, maxLen) {
  var sliceLength = offset + maxLen > text.length ? text.length - offset : maxLen;
  return text.substr(offset, sliceLength).padEnd(maxLen, " ");
}

function showMusicMessage(msg) {
  var updateLabelsInterval;
  var trackScrollOffset = 0;
  var artistScrollOffset = 0;
  var albumScrollOffset = 0;
  var trackName = '';
  var artistName = '';
  var albumName = '';
  
  function fmtTime(s) {
    var m = Math.floor(s/60);
    s = (parseInt(s%60)).toString().padStart(2,0);
    return m+":"+s;
  }

  function back() {
    clearInterval(updateLabelsInterval);
    msg.new = false;
    saveMessages();
    layout = undefined;
    checkMessages({clockIfNoMsg:1,clockIfAllRead:1,showMsgIfUnread:1});
  }
<<<<<<< HEAD
  layout = new Layout({ type:"v", c: [
    {type:"h", fillx:1, bgCol:g.theme.bg2, col: g.theme.fg2,   c: [
      { type:"btn", src:getBackImage, cb:back },
      { type:"v", fillx:1, c: [
        { type:"txt", font:fontMedium, label:msg.artist, pad:2 },
        { type:"txt", font:fontMedium, label:msg.album, pad:2 }
      ]}
    ]},
    {type:"txt", font:fontLarge, label:msg.track, fillx:1, filly:1, pad:2 },
    Bangle.musicControl?{type:"h",fillx:1, c: [
      {type:"btn", pad:8, label:"\0"+atob("FhgBwAADwAAPwAA/wAD/gAP/gA//gD//gP//g///j///P//////////P//4//+D//gP/4A/+AD/gAP8AA/AADwAAMAAA"), cb:()=>Bangle.musicControl("play")}, // play
      {type:"btn", pad:8, label:"\0"+atob("EhaBAHgHvwP/wP/wP/wP/wP/wP/wP/wP/wP/wP/wP/wP/wP/wP/wP/wP/wP/wP/wP/wP3gHg"), cb:()=>Bangle.musicControl("pause")}, // pause
      {type:"btn", pad:8, label:"\0"+atob("EhKBAMAB+AB/gB/wB/8B/+B//B//x//5//5//x//B/+B/8B/wB/gB+AB8ABw"), cb:()=>Bangle.musicControl("next")}, // next
    ]}:{},
    {type:"txt", font:"6x8:2", label:msg.dur?fmtTime(msg.dur):"--:--" }
  ]});
  g.clearRect(Bangle.appRect);
  layout.render();
=======
  
  function updateLabels() {
    trackName = reduceStringAndPad(msg.track, trackScrollOffset, 13);
    artistName = reduceStringAndPad(msg.artist, artistScrollOffset, 21);
    albumName = reduceStringAndPad(msg.album, albumScrollOffset, 21);
  
    layout = new Layout({ type:"v", c: [
      {type:"h", fillx:1, bgCol:colBg,  c: [
        { type:"btn", src:getBackImage, cb:back },
        { type:"v", fillx:1, c: [
          { type:"txt", font:fontMedium, label:artistName, pad:2 },
          { type:"txt", font:fontMedium, label:albumName, pad:2 }
        ]}
      ]},
      {type:"txt", font:fontLarge, label:trackName, fillx:1, filly:1, pad:2 },
      Bangle.musicControl?{type:"h",fillx:1, c: [
        {type:"btn", pad:8, label:"\0"+atob("FhgBwAADwAAPwAA/wAD/gAP/gA//gD//gP//g///j///P//////////P//4//+D//gP/4A/+AD/gAP8AA/AADwAAMAAA"), cb:()=>Bangle.musicControl("play")}, // play
        {type:"btn", pad:8, label:"\0"+atob("EhaBAHgHvwP/wP/wP/wP/wP/wP/wP/wP/wP/wP/wP/wP/wP/wP/wP/wP/wP/wP/wP/wP3gHg"), cb:()=>Bangle.musicControl("pause")}, // pause
        {type:"btn", pad:8, label:"\0"+atob("EhKBAMAB+AB/gB/wB/8B/+B//B//x//5//5//x//B/+B/8B/wB/gB+AB8ABw"), cb:()=>Bangle.musicControl("next")}, // next
      ]}:{},
      {type:"txt", font:"6x8:2", label:msg.dur?fmtTime(msg.dur):"--:--" }
    ]});
    g.reset().clearRect(Bangle.appRect);
    layout.render();
    
    trackScrollOffset++;
    artistScrollOffset++;
    albumScrollOffset++;
    
    if ((trackScrollOffset + 13) > msg.track.length) trackScrollOffset = 0;
    if ((artistScrollOffset + 21) > msg.artist.length) artistScrollOffset = 0;
    if ((albumScrollOffset + 21) > msg.album.length) albumScrollOffset = 0;
  }
  
  updateLabelsInterval = setInterval(updateLabels, 1000);
>>>>>>> 33a1c2f1
}

function showMessageScroller(msg) {
  var bodyFont = fontBig;
  g.setFont(bodyFont);
  var lines = [];
  if (msg.title) lines = g.wrapString(msg.title, g.getWidth()-10)
  var titleCnt = lines.length;
  if (titleCnt) lines.push(""); // add blank line after title
  lines = lines.concat(g.wrapString(msg.body, g.getWidth()-10),["",/*LANG*/"< Back"]);
  E.showScroller({
    h : g.getFontHeight(), // height of each menu item in pixels
    c : lines.length, // number of menu items
    // a function to draw a menu item
    draw : function(idx, r) {
      // FIXME: in 2v13 onwards, clearRect(r) will work fine. There's a bug in 2v12
      g.setBgColor(idx<titleCnt ? g.theme.bg2 : g.theme.bg).
        setColor(idx<titleCnt ? g.theme.fg2 : g.theme.fg).
        clearRect(r.x,r.y,r.x+r.w, r.y+r.h);
      g.setFont(bodyFont).drawString(lines[idx], r.x, r.y);
    }, select : function(idx) {
      if (idx>=lines.length-2)
        showMessage(msg.id);
    }
  });
  // ensure button-press on Bangle.js 2 takes us back
  if (process.env.HWVERSION>1) Bangle.btnWatches = [
    setWatch(() => showMessage(msg.id), BTN1, {repeat:1,edge:"falling"})
  ];
}

function showMessageSettings(msg) {
  E.showMenu({"":{"title":/*LANG*/"Message"},
    "< Back" : () => showMessage(msg.id),
    /*LANG*/"View Message" : () => {
      showMessageScroller(msg);
    },
    /*LANG*/"Delete" : () => {
      MESSAGES = MESSAGES.filter(m=>m.id!=msg.id);
      saveMessages();
      checkMessages({clockIfNoMsg:0,clockIfAllRead:0,showMsgIfUnread:0});
    },
    /*LANG*/"Mark Unread" : () => {
      msg.new = true;
      saveMessages();
      checkMessages({clockIfNoMsg:0,clockIfAllRead:0,showMsgIfUnread:0});
    },
    /*LANG*/"Delete all messages" : () => {
      E.showPrompt(/*LANG*/"Are you sure?", {title:/*LANG*/"Delete All Messages"}).then(isYes => {
        if (isYes) {
          MESSAGES = [];
          saveMessages();
        }
        checkMessages({clockIfNoMsg:0,clockIfAllRead:0,showMsgIfUnread:0});
      });
    },
  });
}

function showMessage(msgid) {
  var msg = MESSAGES.find(m=>m.id==msgid);
  if (!msg) return checkMessages({clockIfNoMsg:1,clockIfAllRead:0,showMsgIfUnread:0}); // go home if no message found
  if (msg.src=="Maps") {
    cancelReloadTimeout(); // don't auto-reload to clock now
    return showMapMessage(msg);
  }
  if (msg.id=="music") {
    cancelReloadTimeout(); // don't auto-reload to clock now
    return showMusicMessage(msg);
  }
  // Normal text message display
  var title=msg.title, titleFont = fontLarge, lines;
  if (title) {
    var w = g.getWidth()-48;
    if (g.setFont(titleFont).stringWidth(title) > w) {
      titleFont = fontBig;
      if (settings.fontSize!=1 && g.setFont(titleFont).stringWidth(title) > w)
        titleFont = fontMedium;
    }
    if (g.setFont(titleFont).stringWidth(title) > w) {
      lines = g.wrapString(title, w);
      title = (lines.length>2) ? lines.slice(0,2).join("\n")+"..." : lines.join("\n");
    }
  }
  // If body of message is only two lines long w/ large font, use large font.
  var body=msg.body, bodyFont = fontLarge;
  if (body) {
    var w = g.getWidth()-10;
    if (g.setFont(bodyFont).stringWidth(body) > w * 2) {
      bodyFont = fontBig;
      if (settings.fontSize!=1 && g.setFont(bodyFont).stringWidth(body) > w * 3)
        bodyFont = fontMedium;
    }
    if (g.setFont(bodyFont).stringWidth(body) > w) {
      lines = g.setFont(bodyFont).wrapString(msg.body, w);
      var maxLines = Math.floor((g.getHeight()-110) / g.getFontHeight());
      body = (lines.length>maxLines) ? lines.slice(0,maxLines).join("\n")+"..." : lines.join("\n");
    }
  }
  function goBack() {
    msg.new = false; saveMessages(); // read mail
    cancelReloadTimeout(); // don't auto-reload to clock now
    checkMessages({clockIfNoMsg:1,clockIfAllRead:0,showMsgIfUnread:0});
  }
  var buttons = [
    {type:"btn", src:getBackImage(), cb:goBack} // back
  ];
  if (msg.positive) {
    buttons.push({fillx:1});
    buttons.push({type:"btn", src:getPosImage(), cb:()=>{
      msg.new = false; saveMessages();
      cancelReloadTimeout(); // don't auto-reload to clock now
      Bangle.messageResponse(msg,true);
      checkMessages({clockIfNoMsg:1,clockIfAllRead:1,showMsgIfUnread:1});
    }});
  }
  if (msg.negative) {
    buttons.push({fillx:1});
    buttons.push({type:"btn", src:getNegImage(), cb:()=>{
      msg.new = false; saveMessages();
      cancelReloadTimeout(); // don't auto-reload to clock now
      Bangle.messageResponse(msg,false);
      checkMessages({clockIfNoMsg:1,clockIfAllRead:1,showMsgIfUnread:1});
    }});
  }


  layout = new Layout({ type:"v", c: [
    {type:"h", fillx:1, bgCol:g.theme.bg2, col: g.theme.fg2,  c: [
      { type:"btn", src:getMessageImage(msg), col:getMessageImageCol(msg), pad: 3, cb:()=>{
        cancelReloadTimeout(); // don't auto-reload to clock now
        showMessageSettings(msg);
      }},
      { type:"v", fillx:1, c: [
        {type:"txt", font:fontSmall, label:msg.src||/*LANG*/"Message", bgCol:g.theme.bg2, col: g.theme.fg2, fillx:1, pad:2, halign:1 },
        title?{type:"txt", font:titleFont, label:title, bgCol:g.theme.bg2, col: g.theme.fg2, fillx:1, pad:2 }:{},
      ]},
    ]},
    {type:"txt", font:bodyFont, label:body, fillx:1, filly:1, pad:2, cb:()=>{
      // allow tapping to show a larger version
      showMessageScroller(msg);
    } },
    {type:"h",fillx:1, c: buttons}
  ]});
  g.clearRect(Bangle.appRect);
  layout.render();
  // ensure button-press on Bangle.js 2 takes us back
  if (process.env.HWVERSION>1) Bangle.btnWatches = [
    setWatch(goBack, BTN1, {repeat:1,edge:"falling"})
  ];
}


/* options = {
  clockIfNoMsg : bool
  clockIfAllRead : bool
  showMsgIfUnread : bool
}
*/
function checkMessages(options) {
  options=options||{};
  // If no messages, just show 'no messages' and return
  if (!MESSAGES.length) {
    if (!options.clockIfNoMsg) return E.showPrompt(/*LANG*/"No Messages",{
      title:/*LANG*/"Messages",
      img:require("heatshrink").decompress(atob("kkk4UBrkc/4AC/tEqtACQkBqtUDg0VqAIGgoZFDYQIIM1sD1QAD4AIBhnqA4WrmAIBhc6BAWs8AIBhXOBAWz0AIC2YIC5wID1gkB1c6BAYFBEQPqBAYXBEQOqBAnDAIQaEnkAngaEEAPDFgo+IKA5iIOhCGIAFb7RqAIGgtUBA0VqobFgNVA")),
      buttons : {/*LANG*/"Ok":1}
    }).then(() => { load() });
    return load();
  }
  // we have >0 messages
  var newMessages = MESSAGES.filter(m=>m.new);
  // If we have a new message, show it
  if (options.showMsgIfUnread && newMessages.length)
    return showMessage(newMessages[0].id);
  // no new messages - go to clock?
  if (options.clockIfAllRead && newMessages.length==0)
    return load();
  // we don't have to time out of this screen...
  cancelReloadTimeout();
  // Otherwise show a menu
  E.showScroller({
    h : 48,
    c : Math.max(MESSAGES.length+1,3), // workaround for 2v10.219 firmware (min 3 not needed for 2v11)
    draw : function(idx, r) {"ram"
      var msg = MESSAGES[idx-1];
      if (msg && msg.new) g.setBgColor(g.theme.bgH).setColor(g.theme.fgH);
      else g.setColor(g.theme.fg);
      if (idx==0) msg = {id:"back", title:"< Back"};
      if (!msg) return;
      var x = r.x+2, title = msg.title, body = msg.body;
      var img = getMessageImage(msg);
      if (msg.id=="music") {
        title = msg.artist || /*LANG*/"Music";
        body = msg.track;
      }
      if (img) {
        var fg = g.getColor();
        g.setColor(getMessageImageCol(msg,fg)).drawImage(img, x+24, r.y+24, {rotate:0}) // force centering
         .setColor(fg); // only color the icon
        x += 50;
      }
      var m = msg.title+"\n"+msg.body, longBody=false;
      if (title) g.setFontAlign(-1,-1).setFont(fontBig).drawString(title, x,r.y+2);
      if (body) {
        g.setFontAlign(-1,-1).setFont("6x8");
        var l = g.wrapString(body, r.w-(x+14));
        if (l.length>3) {
          l = l.slice(0,3);
          l[l.length-1]+="...";
        }
        longBody = l.length>2;
        g.drawString(l.join("\n"), x+10,r.y+20);
      }
      if (!longBody && msg.src) g.setFontAlign(1,1).setFont("6x8").drawString(msg.src, r.x+r.w-2, r.y+r.h-2);
      g.setColor("#888").fillRect(r.x,r.y+r.h-1,r.x+r.w-1,r.y+r.h-1); // dividing line between items
    },
    select : idx => {
      if (idx==0) load();
      else showMessage(MESSAGES[idx-1].id);
    }
  });
}

function cancelReloadTimeout() {
  if (!unreadTimeout) return;
  clearTimeout(unreadTimeout);
  unreadTimeout = undefined;
}


g.clear();
Bangle.loadWidgets();
Bangle.drawWidgets();
setTimeout(() => {
  var unreadTimeoutSecs = settings.unreadTimeout;
  if (unreadTimeoutSecs===undefined) unreadTimeoutSecs=60;
  if (unreadTimeoutSecs)
    unreadTimeout = setTimeout(function() {
      print("Message not seen - reloading");
      load();
    }, unreadTimeoutSecs*1000);
  checkMessages({clockIfNoMsg:0,clockIfAllRead:0,showMsgIfUnread:1});
},10); // if checkMessages wants to 'load', do that<|MERGE_RESOLUTION|>--- conflicted
+++ resolved
@@ -167,11 +167,6 @@
   });
 }
 
-function reduceStringAndPad(text, offset, maxLen) {
-  var sliceLength = offset + maxLen > text.length ? text.length - offset : maxLen;
-  return text.substr(offset, sliceLength).padEnd(maxLen, " ");
-}
-
 function showMusicMessage(msg) {
   var updateLabelsInterval;
   var trackScrollOffset = 0;
@@ -180,12 +175,17 @@
   var trackName = '';
   var artistName = '';
   var albumName = '';
-  
+
   function fmtTime(s) {
     var m = Math.floor(s/60);
     s = (parseInt(s%60)).toString().padStart(2,0);
     return m+":"+s;
   }
+  function reduceStringAndPad(text, offset, maxLen) {
+    var sliceLength = offset + maxLen > text.length ? text.length - offset : maxLen;
+    return text.substr(offset, sliceLength).padEnd(maxLen, " ");
+  }
+
 
   function back() {
     clearInterval(updateLabelsInterval);
@@ -194,16 +194,30 @@
     layout = undefined;
     checkMessages({clockIfNoMsg:1,clockIfAllRead:1,showMsgIfUnread:1});
   }
-<<<<<<< HEAD
+  function updateLabels() {
+    trackName = reduceStringAndPad(msg.track, trackScrollOffset, 13);
+    artistName = reduceStringAndPad(msg.artist, artistScrollOffset, 21);
+    albumName = reduceStringAndPad(msg.album, albumScrollOffset, 21);
+
+    trackScrollOffset++;
+    artistScrollOffset++;
+    albumScrollOffset++;
+
+    if ((trackScrollOffset + 13) > msg.track.length) trackScrollOffset = 0;
+    if ((artistScrollOffset + 21) > msg.artist.length) artistScrollOffset = 0;
+    if ((albumScrollOffset + 21) > msg.album.length) albumScrollOffset = 0;
+  }
+  updateLabels();
+
   layout = new Layout({ type:"v", c: [
-    {type:"h", fillx:1, bgCol:g.theme.bg2, col: g.theme.fg2,   c: [
+    {type:"h", fillx:1, bgCol:g.theme.bg2, col: g.theme.fg2,  c: [
       { type:"btn", src:getBackImage, cb:back },
       { type:"v", fillx:1, c: [
-        { type:"txt", font:fontMedium, label:msg.artist, pad:2 },
-        { type:"txt", font:fontMedium, label:msg.album, pad:2 }
+        { type:"txt", font:fontMedium, bgCol:g.theme.bg2, label:artistName, pad:2, id:"artist" },
+        { type:"txt", font:fontMedium, bgCol:g.theme.bg2, label:albumName, pad:2, id:"album" }
       ]}
     ]},
-    {type:"txt", font:fontLarge, label:msg.track, fillx:1, filly:1, pad:2 },
+    {type:"txt", font:fontLarge, bgCol:g.theme.bg, label:trackName, fillx:1, filly:1, pad:2, id:"track" },
     Bangle.musicControl?{type:"h",fillx:1, c: [
       {type:"btn", pad:8, label:"\0"+atob("FhgBwAADwAAPwAA/wAD/gAP/gA//gD//gP//g///j///P//////////P//4//+D//gP/4A/+AD/gAP8AA/AADwAAMAAA"), cb:()=>Bangle.musicControl("play")}, // play
       {type:"btn", pad:8, label:"\0"+atob("EhaBAHgHvwP/wP/wP/wP/wP/wP/wP/wP/wP/wP/wP/wP/wP/wP/wP/wP/wP/wP/wP/wP3gHg"), cb:()=>Bangle.musicControl("pause")}, // pause
@@ -213,43 +227,14 @@
   ]});
   g.clearRect(Bangle.appRect);
   layout.render();
-=======
-  
-  function updateLabels() {
-    trackName = reduceStringAndPad(msg.track, trackScrollOffset, 13);
-    artistName = reduceStringAndPad(msg.artist, artistScrollOffset, 21);
-    albumName = reduceStringAndPad(msg.album, albumScrollOffset, 21);
-  
-    layout = new Layout({ type:"v", c: [
-      {type:"h", fillx:1, bgCol:colBg,  c: [
-        { type:"btn", src:getBackImage, cb:back },
-        { type:"v", fillx:1, c: [
-          { type:"txt", font:fontMedium, label:artistName, pad:2 },
-          { type:"txt", font:fontMedium, label:albumName, pad:2 }
-        ]}
-      ]},
-      {type:"txt", font:fontLarge, label:trackName, fillx:1, filly:1, pad:2 },
-      Bangle.musicControl?{type:"h",fillx:1, c: [
-        {type:"btn", pad:8, label:"\0"+atob("FhgBwAADwAAPwAA/wAD/gAP/gA//gD//gP//g///j///P//////////P//4//+D//gP/4A/+AD/gAP8AA/AADwAAMAAA"), cb:()=>Bangle.musicControl("play")}, // play
-        {type:"btn", pad:8, label:"\0"+atob("EhaBAHgHvwP/wP/wP/wP/wP/wP/wP/wP/wP/wP/wP/wP/wP/wP/wP/wP/wP/wP/wP/wP3gHg"), cb:()=>Bangle.musicControl("pause")}, // pause
-        {type:"btn", pad:8, label:"\0"+atob("EhKBAMAB+AB/gB/wB/8B/+B//B//x//5//5//x//B/+B/8B/wB/gB+AB8ABw"), cb:()=>Bangle.musicControl("next")}, // next
-      ]}:{},
-      {type:"txt", font:"6x8:2", label:msg.dur?fmtTime(msg.dur):"--:--" }
-    ]});
-    g.reset().clearRect(Bangle.appRect);
+
+  updateLabelsInterval = setInterval(function() {
+    updateLabels();
+    layout.artist.label = artistName;
+    layout.album.label = albumName;
+    layout.track.label = trackName;
     layout.render();
-    
-    trackScrollOffset++;
-    artistScrollOffset++;
-    albumScrollOffset++;
-    
-    if ((trackScrollOffset + 13) > msg.track.length) trackScrollOffset = 0;
-    if ((artistScrollOffset + 21) > msg.artist.length) artistScrollOffset = 0;
-    if ((albumScrollOffset + 21) > msg.album.length) albumScrollOffset = 0;
-  }
-  
-  updateLabelsInterval = setInterval(updateLabels, 1000);
->>>>>>> 33a1c2f1
+  }, 400);
 }
 
 function showMessageScroller(msg) {
