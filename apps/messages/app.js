/* MESSAGES is a list of:
  {id:int,
    src,
    title,
    subject,
    body,
    sender,
    tel:string,
    new:true // not read yet
  }
*/

/* For example for maps:

// a message
require("messages").pushMessage({"t":"add","id":1575479849,"src":"Hangouts","title":"A Name","body":"message contents"})
// maps
require("messages").pushMessage({"t":"add","id":1,"src":"Maps","title":"0 yd - High St","body":"Campton - 11:48 ETA","img":"GhqBAAAMAAAHgAAD8AAB/gAA/8AAf/gAP/8AH//gD/98B//Pg/4B8f8Afv+PP//n3/f5//j+f/wfn/4D5/8Aef+AD//AAf/gAD/wAAf4AAD8AAAeAAADAAA="});
// call
require("messages").pushMessage({"t":"add","id":"call","src":"Phone","title":"Bob","body":"12421312",positive:true,negative:true})
*/

var Layout = require("Layout");
var settings = require('Storage').readJSON("messages.settings.json", true) || {};
var fontSmall = "6x8";
var fontMedium = g.getFonts().includes("6x15")?"6x15":"6x8:2";
var fontBig = g.getFonts().includes("12x20")?"12x20":"6x8:2";
var fontLarge = g.getFonts().includes("6x15")?"6x15:2":"6x8:4";
var active; // active screen
var openMusic = false; // go back to music screen after we handle something else?
// hack for 2v10 firmware's lack of ':size' font handling
try {
  g.setFont("6x8:2");
} catch (e) {
  g._setFont = g.setFont;
  g.setFont = function(f,s) {
    if (f.includes(":")) {
      f = f.split(":");
      return g._setFont(f[0],f[1]);
    }
    return g._setFont(f,s);
  };
}

/** this is a timeout if the app has started and is showing a single message
but the user hasn't seen it (eg no user input) - in which case
we should start a timeout for settings.unreadTimeout to return
to the clock. */
var unreadTimeout;
/// List of all our messages
var MESSAGES = require("Storage").readJSON("messages.json",1)||[];
if (!Array.isArray(MESSAGES)) MESSAGES=[];
var onMessagesModified = function(msg) {
  // TODO: if new, show this new one
  if (msg && msg.id!=="music" && msg.new && active!="map" &&
      !((require('Storage').readJSON('setting.json', 1) || {}).quiet)) {
    if (WIDGETS["messages"]) WIDGETS["messages"].buzz();
    else Bangle.buzz();
  }
  if (msg && msg.id=="music") {
    if (msg.state && msg.state!="play") openMusic = false; // no longer playing music to go back to
    if (active!="music") return; // don't open music over other screens
  }
  showMessage(msg&&msg.id);
};
function saveMessages() {
  require("Storage").writeJSON("messages.json",MESSAGES)
}

function getNotificationImage() {
  return atob("HBKBAD///8H///iP//8cf//j4//8f5//j/x/8//j/H//H4//4PB//EYj/44HH/Hw+P4//8fH//44///xH///g////A==");
}
function getFBIcon() {
  return atob("GBiBAAAAAAAAAAAYAAD/AAP/wAf/4A/48A/g8B/g+B/j+B/n+D/n/D8A/B8A+B+B+B/n+A/n8A/n8Afn4APnwADnAAAAAAAAAAAAAA==");
}
function getPosImage() {
  return atob("GRSBAAAAAYAAAcAAAeAAAfAAAfAAAfAAAfAAAfAAAfBgAfA4AfAeAfAPgfAD4fAA+fAAP/AAD/AAA/AAAPAAADAAAA==");
}
function getNegImage() {
  return atob("FhaBADAAMeAB78AP/4B/fwP4/h/B/P4D//AH/4AP/AAf4AB/gAP/AB/+AP/8B/P4P4fx/A/v4B//AD94AHjAAMA=");
}
/*
* icons should be 24x24px with 1bpp colors and 'Transparency to Color'
* http://www.espruino.com/Image+Converter
*/
function getMessageImage(msg) {
  if (msg.img) return atob(msg.img);
  var s = (msg.src||"").toLowerCase();
  if (s=="alarm" || s =="alarmclockreceiver") return atob("GBjBAP////8AAAAAAAACAEAHAOAefng5/5wTgcgHAOAOGHAMGDAYGBgYGBgYGBgYGBgYDhgYBxgMATAOAHAHAOADgcAB/4AAfgAAAAAAAAA=");
  if (s=="bibel") return atob("GBgBAAAAA//wD//4D//4H//4H/f4H/f4H+P4H4D4H4D4H/f4H/f4H/f4H/f4H/f4H//4H//4H//4GAAAEAAAEAAACAAAB//4AAAA");
  if (s=="calendar") return atob("GBiBAAAAAAAAAAAAAA//8B//+BgAGBgAGBgAGB//+B//+B//+B9m2B//+B//+Btm2B//+B//+Btm+B//+B//+A//8AAAAAAAAAAAAA==");
  if (s=="corona-warn") return atob("GBgBAAAAABwAAP+AAf/gA//wB/PwD/PgDzvAHzuAP8EAP8AAPAAAPMAAP8AAH8AAHzsADzuAB/PAB/PgA//wAP/gAH+AAAwAAAAA");
  if (s=="discord") return atob("GBgBAAAAAAAAAAAAAIEABwDgDP8wH//4H//4P//8P//8P//8Pjx8fhh+fzz+f//+f//+e//ePH48HwD4AgBAAAAAAAAAAAAAAAAA");
  if (s=="facebook") return getFBIcon();
  if (s=="gmail") return getNotificationImage();
  if (s=="google home") return atob("GBiCAAAAAAAAAAAAAAAAAAAAAoAAAAAACqAAAAAAKqwAAAAAqroAAAACquqAAAAKq+qgAAAqr/qoAACqv/6qAAKq//+qgA6r///qsAqr///6sAqv///6sAqv///6sAqv///6sA6v///6sA6v///qsA6qqqqqsA6qqqqqsA6qqqqqsAP7///vwAAAAAAAAAAAAAAAAA==");
  if (s=="hangouts") return atob("FBaBAAH4AH/gD/8B//g//8P//H5n58Y+fGPnxj5+d+fmfj//4//8H//B//gH/4A/8AA+AAHAABgAAAA=");
  if (s=="home assistant") return atob("FhaBAAAAAADAAAeAAD8AAf4AD/3AfP8D7fwft/D/P8ec572zbzbNsOEhw+AfD8D8P4fw/z/D/P8P8/w/z/AAAAA=");
  if (s=="instagram") return atob("GBiBAAAAAAAAAAAAAAAAAAP/wAYAYAwAMAgAkAh+EAjDEAiBEAiBEAiBEAiBEAjDEAh+EAgAEAwAMAYAYAP/wAAAAAAAAAAAAAAAAA==");
  if (s=="kalender") return atob("GBgBBgBgBQCgff++RQCiRgBiQAACf//+QAACQAACR//iRJkiRIEiR//iRNsiRIEiRJkiR//iRIEiRIEiR//iQAACQAACf//+AAAA");
  if (s=="lieferando") return atob("GBgBABgAAH5wAP9wAf/4A//4B//4D//4H//4P/88fV8+fV4//V4//Vw/HVw4HVw4HBg4HBg4HBg4HDg4Hjw4Hj84Hj44Hj44Hj44");
  if (s=="mail") return getNotificationImage();
  if (s=="messenger") return getFBIcon();
  if (s=="nina") return atob("GBgBAAAABAAQCAAICAAIEAAEEgAkJAgSJBwSKRxKSj4pUn8lVP+VVP+VUgAlSgApKQBKJAASJAASEgAkEAAECAAICAAIBAAQAAAA");
  if (s=="outlook mail") return atob("HBwBAAAAAAAAAAAIAAAfwAAP/gAB/+AAP/5/A//v/D/+/8P/7/g+Pv8Dye/gPd74w5znHDnOB8Oc4Pw8nv/Dwe/8Pj7/w//v/D/+/8P/7/gf/gAA/+AAAfwAAACAAAAAAAAAAAA=");
  if (s=="phone") return atob("FxeBABgAAPgAAfAAB/AAD+AAH+AAP8AAP4AAfgAA/AAA+AAA+AAA+AAB+AAB+AAB+OAB//AB//gB//gA//AA/8AAf4AAPAA=");
  if (s=="post & dhl") return atob("GBgBAPgAE/5wMwZ8NgN8NgP4NgP4HgP4HgPwDwfgD//AB/+AAf8AAAAABs7AHcdgG4MwAAAAGESAFESAEkSAEnyAEkSAFESAGETw");
  if (s=="signal") return atob("GBgBAAAAAGwAAQGAAhggCP8QE//AB//oJ//kL//wD//0D//wT//wD//wL//0J//kB//oA//ICf8ABfxgBYBAADoABMAABAAAAAAA");
  if (s=="skype") return atob("GhoBB8AAB//AA//+Af//wH//+D///w/8D+P8Afz/DD8/j4/H4fP5/A/+f4B/n/gP5//B+fj8fj4/H8+DB/PwA/x/A/8P///B///gP//4B//8AD/+AAA+AA==");
  if (s=="slack") return atob("GBiBAAAAAAAAAABAAAHvAAHvAADvAAAPAB/PMB/veD/veB/mcAAAABzH8B3v+B3v+B3n8AHgAAHuAAHvAAHvAADGAAAAAAAAAAAAAA==");
  if (s=="sms message") return getNotificationImage();
  if (s=="snapchat") return atob("GBgBAAAAAAAAAH4AAf+AAf+AA//AA//AA//AA//AA//AH//4D//wB//gA//AB//gD//wH//4f//+P//8D//wAf+AAH4AAAAAAAAA");
  if (s=="teams") return atob("GBgBAAAAAAAAAAQAAB4AAD8IAA8cP/M+f/scf/gIeDgAfvvefvvffvvffvvffvvff/vff/veP/PeAA/cAH/AAD+AAD8AAAQAAAAA");
  if (s=="telegram") return atob("GBiBAAAAAAAAAAAAAAAAAwAAHwAA/wAD/wAf3gD/Pgf+fh/4/v/z/P/H/D8P/Acf/AM//AF/+AF/+AH/+ADz+ADh+ADAcAAAMAAAAA==");
  if (s=="threema") return atob("GBjB/4Yx//8AAAAAAAAAAAAAfgAB/4AD/8AH/+AH/+AP//AP2/APw/APw/AHw+AH/+AH/8AH/4AH/gAAAAAAAAAAAAAAAAAAAAAAAAAAAAA=");
  if (s=="to do") return atob("GBgBAAAAAAAAAAAwAAB4AAD8AAH+AAP/DAf/Hg//Px/+f7/8///4///wf//gP//AH/+AD/8AB/4AA/wAAfgAAPAAAGAAAAAAAAAA");
  if (s=="twitch") return atob("GBgBH//+P//+P//+eAAGeAAGeAAGeDGGeDOGeDOGeDOGeDOGeDOGeDOGeAAOeAAOeAAcf4/4f5/wf7/gf//Af/+AA/AAA+AAAcAA");
  if (s=="twitter") return atob("GhYBAABgAAB+JgA/8cAf/ngH/5+B/8P8f+D///h///4f//+D///g///wD//8B//+AP//gD//wAP/8AB/+AB/+AH//AAf/AAAYAAA");
  if (s=="whatsapp") return atob("GBiBAAB+AAP/wAf/4A//8B//+D///H9//n5//nw//vw///x///5///4///8e//+EP3/APn/wPn/+/j///H//+H//8H//4H//wMB+AA==");
  if (s=="wordfeud") return atob("GBgCWqqqqqqlf//////9v//////+v/////++v/////++v8///Lu+v8///L++v8///P/+v8v//P/+v9v//P/+v+fx/P/+v+Pk+P/+v/PN+f/+v/POuv/+v/Ofdv/+v/NvM//+v/I/Y//+v/k/k//+v/i/w//+v/7/6//+v//////+v//////+f//////9Wqqqqqql");
  if (s=="youtube") return atob("GBgBAAAAAAAAAAAAAAAAAf8AH//4P//4P//8P//8P5/8P4/8f4P8f4P8P4/8P5/8P//8P//8P//4H//4Af8AAAAAAAAAAAAAAAAA");
  if (msg.id=="music") return atob("FhaBAH//+/////////////h/+AH/4Af/gB/+H3/7/f/v9/+/3/7+f/vB/w8H+Dwf4PD/x/////////////3//+A=");
  return getNotificationImage();
}
function getMessageImageCol(msg,def) {
  return {
    // generic colors, using B2-safe colors
    "alarm": "#fff",
    "mail": "#ff0",
    "music": "#f0f",
    "phone": "#0f0",
    "sms message": "#0ff",
    // brands, according to https://www.schemecolor.com/?s (picking one for multicolored logos)
    // all dithered on B2, but we only use the color for the icons.  (Could maybe pick the closest 3-bit color for B2?)
    "bibel": "#54342c",
    "discord": "#738adb",
    "facebook": "#4267b2",
    "gmail": "#ea4335",
    "google home": "#fbbc05",
    "hangouts": "#1ba261",
    "home assistant": "#fff", // ha-blue is #41bdf5, but that's the background
    "instagram": "#dd2a7b",
    "liferando": "#ee5c00",
    "messenger": "#0078ff",
    "nina": "#e57004",
    "outlook mail": "#0072c6",
    "post & dhl": "#f2c101",
    "signal": "#00f",
    "skype": "#00aff0",
    "slack": "#e51670",
    "snapchat": "#ff0",
    "teams": "#464eb8",
    "telegram": "#0088cc",
    "threema": "#000",
    "to do": "#3999e5",
    "twitch": "#6441A4",
    "twitter": "#1da1f2",
    "whatsapp": "#4fce5d",
    "wordfeud": "#e7d3c7",
    "youtube": "#f00",
  }[(msg.src||"").toLowerCase()]||(def !== undefined?def:g.theme.fg);
}

function showMapMessage(msg) {
  active = "map";
  var m;
  var distance, street, target, eta;
  m=msg.title.match(/(.*) - (.*)/);
  if (m) {
    distance = m[1];
    street = m[2];
  } else street=msg.title;
  m=msg.body.match(/(.*) - (.*)/);
  if (m) {
    target = m[1];
    eta = m[2];
  } else target=msg.body;
  layout = new Layout({ type:"v", c: [
    {type:"txt", font:fontMedium, label:target, bgCol:g.theme.bg2, col: g.theme.fg2, fillx:1, pad:2 },
    {type:"h", bgCol:g.theme.bg2, col: g.theme.fg2,  fillx:1, c: [
      {type:"txt", font:"6x8", label:"Towards" },
      {type:"txt", font:fontLarge, label:street }
    ]},
    {type:"h",fillx:1, filly:1, c: [
      msg.img?{type:"img",src:atob(msg.img), scale:2}:{},
      {type:"v", fillx:1, c: [
        {type:"txt", font:fontLarge, label:distance||"" }
      ]},
    ]},
    {type:"txt", font:"6x8:2", label:eta }
  ]});
  g.reset().clearRect(Bangle.appRect);
  layout.render();
  function back() { // mark as not new and return to menu
    msg.new = false;
    saveMessages();
    layout = undefined;
    checkMessages({clockIfNoMsg:1,clockIfAllRead:1,showMsgIfUnread:1,openMusic:0});
  }
  Bangle.setUI({mode:"updown", back: back}, back); // any input takes us back
}

var updateLabelsInterval;
function showMusicMessage(msg) {
  active = "music";
  openMusic = msg.state=="play";
  var trackScrollOffset = 0;
  var artistScrollOffset = 0;
  var albumScrollOffset = 0;
  var trackName = '';
  var artistName = '';
  var albumName = '';

  function fmtTime(s) {
    var m = Math.floor(s/60);
    s = (parseInt(s%60)).toString().padStart(2,0);
    return m+":"+s;
  }
  function reduceStringAndPad(text, offset, maxLen) {
    var sliceLength = offset + maxLen > text.length ? text.length - offset : maxLen;
    return text.substr(offset, sliceLength).padEnd(maxLen, " ");
  }
  function back() {
    clearInterval(updateLabelsInterval);
    updateLabelsInterval = undefined;
    openMusic = false;
    var wasNew = msg.new;
    msg.new = false;
    saveMessages();
    layout = undefined;
    if (wasNew) checkMessages({clockIfNoMsg:1,clockIfAllRead:1,showMsgIfUnread:0,openMusic:0});
    else checkMessages({clockIfNoMsg:0,clockIfAllRead:0,showMsgIfUnread:0,openMusic:0});
  }
  function updateLabels() {
    trackName = reduceStringAndPad(msg.track, trackScrollOffset, 13);
    artistName = reduceStringAndPad(msg.artist, artistScrollOffset, 21);
    albumName = reduceStringAndPad(msg.album, albumScrollOffset, 21);

    trackScrollOffset++;
    artistScrollOffset++;
    albumScrollOffset++;

    if ((trackScrollOffset + 13) > msg.track.length) trackScrollOffset = 0;
    if ((artistScrollOffset + 21) > msg.artist.length) artistScrollOffset = 0;
    if ((albumScrollOffset + 21) > msg.album.length) albumScrollOffset = 0;
  }
  updateLabels();

  layout = new Layout({ type:"v", c: [
    {type:"h", fillx:1, bgCol:g.theme.bg2, col: g.theme.fg2,  c: [
      { type:"v", fillx:1, c: [
        { type:"txt", font:fontMedium, bgCol:g.theme.bg2, label:artistName, pad:2, id:"artist" },
        { type:"txt", font:fontMedium, bgCol:g.theme.bg2, label:albumName, pad:2, id:"album" }
      ]}
    ]},
    {type:"txt", font:fontLarge, bgCol:g.theme.bg, label:trackName, fillx:1, filly:1, pad:2, id:"track" },
    Bangle.musicControl?{type:"h",fillx:1, c: [
      {type:"btn", pad:8, label:"\0"+atob("FhgBwAADwAAPwAA/wAD/gAP/gA//gD//gP//g///j///P//////////P//4//+D//gP/4A/+AD/gAP8AA/AADwAAMAAA"), cb:()=>Bangle.musicControl("play")}, // play
      {type:"btn", pad:8, label:"\0"+atob("EhaBAHgHvwP/wP/wP/wP/wP/wP/wP/wP/wP/wP/wP/wP/wP/wP/wP/wP/wP/wP/wP/wP3gHg"), cb:()=>Bangle.musicControl("pause")}, // pause
      {type:"btn", pad:8, label:"\0"+atob("EhKBAMAB+AB/gB/wB/8B/+B//B//x//5//5//x//B/+B/8B/wB/gB+AB8ABw"), cb:()=>Bangle.musicControl("next")}, // next
    ]}:{},
    {type:"txt", font:"6x8:2", label:msg.dur?fmtTime(msg.dur):"--:--" }
<<<<<<< HEAD
  ]});
  g.reset().clearRect(Bangle.appRect);
=======
  ]}, { back : back });
  g.clearRect(Bangle.appRect);
>>>>>>> 45cde94a
  layout.render();

  updateLabelsInterval = setInterval(function() {
    updateLabels();
    layout.artist.label = artistName;
    layout.album.label = albumName;
    layout.track.label = trackName;
    layout.render();
  }, 400);
}

function showMessageScroller(msg) {
  active = "scroller";
  var bodyFont = fontBig;
  g.setFont(bodyFont);
  var lines = [];
  if (msg.title) lines = g.wrapString(msg.title, g.getWidth()-10)
  var titleCnt = lines.length;
  if (titleCnt) lines.push(""); // add blank line after title
  lines = lines.concat(g.wrapString(msg.body, g.getWidth()-10),["",/*LANG*/"< Back"]);
  E.showScroller({
    h : g.getFontHeight(), // height of each menu item in pixels
    c : lines.length, // number of menu items
    // a function to draw a menu item
    draw : function(idx, r) {
      // FIXME: in 2v13 onwards, clearRect(r) will work fine. There's a bug in 2v12
      g.setBgColor(idx<titleCnt ? g.theme.bg2 : g.theme.bg).
        setColor(idx<titleCnt ? g.theme.fg2 : g.theme.fg).
        clearRect(r.x,r.y,r.x+r.w, r.y+r.h);
      g.setFont(bodyFont).drawString(lines[idx], r.x, r.y);
    }, select : function(idx) {
      if (idx>=lines.length-2)
        showMessage(msg.id);
    },
    back : () => showMessage(msg.id)
  });
}

function showMessageSettings(msg) {
  active = "settings";
  E.showMenu({"":{"title":/*LANG*/"Message"},
    "< Back" : () => showMessage(msg.id),
    /*LANG*/"View Message" : () => {
      showMessageScroller(msg);
    },
    /*LANG*/"Delete" : () => {
      MESSAGES = MESSAGES.filter(m=>m.id!=msg.id);
      saveMessages();
      checkMessages({clockIfNoMsg:0,clockIfAllRead:0,showMsgIfUnread:0,openMusic:0});
    },
    /*LANG*/"Mark Unread" : () => {
      msg.new = true;
      saveMessages();
      checkMessages({clockIfNoMsg:0,clockIfAllRead:0,showMsgIfUnread:0,openMusic:0});
    },
    /*LANG*/"Mark all read" : () => {
      MESSAGES.forEach(msg => msg.new = false);
      saveMessages();
      checkMessages({clockIfNoMsg:0,clockIfAllRead:0,showMsgIfUnread:0,openMusic:0});
    },
    /*LANG*/"Delete all messages" : () => {
      E.showPrompt(/*LANG*/"Are you sure?", {title:/*LANG*/"Delete All Messages"}).then(isYes => {
        if (isYes) {
          MESSAGES = [];
          saveMessages();
        }
        checkMessages({clockIfNoMsg:0,clockIfAllRead:0,showMsgIfUnread:0,openMusic:0});
      });
    },
  });
}

function showMessage(msgid) {
  var msg = MESSAGES.find(m=>m.id==msgid);
  if (updateLabelsInterval) {
    clearInterval(updateLabelsInterval);
    updateLabelsInterval=undefined;
  }
  if (!msg) return checkMessages({clockIfNoMsg:1,clockIfAllRead:0,showMsgIfUnread:0,openMusic:openMusic}); // go home if no message found
  if (msg.id=="music") {
    cancelReloadTimeout(); // don't auto-reload to clock now
    return showMusicMessage(msg);
  }
  if (msg.src=="Maps") {
    cancelReloadTimeout(); // don't auto-reload to clock now
    return showMapMessage(msg);
  }
  active = "message";
  // Normal text message display
  var title=msg.title, titleFont = fontLarge, lines;
  if (title) {
    var w = g.getWidth()-48;
    if (g.setFont(titleFont).stringWidth(title) > w) {
      titleFont = fontBig;
      if (settings.fontSize!=1 && g.setFont(titleFont).stringWidth(title) > w)
        titleFont = fontMedium;
    }
    if (g.setFont(titleFont).stringWidth(title) > w) {
      lines = g.wrapString(title, w);
      title = (lines.length>2) ? lines.slice(0,2).join("\n")+"..." : lines.join("\n");
    }
  }
  // If body of message is only two lines long w/ large font, use large font.
  var body=msg.body, bodyFont = fontLarge;
  if (body) {
    var w = g.getWidth()-10;
    if (g.setFont(bodyFont).stringWidth(body) > w * 2) {
      bodyFont = fontBig;
      if (settings.fontSize!=1 && g.setFont(bodyFont).stringWidth(body) > w * 3)
        bodyFont = fontMedium;
    }
    if (g.setFont(bodyFont).stringWidth(body) > w) {
      lines = g.setFont(bodyFont).wrapString(msg.body, w);
      var maxLines = Math.floor((g.getHeight()-110) / g.getFontHeight());
      body = (lines.length>maxLines) ? lines.slice(0,maxLines).join("\n")+"..." : lines.join("\n");
    }
  }
  function goBack() {
    msg.new = false; saveMessages(); // read mail
    cancelReloadTimeout(); // don't auto-reload to clock now
    checkMessages({clockIfNoMsg:1,clockIfAllRead:0,showMsgIfUnread:0,openMusic:openMusic});
  }
  var buttons = [
  ];
  if (msg.positive) {
    buttons.push({type:"btn", src:getPosImage(), cb:()=>{
      msg.new = false; saveMessages();
      cancelReloadTimeout(); // don't auto-reload to clock now
      Bangle.messageResponse(msg,true);
      checkMessages({clockIfNoMsg:1,clockIfAllRead:1,showMsgIfUnread:1,openMusic:openMusic});
    }});
  }
  if (msg.negative) {
    if (buttons.length) buttons.push({width:32}); // nasty hack...
    buttons.push({type:"btn", src:getNegImage(), cb:()=>{
      msg.new = false; saveMessages();
      cancelReloadTimeout(); // don't auto-reload to clock now
      Bangle.messageResponse(msg,false);
      checkMessages({clockIfNoMsg:1,clockIfAllRead:1,showMsgIfUnread:1,openMusic:openMusic});
    }});
  }


  layout = new Layout({ type:"v", c: [
    {type:"h", fillx:1, bgCol:g.theme.bg2, col: g.theme.fg2,  c: [
      { type:"v", fillx:1, c: [
        {type:"txt", font:fontSmall, label:msg.src||/*LANG*/"Message", bgCol:g.theme.bg2, col: g.theme.fg2, fillx:1, pad:2, halign:1 },
        title?{type:"txt", font:titleFont, label:title, bgCol:g.theme.bg2, col: g.theme.fg2, fillx:1, pad:2 }:{},
      ]},
      { type:"btn", src:getMessageImage(msg), col:getMessageImageCol(msg), pad: 3, cb:()=>{
        cancelReloadTimeout(); // don't auto-reload to clock now
        showMessageSettings(msg);
      }},
    ]},
    {type:"txt", font:bodyFont, label:body, fillx:1, filly:1, pad:2, cb:()=>{
      // allow tapping to show a larger version
      showMessageScroller(msg);
    } },
    {type:"h",fillx:1, c: buttons}
<<<<<<< HEAD
  ]});
  g.reset().clearRect(Bangle.appRect);
=======
  ]},{back:goBack});
  g.clearRect(Bangle.appRect);
>>>>>>> 45cde94a
  layout.render();
}


/* options = {
  clockIfNoMsg : bool
  clockIfAllRead : bool
  showMsgIfUnread : bool
}
*/
function checkMessages(options) {
  options=options||{};
  // If no messages, just show 'no messages' and return
  if (!MESSAGES.length) {
    if (!options.clockIfNoMsg) return E.showPrompt(/*LANG*/"No Messages",{
      title:/*LANG*/"Messages",
      img:require("heatshrink").decompress(atob("kkk4UBrkc/4AC/tEqtACQkBqtUDg0VqAIGgoZFDYQIIM1sD1QAD4AIBhnqA4WrmAIBhc6BAWs8AIBhXOBAWz0AIC2YIC5wID1gkB1c6BAYFBEQPqBAYXBEQOqBAnDAIQaEnkAngaEEAPDFgo+IKA5iIOhCGIAFb7RqAIGgtUBA0VqobFgNVA")),
      buttons : {/*LANG*/"Ok":1}
    }).then(() => { load() });
    return load();
  }
  // we have >0 messages
  var newMessages = MESSAGES.filter(m=>m.new&&m.id!="music");
  // If we have a new message, show it
  if (options.showMsgIfUnread && newMessages.length)
    return showMessage(newMessages[0].id);
  // no new messages: show playing music? (only if we have playing music to show)
  if (options.openMusic && MESSAGES.some(m=>m.id=="music" && m.track && m.state=="play"))
    return showMessage('music');
  // no new messages - go to clock?
  if (options.clockIfAllRead && newMessages.length==0)
    return load();
  active = "main";
  // Otherwise show a menu
  E.showScroller({
    h : 48,
    c : Math.max(MESSAGES.length,3), // workaround for 2v10.219 firmware (min 3 not needed for 2v11)
    draw : function(idx, r) {"ram"
      var msg = MESSAGES[idx];
      if (msg && msg.new) g.setBgColor(g.theme.bgH).setColor(g.theme.fgH);
      else g.setColor(g.theme.fg);
<<<<<<< HEAD
      g.clearRect(r.x,r.y,r.x+r.w, r.y+r.h);
      if (idx==0) msg = {id:"back", title:"< Back"};
=======
>>>>>>> 45cde94a
      if (!msg) return;
      var x = r.x+2, title = msg.title, body = msg.body;
      var img = getMessageImage(msg);
      if (msg.id=="music") {
        title = msg.artist || /*LANG*/"Music";
        body = msg.track;
      }
      if (img) {
        var fg = g.getColor();
        g.setColor(getMessageImageCol(msg,fg)).drawImage(img, x+24, r.y+24, {rotate:0}) // force centering
         .setColor(fg); // only color the icon
        x += 50;
      }
      var m = msg.title+"\n"+msg.body, longBody=false;
      if (title) g.setFontAlign(-1,-1).setFont(fontBig).drawString(title, x,r.y+2);
      if (body) {
        g.setFontAlign(-1,-1).setFont("6x8");
        var l = g.wrapString(body, r.w-(x+14));
        if (l.length>3) {
          l = l.slice(0,3);
          l[l.length-1]+="...";
        }
        longBody = l.length>2;
        g.drawString(l.join("\n"), x+10,r.y+20);
      }
      if (!longBody && msg.src) g.setFontAlign(1,1).setFont("6x8").drawString(msg.src, r.x+r.w-2, r.y+r.h-2);
      g.setColor("#888").fillRect(r.x,r.y+r.h-1,r.x+r.w-1,r.y+r.h-1); // dividing line between items
    },
    select : idx => showMessage(MESSAGES[idx].id),
    back : () => load()
  });
}


function cancelReloadTimeout() {
  if (!unreadTimeout) return;
  clearTimeout(unreadTimeout);
  unreadTimeout = undefined;
}


g.clear();
Bangle.loadWidgets();
Bangle.drawWidgets();
setTimeout(() => {
  var unreadTimeoutSecs = settings.unreadTimeout;
  if (unreadTimeoutSecs===undefined) unreadTimeoutSecs=60;
  if (unreadTimeoutSecs)
    unreadTimeout = setTimeout(function() {
      print("Message not seen - reloading");
      load();
    }, unreadTimeoutSecs*1000);
  // only openMusic on launch if music is new
  var newMusic = MESSAGES.some(m=>m.id==="music"&&m.new);
  checkMessages({clockIfNoMsg:0,clockIfAllRead:0,showMsgIfUnread:1,openMusic:newMusic&&settings.openMusic});
},10); // if checkMessages wants to 'load', do that<|MERGE_RESOLUTION|>--- conflicted
+++ resolved
@@ -260,13 +260,8 @@
       {type:"btn", pad:8, label:"\0"+atob("EhKBAMAB+AB/gB/wB/8B/+B//B//x//5//5//x//B/+B/8B/wB/gB+AB8ABw"), cb:()=>Bangle.musicControl("next")}, // next
     ]}:{},
     {type:"txt", font:"6x8:2", label:msg.dur?fmtTime(msg.dur):"--:--" }
-<<<<<<< HEAD
-  ]});
+  ]}, { back : back });
   g.reset().clearRect(Bangle.appRect);
-=======
-  ]}, { back : back });
-  g.clearRect(Bangle.appRect);
->>>>>>> 45cde94a
   layout.render();
 
   updateLabelsInterval = setInterval(function() {
@@ -426,13 +421,8 @@
       showMessageScroller(msg);
     } },
     {type:"h",fillx:1, c: buttons}
-<<<<<<< HEAD
-  ]});
+  ]},{back:goBack});
   g.reset().clearRect(Bangle.appRect);
-=======
-  ]},{back:goBack});
-  g.clearRect(Bangle.appRect);
->>>>>>> 45cde94a
   layout.render();
 }
 
@@ -474,11 +464,7 @@
       var msg = MESSAGES[idx];
       if (msg && msg.new) g.setBgColor(g.theme.bgH).setColor(g.theme.fgH);
       else g.setColor(g.theme.fg);
-<<<<<<< HEAD
       g.clearRect(r.x,r.y,r.x+r.w, r.y+r.h);
-      if (idx==0) msg = {id:"back", title:"< Back"};
-=======
->>>>>>> 45cde94a
       if (!msg) return;
       var x = r.x+2, title = msg.title, body = msg.body;
       var img = getMessageImage(msg);
