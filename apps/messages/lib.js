--- conflicted
+++ resolved
@@ -63,44 +63,13 @@
   var appSettings = require('Storage').readJSON('messages.settings.json',1)||{};
   var unlockWatch = appSettings.unlockWatch;
   // don't auto-open messages in quiet mode if quietNoAutOpn is true
-<<<<<<< HEAD
-  if(quiet && quietNoAutOpn) {
-      loadMessages = false;
-  }
-  if (!quiet && loadMessages && unlockWatch != false){
-    Bangle.setLocked(false);
-    Bangle.setLCDPower(1); // turn screen on
-  }
-=======
   if((quiet && appSettings.quietNoAutOpn) || appSettings.noAutOpn)
     loadMessages = false;
   delete appSettings;
->>>>>>> f952e172
   // after a delay load the app, to ensure we have all the messages
   if (exports.messageTimeout) clearTimeout(exports.messageTimeout);
   exports.messageTimeout = setTimeout(function() {
     exports.messageTimeout = undefined;
-<<<<<<< HEAD
-    var cont = function() {
-      // if we're in a clock or it's important, go straight to messages app
-      if (loadMessages){
-        return load("messages.app.js");
-      }
-      if (global.WIDGETS && WIDGETS.messages) {  // show messages if widgets are loaded
-        WIDGETS.messages.show();
-      }
-    };
-    if (quiet) {
-      //Be quiet and cont()inue displaying.
-      cont();
-    } else {
-      //We have to wait for buzzing to complete before cont()inuing
-      if(global.WIDGETS && WIDGETS.messages)
-        WIDGETS.messages.buzz().then(()=>cont());
-      else
-        Bangle.buzz().then(()=>cont());
-    }
-=======
     // if we're in a clock or it's important, go straight to messages app
     if (loadMessages){
       if(!quiet && unlockWatch){
@@ -112,7 +81,6 @@
     }
     if (!quiet && (!global.WIDGETS || !WIDGETS.messages)) return Bangle.buzz(); // no widgets - just buzz once to let someone know
     if (global.WIDGETS && WIDGETS.messages) WIDGETS.messages.update(messages);
->>>>>>> f952e172
   }, 500);
 }
 /// Remove all messages
