--- conflicted
+++ resolved
@@ -1,11 +1,7 @@
 {
   "id": "messages",
   "name": "Messages",
-<<<<<<< HEAD
-  "version": "0.29",
-=======
   "version": "0.30",
->>>>>>> 25aafe1c
   "description": "App to display notifications from iOS and Gadgetbridge/Android",
   "icon": "app.png",
   "type": "app",
