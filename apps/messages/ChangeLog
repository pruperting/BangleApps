--- conflicted
+++ resolved
@@ -13,8 +13,5 @@
 0.09: Message now disappears after 60s if no action taken and clock loads (fix 922)
       Fix phone icon (#1014)
 0.10: Respect the 'new' attribute if it was set from iOS integrations
-<<<<<<< HEAD
-0.11: New notification icons, more app icons
-=======
 0.11: Open app when touching the widget (Bangle.js 2 only)
->>>>>>> 6b2f8e98
+0.12: New notification icons, more app icons