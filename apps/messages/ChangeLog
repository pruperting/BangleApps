--- conflicted
+++ resolved
@@ -41,9 +41,5 @@
 0.26: Setting to auto-open music
 0.27: Add 'mark all read' option to popup menu (fix #1624)
 0.28: Option to auto-unlock the watch when a new message arrives
-<<<<<<< HEAD
 0.29: Fix message list overwrites on Bangle.js 1 (fix #1642)
-=======
-0.29: Fix message list overwrites on Bangle.js 1 (fix #1642)
-0.30: Add new Icons (Youtube, Twitch, MS TODO, Teams, Snapchat, Signal, Post & DHL, Nina, Lieferando, Kalender, Discord, Corona Warn, Bibel)
->>>>>>> 25aafe1c
+0.30: Add new Icons (Youtube, Twitch, MS TODO, Teams, Snapchat, Signal, Post & DHL, Nina, Lieferando, Kalender, Discord, Corona Warn, Bibel)