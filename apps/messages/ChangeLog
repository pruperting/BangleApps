0.01: New App!
0.02: Add 'messages' library
0.03: Fixes for Bangle.js 1
0.04: Add require("messages").clearAll()
0.05: Handling of message actions (ok/clear)
0.06: New messages now go at the start (fix #898)
      Answering true/false now exits the messages app if no new messages
      Back now marks a message as read
      Clicking top-left opens a menu which allows you to delete a message or mark unread
0.07: Added settings menu with option to choose vibrate pattern and frequency (fix #909)
0.08: Fix rendering of long messages (fix #969)
      buzz on new message (fix #999)
0.09: Message now disappears after 60s if no action taken and clock loads (fix 922)
      Fix phone icon (#1014)
0.10: Respect the 'new' attribute if it was set from iOS integrations
0.11: Open app when touching the widget (Bangle.js 2 only)
0.12: Extra app-specific notification icons
      New animated notification icon (instead of large blinking 'MESSAGES')
      Added screenshots
0.13: Add /*LANG*/ comments for internationalisation
      Add 'Delete All' option to message options
      Now update correctly when 'require("messages").clearAll()' is called
0.14: Hide widget when all unread notifications are dismissed from phone
0.15: Don't buzz when Quiet Mode is active
0.16: Fix text wrapping so it fits the screen even if title is big (fix #1147)
0.17: Fix: Get dynamic dimensions of notify icon, fixed notification font
0.18: Use app-specific icon colors
      Spread message action buttons out
      Back button now goes back to list of messages
      If showMessage called with no message (eg all messages deleted) now return to the clock (fix #1267)
0.19: Use a larger font for message text if it'll fit
0.20: Allow tapping on the body to show a scrollable view of the message and title in a bigger font (fix #1405, #1031)
0.21: Improve list readability on dark theme
0.22: Add Home Assistant icon
      Allow repeat to be switched Off, so there is no buzzing repetition.
      Also gave the widget a pixel more room to the right
0.23: Change message colors to match current theme instead of using green
<<<<<<< HEAD
      Now attempt to use Large/Big/Medium fonts, and allow minimum font size to be configured         
0.24: Remove left-over debug statement
0.25: Setting to auto-open music
=======
      Now attempt to use Large/Big/Medium fonts, and allow minimum font size to be configured
0.24: Remove left-over debug statement
0.25: Fix widget memory usage issues if message received and watch repeatedly calls Bangle.drawWidgets (fix #1550)
>>>>>>> d748bcd6
<|MERGE_RESOLUTION|>--- conflicted
+++ resolved
@@ -35,12 +35,7 @@
       Allow repeat to be switched Off, so there is no buzzing repetition.
       Also gave the widget a pixel more room to the right
 0.23: Change message colors to match current theme instead of using green
-<<<<<<< HEAD
-      Now attempt to use Large/Big/Medium fonts, and allow minimum font size to be configured         
-0.24: Remove left-over debug statement
-0.25: Setting to auto-open music
-=======
       Now attempt to use Large/Big/Medium fonts, and allow minimum font size to be configured
 0.24: Remove left-over debug statement
 0.25: Fix widget memory usage issues if message received and watch repeatedly calls Bangle.drawWidgets (fix #1550)
->>>>>>> d748bcd6
+0.26: Setting to auto-open music