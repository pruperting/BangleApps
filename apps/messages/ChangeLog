--- conflicted
+++ resolved
@@ -21,9 +21,6 @@
       Add 'Delete All' option to message options
       Now update correctly when 'require("messages").clearAll()' is called
 0.14: Hide widget when all unread notifications are dismissed from phone
-<<<<<<< HEAD
-0.15: Fix: Get dynamic dimensions of notify icon, fixed notification font
-=======
 0.15: Don't buzz when Quiet Mode is active
 0.16: Fix text wrapping so it fits the screen even if title is big (fix #1147)
->>>>>>> 128f2d4e
+0.17: Fix: Get dynamic dimensions of notify icon, fixed notification font