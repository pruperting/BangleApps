0.01: New App!
0.02: Add 'messages' library
0.03: Fixes for Bangle.js 1
0.04: Add require("messages").clearAll()
0.05: Handling of message actions (ok/clear)
0.06: New messages now go at the start (fix #898)
      Answering true/false now exits the messages app if no new messages
      Back now marks a message as read
      Clicking top-left opens a menu which allows you to delete a message or mark unread
0.07: Added settings menu with option to choose vibrate pattern and frequency (fix #909)
0.08: Fix rendering of long messages (fix #969)
      buzz on new message (fix #999)
0.09: Message now disappears after 60s if no action taken and clock loads (fix 922)
      Fix phone icon (#1014)
0.10: Respect the 'new' attribute if it was set from iOS integrations
0.11: Open app when touching the widget (Bangle.js 2 only)
0.12: Extra app-specific notification icons
      New animated notification icon (instead of large blinking 'MESSAGES')
      Added screenshots
0.13: Add /*LANG*/ comments for internationalisation
      Add 'Delete All' option to message options
      Now update correctly when 'require("messages").clearAll()' is called
0.14: Hide widget when all unread notifications are dismissed from phone
0.15: Don't buzz when Quiet Mode is active
0.16: Fix text wrapping so it fits the screen even if title is big (fix #1147)
0.17: Fix: Get dynamic dimensions of notify icon, fixed notification font
0.18: Use app-specific icon colors
      Spread message action buttons out
      Back button now goes back to list of messages
      If showMessage called with no message (eg all messages deleted) now return to the clock (fix #1267)
0.19: Use a larger font for message text if it'll fit
0.20: Allow tapping on the body to show a scrollable view of the message and title in a bigger font (fix #1405, #1031)
0.21: Improve list readability on dark theme
0.22: Add Home Assistant icon
      Allow repeat to be switched Off, so there is no buzzing repetition.
      Also gave the widget a pixel more room to the right
0.23: Change message colors to match current theme instead of using green
      Now attempt to use Large/Big/Medium fonts, and allow minimum font size to be configured
0.24: Remove left-over debug statement
0.25: Fix widget memory usage issues if message received and watch repeatedly calls Bangle.drawWidgets (fix #1550)
0.26: Setting to auto-open music
0.27: Add 'mark all read' option to popup menu (fix #1624)
0.28: Option to auto-unlock the watch when a new message arrives
0.29: Fix message list overwrites on Bangle.js 1 (fix #1642)
0.30: Add new Icons (Youtube, Twitch, MS TODO, Teams, Snapchat, Signal, Post & DHL, Nina, Lieferando, Kalender, Discord, Corona Warn, Bibel)
0.31: Option to disable icon flashing
0.32: Added an option to allow quiet mode to override message auto-open
0.33: Timeout from the message list screen if the message being displayed is removed and there is a timer going
0.34: Don't buzz for 'map' update messages
0.35: Reset graphics colors before rendering a message (possibly fix #1752)
0.36: Ensure a new message plus an almost immediate deletion of that message doesn't load the messages app (fix #1362)
0.37: Now use the setUI 'back' icon in the top left rather than specific buttons/menu items
0.38: Add telegram foss handling
0.39: Set default color for message icons according to theme
<<<<<<< HEAD
      Don't turn on the screen after unread timeout expires (#1873)
0.40: Add notification icons in the widget
=======
0.40: Use default Bangle formatter for booleans
>>>>>>> fe707c33
<|MERGE_RESOLUTION|>--- conflicted
+++ resolved
@@ -52,9 +52,5 @@
 0.37: Now use the setUI 'back' icon in the top left rather than specific buttons/menu items
 0.38: Add telegram foss handling
 0.39: Set default color for message icons according to theme
-<<<<<<< HEAD
-      Don't turn on the screen after unread timeout expires (#1873)
-0.40: Add notification icons in the widget
-=======
 0.40: Use default Bangle formatter for booleans
->>>>>>> fe707c33
+0.41: Add notification icons in the widget