/*
To do:
  -flight log
  -statistics page
  -navigation
*/

getAltitude = (p,baseP) => (44330 * (1.0 - Math.pow(p/baseP, 0.1903)));
getFL = () => (44330 * (1.0 - Math.pow(pressure/1013.25, 0.1903))).toFixed(0);
getTimeString = () => (settings.localTime) ? (require("locale").time(Date(),1)):(Date().toUTCString().slice(Date().toUTCString().length-12,Date().toUTCString().length-7));
takeoff = () => {takeoffTime=Date().getTime(); flying=true; landed=false;};
land = () => {landingTime=Date().getTime(); flying=false; landed=true;};

var fg=g.getColor();
var bg=g.getBgColor();
var red="#F00",green="#0F0";

const unitsRoc=[
  {name:"m/s", factor:1, precision:1, layoutCode:{type:"v", halign:1, c: [
            {type:"txt", font:"12%", halign:0, filly:0, label:"m"},
            {type:"", height:1,width:"20", bgCol:fg},
            {type:"txt", font:"12%", halign:0, filly:0, label:"s"}]}},
  {name:"ft/m", factor:196.85039370078738, precision:0, layoutCode:{type:"v", halign:1, c: [
            {type:"txt", font:"12%", halign:0, filly:0, label:"ft"},
            {type:"", height:1,width:"30", bgCol:fg},
            {type:"txt", font:"12%", halign:0, filly:0, label:"min"}]}},
  {name:"kt", factor:1.9438444924406, precision:1, layoutCode:
            {type:"txt", font:"12%", halign:0, filly:0, label:"kt"}}
  ];

const unitsGs=[
  {name:"km/h", factor:1, precision:1, layoutCode:{type:"v", halign:1, c: [
            {type:"txt", font:"12%", halign:0, filly:0, label:"km"},
            {type:"", height:1,width:"30", bgCol:fg},
            {type:"txt", font:"12%", halign:0, filly:0, label:"h"}]}},
  {name:"kt", factor:0.5399568, precision:0, layoutCode:{type:"txt", font:"12%", halign:0, filly:0, label:"kt"}},
  {name:"m/s", factor:0.2777777777777778, precision:1, layoutCode:{type:"v", halign:1, c: [
            {type:"txt", font:"12%", halign:0, filly:0, label:"m"},
            {type:"", height:1,width:"20", bgCol:fg},
            {type:"txt", font:"12%", halign:0, filly:0, label:"s"}]}}
  ];

const unitsAlt=[
  {name:"m", factor:1, precision:0, layoutCode:{type:"txt", font:"12%", halign:0, filly:0, label:"m"}},
  {name:"ft", factor:3.280839895013123, precision:0, layoutCode:{type:"txt", font:"12%", halign:0, filly:0, label:"ft"}}
  ];

const unitROC={type:"v", halign:1, c: [
            {type:"txt", font:"12%", halign:0, filly:0, label:"m"},
            {type:"", height:1,width:"20", bgCol:fg},
            {type:"txt", font:"12%", halign:0, filly:0, label:"s"}
          ]};

var settings = Object.assign({
  rocU: 0,
  altU: 0,
  gsU:0,
  intTime:10,
  localTime:true,
  autoDetect:1
}, require('Storage').readJSON("tinyVario.json", true) || {});

var qnh=Math.floor(Bangle.getOptions().seaLevelPressure);
var pfdHandle;
var rawP=0, samples=0;
var altH = [];
var altRaw=-9999, altFast=0, altSlow=0;
<<<<<<< HEAD
var fastGain=0.5, slowGain=0.3;
var roc=0,rocAvg=0, gs;
=======
var fastGain=0.2, slowGain=0.168;
var roc=0,rocAvg=0;
var gs;
>>>>>>> 16115f83
var lastPressure = Date.now();
var pressure = 1000;
var flying=false, landed=false;
var takeoffTime, landingTime, flyingTime;
var Layout = require("Layout");
var oldSettings;


function updateText(t) {
  g.clearRect(t.x,t.y,t.x+t.w-1,t.y+t.h-1);
  if (t.col) g.setColor(t.col);
  else g.setColor(fg);
  if (t.halign==1)
    g.setFont(t.font).setFontAlign(1,0,0).drawString(t.label, t.x+t.w, t.y+(t.h>>1));
  else if (t.halign==-1)
    g.setFont(t.font).setFontAlign(-1,0,0).drawString(t.label, t.x, t.y+(t.h>>1));
  else
    g.setFont(t.font).setFontAlign(0,0,0).drawString(t.label, t.x+(t.w>>1), t.y+(t.h>>1));
}

function initPFD() {
  Bangle.setUI();
  var pfd = new Layout(
    {type:"v",c: [
      /*{type:"h",c: [
        {type:"", fillx:1, height:"1"}
        ]},*/
      {type:"h",filly:1, c: [
        {type:"custom", width:"25", render:()=>{
          var p = pfd.vario;
          g.reset();
          g.clearRect(p.x,p.y,p.x+p.w-1,p.y+p.h-1);
          if (roc>0.1) g.setColor(0,1,0);
          if (roc<-1) g.setColor(1,0,0);
          var y=p.y+p.h/2-roc*(p.h/2)/5;
          g.fillRect(p.x,p.y+(p.h/2),p.x+p.w-1,Math.clip(y,p.y,p.y+p.h-1));
        }, id:"vario",filly:1 },
        {type:"", filly:1, width:1, bgCol:fg},
        {type:"v",fillx:1, c: [
          {type:"h", halign:1, c:[
            {type:"txt", font:"22%", halign:1, filly:1, fillx:1, label:"9999", id:"alt", cb:()=>initAltMenu()},
            unitsAlt[settings.altU].layoutCode
          ]},
          {type:"", fillx:1, height:"1", bgCol:fg},
          {type:"h", halign:1, c:[
            {type:"txt", font:"25%", halign:1, filly:1, fillx:1, label:"-9.9", id:"avg", cb:()=>initAvgMenu()},
            unitsRoc[settings.rocU].layoutCode
          ]},
          {type:"", fillx:1, height:"1", bgCol:fg},
          {type:"h", halign:1, c:[
            {type:"txt", font:"25%", halign:1, filly:1, fillx:1, label:"XXX", id:"gs", cb:()=>initGsMenu()},
            unitsGs[settings.gsU].layoutCode
          ]}
        ]}
      ]},
      {type:"", fillx:1, height:"1", bgCol:fg},
      {type:"h",c: [
        {type:"txt",pad:0, halign:0, font:"15%",fillx:1, label:"99:99", id:"time", cb:()=>initTimeMenu()},
        {type:"", width:1,height:g.getHeight()*0.15, bgCol:fg},
        {type:"txt",pad:0, halign:0, font:"15%", fillx:1, label:"--:--", id:"flyingtime", cb:()=>initFlyingTimeMenu() }
      ]}
    ]},{lazy:true}
  );
  g.clear();
  pfd.render();
  //-------testing------
  //rawP=1000;
  //samples=1;
  //--------------------
  pfdHandle = setInterval(function() {
    //process pressure readings
    if (samples) {
      pressure=rawP/samples;
      samples=0;
      rawP=0;
      if (altRaw==-9999) {//first measurement)
        altRaw=getAltitude(pressure,qnh);
        altFast=altRaw;
        altSlow=altRaw;
        for (let i = 0; i < settings.intTime*4+1; i++) altH.push(altRaw);
      }
    }
    altRaw=getAltitude(pressure,qnh);
    altFast=altFast+(altRaw-altFast)*fastGain;
    altSlow=altSlow+(altRaw-altSlow)*slowGain;
    altH.push(altRaw);
    while (altH.length>settings.intTime*4+1) {
      altH.shift();
      rocAvg=(altH[altH.length-1]-altH[0])/settings.intTime;
    }

    if (settings.autoDetect) 
      if ((!flying) && (!landed) && ((rocAvg>1) || (rocAvg<-1) || (gs>10))) 
        takeoff();
      else if ((flying) && ((rocAvg<1) && (rocAvg>-1) && (gs<10))) 
        land();
    
    if (flying) {
      flyingTime=Date().getTime()-takeoffTime;
      pfd.flyingtime.label=(flyingTime / 3600000).toFixed(0)+":"+(flyingTime / 60000 % 60).toFixed(0).padStart(2,'0');
      pfd.flyingtime.col=fg;
      updateText(pfd.flyingtime);
    } else if (landed) {
      flyingTime=landingTime-takeoffTime;
      pfd.flyingtime.label=(flyingTime / 3600000).toFixed(0)+":"+(flyingTime / 60000 % 60).toFixed(0).padStart(2,'0');
      pfd.flyingtime.col=green;
      updateText(pfd.flyingtime);
    }

    roc=(altFast-altSlow)/((0.25/slowGain)-(0.25/fastGain));
    pfd.alt.label=(altRaw*unitsAlt[settings.altU].factor).toFixed(unitsAlt[settings.altU].precision);
    pfd.avg.col=(rocAvg<-1) ? (red):((rocAvg>0.1) ? (green):(fg));
    pfd.avg.label=(rocAvg*unitsRoc[settings.rocU].factor).toFixed(unitsRoc[settings.rocU].precision);

    var gps = Bangle.getGPSFix();
    if (gps) {
      pfd.gs.label=(gps.speed*unitsGs[settings.gsU].factor).toFixed(unitsGs[settings.gsU].precision);
      updateText(pfd.gs);
      gs=gps.speed;
    } 
    
    pfd.time.label=getTimeString();
    updateText(pfd.alt);
    updateText(pfd.avg);
    updateText(pfd.time);
    pfd.vario.render();
  }, 250);

}

function initAltMenu() {
  oldSettings=Object.assign({},settings);
  clearInterval(pfdHandle);
  var altMenu = new Layout ({
    type:"h", c: [{
      type:"v", width:180, c: [
        {type:"btn", font:"12%", pad:2, fillx:1, filly:1, label:"set QNH", cb:()=>initQNHMenu()},
        {type:"btn", font:"12%", id:"units", pad:2, fillx:1, filly:1, label:"Units: "+unitsAlt[settings.altU].name, cb:()=>{
          settings.altU=(settings.altU+1)%unitsAlt.length;
          altMenu.units.label="Units: "+unitsAlt[settings.altU].name;
          altMenu.render();
        }},
      ]},
      {type:"v", c: [
        {type:"btn", r:3, font:"12%", pad:2, filly:1, label:"BACK", cb: ()=>{
          settings=Object.assign({},oldSettings);
          print("old settings restored");
          initPFD();
        }},
        {type:"btn", r:3, font:"12%", pad:2, filly:1, label:"SAVE", cb: ()=>{
          require('Storage').writeJSON("tinyVario.json", settings);
          initPFD();
        }}
      ]}
    ], lazy:true});
  g.clear();
  altMenu.render();
}

function initAvgMenu() {
  oldSettings=Object.assign({},settings);
  clearInterval(pfdHandle);
  var avgMenu = new Layout ({
    type:"h", c: [{
      type:"v", width:180, c: [
        {type:"btn", font:"12%", pad:2, fillx:1, filly:1, label:"+", cb:l=>{
          settings.intTime=Math.clip(settings.intTime+1,1,60);
          avgMenu.interval.label="Interval: "+settings.intTime+"s";
          avgMenu.render();
        }},
        {type:"btn", id:"interval", font:"10%", pad:2, fillx:1, filly:1, label:"Interval: "+settings.intTime+"s", cb:()=>{}},
        {type:"btn", font:"12%", pad:2, fillx:1, filly:1, label:"-", cb:l=>{
          settings.intTime=Math.clip(settings.intTime-1,1,60);
          avgMenu.interval.label="Interval: "+settings.intTime+"s";
          avgMenu.render();
        }},
        {type:"btn", font:"12%", id:"units", pad:2, fillx:1, filly:1, label:"Units: "+unitsRoc[settings.rocU].name, cb:()=>{
          settings.rocU=(settings.rocU+1)%unitsRoc.length;
          avgMenu.units.label="Units: "+unitsRoc[settings.rocU].name;
          avgMenu.render();
        }},
      ]},
      {type:"v", c: [
        {type:"btn", r:3, font:"12%", pad:2, filly:1, label:"BACK", cb: ()=>{
          settings=Object.assign({},oldSettings);
          initPFD();
        }},
        {type:"btn", r:3, font:"12%", pad:2, filly:1, label:"SAVE", cb: ()=>{
          require('Storage').writeJSON("tinyVario.json", settings);
          initPFD();
        }}
      ]}
    ], lazy:true});
  g.clear();
  avgMenu.render();
}

function initQNHMenu() {
  var oldQnh=qnh;
  function updateQNHMenu() {
    qnhMenu.clear();
    qnhMenu.alt.label=
      (getAltitude(pressure,qnh)*unitsAlt[settings.altU].factor).toFixed(unitsAlt[settings.altU].precision)
      +unitsAlt[settings.altU].name;
    qnhMenu.qnh.label=qnh;
    qnhMenu.render();
  }
  var qnhMenu = new Layout ( {
    type:"h", c: [{
      type:"v", c: [
        {type:"btn", font:"15%", fillx:1, filly:1, label:"+", cb:l=>{qnh++; updateQNHMenu();} },
        {type:"v", c: [
          {type:"h", c: [
            {type:"txt", font:"13%", fillx:1, filly:1, label:"QNH: "},
            {type:"txt", font:"13%", fillx:1, filly:1, id:"qnh", label:"    "},
          ]},
          {type:"h", c: [
            {type:"txt", font:"13%", fillx:1, filly:1, label:"Alt: "},
            {type:"txt", font:"13%", fillx:1, filly:1, id:"alt", label: "      "},
          ]},
          {type:"btn", font:"15%", fillx:1, filly:1, label:"-", cb:l=>{qnh--; updateQNHMenu();} }
        ]}
      ]},
      {type:"v", c: [
        {type:"btn", r:3, font:"12%", pad:2, filly:1, label:"BACK", cb: ()=>{
          qnh=oldQnh;//=Object.assign({},oldSettings);
          initAltMenu();
        }},
        {type:"btn", r:3, font:"12%", pad:2, filly:1, label:"SAVE", cb: ()=>{
          var o=Bangle.getOptions();
          o.seaLevelPressure=qnh;
          Bangle.setOptions(o);
          initAltMenu();
        }}
      ]}
  ],lazy:true});
  g.clear();
  qnhMenu.render();
  updateQNHMenu();
}

function initGsMenu() {
  oldSettings=Object.assign({},settings);
  clearInterval(pfdHandle);
  var gsMenu = new Layout ({
    type:"h", c: [
      {type:"btn", font:"20%", id:"units", pad:2, fillx:1, filly:1, label:"Units:\n"+unitsGs[settings.gsU].name, cb:()=>{
        settings.gsU=(settings.gsU+1)%unitsGs.length;
        gsMenu.units.label="Units:\n"+unitsGs[settings.gsU].name;
        gsMenu.render();
      }},
      {type:"v", c: [
        {type:"btn", r:3, font:"12%", pad:2, filly:1, label:"BACK", cb: ()=>{
          settings=Object.assign({},oldSettings);
          print("old settings restored");
          initPFD();
        }},
        {type:"btn", r:3, font:"12%", pad:2, filly:1, label:"SAVE", cb: ()=>{
          require('Storage').writeJSON("tinyVario.json", settings);
          initPFD();
        }}
      ]}
    ], lazy:true});
  g.clear();
  gsMenu.render();
}

function initTimeMenu() {
  oldSettings=Object.assign({},settings);
  clearInterval(pfdHandle);
  var timeMenu = new Layout ({
    type:"h", c: [
      {type:"btn", font:"20%", id:"format", pad:2, fillx:1, filly:1, label:"Time:\n"+((settings.localTime==true) ? ("LCL") : ("UTC")), cb:()=>{
        settings.localTime=!settings.localTime;
        timeMenu.format.label="Time:\n"+((settings.localTime==true) ? ("LCL") : ("UTC"));
        timeMenu.render();
      }},
      {type:"v", c: [
        {type:"btn", r:3, font:"12%", pad:2, filly:1, label:"BACK", cb: ()=>{
          settings=Object.assign({},oldSettings);
          initPFD();
        }},
        {type:"btn", r:3, font:"12%", pad:2, filly:1, label:"SAVE", cb: ()=>{
          require('Storage').writeJSON("tinyVario.json", settings);
          initPFD();
        }}
      ]}
    ], lazy:true});
  g.clear();
  timeMenu.render();
}

function initTimeMenu() {
  oldSettings=Object.assign({},settings);
  clearInterval(pfdHandle);
  var timeMenu = new Layout ({
    type:"h", c: [
      {type:"btn", font:"20%", id:"format", pad:2, fillx:1, filly:1, label:"Time:\n"+((settings.localTime==true) ? ("LCL") : ("UTC")), cb:()=>{
        settings.localTime=!settings.localTime;
        timeMenu.format.label="Time:\n"+((settings.localTime==true) ? ("LCL") : ("UTC"));
        timeMenu.render();
      }},
      {type:"v", c: [
        {type:"btn", r:3, font:"12%", pad:2, filly:1, label:"BACK", cb: ()=>{
          settings=Object.assign({},oldSettings);
          initPFD();
        }},
        {type:"btn", r:3, font:"12%", pad:2, filly:1, label:"SAVE", cb: ()=>{
          require('Storage').writeJSON("tinyVario.json", settings);
          initPFD();
        }}
      ]}
    ], lazy:true});
  g.clear();
  timeMenu.render();
}

function initFlyingTimeMenu() {
  oldSettings=Object.assign({},settings);
  clearInterval(pfdHandle);
  var ftMenu = new Layout (
    {type:"h", c: [
      {type:"v", c: [
        {type:"btn", font:"12%", pad:2, fillx:1, filly:1, label:"Toggle\nAutodetect", cb:()=>{
          settings.autodetect=!settings.autodetect;
          ftMenu.manual.label= (settings.autodetect==true)? 
            ("AUTO"):((flying) ? ("Manual\nLAND") : ("Manual\nTAKE OFF"));
          ftMenu.render();
        }},
        {type:"btn", font:"12%", id:"manual", pad:2, fillx:1, filly:1, label:(settings.autodetect==true)? 
          ("AUTO"):((flying) ? ("Manual\nLAND") : ("Manual\nTAKE OFF")), cb:()=>{
            if (settings.autodetect==false) {
              if (!flying) {
                E.showPrompt("Take off now?").then((v)=> {
                  if (v) {
                    takeoff();
                    initPFD();
                  }
                });
              } else {
                E.showPrompt("Land now?").then((v)=> {
                  if (v) {
                    land();
                    initPFD();
                  }
                });
              }
            }
          }
        },
        {type:"btn", font:"12%", pad:2, fillx:1, filly:1, label:"Reset", cb:()=>{
          E.showPrompt("Reset Flight?").then((v)=> {
            flying=false;
            landed=false;
            initPFD();
          });
        }}
      ]},
      {type:"v", c: [
        {type:"btn", r:3, font:"12%", pad:2, filly:1, label:"BACK", cb: ()=>{
          settings=Object.assign({},oldSettings);
          initPFD();
        }},
        {type:"btn", r:3, font:"12%", pad:2, filly:1, label:"SAVE", cb: ()=>{
          require('Storage').writeJSON("tinyVario.json", settings);
          initPFD();
        }}
      ]}
    ], lazy:true});
  g.clear();
  ftMenu.render();
}

Bangle.setGPSPower(true, "tinyVario");
Bangle.setBarometerPower(true, "tinyVario");

Bangle.on('pressure', function(e) {
<<<<<<< HEAD
  if (samples<10) { //no need to gather more samples when stuck in a menu
    rawP+=e.pressure;
    samples++;
  }
});

initPFD();
=======
  if (altRaw==-9999) {
    altFast=e.altitude;
    altSlow=e.altitude;
    altRaw=e.altitude;
  }
  altRaw=altRaw+(e.altitude-altRaw)*0.2;
});

Bangle.on('GPS', function(fix) {
  gs=fix.speed;
});
          
/*setWatch(function() {
  
}, BTN1);*/

setInterval(function () { 
  altFast=altFast+(altRaw-altFast)*fastGain;
  altSlow=altSlow+(altRaw-altSlow)*0.09093;
  altH.push(altSlow);
  if (altH.length>intTime*1000/pressureInterval) {
    altH.shift();
    rocAvg=(altH[altH.length-1]-altH[0])/intTime;
  }
}, pressureInterval);

g.clear();
pfd.render();

setInterval(function() {
  pfd.clear(pfd.alt);
  pfd.clear(pfd.avg);
  pfd.clear(pfd.time);
  if ((!flying) && ((rocAvg>1) || (rocAvg<-1) || (gs>10))) { //take-off detected
    takeoffTime=Date().getTime();
    flying=true;
  } 
  if (flying) {
    pfd.clear(pfd.flyingtime);
    flyingTime=Date().getTime()-takeoffTime;
    pfd.flyingtime.label=(flyingTime / 3600000).toFixed(0)+":"+(flyingTime / 60000 % 60).toFixed(0).padStart(2,'0');
  } 
  roc=(altFast-altSlow)/(pressureInterval/1000/slowGain)-(pressureInterval/1000/fastGain);
  pfd.alt.label=(altSlow).toFixed(0);
  if (rocAvg>0.1) pfd.avg.col="#0f0";
    else if (rocAvg<-1) pfd.avg.col="#f00";
    else pfd.avg.col="#fff";
  pfd.avg.label=(rocAvg*rocUnit.factor).toFixed(rocUnit.precision);
  if (!isNaN(gs)) {
    pfd.gs.label=gs.toFixed(0);
    pfd.clear(pfd.gs);
  } 
  pfd.time.label=require("locale").time(Date(),1);
  updateText(pfd.alt);
  updateText(pfd.avg);
  updateText(pfd.gs);
  updateText(pfd.time);
  updateText(pfd.flyingtime);
  drawVario();
 // pfd.debug(pfd.roc);
  //pfd.render();  
}, 250);
>>>>>>> 16115f83
<|MERGE_RESOLUTION|>--- conflicted
+++ resolved
@@ -65,14 +65,8 @@
 var rawP=0, samples=0;
 var altH = [];
 var altRaw=-9999, altFast=0, altSlow=0;
-<<<<<<< HEAD
 var fastGain=0.5, slowGain=0.3;
 var roc=0,rocAvg=0, gs;
-=======
-var fastGain=0.2, slowGain=0.168;
-var roc=0,rocAvg=0;
-var gs;
->>>>>>> 16115f83
 var lastPressure = Date.now();
 var pressure = 1000;
 var flying=false, landed=false;
@@ -450,7 +444,6 @@
 Bangle.setBarometerPower(true, "tinyVario");
 
 Bangle.on('pressure', function(e) {
-<<<<<<< HEAD
   if (samples<10) { //no need to gather more samples when stuck in a menu
     rawP+=e.pressure;
     samples++;
@@ -458,67 +451,3 @@
 });
 
 initPFD();
-=======
-  if (altRaw==-9999) {
-    altFast=e.altitude;
-    altSlow=e.altitude;
-    altRaw=e.altitude;
-  }
-  altRaw=altRaw+(e.altitude-altRaw)*0.2;
-});
-
-Bangle.on('GPS', function(fix) {
-  gs=fix.speed;
-});
-          
-/*setWatch(function() {
-  
-}, BTN1);*/
-
-setInterval(function () { 
-  altFast=altFast+(altRaw-altFast)*fastGain;
-  altSlow=altSlow+(altRaw-altSlow)*0.09093;
-  altH.push(altSlow);
-  if (altH.length>intTime*1000/pressureInterval) {
-    altH.shift();
-    rocAvg=(altH[altH.length-1]-altH[0])/intTime;
-  }
-}, pressureInterval);
-
-g.clear();
-pfd.render();
-
-setInterval(function() {
-  pfd.clear(pfd.alt);
-  pfd.clear(pfd.avg);
-  pfd.clear(pfd.time);
-  if ((!flying) && ((rocAvg>1) || (rocAvg<-1) || (gs>10))) { //take-off detected
-    takeoffTime=Date().getTime();
-    flying=true;
-  } 
-  if (flying) {
-    pfd.clear(pfd.flyingtime);
-    flyingTime=Date().getTime()-takeoffTime;
-    pfd.flyingtime.label=(flyingTime / 3600000).toFixed(0)+":"+(flyingTime / 60000 % 60).toFixed(0).padStart(2,'0');
-  } 
-  roc=(altFast-altSlow)/(pressureInterval/1000/slowGain)-(pressureInterval/1000/fastGain);
-  pfd.alt.label=(altSlow).toFixed(0);
-  if (rocAvg>0.1) pfd.avg.col="#0f0";
-    else if (rocAvg<-1) pfd.avg.col="#f00";
-    else pfd.avg.col="#fff";
-  pfd.avg.label=(rocAvg*rocUnit.factor).toFixed(rocUnit.precision);
-  if (!isNaN(gs)) {
-    pfd.gs.label=gs.toFixed(0);
-    pfd.clear(pfd.gs);
-  } 
-  pfd.time.label=require("locale").time(Date(),1);
-  updateText(pfd.alt);
-  updateText(pfd.avg);
-  updateText(pfd.gs);
-  updateText(pfd.time);
-  updateText(pfd.flyingtime);
-  drawVario();
- // pfd.debug(pfd.roc);
-  //pfd.render();  
-}, 250);
->>>>>>> 16115f83
