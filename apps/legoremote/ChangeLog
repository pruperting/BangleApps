--- conflicted
+++ resolved
@@ -1,7 +1,3 @@
 0.01: New App!
-<<<<<<< HEAD
 0.02: Add more control styles
-=======
-0.02: Add more control styles
-0.03: Minor code improvements
->>>>>>> cac73740
+0.03: Minor code improvements