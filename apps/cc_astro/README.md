# Astronomy Clock

## Features

* shows earth as hour and venus as minute hand
* shows mercury as second hand only on unlocked screen
<<<<<<< HEAD
* if battery is low, the sun will become to a red giant
=======
* you will be enabled, to recognize the time from the planet positions
* if battery is low, the sun will become a red giant
>>>>>>> 0babe050

![logo](screenshot1.png)<|MERGE_RESOLUTION|>--- conflicted
+++ resolved
@@ -4,11 +4,7 @@
 
 * shows earth as hour and venus as minute hand
 * shows mercury as second hand only on unlocked screen
-<<<<<<< HEAD
-* if battery is low, the sun will become to a red giant
-=======
 * you will be enabled, to recognize the time from the planet positions
 * if battery is low, the sun will become a red giant
->>>>>>> 0babe050
 
 ![logo](screenshot1.png)