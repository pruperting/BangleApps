--- conflicted
+++ resolved
@@ -1,7 +1,4 @@
 0.01: Simple app to display loyalty cards
 0.02: Hiding widgets while showing the code
-<<<<<<< HEAD
-0.03: Minor code improvements
-=======
 0.03: Added option to use max brightness when showing code
->>>>>>> 9453d7da
+0.04: Minor code improvements