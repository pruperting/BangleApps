const SETTINGS_FILE = "lcars.setting.json";
const locale = require('locale');
const storage = require('Storage');
const qalarm = require('qalarm');
let settings = {
  alarm: -1,
  dataRow1: "Steps",
  dataRow2: "Temp",
  dataRow3: "Battery",
  speed: "kph",
  fullscreen: false,
};
let saved_settings = storage.readJSON(SETTINGS_FILE, 1) || settings;
for (const key in saved_settings) {
  settings[key] = saved_settings[key]
}

/*
 * Colors to use
 */
let cBlue = "#0094FF";
let cOrange = "#FF9900";
let cPurple = "#FF00DC";
let cWhite = "#FFFFFF";
let cBlack = "#000000";
let cGrey = "#424242";

/*
 * Global lcars variables
 */
let lcarsViewPos = 0;
// let hrmValue = 0;
var plotMonth = false;


/*
 * Requirements and globals
 */


var bgLeftFullscreen =  {
  width : 27, height : 176, bpp : 3,
  transparent : 0,
  buffer : require("heatshrink").decompress(atob("AAUM2XLlgCCwAJBBAuy4EAmQIF5cggAIGlmwgYIG2XIF42wF4ImGF4ImHJoQmGJoQdJhZNHNY47CgRNGBIJZHHgRiGBIRQ/KH5QCAFCh/eX5Q/KAwdCAGVbtu27YCCoAJBkuWrNlAQRGCiwRDAQPQBIMJCIYCBsAJBgomEtu0WoQmEy1YBIMBHYttIwQ7FyxQ/KHFlFAQ7F2weCHYplKChRTCCg5TCHw5TMAD0GzVp0wCCBBGaBIMaBAtpwECBA2mwEJBAugDgMmCIwJBF5EABAtoeQQvGCYQdPJoI7LMQzTCLJKAGzAJBO4xQ/KGQA8UP7y/KH5QnAHih/eX5Q/GQ4JCGRJlKCgxTDBAwgCCg5TCHwxTCNA4A=="))
};

var bgLeftNotFullscreen = {
  width : 27, height : 152, bpp : 3,
  transparent : 0,
  buffer : require("heatshrink").decompress(atob("AAUM2XLlgCCwAJBBAuy4EAmQIF5cggAIGlmwgYIG2XIF42wF4ImGF4ImHJoQmGJoQdJhZNHNY47CgRNGBIJZHHgRiGBIRQ/KH5QCAGVbtu27YCCoAJBkuWrNlAQRkCiwRDAQPQBIMJCIYCBsAJBgomEtu0WoQmEy1YBIMBHYttIwQ7FyxQ/KHFlFAQ7F2weCHYplKChRTCCg5TCHw5TMAD0GzVp0wCCBBGaBIMaBAtpwECBA2mwEJBAugDgMmCIwJBF5EABAtoeQQvGCYQdPJoI7LMQzTCLJKAGzAJBO4xQ/KGQA8UP7y/KH5QnAHih/eX5Q/GQ4JCGRJlKCgxTDBAwgCCg5TCHwxTCNA4A="))
};

var bgRightFullscreen =  {
  width : 27, height : 176, bpp : 3,
  transparent : 0,
  buffer : require("heatshrink").decompress(atob("lmy5YCDBIUyBAmy5AJBhYUG2EAhgIFAQMAgQIGCgQABCg4ABEAwUNFI2AKZHAKZEgGRZTGOIUDQxJxGKH5Q/agwAnUP7y/KH4yGeVYAJrdt23bAQVABIMly1ZsoCCMgUWCIYCB6AJBhIRDAQNgBIMFEwlt2i1CEwmWrAJBgI7FtpGCHYuWKH5QxEwpQDlo7F0A7IqBZBEwo7BCIwCBJo53CJoxiCJpIAdgOmzVpAQR/CgAIEAQJ2CBAoCBBIMmCg1oD4QLGFQUCCjQ+CKYw+CKY4JCKYwoCGRMaGREJDoroCgwdFzBlLKH5QvAHih/eX5Q/KE4A8UP7y/KH5QGDpg7HJoxZCCIx3CJowmCF4yACJox/CgAA="))
};

var bgRightNotFullscreen =  {
  width : 27, height : 152, bpp : 3,
  transparent : 0,
  buffer : require("heatshrink").decompress(atob("lmy5YCDBIUyBAmy5AJBhYUG2EAhgIFAQMAgQIGCgQABCg4ABEAwUNFI2AKZHAKZEgGRZTGOIUDQxJxGKH5Q/agwAxrdt23bAQVABIMly1ZsoCCMgUWCIYCB6AJBhIRDAQNgBIMFEwlt2i1CEwmWrAJBgI7FtpGCHYuWKH5QxEwpQDlo7F0A7IqBZBEwo7BCIwCBJo53CJoxiCJpIAdgOmzVpAQR/CgAIEAQJ2CBAoCBBIMmCg1oD4QLGFQUCCjQ+CKYw+CKY4JCKYwoCGRMaGREJDoroCgwdFzBlLKH5QvAHih/eX5Q/KE4A8UP7y/KH5QGDpg7HJoxZCCIx3CJowmCF4yACJox/CgA="))
};

var bgLeft = settings.fullscreen ? bgLeftFullscreen : bgLeftNotFullscreen;
var bgRight= settings.fullscreen ? bgRightFullscreen : bgRightNotFullscreen;

var iconEarth = {
  width : 50, height : 50, bpp : 3,
  buffer : require("heatshrink").decompress(atob("AFtx48ECBsDwU5k/yhARLjgjBjlzAQMQEZcIkOP/fn31IEZgCBnlz58cEpM4geugEgwU/8+WNZJHDuHHvgmBCQ8goEOnVgJoMnyV58mACItHI4X8uAFBuVHnnz4BuGxk4////Egz3IkmWvPgNw8f/prB//BghTC+AjE7848eMjNnzySBwUJkmf/BuGuPDAQIjBiPHhhTCSQnjMo0ITANJn44Dg8MuFBggCCiFBcAJ0Bv5xEh+ITo2OhHkyf/OIQdBWwVHhgjBNwUE+fP/5EEgePMoYLBhMgyVJk/+BQQdC688I4XxOIc8v//NAvr+QEBj/5NwKVBy1/QYUciPBhk1EAJrC+KeC489QYaMBgU/8BNB9+ChEjz1Jkn/QYMBDQIgCcYTCCiP/nlzJQmenMAgV4//uy/9wRaB/1J8iVCcAfHjt9TYYICnhKCgRKBw159/v//r927OIeeoASBDQccvv3791KYVDBYPLJQeCnPnz//AAP6ocEjEkXgMgJQtz79fLAP8KYkccAcJ8Gf/f/xu/cAMQ4eP5MlyQRCMolx40YsOGBAPfnnzU4KVDpKMBvz8Dh0/8me7IICgkxJQXPIgZTD58sEgcJk+eNoONnFBhk4/5uB/pcDg5KD+4mEv4CBXISVDhEn31/8/+mH7x//JQK5CAAMB4JBCnnxJQf/+fJEgkAa4L+CAQOOjMn/1bXIRxDJQXx58f//Hhlz/88EgsChMgz/Zs/+nfkyV/8huDOI6SD498NwoACi1Z8+S/Plz17/+QCI7jC+ZxBmfPnojIAAMDcYWSp//2wRJEwq2GABECjMgNYwAmA="))
};

var iconSaturn = {
  width : 50, height : 50, bpp : 3,
  transparent : 1,
  buffer : require("heatshrink").decompress(atob("AH4A/AEkQuPHCJ0ChEAwARNjAjBjgjOhs06Q2OEYVx4ARMhEggUMkANIDoIgBoEEgEBNxJEC6ZrBAAMwNxAjDNYcHNxIjB7dtEwIHBwRoKj158+cuPEjlwCRAjC23bpu0wRNDAAsHEYWeEwaSJ6YjCAQUNSRQjEzxQBWZMNEYlsmg2JWAIjCz95SoJuJggjDtuw6dMG5JKCz998wFBJRVNEYW0yaVBJRNhJQN9+4pCzhKJmBKC4YpB/fINxIgCzFxSoQ3J4ENm3CAQPb98wbpEcAQMYWwKYBNxMDXgc2/fv3g2IEAOAgAjBjy5CEhEMfYICBgfPnjdLjj+CgMHiC3JknDhhoINw4jCAB0IJQIANR4QjPAH4A/AFA"))
};

var iconMoon = {
  width : 50, height : 50, bpp : 3,
  transparent : 1,
  buffer : require("heatshrink").decompress(atob("AH4AQjlx44CCCZsg8eOkHDwAQKEYgmPhEgEQM48AOIgMHEYoCB4ATI8UAmH/x04JoRuJsImHuBKLn37EwZuIgEQOI8cEpXj/yYBhE8+YNGgkYoJxITBUPnAaC///nC+FjBuIOJZEB8YeCh/8AoYACoMEEAnEjhQDPQJKJ/DCDAoi5DoLdHAoMQgLjFWYPOnngh02IwXzwDjEgPGEYS8BI4MBYoSVG4fP/nghkAgZrDkngJQqSG4gvBg4sBQgkImHihEAWwP8ZBMBEYl5/+cSoVAGQIUFh04weJn///0gj/OEw5KEz45BzhuCTYQAEgePB4IACAoJuBnAQEa4XHjxKB//xFgWHJQsCRgMDEonipwjENwUBDQNx8+evvn/hTDLw3igE+EgZxB8UOXIvEJQUfEYOfv53DEQkgga5BJQvzx84cAj+CDoNh8/eEYJKDuCSEcocnEon+/7xEgFBIIcfB4Mf/IICXI2DgDdBAAn758gCIq5Dv4zBvJuIOIfjEgvP/ARHgwdCB4P3AoTdFAAk4EYk8SQgAFTALaDSQwAGh08//vnDmBABYmEEZYAzA=="))
};

var iconMars = {
  width : 50, height : 50, bpp : 3,
  transparent : 1,
  buffer : require("heatshrink").decompress(atob("AH4ATjlwCJ+Dh0wwAQMg0cuPHjFhCZkDps0yVJkmQCBMEjFx42atOmzQmLhMkEYQCCCREQoOGEYmmzB0IEY4CBkARGoJKBEYQCEzgSGkGSpAjDyYCCphuGiFhJQgCD8ASFgRHGAQKbB6BuHJRGeOIsINxEk6dNmARDgMEjQjHAQPnVQojIyZKB6YSDNwK5FAQt54BuDXJIjBEwK5EgxKKXgq5BJRdgXIojJAQJKMcAM0EwM2JUApDoCVFExa7FkGCgAmIkAREEwUEjAmHCIgABhEggQmFpACBCIojBEwRQCzVhwkQU4YADgQmBwQCCI4IFBCAojFAQojGJQQjDAQgRGEZICBEo4gFyUIkilFJQUYEAZrBAQMYNw5KDSQSbCNwwABgOGEwgCBsPACQ5xGwdNnARJcAVh48evvnCJK8Chs+/fv33gCRcB48cuPHCBYA/ADAA=="))
};

var iconSatellite =  {
  width : 50, height : 50, bpp : 3,
  transparent : 2,
  buffer : require("heatshrink").decompress(atob("pMkyQC/ATGXhIRPyNl0gmPjlwCJ9ly1aCJ1c+fHJR1Hy1ZJR1I+fPnlx6QRLpe+/JKBr5KMuYjBJQMdCJce/fvJQW0CJUlEYQCBSpvvJQbXJjl0NwnzNxGQwEOnHhgF78+WqQyIrFx48cAQXz4ShJgAABh0+8cP//9LJEhg4jDuP3//0LhGQgYlBgeAn///5cIy8MuAmDCIP/9I4HkmCEYMOgHfCQWkCI0cuBuDgF/CIP+CI1Ny1IkeAgHANwIAB/QRFrj7BhkxEwQRC/4RFpbXDgSVBg4RCSorXDI4MJAQMfCIP8cwImDn37fwN58+kwHgLgSVFub7CI4NyBAJKDLgkuEYX78+evKtCLg0jEYRKC58JMoRcFkwjDJQTFDl65EkojEAQMdcwn/+gFC3YjEJQLXEpYRDWwQmEdI6SHAQO0CJUkx4jDF4gCIJQgRMXIjCEARIjCCJ2XEYPKCJqJBJQIROcAUpCJ0kybaDARtdCKAC2kAA="))
};

var iconCharging =   {
  width : 50, height : 50, bpp : 3,
  transparent : 5,
  buffer : require("heatshrink").decompress(atob("23btugAwUBtoICARG0h048eODQYCJ6P/AAUCCJfbo4SDxYRLtEcuPHjlwgoRJ7RnIloUHoYjDAQfAExEAwUIkACEkSAIEYwCBhZKH6EIJI0CJRFHEY0BJRWBSgf//0AJRYSE4BKLj4SE8BKLv4RD/hK/JS2AXY0gXwRKG4cMmACCJQMAg8csEFJQsBAwfasEAm379u0gFbcBfHzgFBz1xMQZKBjY/D0E2+BOChu26yVEEYdww+cgAFCg+cgIfB6RKF4HbgEIkGChEAthfCJQ0eEAIjBBAMxk6GCJQtgtyVBwRKBAQMbHAJKGXIIFCgACBhl54qVG2E+EAJKBJoWAm0WJQ6SCXgdxFgMLJQvYjeAEAUwFIUitEtJQ14NwUHgEwKYZKGwOwNYX7XgWCg3CJQ5rB4MevPnAoPDJRJrCgEG/ECAoNsJRUwoEesIIBiJKI3CVDti/CJRKVDiJHBSo0YsOGjED8AjBcAcIgdhcAXAPIUAcAYIBcA4dBAQUG8BrBgBuCgOwcBEeXIK2BBAIFBgRqBGoYAChq8CcYUE4FbUYOACQsHzgjDgwFBCIImBAQsDtwYD7cAloRI22B86YBw5QBgoRJ7dAgYEDCJaeBJoMcsARMAQNoJIIRE6A"))
};

var iconNoBattery = {
  text: "NO BAT",
  width : 50, height : 50, bpp : 3,
  transparent : 1,
  buffer : require("heatshrink").decompress(atob("kmSpIC/AWMyoQIFsmECJFJhMmA4QXByVICIwODAQ4RRFIQGD5JVLkIGDzJqMyAGDph8MiRKGyApEAoZKFyYIDQwMkSQNkQZABBhIIOOJRuEL5gRIAUKACVQMhmUSNYNDQYJTBBwYFByGTkOE5FJWYNMknCAQKYCiaSCpmGochDoSYBhMwTAZrChILBhmEzKPBF4ImBTAREBDoMmEwJVDoYjBycJFgWEJQRuLJQ1kmQCCjJlCBYbjCagaDBwyDBmBuBF4TjJAUQKINBChCDQxZBcZIIQF4NIgEAgKSDiQmEVQKMBoARBAAMCSQLLBVoxqKL4gaCChVCNwoRKOIo4CJIgABBoSMHpIRFgDdJOIJUBCAUJRgJuEAQb+DIIgRIAX4C/ASOQA"))
};

// Font to use:
// <link href="https://fonts.googleapis.com/css2?family=Antonio:wght@400;700&display=swap" rel="stylesheet">
Graphics.prototype.setFontAntonioMedium = function(scale) {
  // Actual height 20 (19 - 0)
  g.setFontCustom(atob("AAAAAAAAAAAAAAAAAAAA//mP/5gAAAAAAAAAAAAA/gAMAAAAAA/gAPAAAEIIBP+H/8D+IYBP+H/8D+IABCAAwIAfnwP8+PHh448eP3+B4fAAAAAAAH/AD/4AwGAMBgD/4Af8GAAPgAPgAfgAfAAfAA+AAOP/AH/4BgGAYBgH/4A/8AAAAAAAAAQAA/B+f4/+GMPhjv/4/h8Dg/gAcYwAAPwADgAAAAAAAAB//8///sAAaAACAAAMAAb//+f//AAAAAAAbAAGwAA4AA/wADgABsAAbAAAAAAAgAAMAAPwAD8AAMAADAAAAAAAAAAHAAB/AAOAAAAAAAAMAADAAAwAAMAACAAAAAAAAAABgAAYAAAAAAAAA4AD+AP+A/4A/gAOAAAAAAAAAH//j//8wADMAAz//8f/+AAAAAAAMAADAABgAA//+P//gAAAAAAAAAAAAAfgfP4fzAfswfDP/gx/gMAAAHgPj4D8wMDMHAz//8f3+AAEAAAAADwAH8APzA/AwP//j//4AAwAAAD/Hw/x+MwBjOAYz/+Mf/AAAAAAAH//j//8wYDMGAz9/8fP+AAcDAAAwAAMAfjB/4z/wP+AD4AAwAAAAOB/f4///MHAzBwM///H9/gAAAAAAH/Pj/78wGDMBgz//8f/+AAAAAAADhwA4cAAAAAAAAAAAAAADh/A4fgAAAAOAAHwABsAA7gAccAGDAAAAANgADYAA2AANgADYAA2AAAAAAAABgwAccADuAAbAAHwAA4AAAAHwAD8c4/POMHAD/wAfwAAAAAAAAD/wD//B4B4Y/HMf8zMBMyATMwczP+M4BzHwcgf+AA+AAAAAAD4A/+P/8D+DA/4wH/+AB/4AAeAAAAAAA//+P//jBgYwYGP//j//4PH4AAAAAAAf/+P//zgAcwADP4fz+P4Ph8AAAAAAA//+P//jAAYwAGPADj//4P/4AAAAAAA//+P//jBgYwYGMGBgAAAAAAP//j//4wYAMGADBgAAAAAAAA//w///PAHzAQM4MHP7/x+/8AAAAAAD//4//+AGAABgAAYAP//j//4AAAAAAAAAA//+P//gAAAAAAAAAAAHwAB+AABgAAY//+P//AAAAAAAAAAD//4//+APgAf+Afj8PgPjAAYAAAAAAD//4//+AABgAAYAAGAAAAAAA//+P//j/gAD/wAB/gAP4B/4P/AD//4//+AAAAAAAAAAP//j//4P4AAfwAA/g//+P//gAAAAAAAAAA//g//+PAHjAAY4AOP//h//wAAAAAAD//4//+MDADAwA4cAP/AB/gAAAAAAAA//g//+PAHjAAc4APv//5//yAAAAAAD//4//+MGADBgA48AP//h+f4AAAAAAB+Pw/z+MOBjBwY/P+Hx/AAHgwAAMAAD//4//+MAADAAAAAAP//D//4AAOAABgAA4//+P//AAAAwAAP8AD//AA/+AAfgP/4//gPwAAAAA+AAP/4Af/4AD+A//j/wA/wAD/+AA/4B/+P/+D+AAAAAMADj8P4P/4A/4B//w+A+MABgAAA4AAPwAB/gAB/+A//j/gA+AAMAAAAAYwB+MH/jf+Y/8GPwBjAAAAAAP//7//+wABsAAYAAAAAAPAAD/gAH/gAD/gAD4AACAAADAAGwABv//7//+AAAA=="), 32, atob("BQUHCAgVCQQFBQkHBQcFBwgICAgICAgICAgFBQcHBwgPCQkJCQcHCQoFCQkHDQoJCQkJCAYJCQ0ICAcGBwY="), 20+(scale<<8)+(1<<16));
};

Graphics.prototype.setFontAntonioLarge = function(scale) {
  // Actual height 39 (39 - 1)
  g.setFontCustom(atob("AAAAAAAAAAAAAAAAAAAAAAAAAAAAAAAAAAAB8AAAAAAPgAAAAAB8AAAAAAHgAAAAAAAAAAAAAAAAAAAAAAAAAAAAAAAAAAAAAAAAAAABgAAAAAD8AAAAAH/gAAAAP/8AAAAf//gAAA///AAAB//+AAAD//8AAAH//4AAAP//wAAAB//gAAAAP/AAAAAB+AAAAAAMAAAAAAAAAAAAAAAAAAAAAAAAAAAAAAH///AAAf////8AP/////4B//////Af/////8D8AAAAfgeAAAAA8DwAAAAHgeAAAAA8D//////gf/////8B//////AP/////wAf////8AAAAAAAAAAAAAAAAAAAAAAAAAAAAAAAAAAAAAAAAAAAAAAA8AAAAAAHgAAAAAA8AAAAAAPgAAAAAB4AAAAAAf/////gP/////8B//////gP/////8B//////gAAAAAAAAAAAAAAAAAAAAAAAAAAAAAAAAAAAAAAAAAAAAAAAAAAAAAAAAAAAAAAAAAAAAA/wAAAAD/+AAP8A//wAP/gP/+AH/8D//wD//gfgAA//8DwAAf+HgeAAP/A8DwAH/gHgfgP/wA8D///4AHgP//+AA8A///AAHgB//AAAcAAAAAAAAAAAAAAAAAAAAAAAAAAAAAAAD4AA/gAD/AAH/gA/4AA/+AP/AAH/4D/4AA//gfgA4AB8DwAPAAHgeAB4AA8DwAPgAHgfAD+AB8D//////gP/////4B//5//+AD/+H//gAH/AH/wAAAAAAAAAAAAAAAAAAAAAAAAAAAAAAAAAAAP4AAAAAP/AAAAAP/4AAAAP//AAAAP/x4AAAf/wPAAAf/gB4AAf/AAPAAP/AAB4AB//////gP/////8B//////gP/////8AAAAAPAAAAAAB4AAAAAAPAAAAAAAAAAAAAAAAAAAAAAAAAAAAAAAAP//wD/AB///Af+AP//4D/4B///Af/gP//4B/8B4D4AAPgPAeAAA8B4DwAAHgPAfAAB8B4D////gPAf///4B4B////APAD///gAAAD//gAAAAAAAAAAAAAAAAAAAAAAAAAAAAAAAAB///AAAP////4AH/////wB//////Af/////8D8APAA/geADwAB8DwAeAAHgeADwAA8D4AeAAPgf/j+AH8B/8f///gP/h///4Af8H//+AAPgP//AAAAAAAAAAAAAAAAAAAAAAAAAAAAAAAB4AAAAAAPAAAAAAB4AAAABgPAAAA/8B4AAB//gPAAD//8B4AH///gPAH///8B4P//+AAPH//wAAB///gAAAP//AAAAB/+AAAAAP+AAAAAB+AAAAAAOAAAAAAAAAAAAAAAAAAAAAAAAAAAAAA/4A/+AAf/w//+AP//v//4B//////Af/////8D4AfwAPgeAB8AA8DwAHAAHgeAB8AA8D4Af4APgf/////8B//////AP//v//4A//4//8AA/4A/+AAAAAAAAAAAAAAAAAAAAAAAAAAAAAAAAH/+AAAAD//+D/gB///4f+AP///j/4D///8f/gfAAHgB8DwAA8AHgeAAHgA8DwAA8AHgfgAHgB8D//////gP/////4A/////+AD/////gAD////AAAAAAAAAAAAAAAAAAAAAAAAAAAAAAAAAAAAAAAAAPwAfgAAB+AD8AAAPwAfgAAB+AD8AAAPwAfgAAAAAAAAAAAAAAAAAAAAAAAA=="), 46, atob("DBATExMTExMTExMTCw=="), 45+(scale<<8)+(1<<16));
};


/*
 * Draw watch face
 */
var drawTimeout;
function queueDraw() {

  // Faster updates during alarm to ensure that it is
  // shown correctly...
  var timeout = isAlarmEnabled() ? 10000 : 60000;

  if (drawTimeout) clearTimeout(drawTimeout);
  drawTimeout = setTimeout(function() {
    drawTimeout = undefined;
    draw();
  }, timeout - (Date.now() % timeout));
}

/**
 * This function plots a data row in LCARS style.
 * Note: It can be called async and therefore, the text alignment and
 * font is set each time the function is called.
 */
function printRow(text, value, y, c){
  g.setFontAntonioMedium();
  g.setFontAlign(-1,-1,0);

  // Print background
  g.setColor(c);
  g.setFontAlign(-1,-1,0);
  g.fillRect(80, y-2, 165 ,y+18);
  g.fillCircle(163, y+8, 10);
  g.setColor(cBlack);
  g.drawString(text, 135, y);

  // Plot text
  width = g.stringWidth(value);
  g.setColor(cBlack);
  g.fillRect(130-width-8, y-2, 130, y+18);
  g.setColor(c);
  g.setFontAlign(1,-1,0);
  g.drawString(value, 126, y);
}


function drawData(key, y, c){
  try{
    _drawData(key, y, c);
  } catch(ex){
    // Show last error - next try hopefully works.
  }
}


function _drawData(key, y, c){
  key = key.toUpperCase()
  var text = key;
  var value = "ERR";
  var should_print= true;

  if(key == "STEPS"){
    text = "STEP";
    value = getSteps();

  } else if(key == "BATTERY"){
    text = "BAT";
    value = E.getBattery() + "%";

  } else if (key == "VREF"){
    value = E.getAnalogVRef().toFixed(2) + "V";

  } else if(key == "HRM"){
    value = Math.round(Bangle.getHealthStatus("day").bpm);

  } else if (key == "TEMP"){
    var weather = getWeather();
    value = weather.temp;

  } else if (key == "HUMIDITY"){
    text = "HUM";
    var weather = getWeather();
    value = weather.hum;

  } else if (key == "WIND"){
    text = "WND";
    var weather = getWeather();
    value = weather.wind;

  } else if (key == "ALTITUDE"){
    should_print= false;
    text = "ALT";

    // Immediately print something - avoid that its empty
    printRow(text, "", y, c);
    Bangle.getPressure().then(function(data){
      if(data && data.altitude){
        value = Math.round(data.altitude);
        printRow(text, value, y, c);
      }
    })

  } else if(key == "CORET"){
    value = locale.temp(parseInt(E.getTemperature()));
  }

  // Print for all datapoints that are not async
  if(should_print){
    printRow(text, value, y, c);
  }
}

function drawHorizontalBgLine(color, x1, x2, y, h){
  g.setColor(color);

  for(var i=0; i<h; i++){
    g.drawLine(x1, y+i, x2,y+i);
  }
}


function drawInfo(){
  if(lcarsViewPos != 0 || !settings.fullscreen){
    return;
  }

  g.setFontAlign(-1, -1, 0);
  g.setFontAntonioMedium();
  g.setColor(cOrange);
  g.clearRect(120, 10, g.getWidth(), 75);
  g.drawString("LCARS", 128, 13);

  if(NRF.getSecurityStatus().connected){
    g.drawString("CONN", 128, 33);
  } else {
    g.drawString("NOCON", 128, 33);
  }
  if(Bangle.isLocked()){
    g.setColor(cPurple);
    g.drawString("LOCK", 128, 53);
  }
}

function drawState(){
  if(lcarsViewPos != 0){
    return;
  }

  g.clearRect(20, 93, 75, 170);
  g.setFontAlign(0, 0, 0);
  g.setFontAntonioMedium();

  if(!isAlarmEnabled()){
    var bat = E.getBattery();
    var current = new Date();
    var hours = current.getHours();
    var iconImg =
        Bangle.isCharging() ? iconCharging :
        bat < 30 ? iconNoBattery :
        Bangle.isGPSOn() ? iconSatellite :
        hours % 4 == 0 ? iconSaturn :
        hours % 4 == 1 ? iconMars :
        hours % 4 == 2 ? iconMoon :
        iconEarth;
    g.drawImage(iconImg, 23, 118);
    g.setColor(cWhite);
    g.drawString("STATUS", 23+26, 108);
  } else {
    // Alarm within symbol
    g.setColor(cOrange);
    g.drawString("ALARM", 23+26, 108);
    g.setColor(cWhite);
    g.setFontAntonioLarge();
    g.drawString(getAlarmMinutes(), 23+26, 108+35);
  }

  g.setFontAlign(-1, -1, 0);
}


function drawPosition0(){
  // Draw background image
  var offset = settings.fullscreen ? 0 : 24;
  g.drawImage(bgLeft, 0, offset);
  drawHorizontalBgLine(cBlue, 25, 120, offset, 4);
  drawHorizontalBgLine(cBlue, 130, 176, offset, 4);
  drawHorizontalBgLine(cPurple, 20, 70, 80, 4);
  drawHorizontalBgLine(cPurple, 80, 176, 80, 4);
  drawHorizontalBgLine(cOrange, 35, 110, 87, 4);
  drawHorizontalBgLine(cOrange, 120, 176, 87, 4);

  // The last line is a battery indicator too
  var bat = E.getBattery() / 100.0;
  var batStart = 19;
  var batWidth = 172 - batStart;
  var batX2 = parseInt(batWidth * bat + batStart);
  drawHorizontalBgLine(cOrange, batStart, batX2, 171, 5);
  drawHorizontalBgLine(cGrey, batX2, 172, 171, 5);
  for(var i=0; i+batStart<=172; i+=parseInt(batWidth/4)){
    drawHorizontalBgLine(cBlack, batStart+i, batStart+i+3, 168, 8)
  }

  // Draw Infos
  drawInfo();

  // Write time
  g.setFontAlign(-1, -1, 0);
  g.setColor(cWhite);
  var currentDate = new Date();
  var timeStr = locale.time(currentDate,1);
  g.setFontAntonioLarge();
  if(settings.fullscreen){
    g.drawString(timeStr, 27, 10);
  } else {
    g.drawString(timeStr, 27, 33);
  }

  // Write date
  g.setColor(cWhite);
  g.setFontAntonioMedium();
  if(settings.fullscreen){
    var dayStr = locale.dow(currentDate, true).toUpperCase();
    dayStr += " " + currentDate.getDate();
    dayStr += " " + locale.month(currentDate, 1).toUpperCase();
    g.drawString(dayStr, 30, 56);
  } else {
    var dayStr = locale.dow(currentDate, true).toUpperCase();
    var date = currentDate.getDate();
    g.drawString(dayStr, 128, 35);
    g.drawString(date, 128, 55);
  }

  // Draw data
  g.setFontAlign(-1, -1, 0);
  g.setColor(cWhite);
  drawData(settings.dataRow1, 97, cOrange);
  drawData(settings.dataRow2, 122, cPurple);
  drawData(settings.dataRow3, 147, cBlue);

  // Draw state
  drawState();
}

function drawPosition1(){
  // Draw background image
  var offset = settings.fullscreen ? 0 : 24;
  g.drawImage(bgRight, 149, offset);
  if(settings.fullscreen){
    drawHorizontalBgLine(cBlue, 0, 140, offset, 4);
  }
  drawHorizontalBgLine(cPurple, 0, 80, 80, 4);
  drawHorizontalBgLine(cPurple, 90, 150, 80, 4);
  drawHorizontalBgLine(cOrange, 0, 50, 87, 4);
  drawHorizontalBgLine(cOrange, 60, 140, 87, 4);
  drawHorizontalBgLine(cOrange, 0, 150, 171, 5);

  // Draw steps bars
  g.setColor(cWhite);
  let health;

  try {
    health = require("health");
  } catch(ex) {
    g.setFontAntonioMedium();
    g.drawString("MODULE HEALTH", 20, 110);
    g.drawString("REQUIRED.", 20, 130);
    g.drawString("MODULE HEALTH", 20, 20);
    g.drawString("REQUIRED.", 20, 40);
    return;
  }

  // Plot HRM graph
  if(plotMonth){
    var data = new Uint16Array(32);
    var cnt = new Uint8Array(32);
    health.readDailySummaries(new Date(), h=>{
      data[h.day]+=h.bpm;
      if (h.bpm) cnt[h.day]++;
    });
    require("graph").drawBar(g, data, {
      axes : true,
      minx: 1,
      gridx : 5,
      gridy : 100,
      width : 140,
      height : 50,
      x: 5,
      y: 25
    });

    // Plot step graph
    var data = new Uint16Array(32);
    health.readDailySummaries(new Date(), h=>data[h.day]+=h.steps/1000);
    var gridY = parseInt(Math.max.apply(Math, data)/2);
    gridY = gridY <= 0 ? 1 : gridY;
    require("graph").drawBar(g, data, {
      axes : true,
      minx: 1,
      gridx : 5,
      gridy : gridY,
      width : 140,
      height : 50,
      x: 5,
      y: 115
    });

    g.setFontAlign(1, 1, 0);
    g.setFontAntonioMedium();
    g.setColor(cWhite);

    if(settings.fullscreen){
      g.drawString("M-HRM", 154, 27);
      g.drawString("M-STEPS [K]", 154, 115);
    } else {
      g.drawString("MONTH", 154, 115);
    }

  // Plot day
  } else {
    var data = new Uint16Array(24);
    var cnt = new Uint8Array(24);
    health.readDay(new Date(), h=>{
      data[h.hr]+=h.bpm;
      if (h.bpm) cnt[h.hr]++;
    });
    require("graph").drawBar(g, data, {
      axes : true,
      minx: 1,
      gridx : 4,
      gridy : 100,
      width : 140,
      height : 50,
      x: 5,
      y: 25
    });

    // Plot step graph
    var data = new Uint16Array(24);
    health.readDay(new Date(), h=>data[h.hr]+=h.steps);
    var gridY = parseInt(Math.max.apply(Math, data)/1000)*1000;
    gridY = gridY <= 0 ? 1000 : gridY;
    require("graph").drawBar(g, data, {
      axes : true,
      minx: 1,
      gridx : 4,
      gridy : gridY,
      width : 140,
      height : 50,
      x: 5,
      y: 115
    });

    g.setFontAlign(1, 1, 0);
    g.setFontAntonioMedium();
    g.setColor(cWhite);

    if(settings.fullscreen){
      g.drawString("D-HRM", 154, 27);
      g.drawString("D-STEPS", 154, 115);
    } else {
      g.drawString("DAY", 154, 115);
    }
  }
}

function draw(){
    // Queue draw first to ensure that its called in one minute again.
    queueDraw();

    // Next draw the watch face
    g.reset();
    g.clearRect(0, 0, g.getWidth(), g.getHeight());

    // Draw current lcars position
    if(lcarsViewPos == 0){
      drawPosition0();
    } else if (lcarsViewPos == 1) {
      drawPosition1();
    }

    // After drawing the watch face, we can draw the widgets
    if(settings.fullscreen){
      for (let wd of WIDGETS) {wd.draw=()=>{};wd.area="";}
    } else {
      Bangle.drawWidgets();
    }
}


/*
 * Step counter via widget
 */
function getSteps() {
  try{
      if (WIDGETS.wpedom !== undefined) {
          return WIDGETS.wpedom.getSteps();
      } else if (WIDGETS.activepedom !== undefined) {
          return WIDGETS.activepedom.getSteps();
      }
  } catch(ex) {
      // In case we failed, we can only show 0 steps.
  }

  return 0;
}


function getWeather(){
  var weatherJson;

  try {
    weatherJson = storage.readJSON('weather.json');
  } catch(ex) {
    // Return default
  }

  if(weatherJson === undefined){
    return {
      temp: "-",
      hum: "-",
      txt: "-",
      wind: "-",
      wdir: "-",
      wrose: "-"
    };
  }

  var weather = weatherJson.weather;

  // Temperature
  weather.temp = locale.temp(weather.temp-273.15);

  // Humidity
  weather.hum = weather.hum + "%";

  // Wind
  const wind = locale.speed(weather.wind).match(/^(\D*\d*)(.*)$/);
  var speedFactor = settings.speed == "kph" ? 1.0 : 1.0 / 1.60934;
  weather.wind = Math.round(wind[1] * speedFactor);

  return weather
}


/*
 * Handle alarm
 */
function isAlarmEnabled(){
  return qalarm.isTimerStarted("lcars");
}

function getAlarmMinutes(){
  return qalarm.getTimerMin("lcars");
}

function increaseAlarm(){
  var mins = qalarm.getTimerMin("lcars")+5;
  qalarm.deleteTimer("lcars");
  qalarm.editTimer("lcars", 0, mins, 0);
}

function decreaseAlarm(){
  var mins = qalarm.getTimerMin("lcars")-5;
  qalarm.deleteTimer("lcars");
  if(mins > 0){
    qalarm.editTimer("lcars", 0, mins, 0);
  }
}


/*
 * Listeners
 */
Bangle.on('lcdPower',on=>{
  if (on) {
    // Whenever we connect to Gadgetbridge, reading data from
    // health failed. Therefore, we update only partially...
    drawInfo();
    drawState();
  } else { // stop draw timer
    if (drawTimeout) clearTimeout(drawTimeout);
    drawTimeout = undefined;
  }
});

Bangle.on('lock', function(isLocked) {
  drawInfo();
});

Bangle.on('charging',function(charging) {
  drawState();
});


<<<<<<< HEAD
=======
function increaseAlarm(){
  if(isAlarmEnabled() && getAlarmMinutes() < 95){
    settings.alarm += 5;
  } else {
    settings.alarm = getCurrentTimeInMinutes() + 5;
  }

  storage.writeJSON(SETTINGS_FILE, settings);
}


function decreaseAlarm(){
  if(isAlarmEnabled() && (settings.alarm-5 > getCurrentTimeInMinutes())){
    settings.alarm -= 5;
  } else {
    settings.alarm = -1;
  }

  storage.writeJSON(SETTINGS_FILE, settings);
}
>>>>>>> 25b47356

function feedback(){
  Bangle.buzz(40, 0.3);
}

// Touch gestures to control clock. We don't use swipe to be compatible with the bangle ecosystem
Bangle.on('touch', function(btn, e){
  var left = parseInt(g.getWidth() * 0.2);
  var right = g.getWidth() - left;
  var upper = parseInt(g.getHeight() * 0.2);
  var lower = g.getHeight() - upper;

  var is_left = e.x < left;
  var is_right = e.x > right;
  var is_upper = e.y < upper;
  var is_lower = e.y > lower;

  if(is_left && lcarsViewPos == 1){
    feedback();
    lcarsViewPos = 0;
    draw();
    return;

  } else if(is_right  && lcarsViewPos == 0){
    feedback();
    lcarsViewPos = 1;
    draw();
    return;
  }

  if(lcarsViewPos == 0){
    if(is_upper){
      feedback();
      increaseAlarm();
      drawState();
      return;
    } if(is_lower){
      feedback();
      decreaseAlarm();
      drawState();
      return;
    }
  } else if (lcarsViewPos == 1 && (is_upper || is_lower) && plotMonth != is_lower){
    feedback();
    plotMonth = is_lower;
    draw();
    return;
  }
});


/*
 * Lets start widgets, listen for btn etc.
 */
// Show launcher when middle button pressed
Bangle.setUI("clock");
Bangle.loadWidgets();

// Clear the screen once, at startup and draw clock
g.setTheme({bg:"#000",fg:"#fff",dark:true}).clear();
draw();<|MERGE_RESOLUTION|>--- conflicted
+++ resolved
@@ -612,29 +612,12 @@
 });
 
 
-<<<<<<< HEAD
-=======
 function increaseAlarm(){
   if(isAlarmEnabled() && getAlarmMinutes() < 95){
     settings.alarm += 5;
   } else {
     settings.alarm = getCurrentTimeInMinutes() + 5;
   }
-
-  storage.writeJSON(SETTINGS_FILE, settings);
-}
-
-
-function decreaseAlarm(){
-  if(isAlarmEnabled() && (settings.alarm-5 > getCurrentTimeInMinutes())){
-    settings.alarm -= 5;
-  } else {
-    settings.alarm = -1;
-  }
-
-  storage.writeJSON(SETTINGS_FILE, settings);
-}
->>>>>>> 25b47356
 
 function feedback(){
   Bangle.buzz(40, 0.3);
