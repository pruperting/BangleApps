0.01: Launch app.
0.02: Swipe left/right to set an alarm.
0.03: New design with different icons if gps, hrm or compass is on.
0.04: Inluded LCARS Logo.
0.05: Additional icons for (1) charging and (2) bat < 30%.
0.06: Fix - Alarm disabled, if clock was closed.
0.07: Added settings to adjust data that is shown for each row.
0.08: Support for multiple screens. 24h graph for steps + HRM. Fullscreen Mode.
0.09: Tab anywhere to open the launcher.
0.10: Removed swipes to be compatible with the Pattern Launcher. Stability improvements.
0.11: Show the gadgetbridge weather temperature (settings).
0.12: Added humidity as an option to display.
0.13: Improved battery visualization.
0.14: Added altitude as an option to display.
0.15: Using wpedom to count steps.
0.16: Improved stability. Wind can now be shown.
0.17: Settings for mph/kph and other minor improvements.
0.18: Fullscreen mode can now be enabled or disabled in the settings.
<<<<<<< HEAD
0.19: Use qalarm for alarm functionality instead of own implementation.
=======
0.19: Alarms can not go bigger than 100.
>>>>>>> 25b47356
<|MERGE_RESOLUTION|>--- conflicted
+++ resolved
@@ -16,8 +16,5 @@
 0.16: Improved stability. Wind can now be shown.
 0.17: Settings for mph/kph and other minor improvements.
 0.18: Fullscreen mode can now be enabled or disabled in the settings.
-<<<<<<< HEAD
 0.19: Use qalarm for alarm functionality instead of own implementation.
-=======
-0.19: Alarms can not go bigger than 100.
->>>>>>> 25b47356
+0.19: Alarms can not go bigger than 100.