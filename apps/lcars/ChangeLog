--- conflicted
+++ resolved
@@ -7,8 +7,5 @@
 0.07: Added settings to adjust data that is shown for each row.
 0.08: Support for multiple screens. 24h graph for steps + HRM. Fullscreen Mode.
 0.09: Tab anywhere to open the launcher.
-<<<<<<< HEAD
 0.10: Fix - Clock is unresponsive, if gadgetbridge connects.
-=======
-0.11: Added getting the gadgetbridge weather
->>>>>>> 24f4ba9b
+0.11: Added getting the gadgetbridge weather