0.01: New App!
0.02: Fix locale.currencySym
0.03: Fix global 'locale' variable
0.04: Add function meridian
0.05: Inline locale details - faster, less memory overhead
      Add correct scaling for speed/distance/temperature
0.06: Remove translations if not required
      Ensure 'on' is always supplied for translations
0.07: Improve handling of non-ASCII characters (fix #469)
0.08: Added Mavigation units and en_NAV
0.09: Added New Zealand en_NZ
0.10: Apply 12hour setting to time
0.11: Added translations for nl_NL and changes one formatting
0.12: Fixed nl_NL formatting, because the full months won't fit on the Bangle.js2's screen
0.13: Now use shorter de_DE date format to more closely match other languages for size
0.14: Added some first translations for Messages in nl_NL
<<<<<<< HEAD
0.15: Fixed sv_SE formatting, long date does not work well for Bangle.js2
=======
0.15: Added Swedish localisation with English text
>>>>>>> 0006599d
<|MERGE_RESOLUTION|>--- conflicted
+++ resolved
@@ -14,8 +14,5 @@
 0.12: Fixed nl_NL formatting, because the full months won't fit on the Bangle.js2's screen
 0.13: Now use shorter de_DE date format to more closely match other languages for size
 0.14: Added some first translations for Messages in nl_NL
-<<<<<<< HEAD
 0.15: Fixed sv_SE formatting, long date does not work well for Bangle.js2
-=======
-0.15: Added Swedish localisation with English text
->>>>>>> 0006599d
+      Added Swedish localisation with English text