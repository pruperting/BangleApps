0.01: New App!
0.02: Fix locale.currencySym
0.03: Fix global 'locale' variable
0.04: Add function meridian
0.05: Inline locale details - faster, less memory overhead
      Add correct scaling for speed/distance/temperature
0.06: Remove translations if not required
      Ensure 'on' is always supplied for translations
0.07: Improve handling of non-ASCII characters (fix #469)
0.08: Added Navigation units and en_NAV
0.09: Added New Zealand en_NZ
0.10: Apply 12hour setting to time
0.11: Added translations for nl_NL and changes one formatting
0.12: Fixed nl_NL formatting, because the full months won't fit on the Bangle.js2's screen
0.13: Now use shorter de_DE date format to more closely match other languages for size
0.14: Added some first translations for Messages in nl_NL
0.15: Fixed sv_SE formatting, long date does not work well for Bangle.js2
      Added Swedish localisation with English text
0.16: Remove global variables that used RAM
      Add second 'dp' argument for decimal places in distance/speed/temp (fix #1523)
0.17: Fix regression where long month names were 'undefined' (fix #1641)
<<<<<<< HEAD
    : Deprecate currency information
=======
0.18: Fix lint warnings, change anv->janv for fr_BE and fr_CH
>>>>>>> 1332cba7
<|MERGE_RESOLUTION|>--- conflicted
+++ resolved
@@ -19,8 +19,5 @@
 0.16: Remove global variables that used RAM
       Add second 'dp' argument for decimal places in distance/speed/temp (fix #1523)
 0.17: Fix regression where long month names were 'undefined' (fix #1641)
-<<<<<<< HEAD
-    : Deprecate currency information
-=======
 0.18: Fix lint warnings, change anv->janv for fr_BE and fr_CH
->>>>>>> 1332cba7
+    : Deprecate currency information