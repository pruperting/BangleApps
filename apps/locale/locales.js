--- conflicted
+++ resolved
@@ -305,11 +305,6 @@
     lang: "da_DK",
     decimal_point: ",",
     thousands_sep: ".",
-<<<<<<< HEAD
-    currency_symbol: "kr",
-    int_curr_symbol: "DKK",
-=======
->>>>>>> cac73740
     speed: "km/t",
     distance: { 0: "m", 1: "km" },
     temperature: "°C",
@@ -326,11 +321,6 @@
     lang: "en_DK",
     decimal_point: ",",
     thousands_sep: ".",
-<<<<<<< HEAD
-    currency_symbol: "kr",
-    int_curr_symbol: "DKK",
-=======
->>>>>>> cac73740
     speed: "km/h",
     distance: { 0: "m", 1: "km" },
     temperature: "°C",
@@ -730,32 +720,18 @@
     trans: { yes: "ja", Yes: "Ja", no: "nei", No: "Nei", ok: "ok", on: "på", off: "av", "< Back": "< Tilbake", "Delete": "Slett", "Mark Unread": "Merk som ulest" }
   },
   "ca_ES": {
-<<<<<<< HEAD
-    lang: "es_ES",
-    decimal_point: ",",
-    thousands_sep: ".",
-    currency_symbol: "€",
-    int_curr_symbol: "EUR",
-=======
     lang: "ca_ES",
     icon: "🇪🇺",
     decimal_point: ",",
     thousands_sep: ".",
->>>>>>> cac73740
-    speed: "kmh",
-    distance: { 0: "m", 1: "km" },
-    temperature: "°C",
-    ampm: { 0: "", 1: "" },
-    timePattern: { 0: "%HH:%MM:%SS", 1: "%HH:%MM" },
-<<<<<<< HEAD
-    datePattern: { 0: "%A, %d de %B %Y", "1": "%d/%m/%y" },
-    abmonth: "gen.,febr.,març,abr.,maig,juny,jul.,ag.,set.,oct.,nov.,des.",
-    month: "gener,febrer,març,abril,maig,juny,juliol,agost,setembre,octobre,novembre,desembre",
-=======
+    speed: "kmh",
+    distance: { 0: "m", 1: "km" },
+    temperature: "°C",
+    ampm: { 0: "", 1: "" },
+    timePattern: { 0: "%HH:%MM:%SS", 1: "%HH:%MM" },
     datePattern: { 0: "%d %B %Y", "1": "%d/%m/%y" },
     abmonth: "gen.,febr.,març,abr.,maig,juny,jul.,ag.,set.,oct.,nov.,des.",
     month: "gener,febrer,març,abril,maig,juny,juliol,agost,setembre,octubre,novembre,desembre",
->>>>>>> cac73740
     abday: "dg.,dl.,dt.,dc.,dj.,dv.,ds.",
     day: "diumenge,dilluns,dimarts,dimecres,dijous,divendres,dissabte",
     trans: { yes: "sí", Yes: "Sí", no: "no", No: "No", ok: "d'acord", on: "on", off: "off",
