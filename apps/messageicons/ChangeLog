--- conflicted
+++ resolved
@@ -4,8 +4,5 @@
       Store all icons in a separate binary file (much faster lookup)
 0.04: Add message icon for 'clock'
 0.05: Add message icon for 'jira'
-<<<<<<< HEAD
-0.06: Minor code improvements
-=======
 0.06: Add message icon for 'molly' and 'threema libre'
->>>>>>> 932ecced
+0.07: Minor code improvements